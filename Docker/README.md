--- conflicted
+++ resolved
@@ -1,9 +1,6 @@
 # Run in docker
 
-<<<<<<< HEAD
-Docker is not available at the moment
-=======
-Simple and fast setup of EOS.IO on Docker is also available.
+Simple and fast setup of Enumivo on Docker is also available.
 
 ## Install Dependencies
 
@@ -15,36 +12,36 @@
 - At least 7GB RAM (Docker -> Preferences -> Advanced -> Memory -> 7GB or above)
 - If the build below fails, make sure you've adjusted Docker Memory settings and try again.
 
-## Build eos image
-
-```bash
-git clone https://github.com/EOSIO/eos.git --recursive  --depth 1
-cd eos/Docker
-docker build . -t eosio/eos
+## Build Enumivo image
+
+```bash
+git clone https://github.com/enumivo/enumivo.git --recursive  --depth 1
+cd enumivo/Docker
+docker build . -t enumivo/enumivo
 ```
 
 The above will build off the most recent commit to the master branch by default. If you would like to target a specific branch/tag, you may use a build argument. For example, if you wished to generate a docker image based off of the dawn-v4.0.0 tag, you could do the following:
 
 ```bash
-docker build -t eosio/eos:dawn-v4.0.0 --build-arg branch=dawn-v4.0.0 .
-```
-
-By default, the symbol in eosio.system is set to SYS. You can override this using the symbol argument while building the docker image.
-
-```bash
-docker built -t eosio/eos --build-arg symbol=<symbol> .
-```
-
-## Start nodeos docker container only
-
-```bash
-docker run --name nodeos -p 8888:8888 -p 9876:9876 -t eosio/eos nodeosd.sh arg1 arg2
+docker build -t enumivo/enumivo:dawn-v4.0.0 --build-arg branch=dawn-v4.0.0 .
+```
+
+By default, the symbol in enumivo.system is set to SYS. You can override this using the symbol argument while building the docker image.
+
+```bash
+docker built -t enumivo/enumivo --build-arg symbol=<symbol> .
+```
+
+## Start enunode docker container only
+
+```bash
+docker run --name enunode -p 8888:8888 -p 9876:9876 -t enumivo/enumivo enunoded.sh arg1 arg2
 ```
 
 By default, all data is persisted in a docker volume. It can be deleted if the data is outdated or corrupted:
 
 ```bash
-$ docker inspect --format '{{ range .Mounts }}{{ .Name }} {{ end }}' nodeos
+$ docker inspect --format '{{ range .Mounts }}{{ .Name }} {{ end }}' enunode
 fdc265730a4f697346fa8b078c176e315b959e79365fc9cbd11f090ea0cb5cbc
 $ docker volume rm fdc265730a4f697346fa8b078c176e315b959e79365fc9cbd11f090ea0cb5cbc
 ```
@@ -52,7 +49,7 @@
 Alternately, you can directly mount host directory into the container
 
 ```bash
-docker run --name nodeos -v /path-to-data-dir:/opt/eosio/bin/data-dir -p 8888:8888 -p 9876:9876 -t eosio/eos nodeosd.sh arg1 arg2
+docker run --name enunode -v /path-to-data-dir:/opt/enumivo/bin/data-dir -p 8888:8888 -p 9876:9876 -t enumivo/enumivo enunoded.sh arg1 arg2
 ```
 
 ## Get chain info
@@ -61,47 +58,47 @@
 curl http://127.0.0.1:8888/v1/chain/get_info
 ```
 
-## Start both nodeos and keosd containers
-
-```bash
-docker volume create --name=nodeos-data-volume
-docker volume create --name=keosd-data-volume
+## Start both enunode and enuwallet containers
+
+```bash
+docker volume create --name=enunode-data-volume
+docker volume create --name=enuwallet-data-volume
 docker-compose up -d
 ```
 
-After `docker-compose up -d`, two services named `nodeosd` and `keosd` will be started. nodeos service would expose ports 8888 and 9876 to the host. keosd service does not expose any port to the host, it is only accessible to cleos when running cleos is running inside the keosd container as described in "Execute cleos commands" section.
-
-### Execute cleos commands
-
-You can run the `cleos` commands via a bash alias.
-
-```bash
-alias cleos='docker-compose exec keosd /opt/eosio/bin/cleos -u http://nodeosd:8888 --wallet-url http://localhost:8888'
-cleos get info
-cleos get account inita
+After `docker-compose up -d`, two services named `enunoded` and `enuwalletd` will be started. enunode service would expose ports 8888 and 9876 to the host. enuwalletd service does not expose any port to the host, it is only accessible to enucli when running enucli is running inside the enuwalletd container as described in "Execute enucli commands" section.
+
+### Execute enulic commands
+
+You can run the `enulic` commands via a bash alias.
+
+```bash
+alias enulic='docker-compose exec enuwallet /opt/enumivo/bin/enulic -u http://enunoded:8888 --wallet-url http://localhost:8888'
+enulic get info
+enulic get account inita
 ```
 
 Upload sample exchange contract
 
 ```bash
-cleos set contract exchange contracts/exchange/exchange.wast contracts/exchange/exchange.abi
-```
-
-If you don't need keosd afterwards, you can stop the keosd service using
-
-```bash
-docker-compose stop keosd
+enulic set contract exchange contracts/exchange/exchange.wast contracts/exchange/exchange.abi
+```
+
+If you don't need enuwallet afterwards, you can stop the enuwallet service using
+
+```bash
+docker-compose stop enuwallet
 ```
 
 ### Develop/Build custom contracts
 
-Due to the fact that the eosio/eos image does not contain the required dependencies for contract development (this is by design, to keep the image size small), you will need to utilize the eosio/eos-dev image. This image contains both the required binaries and dependencies to build contracts using eosiocpp.
-
-You can either use the image available on [Docker Hub](https://hub.docker.com/r/eosio/eos-dev/) or navigate into the dev folder and build the image manually.
+Due to the fact that the enumivo/enumivo image does not contain the required dependencies for contract development (this is by design, to keep the image size small), you will need to utilize the enumivo/enumivo image. This image contains both the required binaries and dependencies to build contracts using enumivocpp.
+
+You can either use the image available on [Docker Hub](https://hub.docker.com/r/enumivo/enumivo/) or navigate into the dev folder and build the image manually.
 
 ```bash
 cd dev
-docker build -t eosio/eos-dev .
+docker build -t enumivo/enumivo .
 ```
 
 ### Change default configuration
@@ -112,10 +109,10 @@
 version: "2"
 
 services:
-  nodeos:
+  enunode:
     volumes:
-      - nodeos-data-volume:/opt/eosio/bin/data-dir
-      - ./config2.ini:/opt/eosio/bin/data-dir/config.ini
+      - enunode-data-volume:/opt/enumivo/bin/data-dir
+      - ./config2.ini:/opt/enumivo/bin/data-dir/config.ini
 ```
 
 Then restart your docker containers as follows:
@@ -130,49 +127,49 @@
 The data volume created by docker-compose can be deleted as follows:
 
 ```bash
-docker volume rm nodeos-data-volume
-docker volume rm keosd-data-volume
+docker volume rm enunode-data-volume
+docker volume rm enuwallet-data-volume
 ```
 
 ### Docker Hub
 
-Docker Hub image available from [docker hub](https://hub.docker.com/r/eosio/eos/).
+Docker Hub image available from [docker hub](https://hub.docker.com/r/enumivo/enumivo/).
 Create a new `docker-compose.yaml` file with the content below
 
 ```bash
 version: "3"
 
 services:
-  nodeosd:
-    image: eosio/eos:latest
-    command: /opt/eosio/bin/nodeosd.sh
-    hostname: nodeosd
+  enunoded:
+    image: enumivo/enumivo:latest
+    command: /opt/enumivo/bin/enunoded.sh
+    hostname: enunoded
     ports:
       - 8888:8888
       - 9876:9876
     expose:
       - "8888"
     volumes:
-      - nodeos-data-volume:/opt/eosio/bin/data-dir
-
-  keosd:
-    image: eosio/eos:latest
-    command: /opt/eosio/bin/keosd
-    hostname: keosd
+      - enunode-data-volume:/opt/enumivo/bin/data-dir
+
+  enuwallet:
+    image: enumivo/enumivo:latest
+    command: /opt/enumivo/bin/enuwallet
+    hostname: enuwallet
     links:
-      - nodeosd
+      - enunoded
     volumes:
-      - keosd-data-volume:/opt/eosio/bin/data-dir
+      - enuwallet-data-volume:/opt/enumivo/bin/data-dir
 
 volumes:
-  nodeos-data-volume:
-  keosd-data-volume:
+  enunode-data-volume:
+  enuwallet-data-volume:
 
 ```
 
 *NOTE:* the default version is the latest, you can change it to what you want
 
-run `docker pull eosio/eos:latest`
+run `docker pull enumivo/enumivo:latest`
 
 run `docker-compose up`
 
@@ -184,18 +181,18 @@
 
 ```
 # pull images
-docker pull eosio/eos:latest
+docker pull enumivo/enumivo:latest
 docker pull mongo:latest
 # create volume
-docker volume create --name=nodeos-data-volume
-docker volume create --name=keosd-data-volume
+docker volume create --name=enunode-data-volume
+docker volume create --name=enuwallet-data-volume
 docker volume create --name=mongo-data-volume
 # start containers
 docker-compose -f docker-compose-dawn4.0.yaml up -d
 # get chain info
 curl http://127.0.0.1:8888/v1/chain/get_info
 # get logs
-docker-compose logs nodeosd
+docker-compose logs enunoded
 # stop containers
 docker-compose -f docker-compose-dawn4.0.yaml down
 ```
@@ -204,5 +201,4 @@
 
 ### About MongoDB Plugin
 
-Currently, the mongodb plugin is disabled in `config.ini` by default, you have to change it manually in `config.ini` or you can mount a `config.ini` file to `/opt/eosio/bin/data-dir/config.ini` in the docker-compose file.
->>>>>>> 60231e3e
+Currently, the mongodb plugin is disabled in `config.ini` by default, you have to change it manually in `config.ini` or you can mount a `config.ini` file to `/opt/enumivo/bin/data-dir/config.ini` in the docker-compose file.