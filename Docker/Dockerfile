--- conflicted
+++ resolved
@@ -5,13 +5,8 @@
 RUN git clone -b $branch https://github.com/enumivo/enumivo.git --recursive \
     && cd enumivo && echo "$branch:$(git rev-parse HEAD)" > /etc/enumivo-version \
     && cmake -H. -B"/tmp/build" -GNinja -DCMAKE_BUILD_TYPE=Release -DWASM_ROOT=/opt/wasm -DCMAKE_CXX_COMPILER=clang++ \
-<<<<<<< HEAD
-       -DCMAKE_C_COMPILER=clang -DCMAKE_INSTALL_PREFIX=/tmp/build  -DSecp256k1_ROOT_DIR=/usr/local -DBUILD_MONGO_DB_PLUGIN=true \
+       -DCMAKE_C_COMPILER=clang -DCMAKE_INSTALL_PREFIX=/tmp/build  -DSecp256k1_ROOT_DIR=/usr/local -DBUILD_MONGO_DB_PLUGIN=true -DCORE_SYMBOL_NAME=$symbol \
     && cmake --build /tmp/build --target install && rm /tmp/build/bin/enumivocpp
-=======
-       -DCMAKE_C_COMPILER=clang -DCMAKE_INSTALL_PREFIX=/tmp/build  -DSecp256k1_ROOT_DIR=/usr/local -DBUILD_MONGO_DB_PLUGIN=true -DCORE_SYMBOL_NAME=$symbol \
-    && cmake --build /tmp/build --target install && rm /tmp/build/bin/eosiocpp
->>>>>>> 60231e3e
 
 
 FROM ubuntu:18.04
