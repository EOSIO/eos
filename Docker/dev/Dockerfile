FROM enumivo/builder
ARG branch=master
ARG symbole=SYS

<<<<<<< HEAD
RUN git clone -b $branch https://github.com/enumivo/enumivo.git --recursive \
    && cd enumivo && echo "$branch:$(git rev-parse HEAD)" > /etc/enumivo-version \
    && cmake -H. -B"/opt/enumivo" -GNinja -DCMAKE_BUILD_TYPE=Release -DWASM_ROOT=/opt/wasm -DCMAKE_CXX_COMPILER=clang++ \
       -DCMAKE_C_COMPILER=clang -DCMAKE_INSTALL_PREFIX=/opt/enumivo  -DSecp256k1_ROOT_DIR=/usr/local -DBUILD_MONGO_DB_PLUGIN=true \
    && cmake --build /opt/enumivo --target install \
    && mv /enumivo/Docker/config.ini / && mv /opt/enumivo/contracts /contracts && mv /enumivo/Docker/enunoded.sh /opt/enumivo/bin/enunoded.sh \
    && rm -rf /enumivo

RUN apt-get update && DEBIAN_FRONTEND=noninteractive apt-get -y install openssl && rm -rf /var/lib/apt/lists/*
ENV ENUMIVO_ROOT=/opt/enumivo
RUN chmod +x /opt/enumivo/bin/enunoded.sh
=======
RUN git clone -b $branch https://github.com/EOSIO/eos.git --recursive \
    && cd eos && echo "$branch:$(git rev-parse HEAD)" > /etc/eosio-version \
    && cmake -H. -B"/opt/eosio" -GNinja -DCMAKE_BUILD_TYPE=Release -DWASM_ROOT=/opt/wasm -DCMAKE_CXX_COMPILER=clang++ \
       -DCMAKE_C_COMPILER=clang -DCMAKE_INSTALL_PREFIX=/opt/eosio  -DSecp256k1_ROOT_DIR=/usr/local -DBUILD_MONGO_DB_PLUGIN=true -DCORE_SYMBOL_NAME=$symbol \
    && cmake --build /opt/eosio --target install \
    && mv /eos/Docker/config.ini / && mv /opt/eosio/contracts /contracts && mv /eos/Docker/nodeosd.sh /opt/eosio/bin/nodeosd.sh && mv tutorials /tutorials \
    && rm -rf /eos

RUN apt-get update && DEBIAN_FRONTEND=noninteractive apt-get -y install openssl vim psmisc python3-pip && rm -rf /var/lib/apt/lists/*
RUN pip3 install numpy
ENV EOSIO_ROOT=/opt/eosio
RUN chmod +x /opt/eosio/bin/nodeosd.sh
>>>>>>> 60231e3e
ENV LD_LIBRARY_PATH /usr/local/lib
VOLUME /opt/enumivo/bin/data-dir
ENV PATH /opt/enumivo/bin:/usr/local/sbin:/usr/local/bin:/usr/sbin:/usr/bin:/sbin:/bin<|MERGE_RESOLUTION|>--- conflicted
+++ resolved
@@ -2,32 +2,18 @@
 ARG branch=master
 ARG symbole=SYS
 
-<<<<<<< HEAD
 RUN git clone -b $branch https://github.com/enumivo/enumivo.git --recursive \
     && cd enumivo && echo "$branch:$(git rev-parse HEAD)" > /etc/enumivo-version \
     && cmake -H. -B"/opt/enumivo" -GNinja -DCMAKE_BUILD_TYPE=Release -DWASM_ROOT=/opt/wasm -DCMAKE_CXX_COMPILER=clang++ \
-       -DCMAKE_C_COMPILER=clang -DCMAKE_INSTALL_PREFIX=/opt/enumivo  -DSecp256k1_ROOT_DIR=/usr/local -DBUILD_MONGO_DB_PLUGIN=true \
+       -DCMAKE_C_COMPILER=clang -DCMAKE_INSTALL_PREFIX=/opt/enumivo  -DSecp256k1_ROOT_DIR=/usr/local -DBUILD_MONGO_DB_PLUGIN=true -DCORE_SYMBOL_NAME=$symbol \
     && cmake --build /opt/enumivo --target install \
-    && mv /enumivo/Docker/config.ini / && mv /opt/enumivo/contracts /contracts && mv /enumivo/Docker/enunoded.sh /opt/enumivo/bin/enunoded.sh \
+    && mv /enumivo/Docker/config.ini / && mv /opt/enumivo/contracts /contracts && mv /enumivo/Docker/enunoded.sh /opt/enumivo/bin/nodeosd.sh && mv tutorials /tutorials \
     && rm -rf /enumivo
-
-RUN apt-get update && DEBIAN_FRONTEND=noninteractive apt-get -y install openssl && rm -rf /var/lib/apt/lists/*
-ENV ENUMIVO_ROOT=/opt/enumivo
-RUN chmod +x /opt/enumivo/bin/enunoded.sh
-=======
-RUN git clone -b $branch https://github.com/EOSIO/eos.git --recursive \
-    && cd eos && echo "$branch:$(git rev-parse HEAD)" > /etc/eosio-version \
-    && cmake -H. -B"/opt/eosio" -GNinja -DCMAKE_BUILD_TYPE=Release -DWASM_ROOT=/opt/wasm -DCMAKE_CXX_COMPILER=clang++ \
-       -DCMAKE_C_COMPILER=clang -DCMAKE_INSTALL_PREFIX=/opt/eosio  -DSecp256k1_ROOT_DIR=/usr/local -DBUILD_MONGO_DB_PLUGIN=true -DCORE_SYMBOL_NAME=$symbol \
-    && cmake --build /opt/eosio --target install \
-    && mv /eos/Docker/config.ini / && mv /opt/eosio/contracts /contracts && mv /eos/Docker/nodeosd.sh /opt/eosio/bin/nodeosd.sh && mv tutorials /tutorials \
-    && rm -rf /eos
 
 RUN apt-get update && DEBIAN_FRONTEND=noninteractive apt-get -y install openssl vim psmisc python3-pip && rm -rf /var/lib/apt/lists/*
 RUN pip3 install numpy
-ENV EOSIO_ROOT=/opt/eosio
-RUN chmod +x /opt/eosio/bin/nodeosd.sh
->>>>>>> 60231e3e
+ENV ENUMIVO_ROOT=/opt/enumivo
+RUN chmod +x /opt/enumivo/bin/enunoded.sh
 ENV LD_LIBRARY_PATH /usr/local/lib
 VOLUME /opt/enumivo/bin/data-dir
 ENV PATH /opt/enumivo/bin:/usr/local/sbin:/usr/local/bin:/usr/sbin:/usr/bin:/sbin:/bin