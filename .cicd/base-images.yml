steps:
  - wait

  - label: ":aws: Amazon_Linux 2 - Base Image Pinned"
    command:
      - "./.cicd/generate-base-images.sh"
    env:
      FORCE_BASE_IMAGE: true
      IMAGE_TAG: amazon_linux-2-pinned
      PLATFORM_TYPE: pinned
    agents:
      queue: "automation-eks-eos-builder-fleet"
    timeout: 180
<<<<<<< HEAD

=======
    skip: ${SKIP_AMAZON_LINUX_2}${SKIP_LINUX}
    
>>>>>>> 41a05cb2
  - label: ":centos: CentOS 7.7 - Base Image Pinned"
    command:
      - "./.cicd/generate-base-images.sh"
    env:
      FORCE_BASE_IMAGE: true
      IMAGE_TAG: centos-7.7-pinned
      PLATFORM_TYPE: pinned
    agents:
      queue: "automation-eks-eos-builder-fleet"
    timeout: 180
<<<<<<< HEAD

  - label: ":centos: CentOS 8 - Base Image Pinned"
    command:
      - "./.cicd/generate-base-images.sh"
    env:
      FORCE_BASE_IMAGE: true
      IMAGE_TAG: centos-8-pinned
      PLATFORM_TYPE: pinned
    agents:
      queue: "automation-eks-eos-builder-fleet"
    timeout: 180

=======
    skip: ${SKIP_CENTOS_7_7}${SKIP_LINUX}
    
>>>>>>> 41a05cb2
  - label: ":darwin: macOS 10.15 - Base Image Pinned"
    command:
      - "git clone git@github.com:EOSIO/eos.git eos && cd eos && git checkout -f $BUILDKITE_BRANCH"
      - "cd eos && ./.cicd/platforms/pinned/macos-10.15-pinned.sh"
    plugins:
      - EOSIO/anka#v0.6.1:
          debug: true
          vm-name: "10.15.5_6C_14G_80G"
          no-volume: true
          always-pull: true
          wait-network: true
          pre-execute-sleep: 5
          pre-execute-ping-sleep: github.com
          vm-registry-tag: "clean::cicd::git-ssh::nas::brew::buildkite-agent"
          failover-registries:
          - "registry_1"
          - "registry_2"
          inherit-environment-vars: true
      - EOSIO/skip-checkout#v0.1.1:
          cd: ~
    agents: "queue=mac-anka-node-fleet"
    timeout: 180
    skip: ${SKIP_MACOS_10_15}${SKIP_MAC}

  - label: ":ubuntu: Ubuntu 18.04 - Base Image Pinned"
    command:
      - "./.cicd/generate-base-images.sh"
    env:
      FORCE_BASE_IMAGE: true
      IMAGE_TAG: ubuntu-18.04-pinned
      PLATFORM_TYPE: pinned
    agents:
      queue: "automation-eks-eos-builder-fleet"
    timeout: 180
    skip: ${SKIP_UBUNTU_18_04}${SKIP_LINUX}

  - label: ":ubuntu: Ubuntu 20.04 - Base Image Pinned"
    command:
      - "./.cicd/generate-base-images.sh"
    env:
      FORCE_BASE_IMAGE: true
      IMAGE_TAG: ubuntu-20.04-pinned
      PLATFORM_TYPE: pinned
    agents:
      queue: "automation-eks-eos-builder-fleet"
    timeout: 180
    skip: ${SKIP_UBUNTU_20_04}${SKIP_LINUX}

  - label: ":aws: Amazon_Linux 2 - Base Image Unpinned"
    command:
      - "./.cicd/generate-base-images.sh"
    env:
      FORCE_BASE_IMAGE: true
      IMAGE_TAG: amazon_linux-2-unpinned
      PLATFORM_TYPE: unpinned
    agents:
      queue: "automation-eks-eos-builder-fleet"
    timeout: 180
<<<<<<< HEAD

=======
    skip: ${SKIP_AMAZON_LINUX_2}${SKIP_LINUX}
    
>>>>>>> 41a05cb2
  - label: ":centos: CentOS 7.7 - Base Image Unpinned"
    command:
      - "./.cicd/generate-base-images.sh"
    env:
      FORCE_BASE_IMAGE: true
      IMAGE_TAG: centos-7.7-unpinned
      PLATFORM_TYPE: unpinned
    agents:
      queue: "automation-eks-eos-builder-fleet"
    timeout: 180
<<<<<<< HEAD

  - label: ":centos: CentOS 8 - Base Image Unpinned"
    command:
      - "./.cicd/generate-base-images.sh"
    env:
      FORCE_BASE_IMAGE: true
      IMAGE_TAG: centos-8-unpinned
      PLATFORM_TYPE: unpinned
    agents:
      queue: "automation-eks-eos-builder-fleet"
    timeout: 180

=======
    skip: ${SKIP_CENTOS_7_7}${SKIP_LINUX}
    
>>>>>>> 41a05cb2
  - label: ":darwin: macOS 10.15 - Base Image Unpinned"
    command:
      - "git clone git@github.com:EOSIO/eos.git eos && cd eos && git checkout -f $BUILDKITE_BRANCH"
      - "cd eos && ./.cicd/platforms/unpinned/macos-10.15-unpinned.sh"
    plugins:
      - EOSIO/anka#v0.6.1:
          debug: true
          vm-name: "10.15.5_6C_14G_80G"
          no-volume: true
          always-pull: true
          wait-network: true
          pre-execute-sleep: 5
          pre-execute-ping-sleep: github.com
          vm-registry-tag: "clean::cicd::git-ssh::nas::brew::buildkite-agent"
          failover-registries:
          - "registry_1"
          - "registry_2"
          inherit-environment-vars: true
      - EOSIO/skip-checkout#v0.1.1:
          cd: ~
    agents: "queue=mac-anka-node-fleet"
    timeout: 180
<<<<<<< HEAD

=======
    skip: ${SKIP_MACOS_10_15}${SKIP_MAC}
    
>>>>>>> 41a05cb2
  - label: ":ubuntu: Ubuntu 18.04 - Base Image Unpinned"
    command:
      - "./.cicd/generate-base-images.sh"
    env:
      FORCE_BASE_IMAGE: true
      IMAGE_TAG: ubuntu-18.04-unpinned
      PLATFORM_TYPE: unpinned
    agents:
      queue: "automation-eks-eos-builder-fleet"
    timeout: 180
    skip: ${SKIP_UBUNTU_18_04}${SKIP_LINUX}

  - label: ":ubuntu: Ubuntu 20.04 - Base Image Unpinned"
    command:
      - "./.cicd/generate-base-images.sh"
    env:
      FORCE_BASE_IMAGE: true
      IMAGE_TAG: ubuntu-20.04-unpinned
      PLATFORM_TYPE: unpinned
    agents:
      queue: "automation-eks-eos-builder-fleet"
    timeout: 180
    skip: ${SKIP_UBUNTU_20_04}${SKIP_LINUX}<|MERGE_RESOLUTION|>--- conflicted
+++ resolved
@@ -11,12 +11,8 @@
     agents:
       queue: "automation-eks-eos-builder-fleet"
     timeout: 180
-<<<<<<< HEAD
-
-=======
     skip: ${SKIP_AMAZON_LINUX_2}${SKIP_LINUX}
     
->>>>>>> 41a05cb2
   - label: ":centos: CentOS 7.7 - Base Image Pinned"
     command:
       - "./.cicd/generate-base-images.sh"
@@ -27,7 +23,7 @@
     agents:
       queue: "automation-eks-eos-builder-fleet"
     timeout: 180
-<<<<<<< HEAD
+    skip: ${SKIP_CENTOS_7_7}${SKIP_LINUX}
 
   - label: ":centos: CentOS 8 - Base Image Pinned"
     command:
@@ -39,11 +35,8 @@
     agents:
       queue: "automation-eks-eos-builder-fleet"
     timeout: 180
+    skip: ${SKIP_CENTOS_8}${SKIP_LINUX}
 
-=======
-    skip: ${SKIP_CENTOS_7_7}${SKIP_LINUX}
-    
->>>>>>> 41a05cb2
   - label: ":darwin: macOS 10.15 - Base Image Pinned"
     command:
       - "git clone git@github.com:EOSIO/eos.git eos && cd eos && git checkout -f $BUILDKITE_BRANCH"
@@ -102,12 +95,8 @@
     agents:
       queue: "automation-eks-eos-builder-fleet"
     timeout: 180
-<<<<<<< HEAD
-
-=======
     skip: ${SKIP_AMAZON_LINUX_2}${SKIP_LINUX}
     
->>>>>>> 41a05cb2
   - label: ":centos: CentOS 7.7 - Base Image Unpinned"
     command:
       - "./.cicd/generate-base-images.sh"
@@ -118,7 +107,7 @@
     agents:
       queue: "automation-eks-eos-builder-fleet"
     timeout: 180
-<<<<<<< HEAD
+    skip: ${SKIP_CENTOS_7_7}${SKIP_LINUX}
 
   - label: ":centos: CentOS 8 - Base Image Unpinned"
     command:
@@ -130,11 +119,8 @@
     agents:
       queue: "automation-eks-eos-builder-fleet"
     timeout: 180
+    skip: ${SKIP_CENTOS_8}${SKIP_LINUX}
 
-=======
-    skip: ${SKIP_CENTOS_7_7}${SKIP_LINUX}
-    
->>>>>>> 41a05cb2
   - label: ":darwin: macOS 10.15 - Base Image Unpinned"
     command:
       - "git clone git@github.com:EOSIO/eos.git eos && cd eos && git checkout -f $BUILDKITE_BRANCH"
@@ -157,12 +143,8 @@
           cd: ~
     agents: "queue=mac-anka-node-fleet"
     timeout: 180
-<<<<<<< HEAD
-
-=======
     skip: ${SKIP_MACOS_10_15}${SKIP_MAC}
     
->>>>>>> 41a05cb2
   - label: ":ubuntu: Ubuntu 18.04 - Base Image Unpinned"
     command:
       - "./.cicd/generate-base-images.sh"
