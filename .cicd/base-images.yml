steps:
  - wait

  - label: ":aws: Amazon_Linux 2 - Base Image Pinned"
    command:
      - "./.cicd/generate-base-images.sh"
    env:
      FORCE_BASE_IMAGE: true
      IMAGE_TAG: amazon_linux-2-pinned
      PLATFORM_TYPE: pinned
    agents:
      queue: "automation-eks-eos-builder-fleet"
    timeout: 180
    skip: ${SKIP_AMAZON_LINUX_2}${SKIP_LINUX}
    
  - label: ":centos: CentOS 7.7 - Base Image Pinned"
    command:
      - "./.cicd/generate-base-images.sh"
    env:
      FORCE_BASE_IMAGE: true
      IMAGE_TAG: centos-7.7-pinned
      PLATFORM_TYPE: pinned
    agents:
      queue: "automation-eks-eos-builder-fleet"
    timeout: 180
    skip: ${SKIP_CENTOS_7_7}${SKIP_LINUX}
<<<<<<< HEAD
    
=======

  - label: ":centos: CentOS 8 - Base Image Pinned"
    command:
      - "./.cicd/generate-base-images.sh"
    env:
      FORCE_BASE_IMAGE: true
      IMAGE_TAG: centos-8-pinned
      PLATFORM_TYPE: pinned
    agents:
      queue: "automation-eks-eos-builder-fleet"
    timeout: 180
    skip: ${SKIP_CENTOS_8}${SKIP_LINUX}

>>>>>>> 2fc11f6a
  - label: ":darwin: macOS 10.15 - Base Image Pinned"
    command:
      - "git clone git@github.com:EOSIO/eos.git eos && cd eos && git checkout -f $BUILDKITE_BRANCH"
      - "cd eos && ./.cicd/platforms/pinned/macos-10.15-pinned.sh"
    plugins:
      - EOSIO/anka#v0.6.1:
          debug: true
          vm-name: "10.15.5_6C_14G_80G"
          no-volume: true
          always-pull: true
          wait-network: true
          pre-execute-sleep: 5
          pre-execute-ping-sleep: github.com
          vm-registry-tag: "clean::cicd::git-ssh::nas::brew::buildkite-agent"
          failover-registries:
          - "registry_1"
          - "registry_2"
          inherit-environment-vars: true
      - EOSIO/skip-checkout#v0.1.1:
          cd: ~
    agents: "queue=mac-anka-node-fleet"
    timeout: 180
    skip: ${SKIP_MACOS_10_15}${SKIP_MAC}

  - label: ":ubuntu: Ubuntu 18.04 - Base Image Pinned"
    command:
      - "./.cicd/generate-base-images.sh"
    env:
      FORCE_BASE_IMAGE: true
      IMAGE_TAG: ubuntu-18.04-pinned
      PLATFORM_TYPE: pinned
    agents:
      queue: "automation-eks-eos-builder-fleet"
    timeout: 180
    skip: ${SKIP_UBUNTU_18_04}${SKIP_LINUX}

  - label: ":ubuntu: Ubuntu 20.04 - Base Image Pinned"
    command:
      - "./.cicd/generate-base-images.sh"
    env:
      FORCE_BASE_IMAGE: true
      IMAGE_TAG: ubuntu-20.04-pinned
      PLATFORM_TYPE: pinned
    agents:
      queue: "automation-eks-eos-builder-fleet"
    timeout: 180
    skip: ${SKIP_UBUNTU_20_04}${SKIP_LINUX}

  - label: ":aws: Amazon_Linux 2 - Base Image Unpinned"
    command:
      - "./.cicd/generate-base-images.sh"
    env:
      FORCE_BASE_IMAGE: true
      IMAGE_TAG: amazon_linux-2-unpinned
      PLATFORM_TYPE: unpinned
    agents:
      queue: "automation-eks-eos-builder-fleet"
    timeout: 180
    skip: ${SKIP_AMAZON_LINUX_2}${SKIP_LINUX}
    
  - label: ":centos: CentOS 7.7 - Base Image Unpinned"
    command:
      - "./.cicd/generate-base-images.sh"
    env:
      FORCE_BASE_IMAGE: true
      IMAGE_TAG: centos-7.7-unpinned
      PLATFORM_TYPE: unpinned
    agents:
      queue: "automation-eks-eos-builder-fleet"
    timeout: 180
    skip: ${SKIP_CENTOS_7_7}${SKIP_LINUX}
<<<<<<< HEAD
    
=======

  - label: ":centos: CentOS 8 - Base Image Unpinned"
    command:
      - "./.cicd/generate-base-images.sh"
    env:
      FORCE_BASE_IMAGE: true
      IMAGE_TAG: centos-8-unpinned
      PLATFORM_TYPE: unpinned
    agents:
      queue: "automation-eks-eos-builder-fleet"
    timeout: 180
    skip: ${SKIP_CENTOS_8}${SKIP_LINUX}

>>>>>>> 2fc11f6a
  - label: ":darwin: macOS 10.15 - Base Image Unpinned"
    command:
      - "git clone git@github.com:EOSIO/eos.git eos && cd eos && git checkout -f $BUILDKITE_BRANCH"
      - "cd eos && ./.cicd/platforms/unpinned/macos-10.15-unpinned.sh"
    plugins:
      - EOSIO/anka#v0.6.1:
          debug: true
          vm-name: "10.15.5_6C_14G_80G"
          no-volume: true
          always-pull: true
          wait-network: true
          pre-execute-sleep: 5
          pre-execute-ping-sleep: github.com
          vm-registry-tag: "clean::cicd::git-ssh::nas::brew::buildkite-agent"
          failover-registries:
          - "registry_1"
          - "registry_2"
          inherit-environment-vars: true
      - EOSIO/skip-checkout#v0.1.1:
          cd: ~
    agents: "queue=mac-anka-node-fleet"
    timeout: 180
    skip: ${SKIP_MACOS_10_15}${SKIP_MAC}
    
  - label: ":ubuntu: Ubuntu 18.04 - Base Image Unpinned"
    command:
      - "./.cicd/generate-base-images.sh"
    env:
      FORCE_BASE_IMAGE: true
      IMAGE_TAG: ubuntu-18.04-unpinned
      PLATFORM_TYPE: unpinned
    agents:
      queue: "automation-eks-eos-builder-fleet"
    timeout: 180
    skip: ${SKIP_UBUNTU_18_04}${SKIP_LINUX}

  - label: ":ubuntu: Ubuntu 20.04 - Base Image Unpinned"
    command:
      - "./.cicd/generate-base-images.sh"
    env:
      FORCE_BASE_IMAGE: true
      IMAGE_TAG: ubuntu-20.04-unpinned
      PLATFORM_TYPE: unpinned
    agents:
      queue: "automation-eks-eos-builder-fleet"
    timeout: 180
    skip: ${SKIP_UBUNTU_20_04}${SKIP_LINUX}<|MERGE_RESOLUTION|>--- conflicted
+++ resolved
@@ -24,9 +24,6 @@
       queue: "automation-eks-eos-builder-fleet"
     timeout: 180
     skip: ${SKIP_CENTOS_7_7}${SKIP_LINUX}
-<<<<<<< HEAD
-    
-=======
 
   - label: ":centos: CentOS 8 - Base Image Pinned"
     command:
@@ -40,7 +37,6 @@
     timeout: 180
     skip: ${SKIP_CENTOS_8}${SKIP_LINUX}
 
->>>>>>> 2fc11f6a
   - label: ":darwin: macOS 10.15 - Base Image Pinned"
     command:
       - "git clone git@github.com:EOSIO/eos.git eos && cd eos && git checkout -f $BUILDKITE_BRANCH"
@@ -112,9 +108,6 @@
       queue: "automation-eks-eos-builder-fleet"
     timeout: 180
     skip: ${SKIP_CENTOS_7_7}${SKIP_LINUX}
-<<<<<<< HEAD
-    
-=======
 
   - label: ":centos: CentOS 8 - Base Image Unpinned"
     command:
@@ -128,7 +121,6 @@
     timeout: 180
     skip: ${SKIP_CENTOS_8}${SKIP_LINUX}
 
->>>>>>> 2fc11f6a
   - label: ":darwin: macOS 10.15 - Base Image Unpinned"
     command:
       - "git clone git@github.com:EOSIO/eos.git eos && cd eos && git checkout -f $BUILDKITE_BRANCH"
