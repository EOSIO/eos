--- conflicted
+++ resolved
@@ -15,12 +15,8 @@
     TEST_COMMAND="'\"'$MOUNTED_DIR/$1'\"' ${@: 2}"
     COMMANDS="echo \"$ $TEST_COMMAND\" && eval $TEST_COMMAND"
     . "$HELPERS_DIR/file-hash.sh" "$CICD_DIR/platforms/$PLATFORM_TYPE/$IMAGE_TAG.dockerfile"
-<<<<<<< HEAD
     # --cap-add=NET_ADMIN needed to run tc (traffic control in linux kernel) inside docker for p2p_high_latency_test.py test.
     DOCKER_RUN_COMMAND="--cap-add=NET_ADMIN --rm --init -v \"\$(pwd):$MOUNTED_DIR\" $(buildkite-intrinsics) -e JOBS -e BUILDKITE_API_KEY '$FULL_TAG' bash -c '$COMMANDS'"
-=======
-    DOCKER_RUN_COMMAND="--rm --init -v \"\$(pwd):$MOUNTED_DIR\" $(buildkite-intrinsics) -e JOBS -e BUILDKITE_API_KEY '$FULL_TAG' bash -c '$COMMANDS'"
->>>>>>> 28ec0df6
     set +e # defer error handling to end
     echo "$ docker run $DOCKER_RUN_COMMAND"
     eval "docker run ${DOCKER_RUN_COMMAND}"
