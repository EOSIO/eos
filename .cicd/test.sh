--- conflicted
+++ resolved
@@ -20,8 +20,7 @@
     ./"$@"
     EXIT_STATUS=$?
 else # Linux
-<<<<<<< HEAD
-    ARGS="--rm --init -v $(pwd):$(pwd) $(buildkite-intrinsics) -e JOBS"
+    ARGS="--rm --init -v $(pwd):$(pwd) $(buildkite-intrinsics) -e JOBS -e BUILDKITE_API_KEY"
     . $HELPERS_DIR/populate-template-and-hash.sh -h # Obtain the hash from the populated template 
     if [[ $BUILDKITE == true ]]; then
         echo "cp -rfp $(pwd) \$EOS_LOCATION && cd \$EOS_LOCATION" >> /tmp/$POPULATED_FILE_NAME # We don't need to clone twice
@@ -37,13 +36,6 @@
     echo "$ docker run $ARGS $FULL_TAG bash -c \"$TEST_COMMANDS\""
     set +e # defer error handling to end
     eval docker run $ARGS $FULL_TAG bash -c \"$TEST_COMMANDS\"
-=======
-    COMMANDS="$MOUNTED_DIR/$@"
-    . $HELPERS_DIR/file-hash.sh $CICD_DIR/platforms/$PLATFORM_TYPE/$IMAGE_TAG.dockerfile
-    echo "$ docker run --rm --init -v $(pwd):$MOUNTED_DIR $(buildkite-intrinsics) -e JOBS -e BUILDKITE_API_KEY $FULL_TAG bash -c \"$COMMANDS\""
-    set +e # defer error handling to end
-    eval docker run --rm --init -v $(pwd):$MOUNTED_DIR $(buildkite-intrinsics) -e JOBS -e BUILDKITE_API_KEY $FULL_TAG bash -c \"$COMMANDS\"
->>>>>>> f15e65d6
     EXIT_STATUS=$?
 fi
 # buildkite
