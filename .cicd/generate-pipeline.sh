--- conflicted
+++ resolved
@@ -58,7 +58,6 @@
     [[ $FILE_NAME =~ 'ubuntu' ]] && export ICON=':ubuntu:'
     [[ $FILE_NAME =~ 'centos' ]] && export ICON=':centos:'
     [[ $FILE_NAME =~ 'macos' ]] && export ICON=':darwin:'
-<<<<<<< HEAD
     . $HELPERS_DIR/file-hash.sh $CICD_DIR/platforms/$FILE # returns HASHED_IMAGE_TAG, etc
     # Anka Template and Tags
     export ANKA_TAG_BASE='clean::cicd::git-ssh::nas::brew::buildkite-agent'
@@ -70,9 +69,6 @@
       export ANKA_TAG_BASE=''
       export ANKA_TEMPLATE_NAME=''
     fi
-=======
-    . $HELPERS_DIR/file-hash.sh $CICD_DIR/platforms/$PLATFORM_TYPE/$FILE # returns HASHED_IMAGE_TAG, etc
->>>>>>> 3c4243fd
     export PLATFORMS_JSON_ARRAY=$(echo $PLATFORMS_JSON_ARRAY | jq -c '. += [{ 
         "FILE_NAME": env.FILE_NAME, 
         "PLATFORM_NAME": env.PLATFORM_NAME,
@@ -152,19 +148,11 @@
     env:
       REPO: ${BUILDKITE_PULL_REQUEST_REPO:-$BUILDKITE_REPO}
       REPO_COMMIT: $BUILDKITE_COMMIT
-<<<<<<< HEAD
       TEMPLATE: $(echo "$PLATFORM_JSON" | jq -r .ANKA_TEMPLATE_NAME)
       TEMPLATE_TAG: $(echo "$PLATFORM_JSON" | jq -r .ANKA_TAG_BASE)
       PINNED: $PINNED
       UNPINNED: $UNPINNED
-      TAG_COMMANDS: "git clone ${BUILDKITE_PULL_REQUEST_REPO:-$BUILDKITE_REPO} eos && cd eos && $GIT_FETCH git checkout -f $BUILDKITE_COMMIT && git submodule update --init --recursive && export PINNED=$PINNED && export UNPINNED=$UNPINNED && . ./.cicd/platforms/$(echo "$PLATFORM_JSON" | jq -r .FILE_NAME).sh && cd ~/eos && cd .. && rm -rf eos"
-=======
-      TEMPLATE: $MOJAVE_ANKA_TEMPLATE_NAME
-      TEMPLATE_TAG: $MOJAVE_ANKA_TAG_BASE
-      IMAGE_TAG: $(echo "$PLATFORM_JSON" | jq -r .FILE_NAME)
-      PLATFORM_TYPE: $PLATFORM_TYPE
       TAG_COMMANDS: "git clone ${BUILDKITE_PULL_REQUEST_REPO:-$BUILDKITE_REPO} eos && cd eos && $GIT_FETCH git checkout -f $BUILDKITE_COMMIT && git submodule update --init --recursive && export IMAGE_TAG=$(echo "$PLATFORM_JSON" | jq -r .FILE_NAME) && export PLATFORM_TYPE=$PLATFORM_TYPE && . ./.cicd/platforms/$PLATFORM_TYPE/$(echo "$PLATFORM_JSON" | jq -r .FILE_NAME).sh && cd ~/eos && cd .. && rm -rf eos"
->>>>>>> 3c4243fd
       PROJECT_TAG: $(echo "$PLATFORM_JSON" | jq -r .HASHED_IMAGE_TAG)
     timeout: ${TIMEOUT:-180}
     agents: "queue=mac-anka-large-node-fleet"
