--- conflicted
+++ resolved
@@ -493,14 +493,10 @@
     # packaging
   - label: ":centos: CentOS 7.6 - Package Builder"
     command:
-<<<<<<< HEAD
       - "ssh-keyscan -H github.com >> ~/.ssh/known_hosts"
       - "git clone \$BUILDKITE_REPO ."
       - "$GIT_FETCH git checkout -f \$BUILDKITE_COMMIT"
-      - "buildkite-agent artifact download build.tar.gz . --step ':centos: CentOS 7.6 - Build' --agent-access-token \$\$BUILDKITE_AGENT_ACCESS_TOKEN && tar -xzf build.tar.gz"
-=======
       - "buildkite-agent artifact download build.tar.gz . --step ':centos: CentOS 7.6 - Build' && tar -xzf build.tar.gz"
->>>>>>> 3c4243fd
       - "./.cicd/package.sh"
     plugins:
       - thedyrt/skip-checkout#v0.1.1:
@@ -517,14 +513,10 @@
 
   - label: ":ubuntu: Ubuntu 16.04 - Package Builder"
     command:
-<<<<<<< HEAD
       - "ssh-keyscan -H github.com >> ~/.ssh/known_hosts"
       - "git clone \$BUILDKITE_REPO ."
       - "$GIT_FETCH git checkout -f \$BUILDKITE_COMMIT"
-      - "buildkite-agent artifact download build.tar.gz . --step ':ubuntu: Ubuntu 16.04 - Build' --agent-access-token \$\$BUILDKITE_AGENT_ACCESS_TOKEN && tar -xzf build.tar.gz"
-=======
       - "buildkite-agent artifact download build.tar.gz . --step ':ubuntu: Ubuntu 16.04 - Build' && tar -xzf build.tar.gz"
->>>>>>> 3c4243fd
       - "./.cicd/package.sh"
     plugins:
       - thedyrt/skip-checkout#v0.1.1:
@@ -541,14 +533,10 @@
 
   - label: ":ubuntu: Ubuntu 18.04 - Package Builder"
     command:
-<<<<<<< HEAD
       - "ssh-keyscan -H github.com >> ~/.ssh/known_hosts"
       - "git clone \$BUILDKITE_REPO ."
       - "$GIT_FETCH git checkout -f \$BUILDKITE_COMMIT"
-      - "buildkite-agent artifact download build.tar.gz . --step ':ubuntu: Ubuntu 18.04 - Build' --agent-access-token \$\$BUILDKITE_AGENT_ACCESS_TOKEN && tar -xzf build.tar.gz"
-=======
       - "buildkite-agent artifact download build.tar.gz . --step ':ubuntu: Ubuntu 18.04 - Build' && tar -xzf build.tar.gz"
->>>>>>> 3c4243fd
       - "./.cicd/package.sh"
     plugins:
       - thedyrt/skip-checkout#v0.1.1:
