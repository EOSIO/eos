#!/bin/bash
set -eo pipefail
# environment
. ./.cicd/helpers/general.sh
export MOJAVE_ANKA_TAG_BASE=${MOJAVE_ANKA_TAG_BASE:-'clean::cicd::git-ssh::nas::brew::buildkite-agent'}
export MOJAVE_ANKA_TEMPLATE_NAME=${MOJAVE_ANKA_TEMPLATE_NAME:-'10.14.6_6C_14G_40G'}
export PLATFORMS_JSON_ARRAY='[]'
[[ -z "$ROUNDS" ]] && export ROUNDS='1'
DISABLE_CONCURRENCY=${DISABLE_CONCURRENCY:-false}
LINUX_CONCURRENCY='8'
MAC_CONCURRENCY='2'
LINUX_CONCURRENCY_GROUP='eos-scheduled-build'
MAC_CONCURRENCY_GROUP='eos-scheduled-build-mac'
BUILDKITE_BUILD_AGENT_QUEUE='automation-eks-eos-builder-fleet'
BUILDKITE_TEST_AGENT_QUEUE='automation-eks-eos-tester-fleet'

# Determine if it's a forked PR and make sure to add git fetch so we don't have to git clone the forked repo's url
if [[ $BUILDKITE_BRANCH =~ ^pull/[0-9]+/head: ]]; then
  PR_ID=$(echo $BUILDKITE_BRANCH | cut -d/ -f2)
  export GIT_FETCH="git fetch -v --prune origin refs/pull/$PR_ID/head &&"
fi
# Determine which dockerfiles/scripts to use for the pipeline.
if [[ $PINNED == false ]]; then
    export PLATFORM_TYPE="unpinned"
else
    export PLATFORM_TYPE="pinned"
fi
for FILE in $(ls $CICD_DIR/platforms/$PLATFORM_TYPE); do
    # skip mac or linux by not even creating the json block
    ( [[ $SKIP_MAC == true ]] && [[ $FILE =~ 'macos' ]] ) && continue
    ( [[ $SKIP_LINUX == true ]] && [[ ! $FILE =~ 'macos' ]] ) && continue
    # use pinned or unpinned, not both sets of platform files
    if [[ $PINNED == false ]]; then
        export SKIP_CONTRACT_BUILDER=${SKIP_CONTRACT_BUILDER:-true}
        export SKIP_PACKAGE_BUILDER=${SKIP_PACKAGE_BUILDER:-true}
    fi
    export FILE_NAME="$(echo $FILE | awk '{split($0,a,/\.(d|s)/); print a[1] }')"
    # macos-10.14
    # ubuntu-16.04
    export PLATFORM_NAME="$(echo $FILE_NAME | cut -d- -f1 | sed 's/os/OS/g')"
    # macOS
    # ubuntu
    export PLATFORM_NAME_UPCASE="$(echo $PLATFORM_NAME | tr a-z A-Z)"
    # MACOS
    # UBUNTU
    export VERSION_MAJOR="$(echo $FILE_NAME | cut -d- -f2 | cut -d. -f1)"
    # 10
    # 16
    [[ "$(echo $FILE_NAME | cut -d- -f2)" =~ '.' ]] && export VERSION_MINOR="_$(echo $FILE_NAME | cut -d- -f2 | cut -d. -f2)" || export VERSION_MINOR=''
    # _14
    # _04
    export VERSION_FULL="$(echo $FILE_NAME | cut -d- -f2)"
    # 10.14
    # 16.04
    OLDIFS=$IFS
    IFS='_'
    set $PLATFORM_NAME
    IFS=$OLDIFS
    export PLATFORM_NAME_FULL="$(capitalize $1)$( [[ ! -z $2 ]] && echo "_$(capitalize $2)" || true ) $VERSION_FULL"
    [[ $FILE_NAME =~ 'amazon' ]] && export ICON=':aws:'
    [[ $FILE_NAME =~ 'ubuntu' ]] && export ICON=':ubuntu:'
    [[ $FILE_NAME =~ 'centos' ]] && export ICON=':centos:'
    [[ $FILE_NAME =~ 'macos' ]] && export ICON=':darwin:'
    . $HELPERS_DIR/file-hash.sh $CICD_DIR/platforms/$PLATFORM_TYPE/$FILE # returns HASHED_IMAGE_TAG, etc
    export PLATFORMS_JSON_ARRAY=$(echo $PLATFORMS_JSON_ARRAY | jq -c '. += [{
        "FILE_NAME": env.FILE_NAME,
        "PLATFORM_NAME": env.PLATFORM_NAME,
        "PLATFORM_NAME_UPCASE": env.PLATFORM_NAME_UPCASE,
        "VERSION_MAJOR": env.VERSION_MAJOR,
        "VERSION_MINOR": env.VERSION_MINOR,
        "VERSION_FULL": env.VERSION_FULL,
        "PLATFORM_NAME_FULL": env.PLATFORM_NAME_FULL,
        "DOCKERHUB_FULL_TAG": env.FULL_TAG,
        "HASHED_IMAGE_TAG": env.HASHED_IMAGE_TAG,
        "ICON": env.ICON
        }]')
done
# set build_source whether triggered or not
if [[ ! -z ${BUILDKITE_TRIGGERED_FROM_BUILD_ID} ]]; then
    export BUILD_SOURCE="--build \$BUILDKITE_TRIGGERED_FROM_BUILD_ID"
fi
export BUILD_SOURCE=${BUILD_SOURCE:---build \$BUILDKITE_BUILD_ID}
# set trigger_job if master/release/develop branch and webhook
if [[ $BUILDKITE_BRANCH =~ ^release/[0-9]+\.[0-9]+\.x$ || $BUILDKITE_BRANCH =~ ^master$ || $BUILDKITE_BRANCH =~ ^develop$ ]]; then
    [[ $BUILDKITE_SOURCE != 'scheduled' ]] && export TRIGGER_JOB=true
fi
oIFS="$IFS"
IFS=$''
nIFS=$IFS # fix array splitting (\n won't work)
# start with a wait step
echo '  - wait'
echo ''
# build steps
echo '    # builds'
echo $PLATFORMS_JSON_ARRAY | jq -cr '.[]' | while read -r PLATFORM_JSON; do
    if [[ ! "$(echo "$PLATFORM_JSON" | jq -r .FILE_NAME)" =~ 'macos' ]]; then
        CONCURRENCY=$LINUX_CONCURRENCY
        CONCURRENCY_GROUP=$LINUX_CONCURRENCY_GROUP
        cat <<EOF
  - label: "$(echo "$PLATFORM_JSON" | jq -r .ICON) $(echo "$PLATFORM_JSON" | jq -r .PLATFORM_NAME_FULL) - Build"
    command:
      - "./.cicd/build.sh"
      - "tar -pczf build.tar.gz build && buildkite-agent artifact upload build.tar.gz"
    env:
      IMAGE_TAG: $(echo "$PLATFORM_JSON" | jq -r .FILE_NAME)
      PLATFORM_TYPE: $PLATFORM_TYPE
    agents:
      queue: "$BUILDKITE_BUILD_AGENT_QUEUE"
    timeout: ${TIMEOUT:-180}
    skip: \${SKIP_$(echo "$PLATFORM_JSON" | jq -r .PLATFORM_NAME_UPCASE)_$(echo "$PLATFORM_JSON" | jq -r .VERSION_MAJOR)$(echo "$PLATFORM_JSON" | jq -r .VERSION_MINOR)}${SKIP_BUILD}

EOF
    else
        CONCURRENCY=$MAC_CONCURRENCY
        CONCURRENCY_GROUP=$MAC_CONCURRENCY_GROUP
        cat <<EOF
  - label: "$(echo "$PLATFORM_JSON" | jq -r .ICON) $(echo "$PLATFORM_JSON" | jq -r .PLATFORM_NAME_FULL) - Build"
    command:
      - "git clone \$BUILDKITE_REPO eos && cd eos && $GIT_FETCH git checkout -f \$BUILDKITE_COMMIT && git submodule update --init --recursive"
      - "cd eos && ./.cicd/build.sh"
      - "cd eos && tar -pczf build.tar.gz build && buildkite-agent artifact upload build.tar.gz"
    plugins:
      - chef/anka#v0.5.5:
          no-volume: true
          inherit-environment-vars: true
          vm-name: ${MOJAVE_ANKA_TEMPLATE_NAME}
          vm-registry-tag: "${MOJAVE_ANKA_TAG_BASE}::$(echo "$PLATFORM_JSON" | jq -r .HASHED_IMAGE_TAG)"
          modify-cpu: 12
          modify-ram: 24
          always-pull: true
          debug: true
          wait-network: true
          failover-registries:
            - 'registry_1'
            - 'registry_2'
          pre-execute-sleep: 10
          pre-commands:
            - "rm -rf mac-anka-fleet; git clone git@github.com:EOSIO/mac-anka-fleet.git && cd mac-anka-fleet && . ./ensure-tag.bash -u 12 -r 25G -a '-n'"
      - thedyrt/skip-checkout#v0.1.1:
          cd: ~
    env:
      REPO: ${BUILDKITE_PULL_REQUEST_REPO:-$BUILDKITE_REPO}
      REPO_COMMIT: $BUILDKITE_COMMIT
      TEMPLATE: $MOJAVE_ANKA_TEMPLATE_NAME
      TEMPLATE_TAG: $MOJAVE_ANKA_TAG_BASE
      IMAGE_TAG: $(echo "$PLATFORM_JSON" | jq -r .FILE_NAME)
      PLATFORM_TYPE: $PLATFORM_TYPE
      TAG_COMMANDS: "git clone ${BUILDKITE_PULL_REQUEST_REPO:-$BUILDKITE_REPO} eos && cd eos && $GIT_FETCH git checkout -f \$BUILDKITE_COMMIT && git submodule update --init --recursive && export IMAGE_TAG=$(echo "$PLATFORM_JSON" | jq -r .FILE_NAME) && export PLATFORM_TYPE=$PLATFORM_TYPE && . ./.cicd/platforms/$PLATFORM_TYPE/$(echo "$PLATFORM_JSON" | jq -r .FILE_NAME).sh && cd ~/eos && cd .. && rm -rf eos"
      PROJECT_TAG: $(echo "$PLATFORM_JSON" | jq -r .HASHED_IMAGE_TAG)
    timeout: ${TIMEOUT:-180}
    agents: "queue=mac-anka-large-node-fleet"
    skip: \${SKIP_$(echo "$PLATFORM_JSON" | jq -r .PLATFORM_NAME_UPCASE)_$(echo "$PLATFORM_JSON" | jq -r .VERSION_MAJOR)$(echo "$PLATFORM_JSON" | jq -r .VERSION_MINOR)}${SKIP_BUILD}
EOF
    fi
    if [ "$BUILDKITE_SOURCE" = "schedule" ] && [[ $DISABLE_CONCURRENCY != true ]]; then
        cat <<EOF
    concurrency: ${CONCURRENCY}
    concurrency_group: ${CONCURRENCY_GROUP}
EOF
    fi
done
<<<<<<< HEAD

echo
echo '  - wait'
echo ''
=======
cat <<EOF

  - label: ":docker: Docker - Build and Install"
    command: "./.cicd/installation-build.sh"
    env:
      IMAGE_TAG: "ubuntu-18.04-unpinned"
      PLATFORM_TYPE: "unpinned"
    agents:
      queue: "$BUILDKITE_BUILD_AGENT_QUEUE"
    timeout: ${TIMEOUT:-180}
    skip: ${SKIP_INSTALL}${SKIP_LINUX}${SKIP_DOCKER}

  - wait

EOF
>>>>>>> c52ffe9b
# tests
IFS=$oIFS
for ROUND in $(seq 1 $ROUNDS); do
    IFS=$''
    echo "    # round $ROUND of $ROUNDS"
    # launcher-service  tests
    echo '    # launcher service tests'
    echo $PLATFORMS_JSON_ARRAY | jq -cr '.[]' | while read -r PLATFORM_JSON; do
        if [[ ! "$(echo "$PLATFORM_JSON" | jq -r .FILE_NAME)" =~ 'macos' ]]; then
            CONCURRENCY=$LINUX_CONCURRENCY
            CONCURRENCY_GROUP=$LINUX_CONCURRENCY_GROUP
            cat <<EOF
  - label: "$(echo "$PLATFORM_JSON" | jq -r .ICON) $(echo "$PLATFORM_JSON" | jq -r .PLATFORM_NAME_FULL) - Launcher Service Tests"
    command:
      - "buildkite-agent artifact download build.tar.gz . --step '$(echo "$PLATFORM_JSON" | jq -r .ICON) $(echo "$PLATFORM_JSON" | jq -r .PLATFORM_NAME_FULL) - Build' && tar -xzf build.tar.gz"
      - "./.cicd/test.sh scripts/ls-test.sh"
    env:
      IMAGE_TAG: $(echo "$PLATFORM_JSON" | jq -r .FILE_NAME)
      PLATFORM_TYPE: $PLATFORM_TYPE
    agents:
      queue: "$BUILDKITE_BUILD_AGENT_QUEUE"
    timeout: ${TIMEOUT:-30}
    skip: \${SKIP_$(echo "$PLATFORM_JSON" | jq -r .PLATFORM_NAME_UPCASE)_$(echo "$PLATFORM_JSON" | jq -r .VERSION_MAJOR)$(echo "$PLATFORM_JSON" | jq -r .VERSION_MINOR)}${SKIP_UNIT_TESTS}

EOF
        else
            CONCURRENCY=$MAC_CONCURRENCY
            CONCURRENCY_GROUP=$MAC_CONCURRENCY_GROUP
            cat <<EOF
  - label: "$(echo "$PLATFORM_JSON" | jq -r .ICON) $(echo "$PLATFORM_JSON" | jq -r .PLATFORM_NAME_FULL) - Launcher Service Tests"
    command:
      - "git clone \$BUILDKITE_REPO eos && cd eos && $GIT_FETCH git checkout -f \$BUILDKITE_COMMIT && git submodule update --init --recursive"
      - "cd eos && buildkite-agent artifact download build.tar.gz . --step '$(echo "$PLATFORM_JSON" | jq -r .ICON) $(echo "$PLATFORM_JSON" | jq -r .PLATFORM_NAME_FULL) - Build' && tar -xzf build.tar.gz"
      - "cd eos && ./.cicd/test.sh scripts/ls-test.sh"
    plugins:
      - chef/anka#v0.5.4:
          no-volume: true
          inherit-environment-vars: true
          vm-name: ${MOJAVE_ANKA_TEMPLATE_NAME}
          vm-registry-tag: "${MOJAVE_ANKA_TAG_BASE}::$(echo "$PLATFORM_JSON" | jq -r .HASHED_IMAGE_TAG)"
          always-pull: true
          debug: true
          wait-network: true
          failover-registries:
            - 'registry_1'
            - 'registry_2'
          pre-execute-sleep: 10
    timeout: ${TIMEOUT:-60}
    agents: "queue=mac-anka-node-fleet"
    skip: \${SKIP_$(echo "$PLATFORM_JSON" | jq -r .PLATFORM_NAME_UPCASE)_$(echo "$PLATFORM_JSON" | jq -r .VERSION_MAJOR)$(echo "$PLATFORM_JSON" | jq -r .VERSION_MINOR)}${SKIP_UNIT_TESTS}

EOF
        fi
        if [ "$BUILDKITE_SOURCE" = "schedule" ]; then
            cat <<EOF
    concurrency: ${CONCURRENCY}
    concurrency_group: ${CONCURRENCY_GROUP}
EOF
        fi
    echo
    done
    # parallel tests
    echo '    # parallel tests'
    echo $PLATFORMS_JSON_ARRAY | jq -cr '.[]' | while read -r PLATFORM_JSON; do
        if [[ ! "$(echo "$PLATFORM_JSON" | jq -r .FILE_NAME)" =~ 'macos' ]]; then
            CONCURRENCY=$LINUX_CONCURRENCY
            CONCURRENCY_GROUP=$LINUX_CONCURRENCY_GROUP
            cat <<EOF
  - label: "$(echo "$PLATFORM_JSON" | jq -r .ICON) $(echo "$PLATFORM_JSON" | jq -r .PLATFORM_NAME_FULL) - Unit Tests"
    command:
      - "buildkite-agent artifact download build.tar.gz . --step '$(echo "$PLATFORM_JSON" | jq -r .ICON) $(echo "$PLATFORM_JSON" | jq -r .PLATFORM_NAME_FULL) - Build' && tar -xzf build.tar.gz"
      - "./.cicd/test.sh scripts/parallel-test.sh"
    env:
      IMAGE_TAG: $(echo "$PLATFORM_JSON" | jq -r .FILE_NAME)
      PLATFORM_TYPE: $PLATFORM_TYPE
    agents:
      queue: "$BUILDKITE_BUILD_AGENT_QUEUE"
    retry:
      manual:
        permit_on_passed: true
    timeout: ${TIMEOUT:-30}
    skip: \${SKIP_$(echo "$PLATFORM_JSON" | jq -r .PLATFORM_NAME_UPCASE)_$(echo "$PLATFORM_JSON" | jq -r .VERSION_MAJOR)$(echo "$PLATFORM_JSON" | jq -r .VERSION_MINOR)}${SKIP_UNIT_TESTS}

EOF
        else
            CONCURRENCY=$MAC_CONCURRENCY
            CONCURRENCY_GROUP=$MAC_CONCURRENCY_GROUP
            cat <<EOF
  - label: "$(echo "$PLATFORM_JSON" | jq -r .ICON) $(echo "$PLATFORM_JSON" | jq -r .PLATFORM_NAME_FULL) - Unit Tests"
    command:
      - "git clone \$BUILDKITE_REPO eos && cd eos && $GIT_FETCH git checkout -f \$BUILDKITE_COMMIT && git submodule update --init --recursive"
      - "cd eos && buildkite-agent artifact download build.tar.gz . --step '$(echo "$PLATFORM_JSON" | jq -r .ICON) $(echo "$PLATFORM_JSON" | jq -r .PLATFORM_NAME_FULL) - Build' && tar -xzf build.tar.gz"
      - "cd eos && ./.cicd/test.sh scripts/parallel-test.sh"
    plugins:
      - chef/anka#v0.5.4:
          no-volume: true
          inherit-environment-vars: true
          vm-name: ${MOJAVE_ANKA_TEMPLATE_NAME}
          vm-registry-tag: "${MOJAVE_ANKA_TAG_BASE}::$(echo "$PLATFORM_JSON" | jq -r .HASHED_IMAGE_TAG)"
          always-pull: true
          debug: true
          wait-network: true
          failover-registries:
            - 'registry_1'
            - 'registry_2'
          pre-execute-sleep: 10
      - thedyrt/skip-checkout#v0.1.1:
          cd: ~
    agents: "queue=mac-anka-node-fleet"
    retry:
      manual:
        permit_on_passed: true
    timeout: ${TIMEOUT:-60}
    skip: \${SKIP_$(echo "$PLATFORM_JSON" | jq -r .PLATFORM_NAME_UPCASE)_$(echo "$PLATFORM_JSON" | jq -r .VERSION_MAJOR)$(echo "$PLATFORM_JSON" | jq -r .VERSION_MINOR)}${SKIP_UNIT_TESTS}

EOF
        fi
        if [ "$BUILDKITE_SOURCE" = "schedule" ] && [[ $DISABLE_CONCURRENCY != true ]]; then
            cat <<EOF
    concurrency: ${CONCURRENCY}
    concurrency_group: ${CONCURRENCY_GROUP}
EOF
        fi
    echo
    done
    # wasm spec tests
    echo '    # wasm spec tests'
    echo $PLATFORMS_JSON_ARRAY | jq -cr '.[]' | while read -r PLATFORM_JSON; do
        if [[ ! "$(echo "$PLATFORM_JSON" | jq -r .FILE_NAME)" =~ 'macos' ]]; then
            CONCURRENCY=$LINUX_CONCURRENCY
            CONCURRENCY_GROUP=$LINUX_CONCURRENCY_GROUP
            cat <<EOF
  - label: "$(echo "$PLATFORM_JSON" | jq -r .ICON) $(echo "$PLATFORM_JSON" | jq -r .PLATFORM_NAME_FULL) - WASM Spec Tests"
    command:
      - "buildkite-agent artifact download build.tar.gz . --step '$(echo "$PLATFORM_JSON" | jq -r .ICON) $(echo "$PLATFORM_JSON" | jq -r .PLATFORM_NAME_FULL) - Build' && tar -xzf build.tar.gz"
      - "./.cicd/test.sh scripts/wasm-spec-test.sh"
    env:
      IMAGE_TAG: $(echo "$PLATFORM_JSON" | jq -r .FILE_NAME)
      PLATFORM_TYPE: $PLATFORM_TYPE
    agents:
      queue: "$BUILDKITE_BUILD_AGENT_QUEUE"
    retry:
      manual:
        permit_on_passed: true
    timeout: ${TIMEOUT:-30}
    skip: \${SKIP_$(echo "$PLATFORM_JSON" | jq -r .PLATFORM_NAME_UPCASE)_$(echo "$PLATFORM_JSON" | jq -r .VERSION_MAJOR)$(echo "$PLATFORM_JSON" | jq -r .VERSION_MINOR)}${SKIP_WASM_SPEC_TESTS}

EOF
        else
            CONCURRENCY=$MAC_CONCURRENCY
            CONCURRENCY_GROUP=$MAC_CONCURRENCY_GROUP
            cat <<EOF
  - label: "$(echo "$PLATFORM_JSON" | jq -r .ICON) $(echo "$PLATFORM_JSON" | jq -r .PLATFORM_NAME_FULL) - WASM Spec Tests"
    command:
      - "git clone \$BUILDKITE_REPO eos && cd eos && $GIT_FETCH git checkout -f \$BUILDKITE_COMMIT && git submodule update --init --recursive"
      - "cd eos && buildkite-agent artifact download build.tar.gz . --step '$(echo "$PLATFORM_JSON" | jq -r .ICON) $(echo "$PLATFORM_JSON" | jq -r .PLATFORM_NAME_FULL) - Build' && tar -xzf build.tar.gz"
      - "cd eos && ./.cicd/test.sh scripts/wasm-spec-test.sh"
    plugins:
      - chef/anka#v0.5.4:
          no-volume: true
          inherit-environment-vars: true
          vm-name: ${MOJAVE_ANKA_TEMPLATE_NAME}
          vm-registry-tag: "${MOJAVE_ANKA_TAG_BASE}::$(echo "$PLATFORM_JSON" | jq -r .HASHED_IMAGE_TAG)"
          always-pull: true
          debug: true
          wait-network: true
          failover-registries:
            - 'registry_1'
            - 'registry_2'
          pre-execute-sleep: 10
      - thedyrt/skip-checkout#v0.1.1:
          cd: ~
    agents: "queue=mac-anka-node-fleet"
    retry:
      manual:
        permit_on_passed: true
    timeout: ${TIMEOUT:-60}
    skip: \${SKIP_$(echo "$PLATFORM_JSON" | jq -r .PLATFORM_NAME_UPCASE)_$(echo "$PLATFORM_JSON" | jq -r .VERSION_MAJOR)$(echo "$PLATFORM_JSON" | jq -r .VERSION_MINOR)}${SKIP_WASM_SPEC_TESTS}

EOF
        fi
        if [ "$BUILDKITE_SOURCE" = "schedule" ] && [[ $DISABLE_CONCURRENCY != true ]]; then
            cat <<EOF
    concurrency: ${CONCURRENCY}
    concurrency_group: ${CONCURRENCY_GROUP}
EOF
        fi
    echo
    done
    # serial tests
    echo '    # serial tests'
    echo $PLATFORMS_JSON_ARRAY | jq -cr '.[]' | while read -r PLATFORM_JSON; do
        IFS=$oIFS
        SERIAL_TESTS="$(cat tests/CMakeLists.txt | grep nonparallelizable_tests | grep -v "^#" | awk -F" " '{ print $2 }')"
        for TEST_NAME in $SERIAL_TESTS; do
            if [[ ! "$(echo "$PLATFORM_JSON" | jq -r .FILE_NAME)" =~ 'macos' ]]; then
                CONCURRENCY=$LINUX_CONCURRENCY
                CONCURRENCY_GROUP=$LINUX_CONCURRENCY_GROUP
                cat <<EOF
  - label: "$(echo "$PLATFORM_JSON" | jq -r .ICON) $(echo "$PLATFORM_JSON" | jq -r .PLATFORM_NAME_FULL) - $TEST_NAME"
    command:
      - "ssh-keyscan -H github.com >> ~/.ssh/known_hosts"
      - "git clone \$BUILDKITE_REPO ."
      - "$GIT_FETCH git checkout -f \$BUILDKITE_COMMIT"
      - "buildkite-agent artifact download build.tar.gz . --step '$(echo "$PLATFORM_JSON" | jq -r .ICON) $(echo "$PLATFORM_JSON" | jq -r .PLATFORM_NAME_FULL) - Build' && tar -xzf build.tar.gz"
      - "./.cicd/test.sh scripts/serial-test.sh $TEST_NAME"
    plugins:
      - thedyrt/skip-checkout#v0.1.1:
          cd: ~
    env:
      IMAGE_TAG: $(echo "$PLATFORM_JSON" | jq -r .FILE_NAME)
      PLATFORM_TYPE: $PLATFORM_TYPE
    agents:
      queue: "$BUILDKITE_TEST_AGENT_QUEUE"
    retry:
      manual:
        permit_on_passed: true
    timeout: ${TIMEOUT:-20}
    skip: \${SKIP_$(echo "$PLATFORM_JSON" | jq -r .PLATFORM_NAME_UPCASE)_$(echo "$PLATFORM_JSON" | jq -r .VERSION_MAJOR)$(echo "$PLATFORM_JSON" | jq -r .VERSION_MINOR)}${SKIP_SERIAL_TESTS}

EOF
            else
                CONCURRENCY=$MAC_CONCURRENCY
                CONCURRENCY_GROUP=$MAC_CONCURRENCY_GROUP
                cat <<EOF
  - label: "$(echo "$PLATFORM_JSON" | jq -r .ICON) $(echo "$PLATFORM_JSON" | jq -r .PLATFORM_NAME_FULL) - $TEST_NAME"
    command:
      - "git clone \$BUILDKITE_REPO eos && cd eos && $GIT_FETCH git checkout -f \$BUILDKITE_COMMIT && git submodule update --init --recursive"
      - "cd eos && buildkite-agent artifact download build.tar.gz . --step '$(echo "$PLATFORM_JSON" | jq -r .ICON) $(echo "$PLATFORM_JSON" | jq -r .PLATFORM_NAME_FULL) - Build' && tar -xzf build.tar.gz"
      - "cd eos && ./.cicd/test.sh scripts/serial-test.sh $TEST_NAME"
    plugins:
      - chef/anka#v0.5.4:
          no-volume: true
          inherit-environment-vars: true
          vm-name: ${MOJAVE_ANKA_TEMPLATE_NAME}
          vm-registry-tag: "${MOJAVE_ANKA_TAG_BASE}::$(echo "$PLATFORM_JSON" | jq -r .HASHED_IMAGE_TAG)"
          always-pull: true
          debug: true
          wait-network: true
          failover-registries:
            - 'registry_1'
            - 'registry_2'
          pre-execute-sleep: 10
      - thedyrt/skip-checkout#v0.1.1:
          cd: ~
    agents: "queue=mac-anka-node-fleet"
    retry:
      manual:
        permit_on_passed: true
    timeout: ${TIMEOUT:-60}
    skip: \${SKIP_$(echo "$PLATFORM_JSON" | jq -r .PLATFORM_NAME_UPCASE)_$(echo "$PLATFORM_JSON" | jq -r .VERSION_MAJOR)$(echo "$PLATFORM_JSON" | jq -r .VERSION_MINOR)}${SKIP_SERIAL_TESTS}
EOF
            fi
            if [ "$BUILDKITE_SOURCE" = "schedule" ] && [[ $DISABLE_CONCURRENCY != true ]]; then
                cat <<EOF
    concurrency: ${CONCURRENCY}
    concurrency_group: ${CONCURRENCY_GROUP}
EOF
            fi
            echo
        done
        IFS=$nIFS
    done
    # long-running tests
    echo '    # long-running tests'
    echo $PLATFORMS_JSON_ARRAY | jq -cr '.[]' | while read -r PLATFORM_JSON; do
        IFS=$oIFS
        LR_TESTS="$(cat tests/CMakeLists.txt | grep long_running_tests | grep -v "^#" | awk -F" " '{ print $2 }')"
        for TEST_NAME in $LR_TESTS; do
            if [[ ! "$(echo "$PLATFORM_JSON" | jq -r .FILE_NAME)" =~ 'macos' ]]; then
                CONCURRENCY=$LINUX_CONCURRENCY
                CONCURRENCY_GROUP=$LINUX_CONCURRENCY_GROUP
                cat <<EOF
  - label: "$(echo "$PLATFORM_JSON" | jq -r .ICON) $(echo "$PLATFORM_JSON" | jq -r .PLATFORM_NAME_FULL) - $TEST_NAME"
    command:
      - "ssh-keyscan -H github.com >> ~/.ssh/known_hosts"
      - "git clone \$BUILDKITE_REPO ."
      - "$GIT_FETCH git checkout -f \$BUILDKITE_COMMIT"
      - "buildkite-agent artifact download build.tar.gz . --step '$(echo "$PLATFORM_JSON" | jq -r .ICON) $(echo "$PLATFORM_JSON" | jq -r .PLATFORM_NAME_FULL) - Build' ${BUILD_SOURCE} && tar -xzf build.tar.gz"
      - "./.cicd/test.sh scripts/long-running-test.sh $TEST_NAME"
    plugins:
      - thedyrt/skip-checkout#v0.1.1:
          cd: ~
    env:
      IMAGE_TAG: $(echo "$PLATFORM_JSON" | jq -r .FILE_NAME)
      PLATFORM_TYPE: $PLATFORM_TYPE
    agents:
      queue: "$BUILDKITE_TEST_AGENT_QUEUE"
    retry:
      manual:
        permit_on_passed: true
    timeout: ${TIMEOUT:-180}
    skip: \${SKIP_$(echo "$PLATFORM_JSON" | jq -r .PLATFORM_NAME_UPCASE)_$(echo "$PLATFORM_JSON" | jq -r .VERSION_MAJOR)$(echo "$PLATFORM_JSON" | jq -r .VERSION_MINOR)}${SKIP_LONG_RUNNING_TESTS:-true}

EOF
            else
                CONCURRENCY=$MAC_CONCURRENCY
                CONCURRENCY_GROUP=$MAC_CONCURRENCY_GROUP
                cat <<EOF
  - label: "$(echo "$PLATFORM_JSON" | jq -r .ICON) $(echo "$PLATFORM_JSON" | jq -r .PLATFORM_NAME_FULL) - $TEST_NAME"
    command:
      - "git clone \$BUILDKITE_REPO eos && cd eos && $GIT_FETCH git checkout -f \$BUILDKITE_COMMIT && git submodule update --init --recursive"
      - "cd eos && buildkite-agent artifact download build.tar.gz . --step '$(echo "$PLATFORM_JSON" | jq -r .ICON) $(echo "$PLATFORM_JSON" | jq -r .PLATFORM_NAME_FULL) - Build' ${BUILD_SOURCE} && tar -xzf build.tar.gz"
      - "cd eos && ./.cicd/test.sh scripts/long-running-test.sh $TEST_NAME"
    plugins:
      - chef/anka#v0.5.4:
          no-volume: true
          inherit-environment-vars: true
          vm-name: ${MOJAVE_ANKA_TEMPLATE_NAME}
          vm-registry-tag: "${MOJAVE_ANKA_TAG_BASE}::$(echo "$PLATFORM_JSON" | jq -r .HASHED_IMAGE_TAG)"
          always-pull: true
          debug: true
          wait-network: true
          failover-registries:
            - 'registry_1'
            - 'registry_2'
          pre-execute-sleep: 10
      - thedyrt/skip-checkout#v0.1.1:
          cd: ~
    agents: "queue=mac-anka-node-fleet"
    retry:
      manual:
        permit_on_passed: true
    timeout: ${TIMEOUT:-180}
    skip: \${SKIP_$(echo "$PLATFORM_JSON" | jq -r .PLATFORM_NAME_UPCASE)_$(echo "$PLATFORM_JSON" | jq -r .VERSION_MAJOR)$(echo "$PLATFORM_JSON" | jq -r .VERSION_MINOR)}${SKIP_LONG_RUNNING_TESTS:-true}
EOF
            fi
            if [ "$BUILDKITE_SOURCE" = "schedule" ] && [[ $DISABLE_CONCURRENCY != true ]]; then
                cat <<EOF
    concurrency: ${CONCURRENCY}
    concurrency_group: ${CONCURRENCY_GROUP}
EOF
            fi
            echo
        done
        IFS=$nIFS
    done
    IFS=$oIFS
    if [[ "$ROUND" != "$ROUNDS" ]]; then
        echo '  - wait'
        echo ''
    fi
done
# trigger eosio-lrt post pr
if [[ -z $BUILDKITE_TRIGGERED_FROM_BUILD_ID && $TRIGGER_JOB == "true" ]]; then
    if ( [[ ! $PINNED == false ]] ); then
        cat <<EOF
  - label: ":pipeline: Trigger Long Running Tests"
    trigger: "eosio-lrt"
    async: true
    build:
      message: "Triggered by $BUILDKITE_PIPELINE_SLUG build $BUILDKITE_BUILD_NUMBER"
      commit: "${BUILDKITE_COMMIT}"
      branch: "${BUILDKITE_BRANCH}"
      env:
        BUILDKITE_PULL_REQUEST: "${BUILDKITE_PULL_REQUEST}"
        BUILDKITE_PULL_REQUEST_BASE_BRANCH: "${BUILDKITE_PULL_REQUEST_BASE_BRANCH}"
        BUILDKITE_PULL_REQUEST_REPO: "${BUILDKITE_PULL_REQUEST_REPO}"
        BUILDKITE_TRIGGERED_FROM_BUILD_URL: "${BUILDKITE_BUILD_URL}"
        SKIP_BUILD: "true"
        SKIP_WASM_SPEC_TESTS: "true"
        PINNED: "${PINNED}"

EOF
    fi
fi
# trigger multiversion post pr
if [[ -z $BUILDKITE_TRIGGERED_FROM_BUILD_ID && $TRIGGER_JOB = "true" ]]; then
    if ( [[ ! $PINNED == false ]] ); then
        cat <<EOF
  - label: ":pipeline: Trigger Multiversion Test"
    trigger: "eos-multiversion-tests"
    async: true
    build:
      message: "Triggered by $BUILDKITE_PIPELINE_SLUG build $BUILDKITE_BUILD_NUMBER"
      commit: "${BUILDKITE_COMMIT}"
      branch: "${BUILDKITE_BRANCH}"
      env:
        BUILDKITE_PULL_REQUEST: "${BUILDKITE_PULL_REQUEST}"
        BUILDKITE_PULL_REQUEST_BASE_BRANCH: "${BUILDKITE_PULL_REQUEST_BASE_BRANCH}"
        BUILDKITE_PULL_REQUEST_REPO: "${BUILDKITE_PULL_REQUEST_REPO}"
        BUILDKITE_TRIGGERED_FROM_BUILD_URL: "${BUILDKITE_BUILD_URL}"

EOF
    fi
fi
# trigger eosio-sync-from-genesis for every build
if [[ "$BUILDKITE_PIPELINE_SLUG" == 'eosio' && -z "${SKIP_INSTALL}${SKIP_LINUX}${SKIP_DOCKER}${SKIP_SYNC_TESTS}" ]]; then
    cat <<EOF
  - label: ":chains: Sync from Genesis Test"
    trigger: "eosio-sync-from-genesis"
    async: false
    build:
      message: "Triggered by $BUILDKITE_PIPELINE_SLUG build $BUILDKITE_BUILD_NUMBER"
      commit: "${BUILDKITE_COMMIT}"
      branch: "${BUILDKITE_BRANCH}"
      env:
        BUILDKITE_TRIGGERED_FROM_BUILD_URL: "${BUILDKITE_BUILD_URL}"
        SKIP_JUNGLE: "${SKIP_JUNGLE}"
        SKIP_KYLIN: "${SKIP_KYLIN}"
        SKIP_MAIN: "${SKIP_MAIN}"
        TIMEOUT: "${TIMEOUT}"

EOF
fi
# trigger eosio-resume-from-state for every build
if [[ "$BUILDKITE_PIPELINE_SLUG" == 'eosio' && -z "${SKIP_INSTALL}${SKIP_LINUX}${SKIP_DOCKER}${SKIP_SYNC_TESTS}" ]]; then
    cat <<EOF
  - label: ":outbox_tray: Resume from State Test"
    trigger: "eosio-resume-from-state"
    async: false
    build:
      message: "Triggered by $BUILDKITE_PIPELINE_SLUG build $BUILDKITE_BUILD_NUMBER"
      commit: "${BUILDKITE_COMMIT}"
      branch: "${BUILDKITE_BRANCH}"
      env:
        BUILDKITE_TRIGGERED_FROM_BUILD_URL: "${BUILDKITE_BUILD_URL}"
        SKIP_JUNGLE: "${SKIP_JUNGLE}"
        SKIP_KYLIN: "${SKIP_KYLIN}"
        SKIP_MAIN: "${SKIP_MAIN}"
        TIMEOUT: "${TIMEOUT}"

EOF
fi
# pipeline tail
cat <<EOF
  - wait:
    continue_on_failure: true

  - label: ":bar_chart: Test Metrics"
    command:
      - "ssh-keyscan -H github.com >> ~/.ssh/known_hosts"
      - "git clone \$BUILDKITE_REPO ."
      - "$GIT_FETCH git checkout -f \$BUILDKITE_COMMIT"
      - "echo '+++ :compression: Extracting Test Metrics Code'"
      - "tar -zxf .cicd/metrics/test-metrics.tar.gz"
      - "echo '+++ :javascript: Running test-metrics.js'"
      - "node --max-old-space-size=32768 test-metrics.js"
    plugins:
      - thedyrt/skip-checkout#v0.1.1:
          cd: ~
    agents:
      queue: "$BUILDKITE_TEST_AGENT_QUEUE"
    timeout: ${TIMEOUT:-10}
    soft_fail: true

  - wait

    # packaging
  - label: ":centos: CentOS 7.7 - Package Builder"
    command:
      - "ssh-keyscan -H github.com >> ~/.ssh/known_hosts"
      - "git clone \$BUILDKITE_REPO ."
      - "$GIT_FETCH git checkout -f \$BUILDKITE_COMMIT"
      - "buildkite-agent artifact download build.tar.gz . --step ':centos: CentOS 7.7 - Build' && tar -xzf build.tar.gz"
      - "./.cicd/package.sh"
    plugins:
      - thedyrt/skip-checkout#v0.1.1:
          cd: ~
    env:
      IMAGE_TAG: "centos-7.7-$PLATFORM_TYPE"
      PLATFORM_TYPE: $PLATFORM_TYPE
      OS: "el7" # OS and PKGTYPE required for lambdas
      PKGTYPE: "rpm"
    agents:
      queue: "$BUILDKITE_TEST_AGENT_QUEUE"
    timeout: ${TIMEOUT:-10}
    skip: ${SKIP_CENTOS_7_7}${SKIP_PACKAGE_BUILDER}${SKIP_LINUX}

  - label: ":ubuntu: Ubuntu 16.04 - Package Builder"
    command:
      - "ssh-keyscan -H github.com >> ~/.ssh/known_hosts"
      - "git clone \$BUILDKITE_REPO ."
      - "$GIT_FETCH git checkout -f \$BUILDKITE_COMMIT"
      - "buildkite-agent artifact download build.tar.gz . --step ':ubuntu: Ubuntu 16.04 - Build' && tar -xzf build.tar.gz"
      - "./.cicd/package.sh"
    plugins:
      - thedyrt/skip-checkout#v0.1.1:
          cd: ~
    env:
      IMAGE_TAG: "ubuntu-16.04-$PLATFORM_TYPE"
      PLATFORM_TYPE: $PLATFORM_TYPE
      OS: "ubuntu-16.04" # OS and PKGTYPE required for lambdas
      PKGTYPE: "deb"
    agents:
      queue: "$BUILDKITE_TEST_AGENT_QUEUE"
    timeout: ${TIMEOUT:-10}
    skip: ${SKIP_UBUNTU_16_04}${SKIP_PACKAGE_BUILDER}${SKIP_LINUX}

  - label: ":ubuntu: Ubuntu 18.04 - Package Builder"
    command:
      - "ssh-keyscan -H github.com >> ~/.ssh/known_hosts"
      - "git clone \$BUILDKITE_REPO ."
      - "$GIT_FETCH git checkout -f \$BUILDKITE_COMMIT"
      - "buildkite-agent artifact download build.tar.gz . --step ':ubuntu: Ubuntu 18.04 - Build' && tar -xzf build.tar.gz"
      - "./.cicd/package.sh"
    plugins:
      - thedyrt/skip-checkout#v0.1.1:
          cd: ~
    env:
      IMAGE_TAG: "ubuntu-18.04-$PLATFORM_TYPE"
      PLATFORM_TYPE: $PLATFORM_TYPE
      OS: "ubuntu-18.04" # OS and PKGTYPE required for lambdas
      PKGTYPE: "deb"
    agents:
      queue: "$BUILDKITE_TEST_AGENT_QUEUE"
    timeout: ${TIMEOUT:-10}
    skip: ${SKIP_UBUNTU_18_04}${SKIP_PACKAGE_BUILDER}${SKIP_LINUX}

  - label: ":darwin: macOS 10.14 - Package Builder"
    command:
      - "git clone \$BUILDKITE_REPO eos && cd eos && $GIT_FETCH git checkout -f \$BUILDKITE_COMMIT"
      - "cd eos && buildkite-agent artifact download build.tar.gz . --step ':darwin: macOS 10.14 - Build' && tar -xzf build.tar.gz"
      - "cd eos && ./.cicd/package.sh"
    plugins:
      - chef/anka#v0.5.4:
          no-volume: true
          inherit-environment-vars: true
          vm-name: 10.14.6_6C_14G_40G
          vm-registry-tag: "clean::cicd::git-ssh::nas::brew::buildkite-agent"
          always-pull: true
          debug: true
          wait-network: true
          failover-registries:
            - 'registry_1'
            - 'registry_2'
          pre-execute-sleep: 10
      - thedyrt/skip-checkout#v0.1.1:
          cd: ~
    agents:
      - "queue=mac-anka-node-fleet"
    timeout: ${TIMEOUT:-10}
    skip: ${SKIP_MACOS_10_14}${SKIP_PACKAGE_BUILDER}${SKIP_MAC}

  - label: ":docker: Docker - Label Container with Git Branch and Git Tag"
    command: .cicd/docker-tag.sh
    env:
      IMAGE_TAG: "ubuntu-18.04-unpinned"
      PLATFORM_TYPE: "unpinned"
    agents:
      queue: "$BUILDKITE_BUILD_AGENT_QUEUE"
    timeout: ${TIMEOUT:-10}
    skip: ${SKIP_INSTALL}${SKIP_LINUX}${SKIP_DOCKER}${SKIP_PACKAGE_BUILDER}

  - wait

  - label: ":git: Git Submodule Regression Check"
    command: "./.cicd/submodule-regression-check.sh"
    agents:
      queue: "automation-basic-builder-fleet"
    timeout: ${TIMEOUT:-5}

  - label: ":beer: Brew Updater"
    command:
      - "ssh-keyscan -H github.com >> ~/.ssh/known_hosts"
      - "git clone \$BUILDKITE_REPO ."
      - "$GIT_FETCH git checkout -f \$BUILDKITE_COMMIT"
      - "buildkite-agent artifact download eosio.rb . --step ':darwin: macOS 10.14 - Package Builder'"
      - "buildkite-agent artifact upload eosio.rb"
    plugins:
      - thedyrt/skip-checkout#v0.1.1:
          cd: ~
    agents:
      queue: "automation-basic-builder-fleet"
    timeout: "${TIMEOUT:-5}"
    skip: ${SKIP_PACKAGE_BUILDER}${SKIP_MAC}${SKIP_MACOS_10_14}

EOF
IFS=$oIFS<|MERGE_RESOLUTION|>--- conflicted
+++ resolved
@@ -159,12 +159,7 @@
 EOF
     fi
 done
-<<<<<<< HEAD
-
-echo
-echo '  - wait'
-echo ''
-=======
+
 cat <<EOF
 
   - label: ":docker: Docker - Build and Install"
@@ -180,7 +175,7 @@
   - wait
 
 EOF
->>>>>>> c52ffe9b
+
 # tests
 IFS=$oIFS
 for ROUND in $(seq 1 $ROUNDS); do
