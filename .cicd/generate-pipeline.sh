--- conflicted
+++ resolved
@@ -325,13 +325,8 @@
     skip: $(echo "$PLATFORM_JSON" | jq -r '.PLATFORM_SKIP_VAR | env[.] // empty')${SKIP_SERIAL_TESTS}
 
 EOF
-<<<<<<< HEAD
             elif [[ "$TEST_NAME" != 'rodeos_test_eosvmoc' ]]; then
                 cat <<EOF
-=======
-                else
-                    cat <<EOF
->>>>>>> 19ac0bf5
   - label: "$(echo "$PLATFORM_JSON" | jq -r .ICON) $(echo "$PLATFORM_JSON" | jq -r .PLATFORM_NAME_FULL) - $TEST_NAME"
     command:
       - "git clone \$BUILDKITE_REPO eos && cd eos && $GIT_FETCH git checkout -f \$BUILDKITE_COMMIT && git submodule update --init --recursive"
