--- conflicted
+++ resolved
@@ -22,50 +22,6 @@
       - "./scripts/eosio_build.sh -P -y"
     timeout: 180
 
-<<<<<<< HEAD
-  - label: ":darwin: macOS 10.14 - Build Pinned"
-    env:
-      REPO: "git@github.com:EOSIO/eos.git"
-      TEMPLATE: "10.14.6_6C_14G_80G"
-      TEMPLATE_TAG: "clean::cicd::git-ssh::nas::brew::buildkite-agent"
-    agents: "queue=mac-anka-large-node-fleet"
-    command:
-      - "git clone git@github.com:EOSIO/eos.git eos && cd eos &&  git checkout -f $BUILDKITE_BRANCH && git submodule update --init --recursive"
-      - "cd eos && ./scripts/eosio_build.sh -P -y"
-    plugins:
-      - EOSIO/anka#v0.6.1:
-          debug: true
-          vm-name: "10.14.6_6C_14G_80G"
-          no-volume: true
-          modify-cpu: 12
-          modify-ram: 24
-          always-pull: true
-          wait-network: true
-          pre-execute-sleep: 5
-          pre-execute-ping-sleep: github.com
-          vm-registry-tag: "clean::cicd::git-ssh::nas::brew::buildkite-agent"
-          failover-registries:
-          - "registry_1"
-          - "registry_2"
-          inherit-environment-vars: true
-      - EOSIO/skip-checkout#v0.1.1:
-          cd: ~
-    timeout: 180
-
-
-=======
-  - label: ":centos: CentOS 8 - Build Pinned"
-    plugins:
-      - docker#v3.3.0:
-          image: "centos:8"
-          always-pull: true
-    agents:
-      queue: "automation-eks-eos-builder-fleet"
-    command:
-      - "./scripts/eosio_build.sh -P -y"
-    timeout: 180
-
->>>>>>> a879ac84
   - label: ":darwin: macOS 10.15 - Build Pinned"
     env:
       REPO: "git@github.com:EOSIO/eos.git"
@@ -144,49 +100,6 @@
       - "./scripts/eosio_build.sh -y"
     timeout: 180
 
-<<<<<<< HEAD
-  - label: ":darwin: macOS 10.14 - Build UnPinned"
-    env:
-      REPO: "git@github.com:EOSIO/eos.git"
-      TEMPLATE: "10.14.6_6C_14G_80G"
-      TEMPLATE_TAG: "clean::cicd::git-ssh::nas::brew::buildkite-agent"
-    agents: "queue=mac-anka-large-node-fleet"
-    command:
-      - "git clone git@github.com:EOSIO/eos.git eos && cd eos &&  git checkout -f $BUILDKITE_BRANCH && git submodule update --init --recursive"
-      - "cd eos && ./scripts/eosio_build.sh -y"
-    plugins:
-      - EOSIO/anka#v0.6.1:
-          debug: true
-          vm-name: "10.14.6_6C_14G_80G"
-          no-volume: true
-          modify-cpu: 12
-          modify-ram: 24
-          always-pull: true
-          wait-network: true
-          pre-execute-sleep: 5
-          pre-execute-ping-sleep: github.com
-          vm-registry-tag: "clean::cicd::git-ssh::nas::brew::buildkite-agent"
-          failover-registries:
-          - "registry_1"
-          - "registry_2"
-          inherit-environment-vars: true
-      - EOSIO/skip-checkout#v0.1.1:
-          cd: ~
-    timeout: 180
-
-=======
-  - label: ":centos: CentOS 8 - Build UnPinned"
-    plugins:
-      - docker#v3.3.0:
-          image: "centos:8"
-          always-pull: true
-    agents:
-      queue: "automation-eks-eos-builder-fleet"
-    command:
-      - "./scripts/eosio_build.sh -y"
-    timeout: 180
-    
->>>>>>> a879ac84
   - label: ":darwin: macOS 10.15 - Build UnPinned"
     env:
       REPO: "git@github.com:EOSIO/eos.git"
