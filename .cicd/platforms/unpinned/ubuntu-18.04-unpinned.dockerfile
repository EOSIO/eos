--- conflicted
+++ resolved
@@ -7,11 +7,7 @@
     bzip2 automake libbz2-dev libssl-dev doxygen graphviz libgmp3-dev \
     autotools-dev python2.7 python2.7-dev python3 python3-dev python3-pip python3-requests \
     autoconf libtool curl zlib1g-dev sudo ruby libusb-1.0-0-dev \
-<<<<<<< HEAD
-    libcurl4-gnutls-dev pkg-config patch llvm-7-dev clang-7 vim-common jq libpq-dev postgresql postgresql-server-dev-all && \
-=======
     libcurl4-gnutls-dev pkg-config patch llvm-7-dev clang-7 vim-common jq libpq-dev postgresql postgresql-server-dev-all rabbitmq-server && \
->>>>>>> d81b13fa
     apt-get clean && \
     rm -rf /var/lib/apt/lists/*
 # build cmake
