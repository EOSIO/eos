--- conflicted
+++ resolved
@@ -3,12 +3,8 @@
 VERSION=1
 export SDKROOT="$(xcrun --sdk macosx --show-sdk-path)"
 brew update
-<<<<<<< HEAD
-brew install git cmake python libtool libusb graphviz automake wget gmp pkgconfig doxygen openssl jq boost postgres || :
+brew install git cmake python libtool libusb graphviz automake wget gmp pkgconfig doxygen openssl jq boost postgres rabbitmq || :
 pip3 install requests
-=======
-brew install git cmake python libtool libusb graphviz automake wget gmp pkgconfig doxygen openssl jq boost libpq libpqxx postgres rabbitmq || :
->>>>>>> ff6516de
 # install nvm for ship_test
 cd ~ && brew install nvm && mkdir -p ~/.nvm && echo "export NVM_DIR=$HOME/.nvm" >> ~/.bash_profile && echo 'source $(brew --prefix nvm)/nvm.sh' >> ~/.bash_profile && cat ~/.bash_profile && source ~/.bash_profile && echo $NVM_DIR && nvm install --lts=dubnium
 # add sbin to path from rabbitmq-server
