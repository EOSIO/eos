FROM centos:7.7.1908
ENV VERSION 1
# install dependencies.
RUN yum update -y && \
    yum install -y epel-release && \
    yum --enablerepo=extras install -y centos-release-scl && \
    yum --enablerepo=extras install -y devtoolset-8 && \
    yum --enablerepo=extras install -y which git autoconf automake libtool make bzip2 doxygen \
    graphviz bzip2-devel openssl openssl-devel gmp-devel ocaml \
    python python-devel python-requests rh-python36 file libusbx-devel \
<<<<<<< HEAD
    libcurl-devel patch vim-common jq glibc-locale-source glibc-langpack-en postgresql-server postgresql-devel && \
    yum clean all && rm -rf /var/cache/yum
# requests module. used by tests
RUN source /opt/rh/rh-python36/enable && python -m pip install requests
=======
    libcurl-devel patch vim-common jq glibc-locale-source glibc-langpack-en postgresql-server postgresql-devel \
    libuuid-devel libtasn1-devel expect socat libseccomp-devel iproute && \
    yum clean all && rm -rf /var/cache/yum
# requests module. used by tests
RUN source /opt/rh/rh-python36/enable && python -m pip install requests
# install erlang and rabbitmq
RUN curl -s https://packagecloud.io/install/repositories/rabbitmq/erlang/script.rpm.sh | bash && \
    yum install -y erlang
RUN curl -s https://packagecloud.io/install/repositories/rabbitmq/rabbitmq-server/script.rpm.sh | bash && \
    yum install -y rabbitmq-server
# upgrade pip installation
RUN . /opt/rh/rh-python36/enable && \
    pip install --upgrade pip
>>>>>>> d81b13fa
# build cmake
RUN curl -LO https://github.com/Kitware/CMake/releases/download/v3.16.2/cmake-3.16.2.tar.gz && \
    tar -xzf cmake-3.16.2.tar.gz && \
    cd cmake-3.16.2 && \
    source /opt/rh/devtoolset-8/enable && \
    ./bootstrap --prefix=/usr/local && \
    make -j$(nproc) && \
    make install && \
    rm -rf cmake-3.16.2.tar.gz cmake-3.16.2
# build clang10
RUN git clone --single-branch --branch llvmorg-10.0.0 https://github.com/llvm/llvm-project clang10 && \
    mkdir /clang10/build && cd /clang10/build && \
    source /opt/rh/devtoolset-8/enable && \
    source /opt/rh/rh-python36/enable && \
    cmake -G 'Unix Makefiles' -DCMAKE_INSTALL_PREFIX='/usr/local' -DLLVM_ENABLE_PROJECTS='lld;polly;clang;clang-tools-extra;libcxx;libcxxabi;libunwind;compiler-rt' -DLLVM_BUILD_LLVM_DYLIB=ON -DLLVM_ENABLE_RTTI=ON -DLLVM_INCLUDE_DOCS=OFF -DLLVM_TARGETS_TO_BUILD=host -DCMAKE_BUILD_TYPE=Release ../llvm && \
    make -j $(nproc) && \
    make install && \
    cd / && \
    rm -rf /clang10
COPY ./.cicd/helpers/clang.make /tmp/clang.cmake
# build llvm10
RUN git clone --depth 1 --single-branch --branch llvmorg-10.0.0 https://github.com/llvm/llvm-project llvm && \
    cd llvm/llvm && \
    mkdir build && \
    cd build && \
    cmake -G 'Unix Makefiles' -DLLVM_TARGETS_TO_BUILD=host -DLLVM_BUILD_TOOLS=false -DLLVM_ENABLE_RTTI=1 -DCMAKE_BUILD_TYPE=Release -DCMAKE_INSTALL_PREFIX=/usr/local -DCMAKE_TOOLCHAIN_FILE='/tmp/clang.cmake' -DCMAKE_EXE_LINKER_FLAGS=-pthread -DCMAKE_SHARED_LINKER_FLAGS=-pthread -DLLVM_ENABLE_PIC=NO -DLLVM_ENABLE_TERMINFO=OFF -DLLVM_ENABLE_Z3_SOLVER=OFF .. && \
    make -j$(nproc) && \
    make install && \
    cd / && \
    rm -rf /llvm
# build boost
RUN curl -LO https://boostorg.jfrog.io/artifactory/main/release/1.72.0/source/boost_1_72_0.tar.bz2 && \
    tar -xjf boost_1_72_0.tar.bz2 && \
    cd boost_1_72_0 && \
    ./bootstrap.sh --with-toolset=clang --prefix=/usr/local && \
    ./b2 toolset=clang cxxflags='-stdlib=libc++ -D__STRICT_ANSI__ -nostdinc++ -I/usr/local/include/c++/v1 -D_FORTIFY_SOURCE=2 -fstack-protector-strong -fpie' linkflags='-stdlib=libc++ -pie' link=static threading=multi --with-iostreams --with-date_time --with-filesystem --with-system --with-program_options --with-chrono --with-test -q -j$(nproc) install && \
    cd / && \
    rm -rf boost_1_72_0.tar.bz2 /boost_1_72_0
# install nvm
RUN curl -o- https://raw.githubusercontent.com/nvm-sh/nvm/v0.35.0/install.sh | bash
# load nvm in non-interactive shells
RUN cp ~/.bashrc ~/.bashrc.bak && \
    cat ~/.bashrc.bak | tail -3 > ~/.bashrc && \
    cat ~/.bashrc.bak | head -n '-3' >> ~/.bashrc && \
    rm ~/.bashrc.bak
# install node 10
RUN bash -c '. ~/.bashrc; nvm install --lts=dubnium' && \
    ln -s "/root/.nvm/versions/node/$(ls -p /root/.nvm/versions/node | sort -Vr | head -1)bin/node" /usr/local/bin/node
RUN yum install -y nodejs && \
    yum clean all && rm -rf /var/cache/yum
# setup Postgress
RUN localedef -c -f UTF-8 -i en_US en_US.UTF-8 && \
    su - postgres -c initdb<|MERGE_RESOLUTION|>--- conflicted
+++ resolved
@@ -8,12 +8,6 @@
     yum --enablerepo=extras install -y which git autoconf automake libtool make bzip2 doxygen \
     graphviz bzip2-devel openssl openssl-devel gmp-devel ocaml \
     python python-devel python-requests rh-python36 file libusbx-devel \
-<<<<<<< HEAD
-    libcurl-devel patch vim-common jq glibc-locale-source glibc-langpack-en postgresql-server postgresql-devel && \
-    yum clean all && rm -rf /var/cache/yum
-# requests module. used by tests
-RUN source /opt/rh/rh-python36/enable && python -m pip install requests
-=======
     libcurl-devel patch vim-common jq glibc-locale-source glibc-langpack-en postgresql-server postgresql-devel \
     libuuid-devel libtasn1-devel expect socat libseccomp-devel iproute && \
     yum clean all && rm -rf /var/cache/yum
@@ -27,7 +21,6 @@
 # upgrade pip installation
 RUN . /opt/rh/rh-python36/enable && \
     pip install --upgrade pip
->>>>>>> d81b13fa
 # build cmake
 RUN curl -LO https://github.com/Kitware/CMake/releases/download/v3.16.2/cmake-3.16.2.tar.gz && \
     tar -xzf cmake-3.16.2.tar.gz && \
