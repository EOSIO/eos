--- conflicted
+++ resolved
@@ -46,19 +46,6 @@
     ./b2 toolset=clang cxxflags='-stdlib=libc++ -D__STRICT_ANSI__ -nostdinc++ -I/usr/local/include/c++/v1 -D_FORTIFY_SOURCE=2 -fstack-protector-strong -fpie' linkflags='-stdlib=libc++ -pie' link=static threading=multi --with-iostreams --with-date_time --with-filesystem --with-system --with-program_options --with-chrono --with-test -q -j$(nproc) install && \
     cd / && \
     rm -rf boost_1_72_0.tar.bz2 /boost_1_72_0
-<<<<<<< HEAD
-=======
-# build eosio cppkin
-RUN git clone --single-branch --branch master https://github.com/EOSIO/cppKin.git && \
-    cd cppKin && \
-    git submodule update --init --recursive && \
-    mkdir build && \
-    cd build && \
-    cmake -G 'Unix Makefiles' .. -DPRE_COMPILE_STEP=ON -D3RD_PARTY_INSTALL_STEP=ON -DCOMPILATION_STEP=ON -DCMAKE_BUILD_TYPE=Release -DPROJECT_3RD_LOC:STRING=/usr/local -DOUTPUT_DIR:STRING=/usr/local -DCMAKE_TOOLCHAIN_FILE='/tmp/clang.cmake' && \
-    make -j$(nproc) && \
-    make install && \
-    cd / && \
-    rm -rf cppKin
 
 # TPM support; this is a little tricky because we'd like nodeos static linked with it, but the tpm2-tools needed
 # for unit testing will need to be dynamic linked
@@ -111,7 +98,6 @@
     rm -rf swtpm
 RUN ldconfig
 
->>>>>>> 92dbf8f7
 # install nvm
 RUN curl -o- https://raw.githubusercontent.com/nvm-sh/nvm/v0.35.0/install.sh | bash
 # load nvm in non-interactive shells
