--- conflicted
+++ resolved
@@ -8,12 +8,8 @@
     autotools-dev python2.7 python2.7-dev python3 python3-pip python3-requests \
     python3-dev python-configparser python-requests python-pip \
     autoconf libtool g++ gcc curl zlib1g-dev sudo ruby libusb-1.0-0-dev\
-<<<<<<< HEAD
-    libcurl4-gnutls-dev pkg-config patch vim-common jq libpq-dev postgresql postgresql-server-dev-all && \
-=======
     libcurl4-gnutls-dev pkg-config patch vim-common jq libpq-dev postgresql postgresql-server-dev-all rabbitmq-server \
     libtasn1-dev libnss3-dev iproute2 expect gawk socat python3-pip libseccomp-dev uuid-dev && \
->>>>>>> d81b13fa
     apt-get clean && \
     rm -rf /var/lib/apt/lists/*
 # build cmake
