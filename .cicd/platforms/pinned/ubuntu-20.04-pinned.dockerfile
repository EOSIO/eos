FROM ubuntu:20.04
ENV VERSION 1
# install dependencies.
RUN apt-get update && \
    apt-get upgrade -y && \
    DEBIAN_FRONTEND=noninteractive apt-get install -y git make \
    bzip2 automake libbz2-dev libssl-dev doxygen graphviz libgmp3-dev \
    autotools-dev python2.7 python2.7-dev python3 python3-pip python3-requests \
    python3-dev python-configparser \
    autoconf libtool g++ gcc curl zlib1g-dev sudo ruby libusb-1.0-0-dev \
<<<<<<< HEAD
    libcurl4-gnutls-dev pkg-config patch vim-common jq gnupg libpq-dev postgresql postgresql-server-dev-all && \
=======
    libcurl4-gnutls-dev pkg-config patch vim-common jq gnupg rabbitmq-server && \
>>>>>>> ff6516de
    apt-get clean && \
    rm -rf /var/lib/apt/lists/*
# build cmake
RUN curl -LO https://github.com/Kitware/CMake/releases/download/v3.16.2/cmake-3.16.2.tar.gz && \
    tar -xzf cmake-3.16.2.tar.gz && \
    cd cmake-3.16.2 && \
    ./bootstrap --prefix=/usr/local && \
    make -j$(nproc) && \
    make install && \
    rm -rf cmake-3.16.2.tar.gz cmake-3.16.2
# build clang10
RUN git clone --single-branch --branch llvmorg-10.0.0 https://github.com/llvm/llvm-project clang10 && \
    mkdir /clang10/build && cd /clang10/build && \
    cmake -G 'Unix Makefiles' -DCMAKE_INSTALL_PREFIX='/usr/local' -DLLVM_ENABLE_PROJECTS='lld;polly;clang;clang-tools-extra;libcxx;libcxxabi;libunwind;compiler-rt' -DLLVM_BUILD_LLVM_DYLIB=ON -DLLVM_ENABLE_RTTI=ON -DLLVM_INCLUDE_DOCS=OFF -DLLVM_TARGETS_TO_BUILD=host -DCMAKE_BUILD_TYPE=Release ../llvm && \
    make -j $(nproc) && \
    make install && \
    cd / && \
    rm -rf /clang10
COPY ./.cicd/helpers/clang.make /tmp/clang.cmake
# build llvm10
RUN git clone --depth 1 --single-branch --branch llvmorg-10.0.0 https://github.com/llvm/llvm-project llvm && \
    cd llvm/llvm && \
    mkdir build && \
    cd build && \
    cmake -G 'Unix Makefiles' -DLLVM_TARGETS_TO_BUILD=host -DLLVM_BUILD_TOOLS=false -DLLVM_ENABLE_RTTI=1 -DCMAKE_BUILD_TYPE=Release -DCMAKE_INSTALL_PREFIX=/usr/local -DCMAKE_TOOLCHAIN_FILE='/tmp/clang.cmake' -DCMAKE_EXE_LINKER_FLAGS=-pthread -DCMAKE_SHARED_LINKER_FLAGS=-pthread -DLLVM_ENABLE_PIC=NO -DLLVM_ENABLE_TERMINFO=OFF -DLLVM_ENABLE_Z3_SOLVER=OFF .. && \
    make -j$(nproc) && \
    make install && \
    cd / && \
    rm -rf /llvm
# build boost
RUN curl -LO https://boostorg.jfrog.io/artifactory/main/release/1.72.0/source/boost_1_72_0.tar.bz2 && \
    tar -xjf boost_1_72_0.tar.bz2 && \
    cd boost_1_72_0 && \
    ./bootstrap.sh --with-toolset=clang --prefix=/usr/local && \
    ./b2 toolset=clang cxxflags='-stdlib=libc++ -D__STRICT_ANSI__ -nostdinc++ -I/usr/local/include/c++/v1 -D_FORTIFY_SOURCE=2 -fstack-protector-strong -fpie' linkflags='-stdlib=libc++ -pie' link=static threading=multi --with-iostreams --with-date_time --with-filesystem --with-system --with-program_options --with-chrono --with-test -q -j$(nproc) install && \
    cd / && \
    rm -rf boost_1_72_0.tar.bz2 /boost_1_72_0
# install node 12
RUN curl -fsSL https://deb.nodesource.com/gpgkey/nodesource.gpg.key | apt-key add - && \
    . /etc/lsb-release && \
    echo "deb https://deb.nodesource.com/node_12.x $DISTRIB_CODENAME main" | tee /etc/apt/sources.list.d/nodesource.list && \
    echo "deb-src https://deb.nodesource.com/node_12.x $DISTRIB_CODENAME main" | tee -a /etc/apt/sources.list.d/nodesource.list && \
    apt-get update && \
    apt-get install -y nodejs && \
    apt-get clean && \
    rm -rf /var/lib/apt/lists/*<|MERGE_RESOLUTION|>--- conflicted
+++ resolved
@@ -8,13 +8,10 @@
     autotools-dev python2.7 python2.7-dev python3 python3-pip python3-requests \
     python3-dev python-configparser \
     autoconf libtool g++ gcc curl zlib1g-dev sudo ruby libusb-1.0-0-dev \
-<<<<<<< HEAD
-    libcurl4-gnutls-dev pkg-config patch vim-common jq gnupg libpq-dev postgresql postgresql-server-dev-all && \
-=======
-    libcurl4-gnutls-dev pkg-config patch vim-common jq gnupg rabbitmq-server && \
->>>>>>> ff6516de
+    libcurl4-gnutls-dev pkg-config patch vim-common jq gnupg libpq-dev postgresql postgresql-server-dev-all rabbitmq-server && \
     apt-get clean && \
     rm -rf /var/lib/apt/lists/*
+
 # build cmake
 RUN curl -LO https://github.com/Kitware/CMake/releases/download/v3.16.2/cmake-3.16.2.tar.gz && \
     tar -xzf cmake-3.16.2.tar.gz && \
