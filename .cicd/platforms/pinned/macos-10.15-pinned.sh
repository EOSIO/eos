#!/bin/bash
set -eo pipefail
VERSION=1
export SDKROOT="$(xcrun --sdk macosx --show-sdk-path)"
brew update
<<<<<<< HEAD
brew install git cmake python libtool libusb graphviz automake wget gmp pkgconfig doxygen openssl jq rabbitmq postgres || :
curl -LO  https://raw.githubusercontent.com/Homebrew/homebrew-core/106b4b8a421dda33c79a4018c3c3816234076331/Formula/libpqxx.rb
brew install -f ./libpqxx.rb
=======
brew install git cmake python libtool libusb graphviz automake wget gmp pkgconfig doxygen openssl jq postgres || :
>>>>>>> 26a4d285
# install clang from source
git clone --single-branch --branch llvmorg-10.0.0 https://github.com/llvm/llvm-project clang10
mkdir clang10/build
cd clang10/build
cmake -G 'Unix Makefiles' -DCMAKE_INSTALL_PREFIX='/usr/local' -DLLVM_ENABLE_PROJECTS='lld;polly;clang;clang-tools-extra;libcxx;libcxxabi;libunwind;compiler-rt' -DLLVM_BUILD_LLVM_DYLIB=ON -DLLVM_ENABLE_RTTI=ON -DLLVM_INCLUDE_DOCS=OFF -DLLVM_TARGETS_TO_BUILD=host -DCMAKE_BUILD_TYPE=Release ../llvm && \
make -j $(getconf _NPROCESSORS_ONLN)
sudo make install
cd ../..
rm -rf clang10
# install boost from source
curl -LO https://boostorg.jfrog.io/artifactory/main/release/1.72.0/source/boost_1_72_0.tar.bz2
tar -xjf boost_1_72_0.tar.bz2
cd boost_1_72_0
./bootstrap.sh --prefix=/usr/local
sudo -E ./b2 --with-iostreams --with-date_time --with-filesystem --with-system --with-program_options --with-chrono --with-test -q -j$(getconf _NPROCESSORS_ONLN) install
cd ..
sudo rm -rf boost_1_72_0.tar.bz2 boost_1_72_0

# install libpqxx from source
curl -L https://github.com/jtv/libpqxx/archive/7.2.1.tar.gz | tar zxvf - 
cd  libpqxx-7.2.1  
cmake -DCMAKE_INSTALL_PREFIX=/usr/local -DPostgreSQL_ROOT=/usr/local/opt/libpq  -DSKIP_BUILD_TEST=ON -DCMAKE_BUILD_TYPE=Release -S . -B build 
cmake --build build && cmake --install build 
cd .. && rm -rf libpqxx-7.2.1

# install nvm for ship_test
cd ~ && brew install nvm && mkdir -p ~/.nvm && echo "export NVM_DIR=$HOME/.nvm" >> ~/.bash_profile && echo 'source $(brew --prefix nvm)/nvm.sh' >> ~/.bash_profile && cat ~/.bash_profile && source ~/.bash_profile && echo $NVM_DIR && nvm install --lts=dubnium
# add sbin to path from rabbitmq-server
echo "export PATH=$PATH:/usr/local/sbin" >> ~/.bash_profile
# initialize postgres configuration files
sudo rm -rf /usr/local/var/postgres
initdb --locale=C -E UTF-8 /usr/local/var/postgres<|MERGE_RESOLUTION|>--- conflicted
+++ resolved
@@ -3,13 +3,7 @@
 VERSION=1
 export SDKROOT="$(xcrun --sdk macosx --show-sdk-path)"
 brew update
-<<<<<<< HEAD
 brew install git cmake python libtool libusb graphviz automake wget gmp pkgconfig doxygen openssl jq rabbitmq postgres || :
-curl -LO  https://raw.githubusercontent.com/Homebrew/homebrew-core/106b4b8a421dda33c79a4018c3c3816234076331/Formula/libpqxx.rb
-brew install -f ./libpqxx.rb
-=======
-brew install git cmake python libtool libusb graphviz automake wget gmp pkgconfig doxygen openssl jq postgres || :
->>>>>>> 26a4d285
 # install clang from source
 git clone --single-branch --branch llvmorg-10.0.0 https://github.com/llvm/llvm-project clang10
 mkdir clang10/build
