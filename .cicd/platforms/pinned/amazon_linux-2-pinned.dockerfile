FROM amazonlinux:2.0.20190508
ENV VERSION 1
# install dependencies.
RUN yum update -y && \
    yum install -y which git sudo procps-ng util-linux autoconf automake \
<<<<<<< HEAD
    libtool make bzip2 bzip2-devel openssl openssl-devel gmp-devel libstdc++ libcurl-devel \
    libusbx-devel python3 python3-devel python-devel python-requests python3-requests libedit-devel doxygen \
    graphviz patch gcc gcc-c++ vim-common jq postgresql-server postgresql-devel && \
=======
    libtool make bzip2 bzip2-devel openssl-devel gmp-devel libstdc++ libcurl-devel \
    libusbx-devel python3 python3-devel python-devel libedit-devel doxygen \
    graphviz patch gcc gcc-c++ vim-common jq net-tools \
    libuuid-devel libtasn1-devel expect socat libseccomp-devel && \
>>>>>>> ff6516de
    yum clean all && rm -rf /var/cache/yum
# install erlang and rabbitmq
RUN curl -s https://packagecloud.io/install/repositories/rabbitmq/erlang/script.rpm.sh | bash && \
    yum install -y erlang
RUN curl -s https://packagecloud.io/install/repositories/rabbitmq/rabbitmq-server/script.rpm.sh | bash && \
    yum install -y rabbitmq-server
# upgrade pip installation
RUN pip3 install --upgrade pip
# build cmake
RUN curl -LO https://github.com/Kitware/CMake/releases/download/v3.16.2/cmake-3.16.2.tar.gz && \
    tar -xzf cmake-3.16.2.tar.gz && \
    cd cmake-3.16.2 && \
    ./bootstrap --prefix=/usr/local && \
    make -j$(nproc) && \
    make install && \
    rm -rf cmake-3.16.2.tar.gz cmake-3.16.2
# build clang10
RUN git clone --single-branch --branch llvmorg-10.0.0 https://github.com/llvm/llvm-project clang10 && \
    mkdir /clang10/build && cd /clang10/build && \
    cmake -G 'Unix Makefiles' -DCMAKE_INSTALL_PREFIX='/usr/local' -DLLVM_ENABLE_PROJECTS='lld;polly;clang;clang-tools-extra;libcxx;libcxxabi;libunwind;compiler-rt' -DLLVM_BUILD_LLVM_DYLIB=ON -DLLVM_ENABLE_RTTI=ON -DLLVM_INCLUDE_DOCS=OFF -DLLVM_TARGETS_TO_BUILD=host -DCMAKE_BUILD_TYPE=Release ../llvm && \
    make -j $(nproc) && \
    make install && \
    cd / && \
    rm -rf /clang10
COPY ./.cicd/helpers/clang.make /tmp/clang.cmake
# build llvm10
RUN git clone --depth 1 --single-branch --branch llvmorg-10.0.0 https://github.com/llvm/llvm-project llvm && \
    cd llvm/llvm && \
    mkdir build && \
    cd build && \
    cmake -G 'Unix Makefiles' -DLLVM_TARGETS_TO_BUILD=host -DLLVM_BUILD_TOOLS=false -DLLVM_ENABLE_RTTI=1 -DCMAKE_BUILD_TYPE=Release -DCMAKE_INSTALL_PREFIX=/usr/local -DCMAKE_TOOLCHAIN_FILE='/tmp/clang.cmake' -DCMAKE_EXE_LINKER_FLAGS=-pthread -DCMAKE_SHARED_LINKER_FLAGS=-pthread -DLLVM_ENABLE_PIC=NO -DLLVM_ENABLE_TERMINFO=OFF -DLLVM_ENABLE_Z3_SOLVER=OFF .. && \
    make -j$(nproc) && \
    make install && \
    cd / && \
    rm -rf /llvm
# build boost
RUN curl -LO https://boostorg.jfrog.io/artifactory/main/release/1.72.0/source/boost_1_72_0.tar.bz2 && \
    tar -xjf boost_1_72_0.tar.bz2 && \
    cd boost_1_72_0 && \
    ./bootstrap.sh --with-toolset=clang --prefix=/usr/local && \
    ./b2 toolset=clang cxxflags='-stdlib=libc++ -D__STRICT_ANSI__ -nostdinc++ -I/usr/local/include/c++/v1 -D_FORTIFY_SOURCE=2 -fstack-protector-strong -fpie' linkflags='-stdlib=libc++ -pie' link=static threading=multi --with-iostreams --with-date_time --with-filesystem --with-system --with-program_options --with-chrono --with-test -q -j$(nproc) install && \
    cd / && \
    rm -rf boost_1_72_0.tar.bz2 /boost_1_72_0
<<<<<<< HEAD
=======
# TPM support; this is a little tricky because we'd like nodeos static linked with it, but the tpm2-tools needed
# for unit testing will need to be dynamic linked
RUN curl -LO https://github.com/tpm2-software/tpm2-tss/releases/download/3.0.1/tpm2-tss-3.0.1.tar.gz
# build static tpm2-tss; this needs some "patching" by way of removing some duplicate symbols at end of tcti impls
RUN tar xf tpm2-tss-3.0.1.tar.gz && \
    cd tpm2-tss-3.0.1 && \
    head -n -14 src/tss2-tcti/tcti-swtpm.c > tcti-swtpm.c.new && \
    mv tcti-swtpm.c.new src/tss2-tcti/tcti-swtpm.c && \
    head -n -14 src/tss2-tcti/tcti-device.c > tcti-device.c.new && \
    mv tcti-device.c.new src/tss2-tcti/tcti-device.c && \
    head -n -14 src/tss2-tcti/tcti-mssim.c > tcti-mssim.c.new && \
    mv tcti-mssim.c.new src/tss2-tcti/tcti-mssim.c && \
    ./configure --disable-tcti-cmd --disable-fapi --disable-shared --enable-nodl --disable-doxygen-doc && \
    make -j$(nproc) install && \
    cd .. && \
    rm -rf tpm2-tss-3.0.1
# build dynamic tpm2-tss, do this one last so that the installed pkg-config files reference it
RUN tar xf tpm2-tss-3.0.1.tar.gz && \
    cd tpm2-tss-3.0.1 && \
    ./configure --disable-static --disable-fapi --disable-doxygen-doc && \
    make -j$(nproc) install && \
    cd .. && \
    rm -rf tpm2-tss-3.0.1*
# build TPM components used in unitests; tpm2-tools first
RUN curl -L https://github.com/tpm2-software/tpm2-tools/releases/download/4.3.0/tpm2-tools-4.3.0.tar.gz | tar zx && \
    cd tpm2-tools-4.3.0 && \
    PKG_CONFIG_PATH=/usr/local/lib/pkgconfig ./configure && \
    make -j$(nproc) install && \
    cd .. && \
    rm -rf tpm2-tools-4.3.0
# build libtpms
RUN git clone -b v0.7.3 https://github.com/stefanberger/libtpms && \
    cd libtpms && \
    autoreconf --install && \
    ./configure --with-tpm2 --with-openssl && \
    make -j$(nproc) install && \
    cd .. && \
    rm -rf libtpms
# build swtpm
RUN git clone -b v0.5.0 https://github.com/stefanberger/swtpm && \
    cd swtpm && \
    pip3 install cryptography && \
    autoreconf --install && \
    PKG_CONFIG_PATH=/usr/local/lib/pkgconfig ./configure && \
    make -j$(nproc) install && \
    cd .. && \
    rm -rf swtpm
RUN ldconfig
#install libpq postgresql-server
RUN amazon-linux-extras enable postgresql11 && \
    yum install -y libpq-devel postgresql-server && \
    yum clean all && rm -rf /var/cache/yum
#build libpqxx
RUN curl -L https://github.com/jtv/libpqxx/archive/7.2.1.tar.gz | tar zxvf - && \
    cd  libpqxx-7.2.1  && \
    cmake -DCMAKE_TOOLCHAIN_FILE=/tmp/clang.cmake -DPostgreSQL_TYPE_INCLUDE_DIR=/usr/include/libpq -DSKIP_BUILD_TEST=ON -DCMAKE_BUILD_TYPE=Release -S . -B build && \
    cmake --build build && cmake --install build && \
    cd .. && rm -rf libpqxx-7.2.1
ENV PKG_CONFIG_PATH=/usr/local/lib64/pkgconfig
>>>>>>> ff6516de
# install nvm
RUN touch ~/.bashrc
RUN curl -o- https://raw.githubusercontent.com/nvm-sh/nvm/v0.35.0/install.sh | bash
# load nvm in non-interactive shells
RUN echo 'export NVM_DIR="$HOME/.nvm"' > ~/.bashrc && \
    echo '[ -s "$NVM_DIR/nvm.sh" ] && \. "$NVM_DIR/nvm.sh"' >> ~/.bashrc
# install node 10
RUN bash -c '. ~/.bashrc; nvm install --lts=dubnium' && \
    ln -s "/root/.nvm/versions/node/$(ls -p /root/.nvm/versions/node | sort -Vr | head -1)bin/node" /usr/local/bin/node && \
    ln -s "/root/.nvm/versions/node/$(ls -p /root/.nvm/versions/node | sort -Vr | head -1)bin/npm" /usr/local/bin/npm
# setup Postgress
RUN su - postgres -c initdb<|MERGE_RESOLUTION|>--- conflicted
+++ resolved
@@ -3,16 +3,10 @@
 # install dependencies.
 RUN yum update -y && \
     yum install -y which git sudo procps-ng util-linux autoconf automake \
-<<<<<<< HEAD
     libtool make bzip2 bzip2-devel openssl openssl-devel gmp-devel libstdc++ libcurl-devel \
     libusbx-devel python3 python3-devel python-devel python-requests python3-requests libedit-devel doxygen \
-    graphviz patch gcc gcc-c++ vim-common jq postgresql-server postgresql-devel && \
-=======
-    libtool make bzip2 bzip2-devel openssl-devel gmp-devel libstdc++ libcurl-devel \
-    libusbx-devel python3 python3-devel python-devel libedit-devel doxygen \
-    graphviz patch gcc gcc-c++ vim-common jq net-tools \
+    graphviz patch gcc gcc-c++ vim-common jq postgresql-server postgresql-devel net-tools \
     libuuid-devel libtasn1-devel expect socat libseccomp-devel && \
->>>>>>> ff6516de
     yum clean all && rm -rf /var/cache/yum
 # install erlang and rabbitmq
 RUN curl -s https://packagecloud.io/install/repositories/rabbitmq/erlang/script.rpm.sh | bash && \
@@ -56,68 +50,6 @@
     ./b2 toolset=clang cxxflags='-stdlib=libc++ -D__STRICT_ANSI__ -nostdinc++ -I/usr/local/include/c++/v1 -D_FORTIFY_SOURCE=2 -fstack-protector-strong -fpie' linkflags='-stdlib=libc++ -pie' link=static threading=multi --with-iostreams --with-date_time --with-filesystem --with-system --with-program_options --with-chrono --with-test -q -j$(nproc) install && \
     cd / && \
     rm -rf boost_1_72_0.tar.bz2 /boost_1_72_0
-<<<<<<< HEAD
-=======
-# TPM support; this is a little tricky because we'd like nodeos static linked with it, but the tpm2-tools needed
-# for unit testing will need to be dynamic linked
-RUN curl -LO https://github.com/tpm2-software/tpm2-tss/releases/download/3.0.1/tpm2-tss-3.0.1.tar.gz
-# build static tpm2-tss; this needs some "patching" by way of removing some duplicate symbols at end of tcti impls
-RUN tar xf tpm2-tss-3.0.1.tar.gz && \
-    cd tpm2-tss-3.0.1 && \
-    head -n -14 src/tss2-tcti/tcti-swtpm.c > tcti-swtpm.c.new && \
-    mv tcti-swtpm.c.new src/tss2-tcti/tcti-swtpm.c && \
-    head -n -14 src/tss2-tcti/tcti-device.c > tcti-device.c.new && \
-    mv tcti-device.c.new src/tss2-tcti/tcti-device.c && \
-    head -n -14 src/tss2-tcti/tcti-mssim.c > tcti-mssim.c.new && \
-    mv tcti-mssim.c.new src/tss2-tcti/tcti-mssim.c && \
-    ./configure --disable-tcti-cmd --disable-fapi --disable-shared --enable-nodl --disable-doxygen-doc && \
-    make -j$(nproc) install && \
-    cd .. && \
-    rm -rf tpm2-tss-3.0.1
-# build dynamic tpm2-tss, do this one last so that the installed pkg-config files reference it
-RUN tar xf tpm2-tss-3.0.1.tar.gz && \
-    cd tpm2-tss-3.0.1 && \
-    ./configure --disable-static --disable-fapi --disable-doxygen-doc && \
-    make -j$(nproc) install && \
-    cd .. && \
-    rm -rf tpm2-tss-3.0.1*
-# build TPM components used in unitests; tpm2-tools first
-RUN curl -L https://github.com/tpm2-software/tpm2-tools/releases/download/4.3.0/tpm2-tools-4.3.0.tar.gz | tar zx && \
-    cd tpm2-tools-4.3.0 && \
-    PKG_CONFIG_PATH=/usr/local/lib/pkgconfig ./configure && \
-    make -j$(nproc) install && \
-    cd .. && \
-    rm -rf tpm2-tools-4.3.0
-# build libtpms
-RUN git clone -b v0.7.3 https://github.com/stefanberger/libtpms && \
-    cd libtpms && \
-    autoreconf --install && \
-    ./configure --with-tpm2 --with-openssl && \
-    make -j$(nproc) install && \
-    cd .. && \
-    rm -rf libtpms
-# build swtpm
-RUN git clone -b v0.5.0 https://github.com/stefanberger/swtpm && \
-    cd swtpm && \
-    pip3 install cryptography && \
-    autoreconf --install && \
-    PKG_CONFIG_PATH=/usr/local/lib/pkgconfig ./configure && \
-    make -j$(nproc) install && \
-    cd .. && \
-    rm -rf swtpm
-RUN ldconfig
-#install libpq postgresql-server
-RUN amazon-linux-extras enable postgresql11 && \
-    yum install -y libpq-devel postgresql-server && \
-    yum clean all && rm -rf /var/cache/yum
-#build libpqxx
-RUN curl -L https://github.com/jtv/libpqxx/archive/7.2.1.tar.gz | tar zxvf - && \
-    cd  libpqxx-7.2.1  && \
-    cmake -DCMAKE_TOOLCHAIN_FILE=/tmp/clang.cmake -DPostgreSQL_TYPE_INCLUDE_DIR=/usr/include/libpq -DSKIP_BUILD_TEST=ON -DCMAKE_BUILD_TYPE=Release -S . -B build && \
-    cmake --build build && cmake --install build && \
-    cd .. && rm -rf libpqxx-7.2.1
-ENV PKG_CONFIG_PATH=/usr/local/lib64/pkgconfig
->>>>>>> ff6516de
 # install nvm
 RUN touch ~/.bashrc
 RUN curl -o- https://raw.githubusercontent.com/nvm-sh/nvm/v0.35.0/install.sh | bash
