--- conflicted
+++ resolved
@@ -5,13 +5,16 @@
     yum install -y which git sudo procps-ng util-linux autoconf automake \
     libtool make bzip2 bzip2-devel openssl openssl-devel gmp-devel libstdc++ libcurl-devel \
     libusbx-devel python3 python3-devel python-devel python-requests python3-requests libedit-devel doxygen \
-<<<<<<< HEAD
-    graphviz patch gcc gcc-c++ vim-common jq postgresql-server postgresql-devel && \
-=======
     graphviz patch gcc gcc-c++ vim-common jq postgresql-server postgresql-devel net-tools \
     libuuid-devel libtasn1-devel expect socat libseccomp-devel && \
->>>>>>> d81b13fa
     yum clean all && rm -rf /var/cache/yum
+# install erlang and rabbitmq
+RUN curl -s https://packagecloud.io/install/repositories/rabbitmq/erlang/script.rpm.sh | bash && \
+    yum install -y erlang
+RUN curl -s https://packagecloud.io/install/repositories/rabbitmq/rabbitmq-server/script.rpm.sh | bash && \
+    yum install -y rabbitmq-server
+# upgrade pip installation
+RUN pip3 install --upgrade pip
 # build cmake
 RUN curl -LO https://github.com/Kitware/CMake/releases/download/v3.16.2/cmake-3.16.2.tar.gz && \
     tar -xzf cmake-3.16.2.tar.gz && \
