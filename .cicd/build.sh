--- conflicted
+++ resolved
@@ -4,11 +4,7 @@
 . ./.cicd/helpers/general.sh
 mkdir -p "$BUILD_DIR"
 [[ -z "$DCMAKE_BUILD_TYPE" ]] && export DCMAKE_BUILD_TYPE='Release'
-<<<<<<< HEAD
-CMAKE_EXTRAS="-DCMAKE_BUILD_TYPE=\"$DCMAKE_BUILD_TYPE\" -DENABLE_MULTIVERSION_PROTOCOL_TEST=\"true\""
-=======
 CMAKE_EXTRAS="-DCMAKE_BUILD_TYPE=\"$DCMAKE_BUILD_TYPE\" -DENABLE_MULTIVERSION_PROTOCOL_TEST=\"true\" -DAMQP_CONN_STR=\"amqp://guest:guest@localhost:5672\""
->>>>>>> d81b13fa
 if [[ "$(uname)" == 'Darwin' && "$FORCE_LINUX" != 'true' ]]; then
     # You can't use chained commands in execute
     if [[ "$GITHUB_ACTIONS" == 'true' ]]; then
@@ -30,7 +26,7 @@
     PRE_COMMANDS="cd \"$MOUNTED_DIR/build\""
     # PRE_COMMANDS: Executed pre-cmake
     # CMAKE_EXTRAS: Executed within and right before the cmake path (cmake CMAKE_EXTRAS ..)
-    [[ ! "$IMAGE_TAG" =~ 'unpinned' ]] && CMAKE_EXTRAS="$CMAKE_EXTRAS -DCMAKE_TOOLCHAIN_FILE=\"$MOUNTED_DIR/.cicd/helpers/clang.make\""
+    [[ ! "$IMAGE_TAG" =~ 'unpinned' ]] && CMAKE_EXTRAS="$CMAKE_EXTRAS -DTPM2TSS_STATIC=\"On\" -DCMAKE_TOOLCHAIN_FILE=\"$MOUNTED_DIR/.cicd/helpers/clang.make\""
     if [[ "$IMAGE_TAG" == 'amazon_linux-2-unpinned' ]]; then
         CMAKE_EXTRAS="$CMAKE_EXTRAS -DCMAKE_CXX_COMPILER=\"clang++\" -DCMAKE_C_COMPILER=\"clang\""
     elif [[ "$IMAGE_TAG" == 'centos-7.7-unpinned' ]]; then
