--- conflicted
+++ resolved
@@ -1,52 +1,6 @@
 #!/usr/bin/env bash
 set -eo pipefail
-<<<<<<< HEAD
 cd $( dirname "${BASH_SOURCE[0]}" )/.. # Ensure we're in the repo root and not inside of scripts
 . ./.cicd/.helpers
 echo "Looking for $FULL_TAG"
-docker_tag_exists $FULL_TAG && echo "$FULL_TAG already exists" || generate_docker_image
-=======
-
-[[ -z $1 ]] && echo "Must provide the distro IMAGE_TAG name (example: ubuntu-18.04)" && exit 1
-export IMAGE_TAG=$1
-
-function determine-hash() {
-    # Determine the sha1 hash of all dockerfiles in the .cicd directory.
-    [[ -z $1 ]] && echo "Please provide the files to be hashed (wildcards supported)" && exit 1
-    echo "Obtaining Hash of files from $1..."
-    # Collect all files, hash them, then hash those.
-    HASHES=()
-    for FILE in $(find $1 -type f); do
-        HASH=$(sha1sum $FILE | sha1sum | awk '{ print $1 }')
-        HASHES=($HASH "${HASHES[*]}")
-        echo "$FILE - $HASH"
-    done
-    export DETERMINED_HASH=$(echo ${HASHES[*]} | sha1sum | awk '{ print $1 }')
-    export HASHED_IMAGE_TAG="${IMAGE_TAG}-${DETERMINED_HASH}"
-}
-
-function generate_docker_image() {
-    # If we cannot pull the image, we build and push it first.
-    docker login -u $DOCKERHUB_USERNAME -p $DOCKERHUB_PASSWORD
-    cd ./.cicd
-    docker build -t eosio/producer:ci-${HASHED_IMAGE_TAG} -f ./${IMAGE_TAG}.dockerfile .
-    docker push eosio/producer:ci-${HASHED_IMAGE_TAG}
-    cd -
-}
-
-function docker_tag_exists() {
-    ORG_REPO=$(echo $1 | cut -d: -f1)
-    TAG=$(echo $1 | cut -d: -f2)
-    EXISTS=$(curl -s -H "Authorization: Bearer $(curl -sSL "https://auth.docker.io/token?service=registry.docker.io&scope=repository:${ORG_REPO}:pull" | jq --raw-output .token)" "https://registry.hub.docker.com/v2/${ORG_REPO}/manifests/$TAG")
-    ( [[ $EXISTS =~ '404 page not found' ]] || [[ $EXISTS =~ 'manifest unknown' ]] ) && return 1 || return 0
-}
-
-determine-hash ".cicd/${IMAGE_TAG}.dockerfile"
-[[ -z $DETERMINED_HASH ]] && echo "DETERMINED_HASH empty! (check determine-hash function)" && exit 1
-echo "Looking for $IMAGE_TAG-$DETERMINED_HASH"
-if docker_tag_exists eosio/producer:ci-${HASHED_IMAGE_TAG}; then
-    echo "eosio/producer:ci-${HASHED_IMAGE_TAG} already exists"
-else
-    generate_docker_image
-fi
->>>>>>> 1bd6901d
+docker_tag_exists $FULL_TAG && echo "$FULL_TAG already exists" || generate_docker_image