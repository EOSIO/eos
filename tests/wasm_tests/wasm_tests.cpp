--- conflicted
+++ resolved
@@ -472,13 +472,8 @@
                                              );
         trx.actions.push_back(std::move(msg_act));
 
-<<<<<<< HEAD
-        set_tapos(trx);
-        trx.sign(get_private_key(N(stltest), "active"), chain_id_type());
-=======
-       set_transaction_headers(trx);
+        set_transaction_headers(trx);
         trx.sign(get_private_key(N(bob), "active"), chain_id_type());
->>>>>>> 7dbfadac
         push_transaction(trx);
         produce_block();
 
