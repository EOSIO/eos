#!/usr/bin/env python3

# This script tests that the compiled binaries produce expected output in
# response to the `--help` option. It also contains a couple of additional
# CLI-related checks as well as test cases for CLI bugfixes.

import subprocess
import re


def nodeos_help_test():
    """Test that nodeos help contains option descriptions"""
    help_text = subprocess.check_output(["./programs/nodeos/nodeos", "--help"])

    assert(re.search(b'Application.*Options', help_text))
    assert(re.search(b'Options for .*_plugin', help_text))


def cleos_help_test(args):
    """Test that cleos help contains option and subcommand descriptions"""
    help_text = subprocess.check_output(["./programs/cleos/cleos"] + args)

    assert(b'Options:' in help_text)
    assert(b'Subcommands:' in help_text)


def cli11_bugfix_test():
    """Test that subcommand names can be used as option arguments"""
    completed_process = subprocess.run(
        ['./programs/cleos/cleos', '--no-auto-keosd', '-u', 'http://localhost:0/',
         'push', 'action', 'accout', 'action', '["data"]', '-p', 'wallet'],
        check=False,
        stderr=subprocess.PIPE)

    # The above command must fail because there is no server running
    # on localhost:0
    assert(completed_process.returncode != 0)

    # Make sure that the command failed because of the connection error,
    # not the command line parsing error.
    assert(b'Failed to connect to nodeos' in completed_process.stderr)


def cli11_optional_option_arg_test():
    """Test that options like --password can be specified without a value"""
    chain = 'cf057bbfb72640471fd910bcb67639c22df9f92470936cddc1ade0e2f2e7dc4f'
    key = '5Jgfqh3svgBZvCAQkcnUX8sKmVUkaUekYDGqFakm52Ttkc5MBA4'

    output = subprocess.check_output(['./programs/cleos/cleos', '--no-auto-keosd', 'sign',
                                      '-c', chain, '-k', '{}'],
                                     input=key.encode(),
                                     stderr=subprocess.DEVNULL)
    assert(b'signatures' in output)

    output = subprocess.check_output(['./programs/cleos/cleos', '--no-auto-keosd', 'sign',
                                      '-c', chain, '-k', key, '{}'])
    assert(b'signatures' in output)

<<<<<<< HEAD
=======
def cleos_sign_test():
    """Test that sign can on both regular and packed transactions"""
    chain = 'cf057bbfb72640471fd910bcb67639c22df9f92470936cddc1ade0e2f2e7dc4f'
    key = '5Jgfqh3svgBZvCAQkcnUX8sKmVUkaUekYDGqFakm52Ttkc5MBA4'

    # regular trasaction
    trx = (
        '{'
        '"expiration": "2019-08-01T07:15:49",'
        '"ref_block_num": 34881,'
        '"ref_block_prefix": 2972818865,'
        '"max_net_usage_words": 0,'
        '"max_cpu_usage_ms": 0,'
        '"delay_sec": 0,'
        '"context_free_actions": [],'
        '"actions": [{'
            '"account": "eosio.token",'
            '"name": "transfer",'
            '"authorization": [{'
            '"actor": "eosio",'
            '"permission": "active"'
        '}'
        '],'
        '"data": "000000000000a6690000000000ea305501000000000000000453595300000000016d"'
       '}'
       '],'
        '"transaction_extensions": [],'
        '"context_free_data": []'
    '}')

    output = subprocess.check_output(['./programs/cleos/cleos', 'sign',
                                      '-c', chain, '-k', key, trx])
    # make sure it is signed
    assert(b'signatures' in output)
    # make sure fields are kept
    assert(b'"expiration": "2019-08-01T07:15:49"' in output)
    assert(b'"ref_block_num": 34881' in output)
    assert(b'"ref_block_prefix": 2972818865' in output)
    assert(b'"account": "eosio.token"' in output)
    assert(b'"name": "transfer"' in output)
    assert(b'"actor": "eosio"' in output)
    assert(b'"permission": "active"' in output)
    assert(b'"data": "000000000000a6690000000000ea305501000000000000000453595300000000016d"' in output)

    packed_trx = ' { "signatures": [], "compression": "none", "packed_context_free_data": "", "packed_trx": "a591425d4188b19d31b1000000000100a6823403ea3055000000572d3ccdcd010000000000ea305500000000a8ed323222000000000000a6690000000000ea305501000000000000000453595300000000016d00" } '

    # Test packed transaction is unpacked. Only with options --print-request and --public-key
    # the sign request is dumped to stderr.
    cmd = ['./programs/cleos/cleos', '--print-request', 'sign', '-c', chain, '--public-key', 'EOS8Dq1KosJ9PMn1vKQK3TbiihgfUiDBUsz471xaCE6eYUssPB1KY', packed_trx]
    outs=None
    errs=None
    try:
        popen=subprocess.Popen(cmd, stdout=subprocess.PIPE, stderr=subprocess.PIPE)
        outs,errs=popen.communicate()
        popen.wait()
    except subprocess.CalledProcessError as ex:
        print(ex.output)
    # make sure fields are unpacked
    assert(b'"expiration": "2019-08-01T07:15:49"' in errs)
    assert(b'"ref_block_num": 34881' in errs)
    assert(b'"ref_block_prefix": 2972818865' in errs)
    assert(b'"account": "eosio.token"' in errs)
    assert(b'"name": "transfer"' in errs)
    assert(b'"actor": "eosio"' in errs)
    assert(b'"permission": "active"' in errs)
    assert(b'"data": "000000000000a6690000000000ea305501000000000000000453595300000000016d"' in errs)

    # Test packed transaction is signed.
    output = subprocess.check_output(['./programs/cleos/cleos', 'sign',
                                      '-c', chain, '-k', key, packed_trx])
    # Make sure signatures not empty
    assert(b'signatures' in output)
    assert(b'"signatures": []' not in output)

>>>>>>> d81b13fa
def cleos_sign_test():
    """Test that sign can on both regular and packed transactions"""
    chain = 'cf057bbfb72640471fd910bcb67639c22df9f92470936cddc1ade0e2f2e7dc4f'
    key = '5Jgfqh3svgBZvCAQkcnUX8sKmVUkaUekYDGqFakm52Ttkc5MBA4'

    # regular trasaction
    trx = (
        '{'
        '"expiration": "2019-08-01T07:15:49",'
        '"ref_block_num": 34881,'
        '"ref_block_prefix": 2972818865,'
        '"max_net_usage_words": 0,'
        '"max_cpu_usage_ms": 0,'
        '"delay_sec": 0,'
        '"context_free_actions": [],'
        '"actions": [{'
            '"account": "eosio.token",'
            '"name": "transfer",'
            '"authorization": [{'
            '"actor": "eosio",'
            '"permission": "active"'
        '}'
        '],'
        '"data": "000000000000a6690000000000ea305501000000000000000453595300000000016d"'
       '}'
       '],'
        '"transaction_extensions": [],'
        '"context_free_data": []'
    '}')

    output = subprocess.check_output(['./programs/cleos/cleos', 'sign',
                                      '-c', chain, '-k', key, trx])
    # make sure it is signed
    assert(b'signatures' in output)
    # make sure fields are kept
    assert(b'"expiration": "2019-08-01T07:15:49"' in output)
    assert(b'"ref_block_num": 34881' in output)
    assert(b'"ref_block_prefix": 2972818865' in output)
    assert(b'"account": "eosio.token"' in output)
    assert(b'"name": "transfer"' in output)
    assert(b'"actor": "eosio"' in output)
    assert(b'"permission": "active"' in output)
    assert(b'"data": "000000000000a6690000000000ea305501000000000000000453595300000000016d"' in output)

    packed_trx = ' { "signatures": [], "compression": "none", "packed_context_free_data": "", "packed_trx": "a591425d4188b19d31b1000000000100a6823403ea3055000000572d3ccdcd010000000000ea305500000000a8ed323222000000000000a6690000000000ea305501000000000000000453595300000000016d00" } '

    # Test packed transaction is unpacked. Only with options --print-request and --public-key
    # the sign request is dumped to stderr.
    cmd = ['./programs/cleos/cleos', '--print-request', 'sign', '-c', chain, '--public-key', 'EOS8Dq1KosJ9PMn1vKQK3TbiihgfUiDBUsz471xaCE6eYUssPB1KY', packed_trx]
    outs=None
    errs=None
    try:
        popen=subprocess.Popen(cmd, stdout=subprocess.PIPE, stderr=subprocess.PIPE)
        outs,errs=popen.communicate()
        popen.wait()
    except subprocess.CalledProcessError as ex:
        print(ex.output)
    # make sure fields are unpacked
    assert(b'"expiration": "2019-08-01T07:15:49"' in errs)
    assert(b'"ref_block_num": 34881' in errs)
    assert(b'"ref_block_prefix": 2972818865' in errs)
    assert(b'"account": "eosio.token"' in errs)
    assert(b'"name": "transfer"' in errs)
    assert(b'"actor": "eosio"' in errs)
    assert(b'"permission": "active"' in errs)
    assert(b'"data": "000000000000a6690000000000ea305501000000000000000453595300000000016d"' in errs)

    # Test packed transaction is signed.
    output = subprocess.check_output(['./programs/cleos/cleos', 'sign',
                                      '-c', chain, '-k', key, packed_trx])
    # Make sure signatures not empty
    assert(b'signatures' in output)
    assert(b'"signatures": []' not in output)

nodeos_help_test()

cleos_help_test(['--help'])
cleos_help_test(['system', '--help'])
cleos_help_test(['version', '--help'])
cleos_help_test(['wallet', '--help'])

cli11_bugfix_test()

cli11_optional_option_arg_test()
cleos_sign_test()<|MERGE_RESOLUTION|>--- conflicted
+++ resolved
@@ -56,8 +56,6 @@
                                       '-c', chain, '-k', key, '{}'])
     assert(b'signatures' in output)
 
-<<<<<<< HEAD
-=======
 def cleos_sign_test():
     """Test that sign can on both regular and packed transactions"""
     chain = 'cf057bbfb72640471fd910bcb67639c22df9f92470936cddc1ade0e2f2e7dc4f'
@@ -132,7 +130,6 @@
     assert(b'signatures' in output)
     assert(b'"signatures": []' not in output)
 
->>>>>>> d81b13fa
 def cleos_sign_test():
     """Test that sign can on both regular and packed transactions"""
     chain = 'cf057bbfb72640471fd910bcb67639c22df9f92470936cddc1ade0e2f2e7dc4f'
