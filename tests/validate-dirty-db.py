#!/usr/bin/env python3

import testUtils

import argparse
import random
import subprocess
import signal

###############################################################
# Test for validating the dirty db flag sticks repeated enunode restart attempts
###############################################################


Print=testUtils.Utils.Print

def errorExit(msg="", errorCode=1):
    Print("ERROR:", msg)
    exit(errorCode)

parser = argparse.ArgumentParser()
parser.add_argument("-v", help="verbose logging", action='store_true')
parser.add_argument("--leave-running", help="Leave cluster running after test finishes", action='store_true')
parser.add_argument("--dump-error-details",
                    help="Upon error print etc/enumivo/node_*/config.ini and var/lib/node_*/stderr.log to stdout",
                    action='store_true')
parser.add_argument("--keep-logs", help="Don't delete var/lib/node_* folders upon test completion",
                    action='store_true')
parser.add_argument("--clean-run", help="Kill all nodeos and kleos instances", action='store_true')

args = parser.parse_args()
debug=args.v
pnodes=1
topo="mesh"
delay=1
chainSyncStrategyStr=testUtils.Utils.SyncResyncTag
total_nodes = pnodes
killCount=1
killSignal=testUtils.Utils.SigKillTag

<<<<<<< HEAD
killEnuInstances= not args.dont_kill
=======
killEosInstances= not args.leave_running
>>>>>>> 5221920d
dumpErrorDetails=args.dump_error_details
keepLogs=args.keep_logs
killAll=args.clean_run

seed=1
testUtils.Utils.Debug=debug
testSuccessful=False

def runNodeosAndGetOutput(myNodeId, myTimeout=3):
    """Startup nodeos, wait for timeout (before forced shutdown) and collect output. Stdout, stderr and return code are returned in a dictionary."""
    Print("Launching nodeos process id: %d" % (myNodeId))
    cmd="programs/nodeos/nodeos --config-dir etc/eosio/node_bios --data-dir var/lib/node_bios"
    Print("cmd: %s" % (cmd))
    proc=subprocess.Popen(cmd.split(), stdout=subprocess.PIPE, stderr=subprocess.PIPE)

    output={}
    try:
        outs,errs = proc.communicate(timeout=myTimeout)
        output["stdout"] = outs.decode("utf-8")
        output["stderr"] = errs.decode("utf-8")
        output["returncode"] = proc.returncode
    except (subprocess.TimeoutExpired) as _:
        Print("ERROR: Nodeos is running beyond the defined wait time. Hard killing nodeos instance.")
        proc.send_signal(signal.SIGKILL)
        return (False, None)

    return (True, output)

random.seed(seed) # Use a fixed seed for repeatability.
cluster=testUtils.Cluster(enuwalletd=True)

try:
    cluster.setChainStrategy(chainSyncStrategyStr)

    cluster.killall(allInstances=killAll)
    cluster.cleanup()

    Print ("producing nodes: %d, topology: %s, delay between nodes launch(seconds): %d, chain sync strategy: %s" % (
        pnodes, topo, delay, chainSyncStrategyStr))

    Print("Stand up cluster")
    if cluster.launch(pnodes, total_nodes, topo=topo, delay=delay, dontBootstrap=True) is False:
        errorExit("Failed to stand up enu cluster.")

    node=cluster.getNode(0)
    if node is None:
        errorExit("Cluster in bad state, received None node")

    Print("Kill cluster nodes.")
<<<<<<< HEAD
    cluster.killall()

    def runEnunodeAndGetOutput(nodeId, timeout=3):
        """Startup enunode, wait for timeout (before forced shutdown) and collect output. Stdout, stderr and return code are returned in a dictionary."""
        Print("Launching enunode process id: %d" % (nodeId))
        dataDir="var/lib/node_%02d" % (nodeId)
        cmd="programs/enunode/enunode --config-dir etc/enumivo/node_bios --data-dir var/lib/node_bios"
        Print("cmd: %s" % (cmd))
        proc=subprocess.Popen(cmd.split(), stdout=subprocess.PIPE, stderr=subprocess.PIPE)

        output={}
        try:
            outs,errs = proc.communicate(timeout=timeout)
            output["stdout"] = outs.decode("utf-8")
            output["stderr"] = errs.decode("utf-8")
            output["returncode"] = proc.returncode
        except (subprocess.TimeoutExpired) as _:
            Print("ERROR: Enunode is running beyond the defined wait time. Hard killing enunode instance.")
            proc.send_signal(signal.SIGKILL)
            return (False, None)

        return (True, output)
=======
    cluster.killall(allInstances=killAll)
>>>>>>> 5221920d
    
    Print("Restart enunode repeatedly to ensure dirty database flag sticks.")
    nodeId=0
    timeout=3
    
    for i in range(0,3):
        Print("Attempt %d." % (i))
<<<<<<< HEAD
        ret = runEnunodeAndGetOutput(nodeId, timeout)
=======
        ret = runNodeosAndGetOutput(nodeId, timeout)
        assert(ret)
        assert(isinstance(ret, tuple))
>>>>>>> 5221920d
        if not ret or not ret[0]:
            exit(1)

        assert(ret[1])
        assert(isinstance(ret[1], dict))
        # pylint: disable=unsubscriptable-object
        stderr= ret[1]["stderr"]
        retCode=ret[1]["returncode"]
        assert(retCode == 2)
        assert("database dirty flag set" in stderr)

    testSuccessful=True
finally:
    if testSuccessful:
        Print("Test succeeded.")
    else:
        Print("Test failed.")

    if not testSuccessful and dumpErrorDetails:
        cluster.dumpErrorDetails()
        Print("== Errors see above ==")

    if killEnuInstances:
        Print("Shut down the cluster.")
        cluster.killall(allInstances=killAll)
        if testSuccessful and not keepLogs:
            Print("Cleanup cluster data.")
            cluster.cleanup()

exit(0)<|MERGE_RESOLUTION|>--- conflicted
+++ resolved
@@ -26,7 +26,7 @@
                     action='store_true')
 parser.add_argument("--keep-logs", help="Don't delete var/lib/node_* folders upon test completion",
                     action='store_true')
-parser.add_argument("--clean-run", help="Kill all nodeos and kleos instances", action='store_true')
+parser.add_argument("--clean-run", help="Kill all enunode and enuwallet instances", action='store_true')
 
 args = parser.parse_args()
 debug=args.v
@@ -38,11 +38,7 @@
 killCount=1
 killSignal=testUtils.Utils.SigKillTag
 
-<<<<<<< HEAD
-killEnuInstances= not args.dont_kill
-=======
-killEosInstances= not args.leave_running
->>>>>>> 5221920d
+killEnuInstances= not args.leave_running
 dumpErrorDetails=args.dump_error_details
 keepLogs=args.keep_logs
 killAll=args.clean_run
@@ -51,10 +47,10 @@
 testUtils.Utils.Debug=debug
 testSuccessful=False
 
-def runNodeosAndGetOutput(myNodeId, myTimeout=3):
-    """Startup nodeos, wait for timeout (before forced shutdown) and collect output. Stdout, stderr and return code are returned in a dictionary."""
-    Print("Launching nodeos process id: %d" % (myNodeId))
-    cmd="programs/nodeos/nodeos --config-dir etc/eosio/node_bios --data-dir var/lib/node_bios"
+def runEnunodeAndGetOutput(myNodeId, myTimeout=3):
+    """Startup enunode, wait for timeout (before forced shutdown) and collect output. Stdout, stderr and return code are returned in a dictionary."""
+    Print("Launching enunode process id: %d" % (myNodeId))
+    cmd="programs/enunode/enunode --config-dir etc/enumivo/node_bios --data-dir var/lib/node_bios"
     Print("cmd: %s" % (cmd))
     proc=subprocess.Popen(cmd.split(), stdout=subprocess.PIPE, stderr=subprocess.PIPE)
 
@@ -65,7 +61,7 @@
         output["stderr"] = errs.decode("utf-8")
         output["returncode"] = proc.returncode
     except (subprocess.TimeoutExpired) as _:
-        Print("ERROR: Nodeos is running beyond the defined wait time. Hard killing nodeos instance.")
+        Print("ERROR: Enunode is running beyond the defined wait time. Hard killing enunode instance.")
         proc.send_signal(signal.SIGKILL)
         return (False, None)
 
@@ -92,32 +88,7 @@
         errorExit("Cluster in bad state, received None node")
 
     Print("Kill cluster nodes.")
-<<<<<<< HEAD
-    cluster.killall()
-
-    def runEnunodeAndGetOutput(nodeId, timeout=3):
-        """Startup enunode, wait for timeout (before forced shutdown) and collect output. Stdout, stderr and return code are returned in a dictionary."""
-        Print("Launching enunode process id: %d" % (nodeId))
-        dataDir="var/lib/node_%02d" % (nodeId)
-        cmd="programs/enunode/enunode --config-dir etc/enumivo/node_bios --data-dir var/lib/node_bios"
-        Print("cmd: %s" % (cmd))
-        proc=subprocess.Popen(cmd.split(), stdout=subprocess.PIPE, stderr=subprocess.PIPE)
-
-        output={}
-        try:
-            outs,errs = proc.communicate(timeout=timeout)
-            output["stdout"] = outs.decode("utf-8")
-            output["stderr"] = errs.decode("utf-8")
-            output["returncode"] = proc.returncode
-        except (subprocess.TimeoutExpired) as _:
-            Print("ERROR: Enunode is running beyond the defined wait time. Hard killing enunode instance.")
-            proc.send_signal(signal.SIGKILL)
-            return (False, None)
-
-        return (True, output)
-=======
     cluster.killall(allInstances=killAll)
->>>>>>> 5221920d
     
     Print("Restart enunode repeatedly to ensure dirty database flag sticks.")
     nodeId=0
@@ -125,13 +96,9 @@
     
     for i in range(0,3):
         Print("Attempt %d." % (i))
-<<<<<<< HEAD
         ret = runEnunodeAndGetOutput(nodeId, timeout)
-=======
-        ret = runNodeosAndGetOutput(nodeId, timeout)
         assert(ret)
         assert(isinstance(ret, tuple))
->>>>>>> 5221920d
         if not ret or not ret[0]:
             exit(1)
 
