#!/usr/bin/env python3

import testUtils
from TestHelper import TestHelper

import random
import subprocess
import signal

###############################################################
# Test for validating the dirty db flag sticks repeated enunode restart attempts
###############################################################


Print=testUtils.Utils.Print

def errorExit(msg="", errorCode=1):
    Print("ERROR:", msg)
    exit(errorCode)

args = TestHelper.parse_args({"--keep-logs","--dump-error-details","-v","--leave-running","--clean-run"})
debug=args.v
pnodes=1
topo="mesh"
delay=1
chainSyncStrategyStr=testUtils.Utils.SyncResyncTag
total_nodes = pnodes
killCount=1
killSignal=testUtils.Utils.SigKillTag

killEnuInstances= not args.leave_running
dumpErrorDetails=args.dump_error_details
keepLogs=args.keep_logs
killAll=args.clean_run

seed=1
testUtils.Utils.Debug=debug
testSuccessful=False

<<<<<<< HEAD
def runEnunodeAndGetOutput(myNodeId, myTimeout=3):
    """Startup enunode, wait for timeout (before forced shutdown) and collect output. Stdout, stderr and return code are returned in a dictionary."""
    Print("Launching enunode process id: %d" % (myNodeId))
    cmd="programs/enunode/enunode --config-dir etc/enumivo/node_bios --data-dir var/lib/node_bios"
=======
def runNodeosAndGetOutput(myNodeId, myTimeout=3):
    """Startup nodeos, wait for timeout (before forced shutdown) and collect output. Stdout, stderr and return code are returned in a dictionary."""
    Print("Launching nodeos process id: %d" % (myNodeId))
    cmd="programs/nodeos/nodeos --config-dir etc/eosio/node_bios --data-dir var/lib/node_bios --verbose-http-errors"
>>>>>>> 24b98627
    Print("cmd: %s" % (cmd))
    proc=subprocess.Popen(cmd.split(), stdout=subprocess.PIPE, stderr=subprocess.PIPE)

    output={}
    try:
        outs,errs = proc.communicate(timeout=myTimeout)
        output["stdout"] = outs.decode("utf-8")
        output["stderr"] = errs.decode("utf-8")
        output["returncode"] = proc.returncode
    except (subprocess.TimeoutExpired) as _:
        Print("ERROR: Enunode is running beyond the defined wait time. Hard killing enunode instance.")
        proc.send_signal(signal.SIGKILL)
        return (False, None)

    return (True, output)

random.seed(seed) # Use a fixed seed for repeatability.
cluster=testUtils.Cluster(enuwalletd=True)

try:
    cluster.setChainStrategy(chainSyncStrategyStr)

    cluster.killall(allInstances=killAll)
    cluster.cleanup()

    Print ("producing nodes: %d, topology: %s, delay between nodes launch(seconds): %d, chain sync strategy: %s" % (
        pnodes, topo, delay, chainSyncStrategyStr))

    Print("Stand up cluster")
    if cluster.launch(pnodes, total_nodes, topo=topo, delay=delay, dontBootstrap=True) is False:
        errorExit("Failed to stand up enu cluster.")

    node=cluster.getNode(0)
    if node is None:
        errorExit("Cluster in bad state, received None node")

    Print("Kill cluster nodes.")
    cluster.killall(allInstances=killAll)
    
    Print("Restart enunode repeatedly to ensure dirty database flag sticks.")
    nodeId=0
    timeout=3
    
    for i in range(0,3):
        Print("Attempt %d." % (i))
        ret = runEnunodeAndGetOutput(nodeId, timeout)
        assert(ret)
        assert(isinstance(ret, tuple))
        if not ret or not ret[0]:
            exit(1)

        assert(ret[1])
        assert(isinstance(ret[1], dict))
        # pylint: disable=unsubscriptable-object
        stderr= ret[1]["stderr"]
        retCode=ret[1]["returncode"]
        assert(retCode == 2)
        assert("database dirty flag set" in stderr)

    testSuccessful=True
finally:
    TestHelper.shutdown(cluster, None, testSuccessful, killEnuInstances, False, keepLogs, killAll, dumpErrorDetails)

exit(0)<|MERGE_RESOLUTION|>--- conflicted
+++ resolved
@@ -37,17 +37,10 @@
 testUtils.Utils.Debug=debug
 testSuccessful=False
 
-<<<<<<< HEAD
 def runEnunodeAndGetOutput(myNodeId, myTimeout=3):
     """Startup enunode, wait for timeout (before forced shutdown) and collect output. Stdout, stderr and return code are returned in a dictionary."""
     Print("Launching enunode process id: %d" % (myNodeId))
-    cmd="programs/enunode/enunode --config-dir etc/enumivo/node_bios --data-dir var/lib/node_bios"
-=======
-def runNodeosAndGetOutput(myNodeId, myTimeout=3):
-    """Startup nodeos, wait for timeout (before forced shutdown) and collect output. Stdout, stderr and return code are returned in a dictionary."""
-    Print("Launching nodeos process id: %d" % (myNodeId))
-    cmd="programs/nodeos/nodeos --config-dir etc/eosio/node_bios --data-dir var/lib/node_bios --verbose-http-errors"
->>>>>>> 24b98627
+    cmd="programs/enunode/enunode --config-dir etc/enumivo/node_bios --data-dir var/lib/node_bios --verbose-http-errors"
     Print("cmd: %s" % (cmd))
     proc=subprocess.Popen(cmd.split(), stdout=subprocess.PIPE, stderr=subprocess.PIPE)
 
