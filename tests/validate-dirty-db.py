#!/usr/bin/env python3

import testUtils
from TestHelper import TestHelper

import random
import subprocess
import signal

###############################################################
# Test for validating the dirty db flag sticks repeated enunode restart attempts
###############################################################


Print=testUtils.Utils.Print

def errorExit(msg="", errorCode=1):
    Print("ERROR:", msg)
    exit(errorCode)

<<<<<<< HEAD
parser = argparse.ArgumentParser()
parser.add_argument("-v", help="verbose logging", action='store_true')
parser.add_argument("--leave-running", help="Leave cluster running after test finishes", action='store_true')
parser.add_argument("--dump-error-details",
                    help="Upon error print etc/enumivo/node_*/config.ini and var/lib/node_*/stderr.log to stdout",
                    action='store_true')
parser.add_argument("--keep-logs", help="Don't delete var/lib/node_* folders upon test completion",
                    action='store_true')
parser.add_argument("--clean-run", help="Kill all enunode and enuwallet instances", action='store_true')

args = parser.parse_args()
=======
args = TestHelper.parse_args({"--keep-logs","--dump-error-details","-v","--leave-running","--clean-run"})
>>>>>>> 4ff4caaa
debug=args.v
pnodes=1
topo="mesh"
delay=1
chainSyncStrategyStr=testUtils.Utils.SyncResyncTag
total_nodes = pnodes
killCount=1
killSignal=testUtils.Utils.SigKillTag

killEnuInstances= not args.leave_running
dumpErrorDetails=args.dump_error_details
keepLogs=args.keep_logs
killAll=args.clean_run

seed=1
testUtils.Utils.Debug=debug
testSuccessful=False

def runEnunodeAndGetOutput(myNodeId, myTimeout=3):
    """Startup enunode, wait for timeout (before forced shutdown) and collect output. Stdout, stderr and return code are returned in a dictionary."""
    Print("Launching enunode process id: %d" % (myNodeId))
    cmd="programs/enunode/enunode --config-dir etc/enumivo/node_bios --data-dir var/lib/node_bios"
    Print("cmd: %s" % (cmd))
    proc=subprocess.Popen(cmd.split(), stdout=subprocess.PIPE, stderr=subprocess.PIPE)

    output={}
    try:
        outs,errs = proc.communicate(timeout=myTimeout)
        output["stdout"] = outs.decode("utf-8")
        output["stderr"] = errs.decode("utf-8")
        output["returncode"] = proc.returncode
    except (subprocess.TimeoutExpired) as _:
        Print("ERROR: Enunode is running beyond the defined wait time. Hard killing enunode instance.")
        proc.send_signal(signal.SIGKILL)
        return (False, None)

    return (True, output)

random.seed(seed) # Use a fixed seed for repeatability.
cluster=testUtils.Cluster(enuwalletd=True)

try:
    cluster.setChainStrategy(chainSyncStrategyStr)

    cluster.killall(allInstances=killAll)
    cluster.cleanup()

    Print ("producing nodes: %d, topology: %s, delay between nodes launch(seconds): %d, chain sync strategy: %s" % (
        pnodes, topo, delay, chainSyncStrategyStr))

    Print("Stand up cluster")
    if cluster.launch(pnodes, total_nodes, topo=topo, delay=delay, dontBootstrap=True) is False:
        errorExit("Failed to stand up enu cluster.")

    node=cluster.getNode(0)
    if node is None:
        errorExit("Cluster in bad state, received None node")

    Print("Kill cluster nodes.")
    cluster.killall(allInstances=killAll)
    
    Print("Restart enunode repeatedly to ensure dirty database flag sticks.")
    nodeId=0
    timeout=3
    
    for i in range(0,3):
        Print("Attempt %d." % (i))
        ret = runEnunodeAndGetOutput(nodeId, timeout)
        assert(ret)
        assert(isinstance(ret, tuple))
        if not ret or not ret[0]:
            exit(1)

        assert(ret[1])
        assert(isinstance(ret[1], dict))
        # pylint: disable=unsubscriptable-object
        stderr= ret[1]["stderr"]
        retCode=ret[1]["returncode"]
        assert(retCode == 2)
        assert("database dirty flag set" in stderr)

    testSuccessful=True
finally:
<<<<<<< HEAD
    if testSuccessful:
        Print("Test succeeded.")
    else:
        Print("Test failed.")

    if not testSuccessful and dumpErrorDetails:
        cluster.dumpErrorDetails()
        Print("== Errors see above ==")

    if killEnuInstances:
        Print("Shut down the cluster.")
        cluster.killall(allInstances=killAll)
        if testSuccessful and not keepLogs:
            Print("Cleanup cluster data.")
            cluster.cleanup()
=======
    TestHelper.shutdown(cluster, None, testSuccessful, killEosInstances, False, keepLogs, killAll, dumpErrorDetails)
>>>>>>> 4ff4caaa

exit(0)<|MERGE_RESOLUTION|>--- conflicted
+++ resolved
@@ -18,21 +18,7 @@
     Print("ERROR:", msg)
     exit(errorCode)
 
-<<<<<<< HEAD
-parser = argparse.ArgumentParser()
-parser.add_argument("-v", help="verbose logging", action='store_true')
-parser.add_argument("--leave-running", help="Leave cluster running after test finishes", action='store_true')
-parser.add_argument("--dump-error-details",
-                    help="Upon error print etc/enumivo/node_*/config.ini and var/lib/node_*/stderr.log to stdout",
-                    action='store_true')
-parser.add_argument("--keep-logs", help="Don't delete var/lib/node_* folders upon test completion",
-                    action='store_true')
-parser.add_argument("--clean-run", help="Kill all enunode and enuwallet instances", action='store_true')
-
-args = parser.parse_args()
-=======
 args = TestHelper.parse_args({"--keep-logs","--dump-error-details","-v","--leave-running","--clean-run"})
->>>>>>> 4ff4caaa
 debug=args.v
 pnodes=1
 topo="mesh"
@@ -116,24 +102,6 @@
 
     testSuccessful=True
 finally:
-<<<<<<< HEAD
-    if testSuccessful:
-        Print("Test succeeded.")
-    else:
-        Print("Test failed.")
-
-    if not testSuccessful and dumpErrorDetails:
-        cluster.dumpErrorDetails()
-        Print("== Errors see above ==")
-
-    if killEnuInstances:
-        Print("Shut down the cluster.")
-        cluster.killall(allInstances=killAll)
-        if testSuccessful and not keepLogs:
-            Print("Cleanup cluster data.")
-            cluster.cleanup()
-=======
-    TestHelper.shutdown(cluster, None, testSuccessful, killEosInstances, False, keepLogs, killAll, dumpErrorDetails)
->>>>>>> 4ff4caaa
+    TestHelper.shutdown(cluster, None, testSuccessful, killEnuInstances, False, keepLogs, killAll, dumpErrorDetails)
 
 exit(0)