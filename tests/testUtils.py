--- conflicted
+++ resolved
@@ -624,12 +624,7 @@
             Utils.Print("ERROR: Exception during table retrieval. %s" % (msg))
             return None
 
-<<<<<<< HEAD
-    #def getNodeAccountEnuBalance(self, scope):
-    def getNodeAccountBalance(self, contract, scope):
-=======
     def getTableAccountBalance(self, contract, scope):
->>>>>>> 2152ced8
         assert(isinstance(contract, str))
         assert(isinstance(scope, str))
         table="accounts"
@@ -641,10 +636,6 @@
             print("Transaction parsing failed. Transaction: %s" % (trans))
             raise
 
-<<<<<<< HEAD
-    def getCurrencyStats(self, contract, symbol=""):
-        cmd="%s %s get currency0000 stats %s %s" % (Utils.EnuClientPath, self.endpointArgs, contract, symbol)
-=======
     def getCurrencyBalance(self, contract, account, symbol=CORE_SYMBOL):
         """returns raw output from get currency balance e.g. '99999.9950 CUR'"""
         assert(contract)
@@ -653,7 +644,7 @@
         assert(isinstance(account, str))
         assert(symbol)
         assert(isinstance(symbol, str))
-        cmd="%s %s get currency balance %s %s %s" % (Utils.EosClientPath, self.endpointArgs, contract, account, symbol)
+        cmd="%s %s get currency balance %s %s %s" % (Utils.EnuClientPath, self.endpointArgs, contract, account, symbol)
         if Utils.Debug: Utils.Print("cmd: %s" % (cmd))
         try:
             trans=Node.runCmdReturnStr(cmd)
@@ -669,8 +660,7 @@
         assert(isinstance(contract, str))
         assert(symbol)
         assert(isinstance(symbol, str))
-        cmd="%s %s get currency stats %s %s" % (Utils.EosClientPath, self.endpointArgs, contract, symbol)
->>>>>>> 2152ced8
+        cmd="%s %s get currency stats %s %s" % (Utils.EnuClientPath, self.endpointArgs, contract, symbol)
         if Utils.Debug: Utils.Print("cmd: %s" % (cmd))
         try:
             trans=Node.runCmdReturnJson(cmd)
@@ -746,24 +736,12 @@
             Utils.Print("ERROR: Exception during funds transfer. %s" % (msg))
             return None
 
-<<<<<<< HEAD
-    def validateSpreadFundsOnNode(self, adminAccount, accounts, expectedTotal):
-        actualTotal=self.getAccountEnuBalance(adminAccount.name)
-        for account in accounts:
-            fund = self.getAccountEnuBalance(account.name)
-            if fund != account.balance:
-                Utils.Print("ERROR: validateSpreadFunds> Expected: %d, actual: %d for account %s" %
-                        (account.balance, fund, account.name))
-                return False
-            actualTotal += fund
-=======
         assert(trans)
         transId=Node.getTransId(trans)
         if waitForTransBlock and not self.waitForTransIdOnNode(transId):
             return None
 
         return trans
->>>>>>> 2152ced8
 
     @staticmethod
     def currencyStrToInt(balanceStr):
@@ -821,20 +799,12 @@
         assert(accounts)
         assert(isinstance(accounts, list))
 
-<<<<<<< HEAD
-    def getSystemBalance(self, adminAccount, accounts):
-        balance=self.getAccountEnuBalance(adminAccount.name)
-        for account in accounts:
-            balance += self.getAccountEnuBalance(account.name)
-        return balance
-=======
         balances={}
         for account in accounts:
             balance = self.getAccountEosBalance(account.name)
             balances[account]=balance
 
         return balances
->>>>>>> 2152ced8
 
     # Gets accounts mapped to key. Returns json object
     def getAccountsByKey(self, key):
@@ -888,21 +858,12 @@
         servants=trans["controlled_accounts"]
         return servants
 
-<<<<<<< HEAD
     def getAccountEnuBalanceStr(self, scope):
         """Returns ENU currency0000 account balance from enucli get table command. Returned balance is string following syntax "98.0311 ENU". """
         assert isinstance(scope, str)
         if not self.enableMongo:
-            amount=self.getNodeAccountBalance("enumivo.coin", scope)
+            amount=self.getTableAccountBalance("enumivo.coin", scope)
             if Utils.Debug: Utils.Print("getNodeAccountEnuBalance %s %s" % (scope, amount))
-=======
-    def getAccountEosBalanceStr(self, scope):
-        """Returns SYS currency0000 account balance from cleos get table command. Returned balance is string following syntax "98.0311 SYS". """
-        assert isinstance(scope, str)
-        if not self.enableMongo:
-            amount=self.getTableAccountBalance("eosio.token", scope)
-            if Utils.Debug: Utils.Print("getNodeAccountEosBalance %s %s" % (scope, amount))
->>>>>>> 2152ced8
             assert isinstance(amount, str)
             return amount
         else:
@@ -917,44 +878,12 @@
 
         return None
 
-<<<<<<< HEAD
     def getAccountEnuBalance(self, scope):
         """Returns ENU currency0000 account balance from enucli get table command. Returned balance is an integer e.g. 980311. """
         balanceStr=self.getAccountEnuBalanceStr(scope)
-        balanceStr=balanceStr.split()[0]
-        balance=int(decimal.Decimal(balanceStr[1:])*10000)
-        return balance
-
-    # transactions lookup by id. Returns json object
-    def getTransactionsByAccount(self, name):
-        cmd="%s %s get transactions -j %s" % (Utils.EnuClientPath, self.endpointArgs, name)
-        if Utils.Debug: Utils.Print("cmd: %s" % (cmd))
-        try:
-            trans=Node.runCmdReturnJson(cmd)
-            return trans
-        except subprocess.CalledProcessError as ex:
-            msg=ex.output.decode("utf-8")
-            Utils.Print("ERROR: Exception during transactions by account retrieval. %s" % (msg))
-            return None
-
-    # transactions lookup by id. Returns list of transaction ids
-    def getTransactionsArrByAccount(self, name):
-        trans=self.getTransactionsByAccount(name)
-        transactions=trans["transactions"]
-        transArr=[]
-        for transaction in transactions:
-            transId=transaction["transaction_id"]
-            transArr.append(transId)
-        return transArr
-
-=======
-    def getAccountEosBalance(self, scope):
-        """Returns SYS currency0000 account balance from cleos get table command. Returned balance is an integer e.g. 980311. """
-        balanceStr=self.getAccountEosBalanceStr(scope)
         balance=Node.currencyStrToInt(balanceStr)
         return balance
 
->>>>>>> 2152ced8
     def getAccountCodeHash(self, account):
         cmd="%s %s get code %s" % (Utils.EnuClientPath, self.endpointArgs, account)
         if Utils.Debug: Utils.Print("cmd: %s" % (cmd))
@@ -1699,20 +1628,12 @@
         transferAmount=(count*amount)+amount
         transferAmountStr=Node.currencyIntToStr(transferAmount, CORE_SYMBOL)
         node=self.nodes[0]
-<<<<<<< HEAD
-        fromm=self.defproduceraAccount
-        to=self.accounts[0]
-        Utils.Print("Transfer %d units from account %s to %s on enu server port %d" % (
-            transferAmount, fromm.name, to.name, node.port))
-        trans=node.transferFunds(fromm, to, transferAmount)
-=======
         fromm=source
         to=accounts[0]
-        Utils.Print("Transfer %s units from account %s to %s on eos server port %d" % (
+        Utils.Print("Transfer %s units from account %s to %s on enu server port %d" % (
             transferAmountStr, fromm.name, to.name, node.port))
         trans=node.transferFunds(fromm, to, transferAmountStr)
         assert(trans)
->>>>>>> 2152ced8
         transId=Node.getTransId(trans)
         if transId is None:
             return False
@@ -1745,15 +1666,9 @@
             transferAmount -= amount
             transferAmountStr=Node.currencyIntToStr(transferAmount, CORE_SYMBOL)
             fromm=account
-<<<<<<< HEAD
-            to=self.accounts[i+1] if i < (count-1) else self.defproduceraAccount
-            Utils.Print("Transfer %d units from account %s to %s on enu server port %d." %
-                    (transferAmount, fromm.name, to.name, node.port))
-=======
             to=accounts[i+1] if i < (count-1) else source
-            Utils.Print("Transfer %s units from account %s to %s on eos server port %d." %
+            Utils.Print("Transfer %s units from account %s to %s on enu server port %d." %
                     (transferAmountStr, fromm.name, to.name, node.port))
->>>>>>> 2152ced8
 
             trans=node.transferFunds(fromm, to, transferAmountStr)
             transId=Node.getTransId(trans)
@@ -1784,24 +1699,15 @@
         assert(isinstance(transferAmount, int))
 
         for node in self.nodes:
-<<<<<<< HEAD
-            if not node.killed:
-                if Utils.Debug: Utils.Print("Validate funds on %s server port %d." %
-                                            (Utils.EnuServerName, node.port))
-                if node.validateSpreadFundsOnNode(self.defproduceraAccount, self.accounts, expectedTotal) is False:
-                    Utils.Print("ERROR: Failed to validate funds on enu node port: %d" % (node.port))
-                    return False
-=======
             if node.killed:
                 continue
 
             if Utils.Debug: Utils.Print("Validate funds on %s server port %d." %
-                                        (Utils.EosServerName, node.port))
+                                        (Utils.EnuServerName, node.port))
 
             if node.validateFunds(initialBalances, transferAmount, source, accounts) is False:
-                Utils.Print("ERROR: Failed to validate funds on eos node port: %d" % (node.port))
+                Utils.Print("ERROR: Failed to validate funds on enu node port: %d" % (node.port))
                 return False
->>>>>>> 2152ced8
 
         return True
 
@@ -1934,11 +1840,7 @@
 
     @staticmethod
     def bootstrap(totalNodes, prodCount, biosHost, biosPort, dontKill=False, onlyBios=False):
-<<<<<<< HEAD
         """Create 'prodCount' init accounts and deposits 10000000000 ENU in each. If prodCount is -1 will initialize all possible producers.
-=======
-        """Create 'prodCount' init accounts and deposits 10000000000 SYS in each. If prodCount is -1 will initialize all possible producers.
->>>>>>> 2152ced8
         Ensure nodes are inter-connected prior to this call. One way to validate this will be to check if every node has block 1."""
 
         Utils.Print("Starting cluster bootstrap.")
