import copy
import decimal
import subprocess
import time
import glob
import shutil
import os
import platform
from collections import namedtuple
import re
import string
import signal
import datetime
import inspect
import sys
import random
import json
import shlex

from core_symbol import CORE_SYMBOL

###########################################################################################
class Utils:
    Debug=False
    FNull = open(os.devnull, 'w')

    EnuClientPath="programs/enucli/enucli"

    EnuWalletName="enuwallet"
    EnuWalletPath="programs/enuwallet/"+ EnuWalletName

    EnuServerName="enunode"
    EnuServerPath="programs/enunode/"+ EnuServerName

    EnuLauncherPath="programs/enulauncher/enulauncher"
    MongoPath="mongo"

    @staticmethod
    def Print(*args, **kwargs):
        stackDepth=len(inspect.stack())-2
        s=' '*stackDepth
        sys.stdout.write(s)
        print(*args, **kwargs)

    SyncStrategy=namedtuple("ChainSyncStrategy", "name id arg")

    SyncNoneTag="none"
    SyncReplayTag="replay"
    SyncResyncTag="resync"

    SigKillTag="kill"
    SigTermTag="term"

    systemWaitTimeout=90

    # mongoSyncTime: enunode mongodb plugin seems to sync with a 10-15 seconds delay. This will inject
    #  a wait period before the 2nd DB check (if first check fails)
    mongoSyncTime=25

    @staticmethod
    def setMongoSyncTime(syncTime):
        Utils.mongoSyncTime=syncTime

    @staticmethod
    def setSystemWaitTimeout(timeout):
        Utils.systemWaitTimeout=timeout

    @staticmethod
    def getChainStrategies():
        chainSyncStrategies={}

        chainSyncStrategy=Utils.SyncStrategy(Utils.SyncNoneTag, 0, "")
        chainSyncStrategies[chainSyncStrategy.name]=chainSyncStrategy

        chainSyncStrategy=Utils.SyncStrategy(Utils.SyncReplayTag, 1, "--replay-blockchain")
        chainSyncStrategies[chainSyncStrategy.name]=chainSyncStrategy

        chainSyncStrategy=Utils.SyncStrategy(Utils.SyncResyncTag, 2, "--resync-blockchain")
        chainSyncStrategies[chainSyncStrategy.name]=chainSyncStrategy

        return chainSyncStrategies

    @staticmethod
    def checkOutput(cmd):
        assert(isinstance(cmd, list))
        #retStr=subprocess.check_output(cmd, stderr=subprocess.STDOUT).decode("utf-8")
        retStr=subprocess.check_output(cmd).decode("utf-8")
        return retStr

    @staticmethod
    def errorExit(msg="", raw=False, errorCode=1):
        Utils.Print("ERROR:" if not raw else "", msg)
        exit(errorCode)

    @staticmethod
    def waitForObj(lam, timeout=None):
        if timeout is None:
            timeout=60

        endTime=time.time()+timeout
        while endTime > time.time():
            ret=lam()
            if ret is not None:
                return ret
            sleepTime=3
            Utils.Print("cmd: sleep %d seconds, remaining time: %d seconds" %
                        (sleepTime, endTime - time.time()))
            time.sleep(sleepTime)

        return None

    @staticmethod
    def waitForBool(lam, timeout=None):
        myLam = lambda: True if lam() else None
        ret=Utils.waitForObj(myLam, timeout)
        return False if ret is None else ret


###########################################################################################
class Account(object):
    # pylint: disable=too-few-public-methods

    def __init__(self, name):
        self.name=name

        self.ownerPrivateKey=None
        self.ownerPublicKey=None
        self.activePrivateKey=None
        self.activePublicKey=None


    def __str__(self):
        return "Name: %s" % (self.name)

###########################################################################################
# pylint: disable=too-many-public-methods
class Node(object):

    # pylint: disable=too-many-instance-attributes
    # pylint: disable=too-many-arguments
    def __init__(self, host, port, pid=None, cmd=None, enableMongo=False, mongoHost="localhost", mongoPort=27017, mongoDb="ENUtest"):
        self.host=host
        self.port=port
        self.pid=pid
        self.cmd=cmd
        self.killed=False # marks node as killed
        self.enableMongo=enableMongo
        self.mongoSyncTime=None if Utils.mongoSyncTime < 1 else Utils.mongoSyncTime
        self.mongoHost=mongoHost
        self.mongoPort=mongoPort
        self.mongoDb=mongoDb
        self.endpointArgs="--url http://%s:%d" % (self.host, self.port)
        self.mongoEndpointArgs=""
        if self.enableMongo:
            self.mongoEndpointArgs += "--host %s --port %d %s" % (mongoHost, mongoPort, mongoDb)

    def __str__(self):
        #return "Host: %s, Port:%d, Pid:%s, Cmd:\"%s\"" % (self.host, self.port, self.pid, self.cmd)
        return "Host: %s, Port:%d" % (self.host, self.port)

    @staticmethod
    def validateTransaction(trans):
        assert trans
        assert isinstance(trans, dict), print("Input type is %s" % type(trans))

        def printTrans(trans):
            Utils.Print("ERROR: Failure in transaction validation.")
            Utils.Print("Transaction: %s" % (json.dumps(trans, indent=1)))

        assert trans["processed"]["receipt"]["status"] == "executed", printTrans(trans)

    @staticmethod
    def runCmdReturnJson(cmd, trace=False):
        cmdArr=shlex.split(cmd)
        retStr=Utils.checkOutput(cmdArr)
        jStr=Node.filterJsonObject(retStr)
        if trace: Utils.Print ("RAW > %s"% (retStr))
        if trace: Utils.Print ("JSON> %s"% (jStr))
        if not jStr:
            msg="Expected JSON response"
            Utils.Print ("ERROR: "+ msg)
            Utils.Print ("RAW > %s"% retStr)
            raise TypeError(msg)

        try:
            jsonData=json.loads(jStr)
            return jsonData
        except json.decoder.JSONDecodeError as ex:
            Utils.Print (ex)
            Utils.Print ("RAW > %s"% retStr)
            Utils.Print ("JSON> %s"% jStr)
            raise

    @staticmethod
    def __runCmdArrReturnJson(cmdArr, trace=False):
        retStr=Utils.checkOutput(cmdArr)
        jStr=Node.filterJsonObject(retStr)
        if trace: Utils.Print ("RAW > %s"% (retStr))
        if trace: Utils.Print ("JSON> %s"% (jStr))
        jsonData=json.loads(jStr)
        return jsonData

    @staticmethod
    def runCmdReturnStr(cmd, trace=False):
        retStr=Node.__checkOutput(cmd.split())
        if trace: Utils.Print ("RAW > %s"% (retStr))
        return retStr

    @staticmethod
    def filterJsonObject(data):
        firstIdx=data.find('{')
        lastIdx=data.rfind('}')
        retStr=data[firstIdx:lastIdx+1]
        return retStr

    @staticmethod
    def __checkOutput(cmd):
        retStr=subprocess.check_output(cmd, stderr=subprocess.STDOUT).decode("utf-8")
        #retStr=subprocess.check_output(cmd).decode("utf-8")
        return retStr

    # Passes input to stdin, executes cmd. Returns tuple with return code(int),
    #  stdout(byte stream) and stderr(byte stream).
    @staticmethod
    def stdinAndCheckOutput(cmd, subcommand):
        outs=None
        errs=None
        ret=0
        try:
            popen=subprocess.Popen(cmd, stdin=subprocess.PIPE, stdout=subprocess.PIPE, stderr=subprocess.PIPE)
            outs,errs=popen.communicate(input=subcommand.encode("utf-8"))
            ret=popen.wait()
        except subprocess.CalledProcessError as ex:
            msg=ex.output
            return (ex.returncode, msg, None)

        return (ret, outs, errs)

    @staticmethod
    def normalizeJsonObject(extJStr):
        tmpStr=extJStr
        tmpStr=re.sub(r'ObjectId\("(\w+)"\)', r'"ObjectId-\1"', tmpStr)
        tmpStr=re.sub(r'ISODate\("([\w|\-|\:|\.]+)"\)', r'"ISODate-\1"', tmpStr)
        return tmpStr

    @staticmethod
    def runMongoCmdReturnJson(cmdArr, subcommand, trace=False):
        retId,outs=Node.stdinAndCheckOutput(cmdArr, subcommand)
        if retId is not 0:
            return None
        outStr=Node.byteArrToStr(outs)
        if not outStr:
            return None
        extJStr=Node.filterJsonObject(outStr)
        if not extJStr:
            return None
        jStr=Node.normalizeJsonObject(extJStr)
        if not jStr:
            return None
        if trace: Utils.Print ("RAW > %s"% (outStr))
        #trace and Utils.Print ("JSON> %s"% jStr)
        jsonData=json.loads(jStr)
        return jsonData

    @staticmethod
    def getTransId(trans):
        """Retrieve transaction id from dictionary object."""
        assert trans
        assert isinstance(trans, dict), print("Input type is %s" % type(trans))

        #Utils.Print("%s" % trans)
        transId=trans["transaction_id"]
        return transId

    @staticmethod
    def byteArrToStr(arr):
        return arr.decode("utf-8")

    def setWalletEndpointArgs(self, args):
        self.endpointArgs="--url http://%s:%d %s" % (self.host, self.port, args)

    def validateAccounts(self, accounts):
        assert(accounts)
        assert(isinstance(accounts, list))

        for account in accounts:
            assert(account)
            assert(isinstance(account, Account))
            if Utils.Debug: Utils.Print("Validating account %s" % (account.name))
            accountInfo=self.getEnuAccount(account.name)
            try:
                assert(accountInfo)
                assert(accountInfo["account_name"] == account.name)
            except (AssertionError, TypeError, KeyError) as _:
                Utils.Print("account validation failed. account: %s" % (account.name))
                raise

    # pylint: disable=too-many-branches
    def getBlock(self, blockNum, retry=True, silentErrors=False):
        """Given a blockId will return block details."""
        assert(isinstance(blockNum, str))
        if not self.enableMongo:
            cmd="%s %s get block %s" % (Utils.EnuClientPath, self.endpointArgs, blockNum)
            if Utils.Debug: Utils.Print("cmd: %s" % (cmd))
            try:
                trans=Node.runCmdReturnJson(cmd)
                return trans
            except subprocess.CalledProcessError as ex:
                if not silentErrors:
                    msg=ex.output.decode("utf-8")
                    Utils.Print("ERROR: Exception during get block. %s" % (msg))
                return None
        else:
            for _ in range(2):
                cmd="%s %s" % (Utils.MongoPath, self.mongoEndpointArgs)
                subcommand='db.Blocks.findOne( { "block_num": %s } )' % (blockNum)
                if Utils.Debug: Utils.Print("cmd: echo '%s' | %s" % (subcommand, cmd))
                try:
                    trans=Node.runMongoCmdReturnJson(cmd.split(), subcommand)
                    if trans is not None:
                        return trans
                except subprocess.CalledProcessError as ex:
                    if not silentErrors:
                        msg=ex.output.decode("utf-8")
                        Utils.Print("ERROR: Exception during get db node get block. %s" % (msg))
                    return None
                if not retry:
                    break
                if self.mongoSyncTime is not None:
                    if Utils.Debug: Utils.Print("cmd: sleep %d seconds" % (self.mongoSyncTime))
                    time.sleep(self.mongoSyncTime)

        return None

    def getBlockById(self, blockId, retry=True, silentErrors=False):
        for _ in range(2):
            cmd="%s %s" % (Utils.MongoPath, self.mongoEndpointArgs)
            subcommand='db.Blocks.findOne( { "block_id": "%s" } )' % (blockId)
            if Utils.Debug: Utils.Print("cmd: echo '%s' | %s" % (subcommand, cmd))
            try:
                trans=Node.runMongoCmdReturnJson(cmd.split(), subcommand)
                if trans is not None:
                    return trans
            except subprocess.CalledProcessError as ex:
                if not silentErrors:
                    msg=ex.output.decode("utf-8")
                    Utils.Print("ERROR: Exception during db get block by id. %s" % (msg))
                return None
            if not retry:
                break
            if self.mongoSyncTime is not None:
                if Utils.Debug: Utils.Print("cmd: sleep %d seconds" % (self.mongoSyncTime))
                time.sleep(self.mongoSyncTime)

        return None

    def doesNodeHaveBlockNum(self, blockNum):
        assert isinstance(blockNum, int)
        assert (blockNum > 0)

        info=self.getInfo(silentErrors=True)
        assert(info)
        last_irreversible_block_num=0
        try:
            last_irreversible_block_num=int(info["last_irreversible_block_num"])
        except (TypeError, KeyError) as _:
            Utils.Print("Failure in get info parsing. %s" % (info))
            raise

        return True if blockNum <= last_irreversible_block_num else True

    # pylint: disable=too-many-branches
    def getTransaction(self, transId, retry=True, silentErrors=False):
        if not self.enableMongo:
            cmd="%s %s get transaction %s" % (Utils.EnuClientPath, self.endpointArgs, transId)
            if Utils.Debug: Utils.Print("cmd: %s" % (cmd))
            try:
                trans=Node.runCmdReturnJson(cmd)
                return trans
            except subprocess.CalledProcessError as ex:
                msg=ex.output.decode("utf-8")
                if "Failed to connect" in msg:
                    Utils.Print("ERROR: Node is unreachable. %s" % (msg))
                    raise
                if not silentErrors:
                    Utils.Print("ERROR: Exception during transaction retrieval. %s" % (msg))
                return None
        else:
            for _ in range(2):
                cmd="%s %s" % (Utils.MongoPath, self.mongoEndpointArgs)
                subcommand='db.Transactions.findOne( { $and : [ { "transaction_id": "%s" }, {"pending":false} ] } )' % (transId)
                if Utils.Debug: Utils.Print("cmd: echo '%s' | %s" % (subcommand, cmd))
                try:
                    trans=Node.runMongoCmdReturnJson(cmd.split(), subcommand)
                    return trans
                except subprocess.CalledProcessError as ex:
                    if not silentErrors:
                        msg=ex.output.decode("utf-8")
                        Utils.Print("ERROR: Exception during get db node get trans. %s" % (msg))
                    return None
                if not retry:
                    break
                if self.mongoSyncTime is not None:
                    if Utils.Debug: Utils.Print("cmd: sleep %d seconds" % (self.mongoSyncTime))
                    time.sleep(self.mongoSyncTime)

        return None

    def isTransInBlock(self, transId, blockId):
        """Check if transId is within block identified by blockId"""
        assert(transId)
        assert(isinstance(transId, str))
        assert(blockId)
        assert(isinstance(blockId, str))

        block=self.getBlock(blockId)
        transactions=None
        try:
            transactions=block["transactions"]
        except (AssertionError, TypeError, KeyError) as _:
            Utils.Print("Failed to parse block. %s" % (block))
            raise

        if transactions is not None:
            for trans in transactions:
                assert(trans)
                try:
                    myTransId=trans["trx"]["id"]
                    if transId == myTransId:
                        return True
                except (TypeError, KeyError) as _:
                    Utils.Print("Failed to parse block transactions. %s" % (trans))

        return False

    def getBlockIdByTransId(self, transId):
        """Given a transaction Id (string), will return block id (string) containing the transaction"""
        assert(transId)
        assert(isinstance(transId, str))
        trans=self.getTransaction(transId)
        assert(trans)

        refBlockNum=None
        try:
            refBlockNum=trans["trx"]["trx"]["ref_block_num"]
            refBlockNum=int(refBlockNum)+1
        except (TypeError, ValueError, KeyError) as _:
            Utils.Print("transaction parsing failed. Transaction: %s" % (trans))
            raise

        headBlockNum=self.getIrreversibleBlockNum()
        assert(headBlockNum)
        try:
            headBlockNum=int(headBlockNum)
        except(ValueError) as _:
            Utils.Print("Info parsing failed. %s" % (headBlockNum))

        for blockNum in range(refBlockNum, headBlockNum+1):
            if self.isTransInBlock(str(transId), str(blockNum)):
                return str(blockNum)

        return None

    def doesNodeHaveTransId(self, transId):
        """Check if transaction (transId) has been finalized."""
        assert(transId)
        assert(isinstance(transId, str))
        blockId=self.getBlockIdByTransId(transId)
        return True if blockId else None

    # Disabling MongodDB funbction
    # def getTransByBlockId(self, blockId, retry=True, silentErrors=False):
    #     for _ in range(2):
    #         cmd="%s %s" % (Utils.MongoPath, self.mongoEndpointArgs)
    #         subcommand='db.Transactions.find( { "block_id": "%s" } )' % (blockId)
    #         if Utils.Debug: Utils.Print("cmd: echo '%s' | %s" % (subcommand, cmd))
    #         try:
    #             trans=Node.runMongoCmdReturnJson(cmd.split(), subcommand, True)
    #             if trans is not None:
    #                 return trans
    #         except subprocess.CalledProcessError as ex:
    #             if not silentErrors:
    #                 msg=ex.output.decode("utf-8")
    #                 Utils.Print("ERROR: Exception during db get trans by blockId. %s" % (msg))
    #             return None
    #         if not retry:
    #             break
    #         if self.mongoSyncTime is not None:
    #             if Utils.Debug: Utils.Print("cmd: sleep %d seconds" % (self.mongoSyncTime))
    #             time.sleep(self.mongoSyncTime)

    #     return None

    def getActionFromDb(self, transId, retry=True, silentErrors=False):
        for _ in range(2):
            cmd="%s %s" % (Utils.MongoPath, self.mongoEndpointArgs)
            subcommand='db.Actions.findOne( { "transaction_id": "%s" } )' % (transId)
            if Utils.Debug: Utils.Print("cmd: echo '%s' | %s" % (subcommand, cmd))
            try:
                trans=Node.runMongoCmdReturnJson(cmd.split(), subcommand)
                if trans is not None:
                    return trans
            except subprocess.CalledProcessError as ex:
                if not silentErrors:
                    msg=ex.output.decode("utf-8")
                    Utils.Print("ERROR: Exception during get db node get message. %s" % (msg))
                return None
            if not retry:
                break
            if self.mongoSyncTime is not None:
                if Utils.Debug: Utils.Print("cmd: sleep %d seconds" % (self.mongoSyncTime))
                time.sleep(self.mongoSyncTime)

        return None

    def getMessageFromDb(self, transId, retry=True, silentErrors=False):
        for _ in range(2):
            cmd="%s %s" % (Utils.MongoPath, self.mongoEndpointArgs)
            subcommand='db.Messages.findOne( { "transaction_id": "%s" } )' % (transId)
            if Utils.Debug: Utils.Print("cmd: echo '%s' | %s" % (subcommand, cmd))
            try:
                trans=Node.runMongoCmdReturnJson(cmd.split(), subcommand)
                if trans is not None:
                    return trans
            except subprocess.CalledProcessError as ex:
                if not silentErrors:
                    msg=ex.output.decode("utf-8")
                    Utils.Print("ERROR: Exception during get db node get message. %s" % (msg))
                return None
            if not retry:
                break
            if self.mongoSyncTime is not None:
                if Utils.Debug: Utils.Print("cmd: sleep %d seconds" % (self.mongoSyncTime))
                time.sleep(self.mongoSyncTime)

        return None

    # Create & initialize account and return creation transactions. Return transaction json object
    def createInitializeAccount(self, account, creatorAccount, stakedDeposit=1000, waitForTransBlock=False):
        cmd='%s %s system newaccount -j %s %s %s %s --stake-net "100 %s" --stake-cpu "100 %s" --buy-ram-ENU "100 %s"' % (
            Utils.EnuClientPath, self.endpointArgs, creatorAccount.name, account.name,
            account.ownerPublicKey, account.activePublicKey,
            CORE_SYMBOL, CORE_SYMBOL, CORE_SYMBOL)

        if Utils.Debug: Utils.Print("cmd: %s" % (cmd))
        trans=None
        try:
            trans=Node.runCmdReturnJson(cmd)
            transId=Node.getTransId(trans)
        except subprocess.CalledProcessError as ex:
            msg=ex.output.decode("utf-8")
            Utils.Print("ERROR: Exception during account creation. %s" % (msg))
            return None

        if stakedDeposit > 0:
            self.waitForTransIdOnNode(transId) # seems like account creation needs to be finlized before transfer can happen
            trans = self.transferFunds(creatorAccount, account, Node.currencyIntToStr(stakedDeposit, CORE_SYMBOL), "init")
            transId=Node.getTransId(trans)

        if waitForTransBlock and not self.waitForTransIdOnNode(transId):
            return None

        return trans

    # Create account and return creation transactions. Return transaction json object
    # waitForTransBlock: wait on creation transaction id to appear in a block
    def createAccount(self, account, creatorAccount, stakedDeposit=1000, waitForTransBlock=False):
        cmd="%s %s create account -j %s %s %s %s" % (
            Utils.EnuClientPath, self.endpointArgs, creatorAccount.name, account.name,
            account.ownerPublicKey, account.activePublicKey)

        if Utils.Debug: Utils.Print("cmd: %s" % (cmd))
        trans=None
        try:
            trans=Node.runCmdReturnJson(cmd)
            transId=Node.getTransId(trans)
        except subprocess.CalledProcessError as ex:
            msg=ex.output.decode("utf-8")
            Utils.Print("ERROR: Exception during account creation. %s" % (msg))
            return None

        if stakedDeposit > 0:
            self.waitForTransIdOnNode(transId) # seems like account creation needs to be finlized before transfer can happen
            trans = self.transferFunds(creatorAccount, account, "%0.04f %s" % (stakedDeposit/10000, CORE_SYMBOL), "init")
            transId=Node.getTransId(trans)

        if waitForTransBlock and not self.waitForTransIdOnNode(transId):
            return None

        return trans

    def getEnuAccount(self, name):
        assert(isinstance(name, str))
        cmd="%s %s get account -j %s" % (Utils.EnuClientPath, self.endpointArgs, name)
        if Utils.Debug: Utils.Print("cmd: %s" % (cmd))
        try:
            trans=Node.runCmdReturnJson(cmd)
            return trans
        except subprocess.CalledProcessError as ex:
            msg=ex.output.decode("utf-8")
            Utils.Print("ERROR: Exception during get account. %s" % (msg))
            return None

    def getEnuAccountFromDb(self, name):
        cmd="%s %s" % (Utils.MongoPath, self.mongoEndpointArgs)
        subcommand='db.Accounts.findOne({"name" : "%s"})' % (name)
        if Utils.Debug: Utils.Print("cmd: echo '%s' | %s" % (subcommand, cmd))
        try:
            trans=Node.runMongoCmdReturnJson(cmd.split(), subcommand)
            return trans
        except subprocess.CalledProcessError as ex:
            msg=ex.output.decode("utf-8")
            Utils.Print("ERROR: Exception during get account from db. %s" % (msg))
            return None

    def getTable(self, contract, scope, table):
        cmd="%s %s get table %s %s %s" % (Utils.EnuClientPath, self.endpointArgs, contract, scope, table)
        if Utils.Debug: Utils.Print("cmd: %s" % (cmd))
        try:
            trans=Node.runCmdReturnJson(cmd)
            return trans
        except subprocess.CalledProcessError as ex:
            msg=ex.output.decode("utf-8")
            Utils.Print("ERROR: Exception during table retrieval. %s" % (msg))
            return None

    def getTableAccountBalance(self, contract, scope):
        assert(isinstance(contract, str))
        assert(isinstance(scope, str))
        table="accounts"
        trans = self.getTable(contract, scope, table)
        assert(trans)
        try:
            return trans["rows"][0]["balance"]
        except (TypeError, KeyError) as _:
            print("Transaction parsing failed. Transaction: %s" % (trans))
            raise

    def getCurrencyBalance(self, contract, account, symbol=CORE_SYMBOL):
        """returns raw output from get currency balance e.g. '99999.9950 CUR'"""
        assert(contract)
        assert(isinstance(contract, str))
        assert(account)
        assert(isinstance(account, str))
        assert(symbol)
        assert(isinstance(symbol, str))
        cmd="%s %s get currency balance %s %s %s" % (Utils.EnuClientPath, self.endpointArgs, contract, account, symbol)
        if Utils.Debug: Utils.Print("cmd: %s" % (cmd))
        try:
            trans=Node.runCmdReturnStr(cmd)
            return trans
        except subprocess.CalledProcessError as ex:
            msg=ex.output.decode("utf-8")
            Utils.Print("ERROR: Exception during get currency stats. %s" % (msg))
            return None

    def getCurrencyStats(self, contract, symbol=CORE_SYMBOL):
        """returns Json output from get currency stats."""
        assert(contract)
        assert(isinstance(contract, str))
        assert(symbol)
        assert(isinstance(symbol, str))
        cmd="%s %s get currency stats %s %s" % (Utils.EnuClientPath, self.endpointArgs, contract, symbol)
        if Utils.Debug: Utils.Print("cmd: %s" % (cmd))
        try:
            trans=Node.runCmdReturnJson(cmd)
            return trans
        except subprocess.CalledProcessError as ex:
            msg=ex.output.decode("utf-8")
            Utils.Print("ERROR: Exception during get currency stats. %s" % (msg))
            return None

    # Verifies account. Returns "get account" json return object
    def verifyAccount(self, account):
        if not self.enableMongo:
            ret=self.getEnuAccount(account.name)
            if ret is not None:
                account_name=ret["account_name"]
                if account_name is None:
                    Utils.Print("ERROR: Failed to verify account creation.", account.name)
                    return None
                return ret
        else:
            for _ in range(2):
                ret=self.getEnuAccountFromDb(account.name)
                if ret is not None:
                    account_name=ret["name"]
                    if account_name is None:
                        Utils.Print("ERROR: Failed to verify account creation.", account.name)
                        return None
                    return ret
                if self.mongoSyncTime is not None:
                    if Utils.Debug: Utils.Print("cmd: sleep %d seconds" % (self.mongoSyncTime))
                    time.sleep(self.mongoSyncTime)

        return None

    def waitForBlockNumOnNode(self, blockNum, timeout=None):
        lam = lambda: self.doesNodeHaveBlockNum(blockNum)
        ret=Utils.waitForBool(lam, timeout)
        return ret

    def waitForTransIdOnNode(self, transId, timeout=None):
        lam = lambda: self.doesNodeHaveTransId(transId)
        ret=Utils.waitForBool(lam, timeout)
        return ret

    def waitForNextBlock(self, timeout=None):
        num=self.getIrreversibleBlockNum()
        lam = lambda: self.getIrreversibleBlockNum() > num
        ret=Utils.waitForBool(lam, timeout)
        return ret

    # Trasfer funds. Returns "transfer" json return object
    def transferFunds(self, source, destination, amountStr, memo="memo", force=False, waitForTransBlock=False):
        assert isinstance(amountStr, str)
        assert(source)
        assert(isinstance(source, Account))
        assert(destination)
        assert(isinstance(destination, Account))

        cmd="%s %s -v transfer -j %s %s" % (
            Utils.EnuClientPath, self.endpointArgs, source.name, destination.name)
        cmdArr=cmd.split()
        cmdArr.append(amountStr)
        cmdArr.append(memo)
        if force:
            cmdArr.append("-f")
        s=" ".join(cmdArr)
        if Utils.Debug: Utils.Print("cmd: %s" % (s))
        trans=None
        try:
            trans=Node.__runCmdArrReturnJson(cmdArr)
        except subprocess.CalledProcessError as ex:
            msg=ex.output.decode("utf-8")
            Utils.Print("ERROR: Exception during funds transfer. %s" % (msg))
            return None

        assert(trans)
        transId=Node.getTransId(trans)
        if waitForTransBlock and not self.waitForTransIdOnNode(transId):
            return None

        return trans

    @staticmethod
    def currencyStrToInt(balanceStr):
        """Converts currency string of form "12.3456 SYS" to int 123456"""
        assert(isinstance(balanceStr, str))
        balanceStr=balanceStr.split()[0]
        #balance=int(decimal.Decimal(balanceStr[1:])*10000)
        balance=int(decimal.Decimal(balanceStr)*10000)

        return balance

    @staticmethod
    def currencyIntToStr(balance, symbol):
        """Converts currency int of form 123456 to string "12.3456 SYS" where SYS is symbol string"""
        assert(isinstance(balance, int))
        assert(isinstance(symbol, str))
        balanceStr="%.04f %s" % (balance/10000.0, symbol)

        return balanceStr

    def validateFunds(self, initialBalances, transferAmount, source, accounts):
        """Validate each account has the expected SYS balance. Validate cumulative balance matches expectedTotal."""
        assert(source)
        assert(isinstance(source, Account))
        assert(accounts)
        assert(isinstance(accounts, list))
        assert(len(accounts) > 0)
        assert(initialBalances)
        assert(isinstance(initialBalances, dict))
        assert(isinstance(transferAmount, int))

        currentBalances=self.getEnuBalances([source] + accounts)
        assert(currentBalances)
        assert(isinstance(currentBalances, dict))
        assert(len(initialBalances) == len(currentBalances))

        if len(currentBalances) != len(initialBalances):
            Utils.Print("ERROR: validateFunds> accounts length mismatch. Initial: %d, current: %d" % (len(initialBalances), len(currentBalances)))
            return False

        for key, value in currentBalances.items():
            initialBalance = initialBalances[key]
            assert(initialBalances)
            expectedInitialBalance = value - transferAmount
            if key is source:
                expectedInitialBalance = value + (transferAmount*len(accounts))

            if (initialBalance != expectedInitialBalance):
                Utils.Print("ERROR: validateFunds> Expected: %d, actual: %d for account %s" %
                            (expectedInitialBalance, initialBalance, key.name))
                return False

    def getEnuBalances(self, accounts):
        """Returns a dictionary with account balances keyed by accounts"""
        assert(accounts)
        assert(isinstance(accounts, list))

        balances={}
        for account in accounts:
            balance = self.getAccountEnuBalance(account.name)
            balances[account]=balance

        return balances

    # Gets accounts mapped to key. Returns json object
    def getAccountsByKey(self, key):
        cmd="%s %s get accounts %s" % (Utils.EnuClientPath, self.endpointArgs, key)
        if Utils.Debug: Utils.Print("cmd: %s" % (cmd))
        try:
            trans=Node.runCmdReturnJson(cmd)
            return trans
        except subprocess.CalledProcessError as ex:
            msg=ex.output.decode("utf-8")
            Utils.Print("ERROR: Exception during accounts by key retrieval. %s" % (msg))
            return None

    # Get actions mapped to an account (enucli get actions)
    def getActions(self, account, pos=-1, offset=-1):
        assert(isinstance(account, Account))
        assert(isinstance(pos, int))
        assert(isinstance(offset, int))

        cmd="%s %s get actions -j %s %d %d" % (Utils.EnuClientPath, self.endpointArgs, account.name, pos, offset)
        if Utils.Debug: Utils.Print("cmd: %s" % (cmd))
        try:
            actions=Node.runCmdReturnJson(cmd)
            return actions
        except subprocess.CalledProcessError as ex:
            msg=ex.output.decode("utf-8")
            Utils.Print("ERROR: Exception during actions by account retrieval. %s" % (msg))
            return None
        
    # Gets accounts mapped to key. Returns array
    def getAccountsArrByKey(self, key):
        trans=self.getAccountsByKey(key)
        assert(trans)
        assert("account_names" in trans)
        accounts=trans["account_names"]
        return accounts

    def getServants(self, name):
        cmd="%s %s get servants %s" % (Utils.EnuClientPath, self.endpointArgs, name)
        if Utils.Debug: Utils.Print("cmd: %s" % (cmd))
        try:
            trans=Node.runCmdReturnJson(cmd)
            return trans
        except subprocess.CalledProcessError as ex:
            msg=ex.output.decode("utf-8")
            Utils.Print("ERROR: Exception during servants retrieval. %s" % (msg))
            return None

    def getServantsArr(self, name):
        trans=self.getServants(name)
        servants=trans["controlled_accounts"]
        return servants

    def getAccountEnuBalanceStr(self, scope):
        """Returns ENU currency0000 account balance from enucli get table command. Returned balance is string following syntax "98.0311 ENU". """
        assert isinstance(scope, str)
        if not self.enableMongo:
            amount=self.getTableAccountBalance("enumivo.coin", scope)
            if Utils.Debug: Utils.Print("getNodeAccountEnuBalance %s %s" % (scope, amount))
            assert isinstance(amount, str)
            return amount
        else:
            if self.mongoSyncTime is not None:
                if Utils.Debug: Utils.Print("cmd: sleep %d seconds" % (self.mongoSyncTime))
                time.sleep(self.mongoSyncTime)

            account=self.getEnuAccountFromDb(scope)
            if account is not None:
                balance=account["enu_balance"]
                return balance

        return None

    def getAccountEnuBalance(self, scope):
        """Returns ENU currency0000 account balance from enucli get table command. Returned balance is an integer e.g. 980311. """
        balanceStr=self.getAccountEnuBalanceStr(scope)
        balance=Node.currencyStrToInt(balanceStr)
        return balance

    def getAccountCodeHash(self, account):
        cmd="%s %s get code %s" % (Utils.EnuClientPath, self.endpointArgs, account)
        if Utils.Debug: Utils.Print("cmd: %s" % (cmd))
        try:
            retStr=Utils.checkOutput(cmd.split())
            #Utils.Print ("get code> %s"% retStr)
            p=re.compile(r'code\shash: (\w+)\n', re.MULTILINE)
            m=p.search(retStr)
            if m is None:
                msg="Failed to parse code hash."
                Utils.Print("ERROR: "+ msg)
                return None

            return m.group(1)
        except subprocess.CalledProcessError as ex:
            msg=ex.output.decode("utf-8")
            Utils.Print("ERROR: Exception during code hash retrieval. %s" % (msg))
            return None

    # publish contract and return transaction as json object
    def publishContract(self, account, contractDir, wastFile, abiFile, waitForTransBlock=False, shouldFail=False):
        cmd="%s %s -v set contract -j %s %s" % (Utils.EnuClientPath, self.endpointArgs, account, contractDir)
        cmd += "" if wastFile is None else (" "+ wastFile)
        cmd += "" if abiFile is None else (" " + abiFile)
        if Utils.Debug: Utils.Print("cmd: %s" % (cmd))
        trans=None
        try:
            trans=Node.runCmdReturnJson(cmd, trace=False)
        except subprocess.CalledProcessError as ex:
            if not shouldFail:
                msg=ex.output.decode("utf-8")
                Utils.Print("ERROR: Exception during code hash retrieval. %s" % (msg))
                return None
            else:
                retMap={}
                retMap["returncode"]=ex.returncode
                retMap["cmd"]=ex.cmd
                retMap["output"]=ex.output
                # commented below as they are available only in Python3.5 and above
                # retMap["stdout"]=ex.stdout
                # retMap["stderr"]=ex.stderr
                return retMap

        if shouldFail:
            Utils.Print("ERROR: The publish contract did not fail as expected.")
            return None

        Node.validateTransaction(trans)
        transId=Node.getTransId(trans)
        if waitForTransBlock and not self.waitForTransIdOnNode(transId):
            return None
        return trans

    def getTableRows(self, contract, scope, table):
        jsonData=self.getTable(contract, scope, table)
        if jsonData is None:
            return None
        rows=jsonData["rows"]
        return rows

    def getTableRow(self, contract, scope, table, idx):
        if idx < 0:
            Utils.Print("ERROR: Table index cannot be negative. idx: %d" % (idx))
            return None
        rows=self.getTableRows(contract, scope, table)
        if rows is None or idx >= len(rows):
            Utils.Print("ERROR: Retrieved table does not contain row %d" % idx)
            return None
        row=rows[idx]
        return row

    def getTableColumns(self, contract, scope, table):
        row=self.getTableRow(contract, scope, table, 0)
        keys=list(row.keys())
        return keys

    # returns tuple with transaction and
    def pushMessage(self, account, action, data, opts, silentErrors=False):
        cmd="%s %s push action -j %s %s" % (Utils.EnuClientPath, self.endpointArgs, account, action)
        cmdArr=cmd.split()
        if data is not None:
            cmdArr.append(data)
        if opts is not None:
            cmdArr += opts.split()
        s=" ".join(cmdArr)
        if Utils.Debug: Utils.Print("cmd: %s" % (s))
        try:
            trans=Node.__runCmdArrReturnJson(cmdArr)
            return (True, trans)
        except subprocess.CalledProcessError as ex:
            msg=ex.output.decode("utf-8")
            if not silentErrors:
                Utils.Print("ERROR: Exception during push message. %s" % (msg))
            return (False, msg)

    def setPermission(self, account, code, pType, requirement, waitForTransBlock=False):
        cmd="%s %s set action permission -j %s %s %s %s" % (
            Utils.EnuClientPath, self.endpointArgs, account, code, pType, requirement)
        if Utils.Debug: Utils.Print("cmd: %s" % (cmd))
        trans=None
        try:
            trans=Node.runCmdReturnJson(cmd)
        except subprocess.CalledProcessError as ex:
            msg=ex.output.decode("utf-8")
            Utils.Print("ERROR: Exception during set permission. %s" % (msg))
            return None

        transId=Node.getTransId(trans)
        if waitForTransBlock and not self.waitForTransIdOnNode(transId):
            return None
        return trans

    def getInfo(self, silentErrors=False):
        cmd="%s %s get info" % (Utils.EnuClientPath, self.endpointArgs)
        if Utils.Debug: Utils.Print("cmd: %s" % (cmd))
        try:
            trans=Node.runCmdReturnJson(cmd)
            return trans
        except subprocess.CalledProcessError as ex:
            if not silentErrors:
                msg=ex.output.decode("utf-8")
                Utils.Print("ERROR: Exception during get info. %s" % (msg))
            return None

    def getBlockFromDb(self, idx):
        cmd="%s %s" % (Utils.MongoPath, self.mongoEndpointArgs)
        subcommand="db.Blocks.find().sort({\"_id\":%d}).limit(1).pretty()" % (idx)
        if Utils.Debug: Utils.Print("cmd: echo \"%s\" | %s" % (subcommand, cmd))
        try:
            trans=Node.runMongoCmdReturnJson(cmd.split(), subcommand)
            return trans
        except subprocess.CalledProcessError as ex:
            msg=ex.output.decode("utf-8")
            Utils.Print("ERROR: Exception during get db block. %s" % (msg))
            return None

    def checkPulse(self):
        info=self.getInfo(True)
        return False if info is None else True

    def getHeadBlockNum(self):
        """returns head block number(string) as returned by enucli get info."""
        if not self.enableMongo:
            info=self.getInfo()
            if info is not None:
                headBlockNumTag="head_block_num"
                return info[headBlockNumTag]
        else:
            block=self.getBlockFromDb(-1)
            if block is not None:
                blockNum=block["block_num"]
                return blockNum
        return None

    def getIrreversibleBlockNum(self):
        if not self.enableMongo:
            info=self.getInfo()
            if info is not None:
                return info["last_irreversible_block_num"]
        else:
            block=self.getBlockFromDb(-1)
            if block is not None:
                blockNum=block["block_num"]
                return blockNum
        return None

    def kill(self, killSignal):
        if Utils.Debug: Utils.Print("Killing node: %s" % (self.cmd))
        assert(self.pid is not None)
        try:
            os.kill(self.pid, killSignal)
        except OSError as ex:
            Utils.Print("ERROR: Failed to kill node (%d)." % (self.cmd), ex)
            return False

        # wait for kill validation
        def myFunc():
            try:
                os.kill(self.pid, 0) #check if process with pid is running
            except OSError as _:
                return True
            return False

        if not Utils.waitForBool(myFunc):
            Utils.Print("ERROR: Failed to kill node (%s)." % (self.cmd), ex)
            return False

        # mark node as killed
        self.pid=None
        self.killed=True
        return True

    # TBD: make nodeId an internal property
    def relaunch(self, nodeId, chainArg):

        running=True
        try:
            os.kill(self.pid, 0) #check if process with pid is running
        except OSError as _:
            running=False

        if running:
            Utils.Print("WARNING: A process with pid (%d) is already running." % (self.pid))
        else:
            if Utils.Debug: Utils.Print("Launching node process, Id: %d" % (nodeId))
            dataDir="var/lib/node_%02d" % (nodeId)
            dt = datetime.datetime.now()
            dateStr="%d_%02d_%02d_%02d_%02d_%02d" % (
                dt.year, dt.month, dt.day, dt.hour, dt.minute, dt.second)
            stdoutFile="%s/stdout.%s.txt" % (dataDir, dateStr)
            stderrFile="%s/stderr.%s.txt" % (dataDir, dateStr)
            with open(stdoutFile, 'w') as sout, open(stderrFile, 'w') as serr:
                cmd=self.cmd + ("" if chainArg is None else (" " + chainArg))
                Utils.Print("cmd: %s" % (cmd))
                popen=subprocess.Popen(cmd.split(), stdout=sout, stderr=serr)
                self.pid=popen.pid

        self.killed=False
        return True

    
###########################################################################################

Wallet=namedtuple("Wallet", "name password host port")
# pylint: disable=too-many-instance-attributes
class WalletMgr(object):
    __walletLogFile="test_enuwallet_output.log"
    __walletDataDir="test_wallet_0"

    # pylint: disable=too-many-arguments
    # enuwalletd [True|False] True=Launch wallet(enuwallet) process; False=Manage launch process externally.
    def __init__(self, enuwalletd, enunodePort=8888, enunodeHost="localhost", port=8899, host="localhost"):
        self.enuwalletd=enuwalletd
        self.enunodePort=enunodePort
        self.enunodeHost=enunodeHost
        self.port=port
        self.host=host
        self.wallets={}
        self.__walletPid=None
        self.endpointArgs="--url http://%s:%d" % (self.enunodeHost, self.enunodePort)
        self.walletEndpointArgs=""
        if self.enuwalletd:
            self.walletEndpointArgs += " --wallet-url http://%s:%d" % (self.host, self.port)
            self.endpointArgs += self.walletEndpointArgs

    def launch(self):
        if not self.enuwalletd:
            Utils.Print("ERROR: Wallet Manager wasn't configured to launch enuwallet")
            return False

        cmd="%s --data-dir %s --config-dir %s --http-server-address=%s:%d" % (
            Utils.EnuWalletPath, WalletMgr.__walletDataDir, WalletMgr.__walletDataDir, self.host, self.port)
        if Utils.Debug: Utils.Print("cmd: %s" % (cmd))
        with open(WalletMgr.__walletLogFile, 'w') as sout, open(WalletMgr.__walletLogFile, 'w') as serr:
            popen=subprocess.Popen(cmd.split(), stdout=sout, stderr=serr)
            self.__walletPid=popen.pid

        # Give enuwallet time to warm up
        time.sleep(1)
        return True

    def create(self, name):
        wallet=self.wallets.get(name)
        if wallet is not None:
            if Utils.Debug: Utils.Print("Wallet \"%s\" already exists. Returning same." % name)
            return wallet
        p = re.compile(r'\n\"(\w+)\"\n', re.MULTILINE)
        cmd="%s %s wallet create --name %s" % (Utils.EnuClientPath, self.endpointArgs, name)
        if Utils.Debug: Utils.Print("cmd: %s" % (cmd))
        retStr=subprocess.check_output(cmd.split()).decode("utf-8")
        #Utils.Print("create: %s" % (retStr))
        m=p.search(retStr)
        if m is None:
            Utils.Print("ERROR: wallet password parser failure")
            return None
        p=m.group(1)
        wallet=Wallet(name, p, self.host, self.port)
        self.wallets[name] = wallet

        return wallet

    def importKey(self, account, wallet):
        warningMsg="Key already in wallet"
        cmd="%s %s wallet import --name %s %s" % (
            Utils.EnuClientPath, self.endpointArgs, wallet.name, account.ownerPrivateKey)
        if Utils.Debug: Utils.Print("cmd: %s" % (cmd))
        try:
            subprocess.check_output(cmd.split(), stderr=subprocess.STDOUT).decode("utf-8")
        except subprocess.CalledProcessError as ex:
            msg=ex.output.decode("utf-8")
            if warningMsg in msg:
                Utils.Print("WARNING: This key is already imported into the wallet.")
            else:
                Utils.Print("ERROR: Failed to import account owner key %s. %s" % (account.ownerPrivateKey, msg))
                return False

        if account.activePrivateKey is None:
            Utils.Print("WARNING: Active private key is not defined for account \"%s\"" % (account.name))
        else:
            cmd="%s %s wallet import --name %s %s" % (
                Utils.EnuClientPath, self.endpointArgs, wallet.name, account.activePrivateKey)
            if Utils.Debug: Utils.Print("cmd: %s" % (cmd))
            try:
                subprocess.check_output(cmd.split(), stderr=subprocess.STDOUT).decode("utf-8")
            except subprocess.CalledProcessError as ex:
                msg=ex.output.decode("utf-8")
                if warningMsg in msg:
                    Utils.Print("WARNING: This key is already imported into the wallet.")
                else:
                    Utils.Print("ERROR: Failed to import account active key %s. %s" %
                                (account.activePrivateKey, msg))
                    return False

        return True

    def lockWallet(self, wallet):
        cmd="%s %s wallet lock --name %s" % (Utils.EnuClientPath, self.endpointArgs, wallet.name)
        if Utils.Debug: Utils.Print("cmd: %s" % (cmd))
        if 0 != subprocess.call(cmd.split(), stdout=Utils.FNull):
            Utils.Print("ERROR: Failed to lock wallet %s." % (wallet.name))
            return False

        return True

    def unlockWallet(self, wallet):
        cmd="%s %s wallet unlock --name %s" % (Utils.EnuClientPath, self.endpointArgs, wallet.name)
        if Utils.Debug: Utils.Print("cmd: %s" % (cmd))
        popen=subprocess.Popen(cmd.split(), stdout=Utils.FNull, stdin=subprocess.PIPE)
        _, errs = popen.communicate(input=wallet.password.encode("utf-8"))
        if 0 != popen.wait():
            Utils.Print("ERROR: Failed to unlock wallet %s: %s" % (wallet.name, errs.decode("utf-8")))
            return False

        return True

    def lockAllWallets(self):
        cmd="%s %s wallet lock_all" % (Utils.EnuClientPath, self.endpointArgs)
        if Utils.Debug: Utils.Print("cmd: %s" % (cmd))
        if 0 != subprocess.call(cmd.split(), stdout=Utils.FNull):
            Utils.Print("ERROR: Failed to lock all wallets.")
            return False

        return True

    def getOpenWallets(self):
        wallets=[]

        p = re.compile(r'\s+\"(\w+)\s\*\",?\n', re.MULTILINE)
        cmd="%s %s wallet list" % (Utils.EnuClientPath, self.endpointArgs)
        if Utils.Debug: Utils.Print("cmd: %s" % (cmd))
        retStr=subprocess.check_output(cmd.split()).decode("utf-8")
        #Utils.Print("retStr: %s" % (retStr))
        m=p.findall(retStr)
        if m is None:
            Utils.Print("ERROR: wallet list parser failure")
            return None
        wallets=m

        return wallets

    def getKeys(self):
        keys=[]

        p = re.compile(r'\n\s+\"(\w+)\"\n', re.MULTILINE)
        cmd="%s %s wallet keys" % (Utils.EnuClientPath, self.endpointArgs)
        if Utils.Debug: Utils.Print("cmd: %s" % (cmd))
        retStr=subprocess.check_output(cmd.split()).decode("utf-8")
        #Utils.Print("retStr: %s" % (retStr))
        m=p.findall(retStr)
        if m is None:
            Utils.Print("ERROR: wallet keys parser failure")
            return None
        keys=m

        return keys


    def dumpErrorDetails(self):
        Utils.Print("=================================================================")
        if self.__walletPid is not None:
            Utils.Print("Contents of %s:" % (WalletMgr.__walletLogFile))
            Utils.Print("=================================================================")
            with open(WalletMgr.__walletLogFile, "r") as f:
                shutil.copyfileobj(f, sys.stdout)

    @staticmethod
    def killall():
        cmd="pkill -9 %s" % (Utils.EnuWalletName)
        if Utils.Debug: Utils.Print("cmd: %s" % (cmd))
        subprocess.call(cmd.split())

    @staticmethod
    def cleanup():
        dataDir=WalletMgr.__walletDataDir
        if os.path.isdir(dataDir) and os.path.exists(dataDir):
            shutil.rmtree(WalletMgr.__walletDataDir)



###########################################################################################
class Cluster(object):
    __chainSyncStrategies=Utils.getChainStrategies()
    __chainSyncStrategy=None
    __WalletName="MyWallet"
    __localHost="localhost"
    __BiosHost="localhost"
    __BiosPort=8788
    
    # pylint: disable=too-many-arguments
    # enuwalletd [True|False] Is enuwallet running. If not load the wallet plugin
    def __init__(self, enuwalletd=False, localCluster=True, host="localhost", port=8888, walletHost="localhost", walletPort=8899, enableMongo=False, mongoHost="localhost", mongoPort=27017, mongoDb="ENUtest", defproduceraPrvtKey=None, defproducerbPrvtKey=None, staging=False):
        """Cluster container.
        enuwalletd [True|False] Is wallet enuwallet running. If not load the wallet plugin
        localCluster [True|False] Is cluster local to host.
        host: enu server host
        port: enu server port
        walletHost: enu wallet host
        walletPort: enu wallet port
        enableMongo: Include mongoDb support, configures enu mongo plugin
        mongoHost: MongoDB host
        mongoPort: MongoDB port
        defproduceraPrvtKey: Defproducera account private key
        defproducerbPrvtKey: Defproducerb account private key
        """
        self.accounts={}
        self.nodes={}
        self.localCluster=localCluster
        self.wallet=None
        self.enuwalletd=enuwalletd
        self.enableMongo=enableMongo
        self.mongoHost=mongoHost
        self.mongoPort=mongoPort
        self.mongoDb=mongoDb
        self.walletMgr=None
        self.host=host
        self.port=port
        self.walletHost=walletHost
        self.walletPort=walletPort
        self.walletEndpointArgs=""
        if self.enuwalletd:
            self.walletEndpointArgs += " --wallet-url http://%s:%d" % (self.walletHost, self.walletPort)
        self.mongoEndpointArgs=""
        self.mongoUri=""
        if self.enableMongo:
            self.mongoUri="mongodb://%s:%d/%s" % (mongoHost, mongoPort, mongoDb)
            self.mongoEndpointArgs += "--host %s --port %d %s" % (mongoHost, mongoPort, mongoDb)
        self.staging=staging
        # init accounts
        self.defproduceraAccount=Account("defproducera")
        self.defproducerbAccount=Account("defproducerb")
        self.enumivoAccount=Account("enumivo")
        self.defproduceraAccount.ownerPrivateKey=defproduceraPrvtKey
        self.defproduceraAccount.activePrivateKey=defproduceraPrvtKey
        self.defproducerbAccount.ownerPrivateKey=defproducerbPrvtKey
        self.defproducerbAccount.activePrivateKey=defproducerbPrvtKey


    def setChainStrategy(self, chainSyncStrategy=Utils.SyncReplayTag):
        self.__chainSyncStrategy=self.__chainSyncStrategies.get(chainSyncStrategy)
        if self.__chainSyncStrategy is None:
            self.__chainSyncStrategy=self.__chainSyncStrategies.get("none")

    def setWalletMgr(self, walletMgr):
        self.walletMgr=walletMgr

    # launch local nodes and set self.nodes
    # pylint: disable=too-many-locals
    # pylint: disable=too-many-return-statements
    # pylint: disable=too-many-branches
    # pylint: disable=too-many-statements
    def launch(self, pnodes=1, totalNodes=1, prodCount=1, topo="mesh", delay=1, onlyBios=False, dontKill=False):
        """Launch cluster.
        pnodes: producer nodes count
        totalNodes: producer + non-producer nodes count
        prodCount: producers per prodcuer node count
        topo: cluster topology (as defined by launcher)
        delay: delay between individual nodes launch (as defined by launcher)
          delay 0 exposes a bootstrap bug where producer handover may have a large gap confusing nodes and bringing system to a halt.
        """
        if not self.localCluster:
            Utils.Print("WARNING: Cluster not local, not launching %s." % (Utils.EnuServerName))
            return True

        if len(self.nodes) > 0:
            raise RuntimeError("Cluster already running.")

        cmd="%s -p %s -n %s -s %s -d %s -f" % (
            Utils.EnuLauncherPath, pnodes, totalNodes, topo, delay)
        cmdArr=cmd.split()
        if self.staging:
            cmdArr.append("--nogen")

<<<<<<< HEAD
        enunodeArgs="--max-transaction-time 5000"
        if not self.enuwalletd:
            enunodeArgs += " --plugin enumivo::wallet_api_plugin"
=======
        nodeosArgs="--max-transaction-time 5000 --filter-on *"
        if not self.walletd:
            nodeosArgs += " --plugin eosio::wallet_api_plugin"
>>>>>>> 503e0c8e
        if self.enableMongo:
            enunodeArgs += " --plugin enumivo::mongo_db_plugin --resync --mongodb-uri %s" % self.mongoUri

        if enunodeArgs:
            cmdArr.append("--enunode")
            cmdArr.append(enunodeArgs)

        s=" ".join(cmdArr)
        if Utils.Debug: Utils.Print("cmd: %s" % (s))
        if 0 != subprocess.call(cmdArr):
            Utils.Print("ERROR: Launcher failed to launch.")
            return False

        self.nodes=list(range(totalNodes)) # placeholder for cleanup purposes only

        nodes=self.discoverLocalNodes(totalNodes, timeout=Utils.systemWaitTimeout)
        if nodes is None or totalNodes != len(nodes):
            Utils.Print("ERROR: Unable to validate %s instances, expected: %d, actual: %d" %
                          (Utils.EnuServerName, totalNodes, len(nodes)))
            return False

        self.nodes=nodes

        if onlyBios:
            biosNode=Node(Cluster.__BiosHost, Cluster.__BiosPort)
            biosNode.setWalletEndpointArgs(self.walletEndpointArgs)
            if not biosNode.checkPulse():
                Utils.Print("ERROR: Bios node doesn't appear to be running...")
                return False

            self.nodes=[biosNode]

        # ensure cluster node are inter-connected by ensuring everyone has block 1
        Utils.Print("Cluster viability smoke test. Validate every cluster node has block 1. ")
        if not self.waitOnClusterBlockNumSync(1):
            Utils.Print("ERROR: Cluster doesn't seem to be in sync. Some nodes missing block 1")
            return False

        Utils.Print("Bootstrap cluster.")
        if not Cluster.bootstrap(totalNodes, prodCount, Cluster.__BiosHost, Cluster.__BiosPort, dontKill, onlyBios):
            Utils.Print("ERROR: Bootstrap failed.")
            return False

        # validate iniX accounts can be retrieved

        producerKeys=Cluster.parseClusterKeys(totalNodes)
        if producerKeys is None:
            Utils.Print("ERROR: Unable to parse cluster info")
            return False

        init1Keys=producerKeys["defproducera"]
        init2Keys=producerKeys["defproducerb"]
        if init1Keys is None or init2Keys is None:
            Utils.Print("ERROR: Failed to parse defproducera or intb private keys from cluster config files.")
        self.defproduceraAccount.ownerPrivateKey=init1Keys["private"]
        self.defproduceraAccount.ownerPublicKey=init1Keys["public"]
        self.defproduceraAccount.activePrivateKey=init1Keys["private"]
        self.defproduceraAccount.activePublicKey=init1Keys["public"]
        self.defproducerbAccount.ownerPrivateKey=init2Keys["private"]
        self.defproducerbAccount.ownerPublicKey=init2Keys["public"]
        self.defproducerbAccount.activePrivateKey=init2Keys["private"]
        self.defproducerbAccount.activePublicKey=init2Keys["public"]
        producerKeys.pop("enumivo")

        return True

    # Initialize the default nodes (at present just the root node)
    def initializeNodes(self, defproduceraPrvtKey=None, defproducerbPrvtKey=None, onlyBios=False):
        port=Cluster.__BiosPort if onlyBios else self.port
        host=Cluster.__BiosHost if onlyBios else self.host
        node=Node(host, port, enableMongo=self.enableMongo, mongoHost=self.mongoHost, mongoPort=self.mongoPort, mongoDb=self.mongoDb)
        node.setWalletEndpointArgs(self.walletEndpointArgs)
        if Utils.Debug: Utils.Print("Node:", node)

        node.checkPulse()
        self.nodes=[node]

        if defproduceraPrvtKey is not None:
            self.defproduceraAccount.ownerPrivateKey=defproduceraPrvtKey
            self.defproduceraAccount.activePrivateKey=defproduceraPrvtKey

        if defproducerbPrvtKey is not None:
            self.defproducerbAccount.ownerPrivateKey=defproducerbPrvtKey
            self.defproducerbAccount.activePrivateKey=defproducerbPrvtKey

        return True

    # Initialize nodes from the Json nodes string
    def initializeNodesFromJson(self, nodesJsonStr):
        nodesObj= json.loads(nodesJsonStr)
        if nodesObj is None:
            Utils.Print("ERROR: Invalid Json string.")
            return False

        if "keys" in nodesObj:
            keysMap=nodesObj["keys"]

            if "defproduceraPrivateKey" in keysMap:
                defproduceraPrivateKey=keysMap["defproduceraPrivateKey"]
                self.defproduceraAccount.ownerPrivateKey=defproduceraPrivateKey

            if "defproducerbPrivateKey" in keysMap:
                defproducerbPrivateKey=keysMap["defproducerbPrivateKey"]
                self.defproducerbAccount.ownerPrivateKey=defproducerbPrivateKey

        nArr=nodesObj["nodes"]
        nodes=[]
        for n in nArr:
            port=n["port"]
            host=n["host"]
            node=Node(host, port)
            node.setWalletEndpointArgs(self.walletEndpointArgs)
            if Utils.Debug: Utils.Print("Node:", node)

            node.checkPulse()
            nodes.append(node)

        self.nodes=nodes
        return True

    # manually set nodes, alternative to explicit launch
    def setNodes(self, nodes):
        self.nodes=nodes

    # If a last transaction exists wait for it on root node, then collect its head block number.
    #  Wait on this block number on each cluster node
    def waitOnClusterSync(self, timeout=None):
        targetHeadBlockNum=self.nodes[0].getHeadBlockNum() #get root nodes head block num
        if Utils.Debug: Utils.Print("Head block number on root node: %d" % (targetHeadBlockNum))
        if targetHeadBlockNum == -1:
            return False

        return self.waitOnClusterBlockNumSync(targetHeadBlockNum, timeout)

    def waitOnClusterBlockNumSync(self, targetHeadBlockNum, timeout=None):

        def doNodesHaveBlockNum(nodes, targetHeadBlockNum):
            for node in nodes:
                if (not node.killed) and (not node.doesNodeHaveBlockNum(targetHeadBlockNum)):
                    return False

            return True

        lam = lambda: doNodesHaveBlockNum(self.nodes, targetHeadBlockNum)
        ret=Utils.waitForBool(lam, timeout)
        return ret

    @staticmethod
    def createAccountKeys(count):
        accounts=[]
        p = re.compile('Private key: (.+)\nPublic key: (.+)\n', re.MULTILINE)
        for _ in range(0, count):
            try:
                cmd="%s create key" % (Utils.EnuClientPath)
                if Utils.Debug: Utils.Print("cmd: %s" % (cmd))
                keyStr=subprocess.check_output(cmd.split(), stderr=subprocess.STDOUT).decode("utf-8")
                m=p.search(keyStr)
                if m is None:
                    Utils.Print("ERROR: Owner key creation regex mismatch")
                    break

                ownerPrivate=m.group(1)
                ownerPublic=m.group(2)

                cmd="%s create key" % (Utils.EnuClientPath)
                if Utils.Debug: Utils.Print("cmd: %s" % (cmd))
                keyStr=subprocess.check_output(cmd.split(), stderr=subprocess.STDOUT).decode("utf-8")
                m=p.match(keyStr)
                if m is None:
                    Utils.Print("ERROR: Active key creation regex mismatch")
                    break

                activePrivate=m.group(1)
                activePublic=m.group(2)

                name=''.join(random.choice(string.ascii_lowercase) for _ in range(12))
                account=Account(name)
                account.ownerPrivateKey=ownerPrivate
                account.ownerPublicKey=ownerPublic
                account.activePrivateKey=activePrivate
                account.activePublicKey=activePublic
                accounts.append(account)
                if Utils.Debug: Utils.Print("name: %s, key(owner): ['%s', '%s], key(active): ['%s', '%s']" % (name, ownerPublic, ownerPrivate, activePublic, activePrivate))

            except subprocess.CalledProcessError as ex:
                msg=ex.output.decode("utf-8")
                Utils.Print("ERROR: Exception during key creation. %s" % (msg))
                break

        if count != len(accounts):
            Utils.Print("Account keys creation failed. Expected %d, actual: %d" % (count, len(accounts)))
            return None

        return accounts

    # create account keys and import into wallet. Wallet initialization will be user responsibility
    # also imports defproducera and defproducerb accounts
    def populateWallet(self, accountsCount, wallet):
        if self.walletMgr is None:
            Utils.Print("ERROR: WalletMgr hasn't been initialized.")
            return False

        accounts=None
        if accountsCount > 0:
            Utils.Print ("Create account keys.")
            accounts = self.createAccountKeys(accountsCount)
            if accounts is None:
                Utils.Print("Account keys creation failed.")
                return False

        Utils.Print("Importing keys for account %s into wallet %s." % (self.defproduceraAccount.name, wallet.name))
        if not self.walletMgr.importKey(self.defproduceraAccount, wallet):
            Utils.Print("ERROR: Failed to import key for account %s" % (self.defproduceraAccount.name))
            return False

        Utils.Print("Importing keys for account %s into wallet %s." % (self.defproducerbAccount.name, wallet.name))
        if not self.walletMgr.importKey(self.defproducerbAccount, wallet):
            Utils.Print("ERROR: Failed to import key for account %s" % (self.defproducerbAccount.name))
            return False

        for account in accounts:
            Utils.Print("Importing keys for account %s into wallet %s." % (account.name, wallet.name))
            if not self.walletMgr.importKey(account, wallet):
                Utils.Print("ERROR: Failed to import key for account %s" % (account.name))
                return False

        self.accounts=accounts
        return True

    def getNode(self, nodeId=0):
        return self.nodes[nodeId]

    def getNodes(self):
        return self.nodes

    # Spread funds across accounts with transactions spread through cluster nodes.
    #  Validate transactions are synchronized on root node
    def spreadFunds(self, source, accounts, amount=1):
        assert(source)
        assert(isinstance(source, Account))
        assert(accounts)
        assert(isinstance(accounts, list))
        assert(len(accounts) > 0)
        Utils.Print("len(accounts): %d" % (len(accounts)))

        count=len(accounts)
        transferAmount=(count*amount)+amount
        transferAmountStr=Node.currencyIntToStr(transferAmount, CORE_SYMBOL)
        node=self.nodes[0]
        fromm=source
        to=accounts[0]
        Utils.Print("Transfer %s units from account %s to %s on enu server port %d" % (
            transferAmountStr, fromm.name, to.name, node.port))
        trans=node.transferFunds(fromm, to, transferAmountStr)
        assert(trans)
        transId=Node.getTransId(trans)
        if transId is None:
            return False

        if Utils.Debug: Utils.Print("Funds transfered on transaction id %s." % (transId))

        nextEnuIdx=-1
        for i in range(0, count):
            account=accounts[i]
            nextInstanceFound=False
            for _ in range(0, count):
                #Utils.Print("nextEnuIdx: %d, n: %d" % (nextEnuIdx, n))
                nextEnuIdx=(nextEnuIdx + 1)%count
                if not self.nodes[nextEnuIdx].killed:
                    #Utils.Print("nextEnuIdx: %d" % (nextEnuIdx))
                    nextInstanceFound=True
                    break

            if nextInstanceFound is False:
                Utils.Print("ERROR: No active nodes found.")
                return False

            #Utils.Print("nextEnuIdx: %d, count: %d" % (nextEnuIdx, count))
            node=self.nodes[nextEnuIdx]
            if Utils.Debug: Utils.Print("Wait for trasaction id %s on node port %d" % (transId, node.port))
            if node.waitForTransIdOnNode(transId) is False:
                Utils.Print("ERROR: Selected node never received transaction id %s" % (transId))
                return False

            transferAmount -= amount
            transferAmountStr=Node.currencyIntToStr(transferAmount, CORE_SYMBOL)
            fromm=account
            to=accounts[i+1] if i < (count-1) else source
            Utils.Print("Transfer %s units from account %s to %s on enu server port %d." %
                    (transferAmountStr, fromm.name, to.name, node.port))

            trans=node.transferFunds(fromm, to, transferAmountStr)
            transId=Node.getTransId(trans)
            if transId is None:
                return False

            if Utils.Debug: Utils.Print("Funds transfered on block num %s." % (transId))

        # As an extra step wait for last transaction on the root node
        node=self.nodes[0]
        if Utils.Debug: Utils.Print("Wait for trasaction id %s on node port %d" % (transId, node.port))
        if node.waitForTransIdOnNode(transId) is False:
            Utils.Print("ERROR: Selected node never received transaction id %s" % (transId))
            return False

        return True

    def validateSpreadFunds(self, initialBalances, transferAmount, source, accounts):
        """Given initial Balances, will validate each account has the expected balance based upon transferAmount.
        This validation is repeated against every node in the cluster."""
        assert(source)
        assert(isinstance(source, Account))
        assert(accounts)
        assert(isinstance(accounts, list))
        assert(len(accounts) > 0)
        assert(initialBalances)
        assert(isinstance(initialBalances, dict))
        assert(isinstance(transferAmount, int))

        for node in self.nodes:
            if node.killed:
                continue

            if Utils.Debug: Utils.Print("Validate funds on %s server port %d." %
                                        (Utils.EnuServerName, node.port))

            if node.validateFunds(initialBalances, transferAmount, source, accounts) is False:
                Utils.Print("ERROR: Failed to validate funds on enu node port: %d" % (node.port))
                return False

        return True

    def spreadFundsAndValidate(self, transferAmount=1):
        """Sprays 'transferAmount' funds across configured accounts and validates action. The spray is done in a trickle down fashion with account 1
        receiving transferAmount*n SYS and forwarding x-transferAmount funds. Transfer actions are spread round-robin across the cluster to vaidate system cohesiveness."""

        if Utils.Debug: Utils.Print("Get initial system balances.")
        initialBalances=self.nodes[0].getEnuBalances([self.defproduceraAccount] + self.accounts)
        assert(initialBalances)
        assert(isinstance(initialBalances, dict))

        if False == self.spreadFunds(self.defproduceraAccount, self.accounts, transferAmount):
            Utils.Print("ERROR: Failed to spread funds across nodes.")
            return False

        Utils.Print("Funds spread across all accounts. Noew validate funds")

        if False == self.validateSpreadFunds(initialBalances, transferAmount, self.defproduceraAccount, self.accounts):
            Utils.Print("ERROR: Failed to validate funds transfer across nodes.")
            return False

        return True

    def validateAccounts(self, accounts, testSysAccounts=True):
        assert(len(self.nodes) > 0)
        node=self.nodes[0]

        myAccounts = []
        if testSysAccounts:
            myAccounts += [self.enumivoAccount, self.defproduceraAccount, self.defproducerbAccount]
        if accounts:
            assert(isinstance(accounts, list))
            myAccounts += accounts

        node.validateAccounts(myAccounts)

    def createAccountAndVerify(self, account, creator, stakedDeposit=1000):
        """create account, verify account and return transaction id"""
        assert(len(self.nodes) > 0)
        node=self.nodes[0]
        trans=node.createInitializeAccount(account, creator, stakedDeposit)
        assert(trans)
        assert(node.verifyAccount(account))
        return trans

    # # create account, verify account and return transaction id
    # def createAccountAndVerify(self, account, creator, stakedDeposit=1000):
    #     if len(self.nodes) == 0:
    #         Utils.Print("ERROR: No nodes initialized.")
    #         return None
    #     node=self.nodes[0]

    #     transId=node.createAccount(account, creator, stakedDeposit)

    #     if transId is not None and node.verifyAccount(account) is not None:
    #         return transId
    #     return None

    def createInitializeAccount(self, account, creatorAccount, stakedDeposit=1000, waitForTransBlock=False):
        assert(len(self.nodes) > 0)
        node=self.nodes[0]
        trans=node.createInitializeAccount(account, creatorAccount, stakedDeposit, waitForTransBlock)
        return trans

    @staticmethod
    def nodeNameToId(name):
        r"""Convert node name to decimal id. Node name regex is "node_([\d]+)". "node_bios" is a special name which returns -1. Examples: node_00 => 0, node_21 => 21, node_bios => -1. """
        if name == "node_bios":
            return -1

        m=re.search(r"node_([\d]+)", name)
        return int(m.group(1))

        
    @staticmethod
    def parseProducerKeys(configFile, nodeName):
        """Parse node config file for producer keys. Returns dictionary. (Keys: account name; Values: dictionary objects (Keys: ["name", "node", "private","public"]; Values: account name, node id returned by nodeNameToId(nodeName), private key(string)and public key(string)))."""

        configStr=None
        with open(configFile, 'r') as f:
            configStr=f.read()

        pattern=r"^\s*private-key\s*=\W+(\w+)\W+(\w+)\W+$"
        m=re.search(pattern, configStr, re.MULTILINE)
        if m is None:
            if Utils.Debug: Utils.Print("Failed to find producer keys")
            return None

        pubKey=m.group(1)
        privateKey=m.group(2)

        pattern=r"^\s*producer-name\s*=\W*(\w+)\W*$"
        matches=re.findall(pattern, configStr, re.MULTILINE)
        if matches is None:
            if Utils.Debug: Utils.Print("Failed to find producers.")
            return None

        producerKeys={}
        for m in matches:
            if Utils.Debug: Utils.Print ("Found producer : %s" % (m))
            nodeId=Cluster.nodeNameToId(nodeName)
            keys={"name": m, "node": nodeId, "private": privateKey, "public": pubKey}
            producerKeys[m]=keys

        return producerKeys

    @staticmethod
    def parseClusterKeys(totalNodes):
        """Parse cluster config file. Updates producer keys data members."""

        node="node_bios"
        configFile="etc/enumivo/%s/config.ini" % (node)
        if Utils.Debug: Utils.Print("Parsing config file %s" % configFile)
        producerKeys=Cluster.parseProducerKeys(configFile, node)
        if producerKeys is None:
            Utils.Print("ERROR: Failed to parse enumivo private keys from cluster config files.")
            return None

        for i in range(0, totalNodes):
            node="node_%02d" % (i)
            configFile="etc/enumivo/%s/config.ini" % (node)
            if Utils.Debug: Utils.Print("Parsing config file %s" % configFile)

            keys=Cluster.parseProducerKeys(configFile, node)
            if keys is not None:
                producerKeys.update(keys)

        return producerKeys

    @staticmethod
    def bootstrap(totalNodes, prodCount, biosHost, biosPort, dontKill=False, onlyBios=False):
        """Create 'prodCount' init accounts and deposits 10000000000 ENU in each. If prodCount is -1 will initialize all possible producers.
        Ensure nodes are inter-connected prior to this call. One way to validate this will be to check if every node has block 1."""

        Utils.Print("Starting cluster bootstrap.")
        biosNode=Node(biosHost, biosPort)
        if not biosNode.checkPulse():
            Utils.Print("ERROR: Bios node doesn't appear to be running...")
            return False

        producerKeys=Cluster.parseClusterKeys(totalNodes)
        # should have totalNodes node plus bios node
        if producerKeys is None or len(producerKeys) < (totalNodes+1):
            Utils.Print("ERROR: Failed to parse private keys from cluster config files.")
            return False

        walletMgr=WalletMgr(True)
        walletMgr.killall()
        walletMgr.cleanup()

        if not walletMgr.launch():
            Utils.Print("ERROR: Failed to launch bootstrap wallet.")
            return False
        biosNode.setWalletEndpointArgs(walletMgr.walletEndpointArgs)

        try:
            ignWallet=walletMgr.create("ignition")
            if ignWallet is None:
                Utils.Print("ERROR: Failed to create ignition wallet.")
                return False

            enumivoName="enumivo"
            enumivoKeys=producerKeys[enumivoName]
            enumivoAccount=Account(enumivoName)
            enumivoAccount.ownerPrivateKey=enumivoKeys["private"]
            enumivoAccount.ownerPublicKey=enumivoKeys["public"]
            enumivoAccount.activePrivateKey=enumivoKeys["private"]
            enumivoAccount.activePublicKey=enumivoKeys["public"]

            if not walletMgr.importKey(enumivoAccount, ignWallet):
                Utils.Print("ERROR: Failed to import %s account keys into ignition wallet." % (enumivoName))
                return False

            contract="enumivo.bios"
            contractDir="contracts/%s" % (contract)
            wastFile="contracts/%s/%s.wast" % (contract, contract)
            abiFile="contracts/%s/%s.abi" % (contract, contract)
            Utils.Print("Publish %s contract" % (contract))
            trans=biosNode.publishContract(enumivoAccount.name, contractDir, wastFile, abiFile, waitForTransBlock=True)
            if trans is None:
                Utils.Print("ERROR: Failed to publish contract %s." % (contract))
                return False

            Node.validateTransaction(trans)

            Utils.Print("Creating accounts: %s " % ", ".join(producerKeys.keys()))
            producerKeys.pop(enumivoName)
            accounts=[]
            for name, keys in producerKeys.items():
                initx = None
                initx = Account(name)
                initx.ownerPrivateKey=keys["private"]
                initx.ownerPublicKey=keys["public"]
                initx.activePrivateKey=keys["private"]
                initx.activePublicKey=keys["public"]
                trans=biosNode.createAccount(initx, enumivoAccount, 0)
                if trans is None:
                    Utils.Print("ERROR: Failed to create account %s" % (name))
                    return False
                Node.validateTransaction(trans)
                accounts.append(initx)

            transId=Node.getTransId(trans)
            biosNode.waitForTransIdOnNode(transId)

            Utils.Print("Validating system accounts within bootstrap")
            biosNode.validateAccounts(accounts)

            if not onlyBios:
                if prodCount == -1:
                    setProdsFile="setprods.json"
                    if Utils.Debug: Utils.Print("Reading in setprods file %s." % (setProdsFile))
                    with open(setProdsFile, "r") as f:
                        setProdsStr=f.read()

                        Utils.Print("Setting producers.")
                        opts="--permission enumivo@active"
                        myTrans=biosNode.pushMessage("enumivo", "setprods", setProdsStr, opts)
                        if myTrans is None or not myTrans[0]:
                            Utils.Print("ERROR: Failed to set producers.")
                            return False
                else:
                    counts=dict.fromkeys(range(totalNodes), 0) #initialize node prods count to 0
                    setProdsStr='{"schedule": ['
                    firstTime=True
                    prodNames=[]
                    for name, keys in producerKeys.items():
                        if counts[keys["node"]] >= prodCount:
                            continue
                        if firstTime:
                            firstTime = False
                        else:
                            setProdsStr += ','

                        setProdsStr += ' { "producer_name": "%s", "block_signing_key": "%s" }' % (keys["name"], keys["public"])
                        prodNames.append(keys["name"])
                        counts[keys["node"]] += 1

                    setProdsStr += ' ] }'
                    if Utils.Debug: Utils.Print("setprods: %s" % (setProdsStr))
                    Utils.Print("Setting producers: %s." % (", ".join(prodNames)))
                    opts="--permission enumivo@active"
                    # pylint: disable=redefined-variable-type
                    trans=biosNode.pushMessage("enumivo", "setprods", setProdsStr, opts)
                    if trans is None or not trans[0]:
                        Utils.Print("ERROR: Failed to set producer %s." % (keys["name"]))
                        return False

                trans=trans[1]
                transId=Node.getTransId(trans)
                if not biosNode.waitForTransIdOnNode(transId):
                    return False

                # wait for block production handover (essentially a block produced by anyone but enumivo).
                lam = lambda: biosNode.getInfo()["head_block_producer"] != "enumivo"
                ret=Utils.waitForBool(lam)
                if not ret:
                    Utils.Print("ERROR: Block production handover failed.")
                    return False

            enumivoTokenAccount=copy.deepcopy(enumivoAccount)
            enumivoTokenAccount.name="enumivo.coin"
            trans=biosNode.createAccount(enumivoTokenAccount, enumivoAccount, 0)
            if trans is None:
                Utils.Print("ERROR: Failed to create account %s" % (enumivoTokenAccount.name))
                return False

            Node.validateTransaction(trans)
            transId=Node.getTransId(trans)
            biosNode.waitForTransIdOnNode(transId)

            contract="enumivo.coin"
            contractDir="contracts/%s" % (contract)
            wastFile="contracts/%s/%s.wast" % (contract, contract)
            abiFile="contracts/%s/%s.abi" % (contract, contract)
            Utils.Print("Publish %s contract" % (contract))
            trans=biosNode.publishContract(enumivoTokenAccount.name, contractDir, wastFile, abiFile, waitForTransBlock=True)
            if trans is None:
                Utils.Print("ERROR: Failed to publish contract %s." % (contract))
                return False
            
            # Create currency0000, followed by issue currency0000
            contract=enumivoTokenAccount.name
            Utils.Print("push create action to %s contract" % (contract))
            action="create"
            data="{\"issuer\":\"%s\",\"maximum_supply\":\"1000000000.0000 %s\",\"can_freeze\":\"0\",\"can_recall\":\"0\",\"can_whitelist\":\"0\"}" % (enumivoTokenAccount.name, CORE_SYMBOL)
            opts="--permission %s@active" % (contract)
            trans=biosNode.pushMessage(contract, action, data, opts)
            if trans is None or not trans[0]:
                Utils.Print("ERROR: Failed to push create action to enumivo contract.")
                return False

            Node.validateTransaction(trans[1])
            transId=Node.getTransId(trans[1])
            biosNode.waitForTransIdOnNode(transId)

            contract=enumivoTokenAccount.name
            Utils.Print("push issue action to %s contract" % (contract))
            action="issue"
            data="{\"to\":\"%s\",\"quantity\":\"1000000000.0000 %s\",\"memo\":\"initial issue\"}" % (enumivoAccount.name, CORE_SYMBOL)
            opts="--permission %s@active" % (contract)
            trans=biosNode.pushMessage(contract, action, data, opts)
            if trans is None or not trans[0]:
                Utils.Print("ERROR: Failed to push issue action to enumivo contract.")
                return False

            Node.validateTransaction(trans[1])
            Utils.Print("Wait for issue action transaction to become finalized.")
            transId=Node.getTransId(trans[1])
            biosNode.waitForTransIdOnNode(transId)

            expectedAmount="1000000000.0000 {0}".format(CORE_SYMBOL)
            Utils.Print("Verify enumivo issue, Expected: %s" % (expectedAmount))
            actualAmount=biosNode.getAccountEnuBalanceStr(enumivoAccount.name)
            if expectedAmount != actualAmount:
                Utils.Print("ERROR: Issue verification failed. Excepted %s, actual: %s" %
                            (expectedAmount, actualAmount))
                return False

            contract="enumivo.system"
            contractDir="contracts/%s" % (contract)
            wastFile="contracts/%s/%s.wast" % (contract, contract)
            abiFile="contracts/%s/%s.abi" % (contract, contract)
            Utils.Print("Publish %s contract" % (contract))
            trans=biosNode.publishContract(enumivoAccount.name, contractDir, wastFile, abiFile, waitForTransBlock=True)
            if trans is None:
                Utils.Print("ERROR: Failed to publish contract %s." % (contract))
                return False

            Node.validateTransaction(trans)

            initialFunds="1000000.0000 {0}".format(CORE_SYMBOL)
            Utils.Print("Transfer initial fund %s to individual accounts." % (initialFunds))
            trans=None
            contract=enumivoTokenAccount.name
            action="transfer"
            for name, keys in producerKeys.items():
                data="{\"from\":\"%s\",\"to\":\"%s\",\"quantity\":\"%s\",\"memo\":\"%s\"}" % (enumivoAccount.name, name, initialFunds, "init transfer")
                opts="--permission %s@active" % (enumivoAccount.name)
                trans=biosNode.pushMessage(contract, action, data, opts)
                if trans is None or not trans[0]:
                    Utils.Print("ERROR: Failed to transfer funds from %s to %s." % (enumivoTokenAccount.name, name))
                    return False

                Node.validateTransaction(trans[1])

            Utils.Print("Wait for last transfer transaction to become finalized.")
            transId=Node.getTransId(trans[1])
            if not biosNode.waitForTransIdOnNode(transId):
                return False

            Utils.Print("Cluster bootstrap done.")
        finally:
            if not dontKill:
                walletMgr.killall()
                walletMgr.cleanup()

        return True

    
    # Populates list of EnuInstanceInfo objects, matched to actual running instances
    def discoverLocalNodes(self, totalNodes, timeout=0):
        nodes=[]

        pgrepOpts="-fl"
        # pylint: disable=deprecated-method
        if platform.linux_distribution()[0] in ["Ubuntu", "LinuxMint", "Fedora","CentOS Linux","arch"]:
            pgrepOpts="-a"

        cmd="pgrep %s %s" % (pgrepOpts, Utils.EnuServerName)

        def myFunc():
            psOut=None
            try:
                if Utils.Debug: Utils.Print("cmd: %s" % (cmd))
                psOut=subprocess.check_output(cmd.split()).decode("utf-8")
                return psOut
            except subprocess.CalledProcessError as _:
                pass
            return None

        psOut=Utils.waitForObj(myFunc, timeout)
        if psOut is None:
            Utils.Print("ERROR: No nodes discovered.")
            return nodes

        if Utils.Debug: Utils.Print("pgrep output: \"%s\"" % psOut)
        for i in range(0, totalNodes):
            pattern=r"[\n]?(\d+) (.* --data-dir var/lib/node_%02d)" % (i)
            m=re.search(pattern, psOut, re.MULTILINE)
            if m is None:
                Utils.Print("ERROR: Failed to find %s pid. Pattern %s" % (Utils.EnuServerName, pattern))
                break
            instance=Node(self.host, self.port + i, pid=int(m.group(1)), cmd=m.group(2), enableMongo=self.enableMongo, mongoHost=self.mongoHost, mongoPort=self.mongoPort, mongoDb=self.mongoDb)
            instance.setWalletEndpointArgs(self.walletEndpointArgs)
            if Utils.Debug: Utils.Print("Node>", instance)
            nodes.append(instance)

        return nodes

    # Kills a percentange of Enu instances starting from the tail and update enuInstanceInfos state
    def killSomeEnuInstances(self, killCount, killSignalStr=Utils.SigKillTag):
        killSignal=signal.SIGKILL
        if killSignalStr == Utils.SigTermTag:
            killSignal=signal.SIGTERM
        Utils.Print("Kill %d %s instances with signal %s." % (killCount, Utils.EnuServerName, killSignal))

        killedCount=0
        for node in reversed(self.nodes):
            if not node.kill(killSignal):
                return False

            killedCount += 1
            if killedCount >= killCount:
                break

        time.sleep(1) # Give processes time to stand down
        return True

    def relaunchEnuInstances(self):

        chainArg=self.__chainSyncStrategy.arg

        for i in range(0, len(self.nodes)):
            node=self.nodes[i]
            if not node.relaunch(i, chainArg):
                return False

        return True

    @staticmethod
    def dumpErrorDetailImpl(fileName):
        Utils.Print("=================================================================")
        Utils.Print("Contents of %s:" % (fileName))
        if os.path.exists(fileName):
            with open(fileName, "r") as f:
                shutil.copyfileobj(f, sys.stdout)
        else:
            Utils.Print("File %s not found." % (fileName))

    def dumpErrorDetails(self):
        fileName="etc/enumivo/node_bios/config.ini"
        Cluster.dumpErrorDetailImpl(fileName)
        fileName="var/lib/node_bios/stderr.txt"
        Cluster.dumpErrorDetailImpl(fileName)

        for i in range(0, len(self.nodes)):
            fileName="etc/enumivo/node_%02d/config.ini" % (i)
            Cluster.dumpErrorDetailImpl(fileName)
            fileName="var/lib/node_%02d/stderr.txt" % (i)
            Cluster.dumpErrorDetailImpl(fileName)

    def killall(self, silent=True):
        cmd="%s -k 15" % (Utils.EnuLauncherPath)
        if Utils.Debug: Utils.Print("cmd: %s" % (cmd))
        if 0 != subprocess.call(cmd.split(), stdout=Utils.FNull):
            if not silent: Utils.Print("Launcher failed to shut down enu cluster.")

        # ocassionally the launcher cannot kill the enu server
        cmd="pkill -9 %s" % (Utils.EnuServerName)
        if Utils.Debug: Utils.Print("cmd: %s" % (cmd))
        if 0 != subprocess.call(cmd.split(), stdout=Utils.FNull):
            if not silent: Utils.Print("Failed to shut down enu cluster.")

        # another explicit nodes shutdown
        for node in self.nodes:
            try:
                if node.pid is not None:
                    os.kill(node.pid, signal.SIGKILL)
            except OSError as _:
                pass

    def isMongodDbRunning(self):
        cmd="%s %s" % (Utils.MongoPath, self.mongoEndpointArgs)
        subcommand="db.version()"
        if Utils.Debug: Utils.Print("echo %s | %s" % (subcommand, cmd))
        ret,outs,errs=Node.stdinAndCheckOutput(cmd.split(), subcommand)
        if ret is not 0:
            Utils.Print("ERROR: Failed to check database version: %s" % (Node.byteArrToStr(errs)) )
            return False
        if Utils.Debug: Utils.Print("MongoDb response: %s" % (outs))
        return True

    def waitForNextBlock(self, timeout=None):
        if timeout is None:
            timeout=Utils.systemWaitTimeout
        node=self.nodes[0]
        return node.waitForNextBlock(timeout)

    def cleanup(self):
        for f in glob.glob("var/lib/node_*"):
            shutil.rmtree(f)
        for f in glob.glob("etc/enumivo/node_*"):
            shutil.rmtree(f)

        if self.enableMongo:
            cmd="%s %s" % (Utils.MongoPath, self.mongoEndpointArgs)
            subcommand="db.dropDatabase()"
            if Utils.Debug: Utils.Print("echo %s | %s" % (subcommand, cmd))
            ret,_,errs=Node.stdinAndCheckOutput(cmd.split(), subcommand)
            if ret is not 0:
                Utils.Print("ERROR: Failed to drop database: %s" % (Node.byteArrToStr(errs)) )


    # Create accounts and validates that the last transaction is received on root node
    def createAccounts(self, creator, waitForTransBlock=True, stakedDeposit=1000):
        if self.accounts is None:
            return True

        transId=None
        for account in self.accounts:
            if Utils.Debug: Utils.Print("Create account %s." % (account.name))
            trans=self.createAccountAndVerify(account, creator, stakedDeposit)
            if trans is None:
                Utils.Print("ERROR: Failed to create account %s." % (account.name))
                return False
            if Utils.Debug: Utils.Print("Account %s created." % (account.name))
            transId=Node.getTransId(trans)

        if waitForTransBlock and transId is not None:
            node=self.nodes[0]
            if Utils.Debug: Utils.Print("Wait for transaction id %s on server port %d." % ( transId, node.port))
            if node.waitForTransIdOnNode(transId) is False:
                Utils.Print("ERROR: Failed waiting for transaction id %s on server port %d." % (
                    transId, node.port))
                return False

        return True
###########################################################################################<|MERGE_RESOLUTION|>--- conflicted
+++ resolved
@@ -1376,15 +1376,9 @@
         if self.staging:
             cmdArr.append("--nogen")
 
-<<<<<<< HEAD
-        enunodeArgs="--max-transaction-time 5000"
+        enunodeArgs="--max-transaction-time 5000 --filter-on *"
         if not self.enuwalletd:
             enunodeArgs += " --plugin enumivo::wallet_api_plugin"
-=======
-        nodeosArgs="--max-transaction-time 5000 --filter-on *"
-        if not self.walletd:
-            nodeosArgs += " --plugin eosio::wallet_api_plugin"
->>>>>>> 503e0c8e
         if self.enableMongo:
             enunodeArgs += " --plugin enumivo::mongo_db_plugin --resync --mongodb-uri %s" % self.mongoUri
 
