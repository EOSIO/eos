import copy
import decimal
import subprocess
import time
import glob
import shutil
import os
import platform
from collections import namedtuple
import re
import string
import signal
import datetime
import inspect
import sys
import random
import json
import shlex

from core_symbol import CORE_SYMBOL

###########################################################################################
class Utils:
    Debug=False
    FNull = open(os.devnull, 'w')

    EnuClientPath="programs/enucli/enucli"

    EnuWalletName="enuwallet"
    EnuWalletPath="programs/enuwallet/"+ EnuWalletName

    EnuServerName="enunode"
    EnuServerPath="programs/enunode/"+ EnuServerName

    EnuLauncherPath="programs/enulauncher/enulauncher"
    MongoPath="mongo"

    @staticmethod
    def Print(*args, **kwargs):
        stackDepth=len(inspect.stack())-2
        s=' '*stackDepth
        sys.stdout.write(s)
        print(*args, **kwargs)

    SyncStrategy=namedtuple("ChainSyncStrategy", "name id arg")

    SyncNoneTag="none"
    SyncReplayTag="replay"
    SyncResyncTag="resync"

    SigKillTag="kill"
    SigTermTag="term"

    systemWaitTimeout=90

    # mongoSyncTime: enunode mongodb plugin seems to sync with a 10-15 seconds delay. This will inject
    #  a wait period before the 2nd DB check (if first check fails)
    mongoSyncTime=25

    @staticmethod
    def setMongoSyncTime(syncTime):
        Utils.mongoSyncTime=syncTime

    @staticmethod
    def setSystemWaitTimeout(timeout):
        Utils.systemWaitTimeout=timeout

    @staticmethod
    def getChainStrategies():
        chainSyncStrategies={}

        chainSyncStrategy=Utils.SyncStrategy(Utils.SyncNoneTag, 0, "")
        chainSyncStrategies[chainSyncStrategy.name]=chainSyncStrategy

        chainSyncStrategy=Utils.SyncStrategy(Utils.SyncReplayTag, 1, "--replay-blockchain")
        chainSyncStrategies[chainSyncStrategy.name]=chainSyncStrategy

        chainSyncStrategy=Utils.SyncStrategy(Utils.SyncResyncTag, 2, "--delete-all-blocks")
        chainSyncStrategies[chainSyncStrategy.name]=chainSyncStrategy

        return chainSyncStrategies

    @staticmethod
    def checkOutput(cmd):
        assert(isinstance(cmd, list))
        #retStr=subprocess.check_output(cmd, stderr=subprocess.STDOUT).decode("utf-8")
        retStr=subprocess.check_output(cmd).decode("utf-8")
        return retStr

    @staticmethod
    def errorExit(msg="", raw=False, errorCode=1):
        Utils.Print("ERROR:" if not raw else "", msg)
        exit(errorCode)

    @staticmethod
    def waitForObj(lam, timeout=None):
        if timeout is None:
            timeout=60

        endTime=time.time()+timeout
        while endTime > time.time():
            ret=lam()
            if ret is not None:
                return ret
            sleepTime=3
            Utils.Print("cmd: sleep %d seconds, remaining time: %d seconds" %
                        (sleepTime, endTime - time.time()))
            time.sleep(sleepTime)

        return None

    @staticmethod
    def waitForBool(lam, timeout=None):
        myLam = lambda: True if lam() else None
        ret=Utils.waitForObj(myLam, timeout)
        return False if ret is None else ret


###########################################################################################
class Account(object):
    # pylint: disable=too-few-public-methods

    def __init__(self, name):
        self.name=name

        self.ownerPrivateKey=None
        self.ownerPublicKey=None
        self.activePrivateKey=None
        self.activePublicKey=None


    def __str__(self):
        return "Name: %s" % (self.name)

###########################################################################################
# pylint: disable=too-many-public-methods
class Node(object):

    # pylint: disable=too-many-instance-attributes
    # pylint: disable=too-many-arguments
    def __init__(self, host, port, pid=None, cmd=None, enableMongo=False, mongoHost="localhost", mongoPort=27017, mongoDb="ENUtest"):
        self.host=host
        self.port=port
        self.pid=pid
        self.cmd=cmd
        self.killed=False # marks node as killed
        self.enableMongo=enableMongo
        self.mongoSyncTime=None if Utils.mongoSyncTime < 1 else Utils.mongoSyncTime
        self.mongoHost=mongoHost
        self.mongoPort=mongoPort
        self.mongoDb=mongoDb
        self.endpointArgs="--url http://%s:%d" % (self.host, self.port)
        self.mongoEndpointArgs=""
        if self.enableMongo:
            self.mongoEndpointArgs += "--host %s --port %d %s" % (mongoHost, mongoPort, mongoDb)

    def __str__(self):
        #return "Host: %s, Port:%d, Pid:%s, Cmd:\"%s\"" % (self.host, self.port, self.pid, self.cmd)
        return "Host: %s, Port:%d" % (self.host, self.port)

    @staticmethod
    def validateTransaction(trans):
        assert trans
        assert isinstance(trans, dict), print("Input type is %s" % type(trans))

        def printTrans(trans):
            Utils.Print("ERROR: Failure in transaction validation.")
            Utils.Print("Transaction: %s" % (json.dumps(trans, indent=1)))

        assert trans["processed"]["receipt"]["status"] == "executed", printTrans(trans)

    @staticmethod
    def runCmdReturnJson(cmd, trace=False):
        cmdArr=shlex.split(cmd)
        retStr=Utils.checkOutput(cmdArr)
        jStr=Node.filterJsonObject(retStr)
        if trace: Utils.Print ("RAW > %s"% (retStr))
        if trace: Utils.Print ("JSON> %s"% (jStr))
        if not jStr:
            msg="Expected JSON response"
            Utils.Print ("ERROR: "+ msg)
            Utils.Print ("RAW > %s"% retStr)
            raise TypeError(msg)

        try:
            jsonData=json.loads(jStr)
            return jsonData
        except json.decoder.JSONDecodeError as ex:
            Utils.Print (ex)
            Utils.Print ("RAW > %s"% retStr)
            Utils.Print ("JSON> %s"% jStr)
            raise

    @staticmethod
    def __runCmdArrReturnJson(cmdArr, trace=False):
        retStr=Utils.checkOutput(cmdArr)
        jStr=Node.filterJsonObject(retStr)
        if trace: Utils.Print ("RAW > %s"% (retStr))
        if trace: Utils.Print ("JSON> %s"% (jStr))
        jsonData=json.loads(jStr)
        return jsonData

    @staticmethod
    def runCmdReturnStr(cmd, trace=False):
        retStr=Node.__checkOutput(cmd.split())
        if trace: Utils.Print ("RAW > %s"% (retStr))
        return retStr

    @staticmethod
    def filterJsonObject(data):
        firstIdx=data.find('{')
        lastIdx=data.rfind('}')
        retStr=data[firstIdx:lastIdx+1]
        return retStr

    @staticmethod
    def __checkOutput(cmd):
        retStr=subprocess.check_output(cmd, stderr=subprocess.STDOUT).decode("utf-8")
        #retStr=subprocess.check_output(cmd).decode("utf-8")
        return retStr

    # Passes input to stdin, executes cmd. Returns tuple with return code(int),
    #  stdout(byte stream) and stderr(byte stream).
    @staticmethod
    def stdinAndCheckOutput(cmd, subcommand):
        outs=None
        errs=None
        ret=0
        try:
            popen=subprocess.Popen(cmd, stdin=subprocess.PIPE, stdout=subprocess.PIPE, stderr=subprocess.PIPE)
            outs,errs=popen.communicate(input=subcommand.encode("utf-8"))
            ret=popen.wait()
        except subprocess.CalledProcessError as ex:
            msg=ex.output
            return (ex.returncode, msg, None)

        return (ret, outs, errs)

    @staticmethod
    def normalizeJsonObject(extJStr):
        tmpStr=extJStr
        tmpStr=re.sub(r'ObjectId\("(\w+)"\)', r'"ObjectId-\1"', tmpStr)
        tmpStr=re.sub(r'ISODate\("([\w|\-|\:|\.]+)"\)', r'"ISODate-\1"', tmpStr)
        return tmpStr

    @staticmethod
    def runMongoCmdReturnJson(cmdArr, subcommand, trace=False):
        retId,outs=Node.stdinAndCheckOutput(cmdArr, subcommand)
        if retId is not 0:
            return None
        outStr=Node.byteArrToStr(outs)
        if not outStr:
            return None
        extJStr=Node.filterJsonObject(outStr)
        if not extJStr:
            return None
        jStr=Node.normalizeJsonObject(extJStr)
        if not jStr:
            return None
        if trace: Utils.Print ("RAW > %s"% (outStr))
        #trace and Utils.Print ("JSON> %s"% jStr)
        jsonData=json.loads(jStr)
        return jsonData

    @staticmethod
    def getTransId(trans):
        """Retrieve transaction id from dictionary object."""
        assert trans
        assert isinstance(trans, dict), print("Input type is %s" % type(trans))

        #Utils.Print("%s" % trans)
        transId=trans["transaction_id"]
        return transId

    @staticmethod
    def byteArrToStr(arr):
        return arr.decode("utf-8")

    def setWalletEndpointArgs(self, args):
        self.endpointArgs="--url http://%s:%d %s" % (self.host, self.port, args)

    def validateAccounts(self, accounts):
        assert(accounts)
        assert(isinstance(accounts, list))

        for account in accounts:
            assert(account)
            assert(isinstance(account, Account))
            if Utils.Debug: Utils.Print("Validating account %s" % (account.name))
            accountInfo=self.getEnuAccount(account.name)
            try:
                assert(accountInfo)
                assert(accountInfo["account_name"] == account.name)
            except (AssertionError, TypeError, KeyError) as _:
                Utils.Print("account validation failed. account: %s" % (account.name))
                raise

    # pylint: disable=too-many-branches
    def getBlock(self, blockNum, retry=True, silentErrors=False):
        """Given a blockId will return block details."""
        assert(isinstance(blockNum, str))
        if not self.enableMongo:
            cmd="%s %s get block %s" % (Utils.EnuClientPath, self.endpointArgs, blockNum)
            if Utils.Debug: Utils.Print("cmd: %s" % (cmd))
            try:
                trans=Node.runCmdReturnJson(cmd)
                return trans
            except subprocess.CalledProcessError as ex:
                if not silentErrors:
                    msg=ex.output.decode("utf-8")
                    Utils.Print("ERROR: Exception during get block. %s" % (msg))
                return None
        else:
            for _ in range(2):
                cmd="%s %s" % (Utils.MongoPath, self.mongoEndpointArgs)
                subcommand='db.Blocks.findOne( { "block_num": %s } )' % (blockNum)
                if Utils.Debug: Utils.Print("cmd: echo '%s' | %s" % (subcommand, cmd))
                try:
                    trans=Node.runMongoCmdReturnJson(cmd.split(), subcommand)
                    if trans is not None:
                        return trans
                except subprocess.CalledProcessError as ex:
                    if not silentErrors:
                        msg=ex.output.decode("utf-8")
                        Utils.Print("ERROR: Exception during get db node get block. %s" % (msg))
                    return None
                if not retry:
                    break
                if self.mongoSyncTime is not None:
                    if Utils.Debug: Utils.Print("cmd: sleep %d seconds" % (self.mongoSyncTime))
                    time.sleep(self.mongoSyncTime)

        return None

    def getBlockById(self, blockId, retry=True, silentErrors=False):
        for _ in range(2):
            cmd="%s %s" % (Utils.MongoPath, self.mongoEndpointArgs)
            subcommand='db.Blocks.findOne( { "block_id": "%s" } )' % (blockId)
            if Utils.Debug: Utils.Print("cmd: echo '%s' | %s" % (subcommand, cmd))
            try:
                trans=Node.runMongoCmdReturnJson(cmd.split(), subcommand)
                if trans is not None:
                    return trans
            except subprocess.CalledProcessError as ex:
                if not silentErrors:
                    msg=ex.output.decode("utf-8")
                    Utils.Print("ERROR: Exception during db get block by id. %s" % (msg))
                return None
            if not retry:
                break
            if self.mongoSyncTime is not None:
                if Utils.Debug: Utils.Print("cmd: sleep %d seconds" % (self.mongoSyncTime))
                time.sleep(self.mongoSyncTime)

        return None

    def doesNodeHaveBlockNum(self, blockNum):
        assert isinstance(blockNum, int)
        assert (blockNum > 0)

        info=self.getInfo(silentErrors=True)
        assert(info)
        last_irreversible_block_num=0
        try:
            last_irreversible_block_num=int(info["last_irreversible_block_num"])
        except (TypeError, KeyError) as _:
            Utils.Print("Failure in get info parsing. %s" % (info))
            raise

        return True if blockNum <= last_irreversible_block_num else True

    # pylint: disable=too-many-branches
    def getTransaction(self, transId, retry=True, silentErrors=False):
        if not self.enableMongo:
            cmd="%s %s get transaction %s" % (Utils.EnuClientPath, self.endpointArgs, transId)
            if Utils.Debug: Utils.Print("cmd: %s" % (cmd))
            try:
                trans=Node.runCmdReturnJson(cmd)
                return trans
            except subprocess.CalledProcessError as ex:
                msg=ex.output.decode("utf-8")
                if "Failed to connect" in msg:
                    Utils.Print("ERROR: Node is unreachable. %s" % (msg))
                    raise
                if not silentErrors:
                    Utils.Print("ERROR: Exception during transaction retrieval. %s" % (msg))
                return None
        else:
            for _ in range(2):
                cmd="%s %s" % (Utils.MongoPath, self.mongoEndpointArgs)
                subcommand='db.Transactions.findOne( { $and : [ { "transaction_id": "%s" }, {"pending":false} ] } )' % (transId)
                if Utils.Debug: Utils.Print("cmd: echo '%s' | %s" % (subcommand, cmd))
                try:
                    trans=Node.runMongoCmdReturnJson(cmd.split(), subcommand)
                    return trans
                except subprocess.CalledProcessError as ex:
                    if not silentErrors:
                        msg=ex.output.decode("utf-8")
                        Utils.Print("ERROR: Exception during get db node get trans. %s" % (msg))
                    return None
                if not retry:
                    break
                if self.mongoSyncTime is not None:
                    if Utils.Debug: Utils.Print("cmd: sleep %d seconds" % (self.mongoSyncTime))
                    time.sleep(self.mongoSyncTime)

        return None

    def isTransInBlock(self, transId, blockId):
        """Check if transId is within block identified by blockId"""
        assert(transId)
        assert(isinstance(transId, str))
        assert(blockId)
        assert(isinstance(blockId, str))

        block=self.getBlock(blockId)
        transactions=None
        try:
            transactions=block["transactions"]
        except (AssertionError, TypeError, KeyError) as _:
            Utils.Print("Failed to parse block. %s" % (block))
            raise

        if transactions is not None:
            for trans in transactions:
                assert(trans)
                try:
                    myTransId=trans["trx"]["id"]
                    if transId == myTransId:
                        return True
                except (TypeError, KeyError) as _:
                    Utils.Print("Failed to parse block transactions. %s" % (trans))

        return False

    def getBlockIdByTransId(self, transId):
        """Given a transaction Id (string), will return block id (string) containing the transaction"""
        assert(transId)
        assert(isinstance(transId, str))
        trans=self.getTransaction(transId)
        assert(trans)

        refBlockNum=None
        try:
            refBlockNum=trans["trx"]["trx"]["ref_block_num"]
            refBlockNum=int(refBlockNum)+1
        except (TypeError, ValueError, KeyError) as _:
            Utils.Print("transaction parsing failed. Transaction: %s" % (trans))
            raise

        headBlockNum=self.getHeadBlockNum()
        assert(headBlockNum)
        try:
            headBlockNum=int(headBlockNum)
        except(ValueError) as _:
            Utils.Print("Info parsing failed. %s" % (headBlockNum))

        for blockNum in range(refBlockNum, headBlockNum+1):
            if self.isTransInBlock(str(transId), str(blockNum)):
                return str(blockNum)

        return None

    def doesNodeHaveTransId(self, transId):
        """Check if transaction (transId) has been finalized."""
        assert(transId)
        assert(isinstance(transId, str))
        blockId=self.getBlockIdByTransId(transId)
        return True if blockId else None

    # Disabling MongodDB funbction
    # def getTransByBlockId(self, blockId, retry=True, silentErrors=False):
    #     for _ in range(2):
    #         cmd="%s %s" % (Utils.MongoPath, self.mongoEndpointArgs)
    #         subcommand='db.Transactions.find( { "block_id": "%s" } )' % (blockId)
    #         if Utils.Debug: Utils.Print("cmd: echo '%s' | %s" % (subcommand, cmd))
    #         try:
    #             trans=Node.runMongoCmdReturnJson(cmd.split(), subcommand, True)
    #             if trans is not None:
    #                 return trans
    #         except subprocess.CalledProcessError as ex:
    #             if not silentErrors:
    #                 msg=ex.output.decode("utf-8")
    #                 Utils.Print("ERROR: Exception during db get trans by blockId. %s" % (msg))
    #             return None
    #         if not retry:
    #             break
    #         if self.mongoSyncTime is not None:
    #             if Utils.Debug: Utils.Print("cmd: sleep %d seconds" % (self.mongoSyncTime))
    #             time.sleep(self.mongoSyncTime)

    #     return None

    def getActionFromDb(self, transId, retry=True, silentErrors=False):
        for _ in range(2):
            cmd="%s %s" % (Utils.MongoPath, self.mongoEndpointArgs)
            subcommand='db.Actions.findOne( { "transaction_id": "%s" } )' % (transId)
            if Utils.Debug: Utils.Print("cmd: echo '%s' | %s" % (subcommand, cmd))
            try:
                trans=Node.runMongoCmdReturnJson(cmd.split(), subcommand)
                if trans is not None:
                    return trans
            except subprocess.CalledProcessError as ex:
                if not silentErrors:
                    msg=ex.output.decode("utf-8")
                    Utils.Print("ERROR: Exception during get db node get message. %s" % (msg))
                return None
            if not retry:
                break
            if self.mongoSyncTime is not None:
                if Utils.Debug: Utils.Print("cmd: sleep %d seconds" % (self.mongoSyncTime))
                time.sleep(self.mongoSyncTime)

        return None

    def getMessageFromDb(self, transId, retry=True, silentErrors=False):
        for _ in range(2):
            cmd="%s %s" % (Utils.MongoPath, self.mongoEndpointArgs)
            subcommand='db.Messages.findOne( { "transaction_id": "%s" } )' % (transId)
            if Utils.Debug: Utils.Print("cmd: echo '%s' | %s" % (subcommand, cmd))
            try:
                trans=Node.runMongoCmdReturnJson(cmd.split(), subcommand)
                if trans is not None:
                    return trans
            except subprocess.CalledProcessError as ex:
                if not silentErrors:
                    msg=ex.output.decode("utf-8")
                    Utils.Print("ERROR: Exception during get db node get message. %s" % (msg))
                return None
            if not retry:
                break
            if self.mongoSyncTime is not None:
                if Utils.Debug: Utils.Print("cmd: sleep %d seconds" % (self.mongoSyncTime))
                time.sleep(self.mongoSyncTime)

        return None

    # Create & initialize account and return creation transactions. Return transaction json object
    def createInitializeAccount(self, account, creatorAccount, stakedDeposit=1000, waitForTransBlock=False):
        cmd='%s %s system newaccount -j %s %s %s %s --stake-net "100 %s" --stake-cpu "100 %s" --buy-ram-ENU "100 %s"' % (
            Utils.EnuClientPath, self.endpointArgs, creatorAccount.name, account.name,
            account.ownerPublicKey, account.activePublicKey,
            CORE_SYMBOL, CORE_SYMBOL, CORE_SYMBOL)

        if Utils.Debug: Utils.Print("cmd: %s" % (cmd))
        trans=None
        try:
            trans=Node.runCmdReturnJson(cmd)
            transId=Node.getTransId(trans)
        except subprocess.CalledProcessError as ex:
            msg=ex.output.decode("utf-8")
            Utils.Print("ERROR: Exception during account creation. %s" % (msg))
            return None

        if stakedDeposit > 0:
            self.waitForTransIdOnNode(transId) # seems like account creation needs to be finlized before transfer can happen
            trans = self.transferFunds(creatorAccount, account, Node.currencyIntToStr(stakedDeposit, CORE_SYMBOL), "init")
            transId=Node.getTransId(trans)

        if waitForTransBlock and not self.waitForTransIdOnNode(transId):
            return None

        return trans

    # Create account and return creation transactions. Return transaction json object
    # waitForTransBlock: wait on creation transaction id to appear in a block
    def createAccount(self, account, creatorAccount, stakedDeposit=1000, waitForTransBlock=False):
        cmd="%s %s create account -j %s %s %s %s" % (
            Utils.EnuClientPath, self.endpointArgs, creatorAccount.name, account.name,
            account.ownerPublicKey, account.activePublicKey)

        if Utils.Debug: Utils.Print("cmd: %s" % (cmd))
        trans=None
        try:
            trans=Node.runCmdReturnJson(cmd)
            transId=Node.getTransId(trans)
        except subprocess.CalledProcessError as ex:
            msg=ex.output.decode("utf-8")
            Utils.Print("ERROR: Exception during account creation. %s" % (msg))
            return None

        if stakedDeposit > 0:
            self.waitForTransIdOnNode(transId) # seems like account creation needs to be finlized before transfer can happen
            trans = self.transferFunds(creatorAccount, account, "%0.04f %s" % (stakedDeposit/10000, CORE_SYMBOL), "init")
            transId=Node.getTransId(trans)

        if waitForTransBlock and not self.waitForTransIdOnNode(transId):
            return None

        return trans

    def getEnuAccount(self, name):
        assert(isinstance(name, str))
        cmd="%s %s get account -j %s" % (Utils.EnuClientPath, self.endpointArgs, name)
        if Utils.Debug: Utils.Print("cmd: %s" % (cmd))
        try:
            trans=Node.runCmdReturnJson(cmd)
            return trans
        except subprocess.CalledProcessError as ex:
            msg=ex.output.decode("utf-8")
            Utils.Print("ERROR: Exception during get account. %s" % (msg))
            return None

    def getEnuAccountFromDb(self, name):
        cmd="%s %s" % (Utils.MongoPath, self.mongoEndpointArgs)
        subcommand='db.Accounts.findOne({"name" : "%s"})' % (name)
        if Utils.Debug: Utils.Print("cmd: echo '%s' | %s" % (subcommand, cmd))
        try:
            trans=Node.runMongoCmdReturnJson(cmd.split(), subcommand)
            return trans
        except subprocess.CalledProcessError as ex:
            msg=ex.output.decode("utf-8")
            Utils.Print("ERROR: Exception during get account from db. %s" % (msg))
            return None

    def getTable(self, contract, scope, table):
        cmd="%s %s get table %s %s %s" % (Utils.EnuClientPath, self.endpointArgs, contract, scope, table)
        if Utils.Debug: Utils.Print("cmd: %s" % (cmd))
        try:
            trans=Node.runCmdReturnJson(cmd)
            return trans
        except subprocess.CalledProcessError as ex:
            msg=ex.output.decode("utf-8")
            Utils.Print("ERROR: Exception during table retrieval. %s" % (msg))
            return None

    def getTableAccountBalance(self, contract, scope):
        assert(isinstance(contract, str))
        assert(isinstance(scope, str))
        table="accounts"
        trans = self.getTable(contract, scope, table)
        assert(trans)
        try:
            return trans["rows"][0]["balance"]
        except (TypeError, KeyError) as _:
            print("Transaction parsing failed. Transaction: %s" % (trans))
            raise

    def getCurrencyBalance(self, contract, account, symbol=CORE_SYMBOL):
        """returns raw output from get currency balance e.g. '99999.9950 CUR'"""
        assert(contract)
        assert(isinstance(contract, str))
        assert(account)
        assert(isinstance(account, str))
        assert(symbol)
        assert(isinstance(symbol, str))
        cmd="%s %s get currency balance %s %s %s" % (Utils.EnuClientPath, self.endpointArgs, contract, account, symbol)
        if Utils.Debug: Utils.Print("cmd: %s" % (cmd))
        try:
            trans=Node.runCmdReturnStr(cmd)
            return trans
        except subprocess.CalledProcessError as ex:
            msg=ex.output.decode("utf-8")
            Utils.Print("ERROR: Exception during get currency stats. %s" % (msg))
            return None

    def getCurrencyStats(self, contract, symbol=CORE_SYMBOL):
        """returns Json output from get currency stats."""
        assert(contract)
        assert(isinstance(contract, str))
        assert(symbol)
        assert(isinstance(symbol, str))
        cmd="%s %s get currency stats %s %s" % (Utils.EnuClientPath, self.endpointArgs, contract, symbol)
        if Utils.Debug: Utils.Print("cmd: %s" % (cmd))
        try:
            trans=Node.runCmdReturnJson(cmd)
            return trans
        except subprocess.CalledProcessError as ex:
            msg=ex.output.decode("utf-8")
            Utils.Print("ERROR: Exception during get currency stats. %s" % (msg))
            return None

    # Verifies account. Returns "get account" json return object
    def verifyAccount(self, account):
        if not self.enableMongo:
            ret=self.getEnuAccount(account.name)
            if ret is not None:
                account_name=ret["account_name"]
                if account_name is None:
                    Utils.Print("ERROR: Failed to verify account creation.", account.name)
                    return None
                return ret
        else:
            for _ in range(2):
                ret=self.getEnuAccountFromDb(account.name)
                if ret is not None:
                    account_name=ret["name"]
                    if account_name is None:
                        Utils.Print("ERROR: Failed to verify account creation.", account.name)
                        return None
                    return ret
                if self.mongoSyncTime is not None:
                    if Utils.Debug: Utils.Print("cmd: sleep %d seconds" % (self.mongoSyncTime))
                    time.sleep(self.mongoSyncTime)

        return None

    def waitForBlockNumOnNode(self, blockNum, timeout=None):
        lam = lambda: self.doesNodeHaveBlockNum(blockNum)
        ret=Utils.waitForBool(lam, timeout)
        return ret

    def waitForTransIdOnNode(self, transId, timeout=None):
        lam = lambda: self.doesNodeHaveTransId(transId)
        ret=Utils.waitForBool(lam, timeout)
        return ret

    def waitForNextBlock(self, timeout=None):
        num=self.getHeadBlockNum()
        lam = lambda: self.getHeadBlockNum() > num
        ret=Utils.waitForBool(lam, timeout)
        return ret

    # Trasfer funds. Returns "transfer" json return object
    def transferFunds(self, source, destination, amountStr, memo="memo", force=False, waitForTransBlock=False):
        assert isinstance(amountStr, str)
        assert(source)
        assert(isinstance(source, Account))
        assert(destination)
        assert(isinstance(destination, Account))

        cmd="%s %s -v transfer -j %s %s" % (
            Utils.EnuClientPath, self.endpointArgs, source.name, destination.name)
        cmdArr=cmd.split()
        cmdArr.append(amountStr)
        cmdArr.append(memo)
        if force:
            cmdArr.append("-f")
        s=" ".join(cmdArr)
        if Utils.Debug: Utils.Print("cmd: %s" % (s))
        trans=None
        try:
            trans=Node.__runCmdArrReturnJson(cmdArr)
        except subprocess.CalledProcessError as ex:
            msg=ex.output.decode("utf-8")
            Utils.Print("ERROR: Exception during funds transfer. %s" % (msg))
            return None

        assert(trans)
        transId=Node.getTransId(trans)
        if waitForTransBlock and not self.waitForTransIdOnNode(transId):
            return None

        return trans

    @staticmethod
    def currencyStrToInt(balanceStr):
        """Converts currency string of form "12.3456 SYS" to int 123456"""
        assert(isinstance(balanceStr, str))
        balanceStr=balanceStr.split()[0]
        #balance=int(decimal.Decimal(balanceStr[1:])*10000)
        balance=int(decimal.Decimal(balanceStr)*10000)

        return balance

    @staticmethod
    def currencyIntToStr(balance, symbol):
        """Converts currency int of form 123456 to string "12.3456 SYS" where SYS is symbol string"""
        assert(isinstance(balance, int))
        assert(isinstance(symbol, str))
        balanceStr="%.04f %s" % (balance/10000.0, symbol)

        return balanceStr

    def validateFunds(self, initialBalances, transferAmount, source, accounts):
        """Validate each account has the expected SYS balance. Validate cumulative balance matches expectedTotal."""
        assert(source)
        assert(isinstance(source, Account))
        assert(accounts)
        assert(isinstance(accounts, list))
        assert(len(accounts) > 0)
        assert(initialBalances)
        assert(isinstance(initialBalances, dict))
        assert(isinstance(transferAmount, int))

        currentBalances=self.getEnuBalances([source] + accounts)
        assert(currentBalances)
        assert(isinstance(currentBalances, dict))
        assert(len(initialBalances) == len(currentBalances))

        if len(currentBalances) != len(initialBalances):
            Utils.Print("ERROR: validateFunds> accounts length mismatch. Initial: %d, current: %d" % (len(initialBalances), len(currentBalances)))
            return False

        for key, value in currentBalances.items():
            initialBalance = initialBalances[key]
            assert(initialBalances)
            expectedInitialBalance = value - transferAmount
            if key is source:
                expectedInitialBalance = value + (transferAmount*len(accounts))

            if (initialBalance != expectedInitialBalance):
                Utils.Print("ERROR: validateFunds> Expected: %d, actual: %d for account %s" %
                            (expectedInitialBalance, initialBalance, key.name))
                return False

    def getEnuBalances(self, accounts):
        """Returns a dictionary with account balances keyed by accounts"""
        assert(accounts)
        assert(isinstance(accounts, list))

        balances={}
        for account in accounts:
            balance = self.getAccountEnuBalance(account.name)
            balances[account]=balance

        return balances

    # Gets accounts mapped to key. Returns json object
    def getAccountsByKey(self, key):
        cmd="%s %s get accounts %s" % (Utils.EnuClientPath, self.endpointArgs, key)
        if Utils.Debug: Utils.Print("cmd: %s" % (cmd))
        try:
            trans=Node.runCmdReturnJson(cmd)
            return trans
        except subprocess.CalledProcessError as ex:
            msg=ex.output.decode("utf-8")
            Utils.Print("ERROR: Exception during accounts by key retrieval. %s" % (msg))
            return None

    # Get actions mapped to an account (enucli get actions)
    def getActions(self, account, pos=-1, offset=-1):
        assert(isinstance(account, Account))
        assert(isinstance(pos, int))
        assert(isinstance(offset, int))

        cmd="%s %s get actions -j %s %d %d" % (Utils.EnuClientPath, self.endpointArgs, account.name, pos, offset)
        if Utils.Debug: Utils.Print("cmd: %s" % (cmd))
        try:
            actions=Node.runCmdReturnJson(cmd)
            return actions
        except subprocess.CalledProcessError as ex:
            msg=ex.output.decode("utf-8")
            Utils.Print("ERROR: Exception during actions by account retrieval. %s" % (msg))
            return None

    # Gets accounts mapped to key. Returns array
    def getAccountsArrByKey(self, key):
        trans=self.getAccountsByKey(key)
        assert(trans)
        assert("account_names" in trans)
        accounts=trans["account_names"]
        return accounts

    def getServants(self, name):
        cmd="%s %s get servants %s" % (Utils.EnuClientPath, self.endpointArgs, name)
        if Utils.Debug: Utils.Print("cmd: %s" % (cmd))
        try:
            trans=Node.runCmdReturnJson(cmd)
            return trans
        except subprocess.CalledProcessError as ex:
            msg=ex.output.decode("utf-8")
            Utils.Print("ERROR: Exception during servants retrieval. %s" % (msg))
            return None

    def getServantsArr(self, name):
        trans=self.getServants(name)
        servants=trans["controlled_accounts"]
        return servants

    def getAccountEnuBalanceStr(self, scope):
        """Returns ENU currency0000 account balance from enucli get table command. Returned balance is string following syntax "98.0311 ENU". """
        assert isinstance(scope, str)
        if not self.enableMongo:
            amount=self.getTableAccountBalance("enumivo.coin", scope)
            if Utils.Debug: Utils.Print("getNodeAccountEnuBalance %s %s" % (scope, amount))
            assert isinstance(amount, str)
            return amount
        else:
            if self.mongoSyncTime is not None:
                if Utils.Debug: Utils.Print("cmd: sleep %d seconds" % (self.mongoSyncTime))
                time.sleep(self.mongoSyncTime)

            account=self.getEnuAccountFromDb(scope)
            if account is not None:
                balance=account["enu_balance"]
                return balance

        return None

    def getAccountEnuBalance(self, scope):
        """Returns ENU currency0000 account balance from enucli get table command. Returned balance is an integer e.g. 980311. """
        balanceStr=self.getAccountEnuBalanceStr(scope)
        balance=Node.currencyStrToInt(balanceStr)
        return balance

    def getAccountCodeHash(self, account):
        cmd="%s %s get code %s" % (Utils.EnuClientPath, self.endpointArgs, account)
        if Utils.Debug: Utils.Print("cmd: %s" % (cmd))
        try:
            retStr=Utils.checkOutput(cmd.split())
            #Utils.Print ("get code> %s"% retStr)
            p=re.compile(r'code\shash: (\w+)\n', re.MULTILINE)
            m=p.search(retStr)
            if m is None:
                msg="Failed to parse code hash."
                Utils.Print("ERROR: "+ msg)
                return None

            return m.group(1)
        except subprocess.CalledProcessError as ex:
            msg=ex.output.decode("utf-8")
            Utils.Print("ERROR: Exception during code hash retrieval. %s" % (msg))
            return None

    # publish contract and return transaction as json object
    def publishContract(self, account, contractDir, wastFile, abiFile, waitForTransBlock=False, shouldFail=False):
        cmd="%s %s -v set contract -j %s %s" % (Utils.EnuClientPath, self.endpointArgs, account, contractDir)
        cmd += "" if wastFile is None else (" "+ wastFile)
        cmd += "" if abiFile is None else (" " + abiFile)
        if Utils.Debug: Utils.Print("cmd: %s" % (cmd))
        trans=None
        try:
            trans=Node.runCmdReturnJson(cmd, trace=False)
        except subprocess.CalledProcessError as ex:
            if not shouldFail:
                msg=ex.output.decode("utf-8")
                Utils.Print("ERROR: Exception during code hash retrieval. %s" % (msg))
                return None
            else:
                retMap={}
                retMap["returncode"]=ex.returncode
                retMap["cmd"]=ex.cmd
                retMap["output"]=ex.output
                # commented below as they are available only in Python3.5 and above
                # retMap["stdout"]=ex.stdout
                # retMap["stderr"]=ex.stderr
                return retMap

        if shouldFail:
            Utils.Print("ERROR: The publish contract did not fail as expected.")
            return None

        Node.validateTransaction(trans)
        transId=Node.getTransId(trans)
        if waitForTransBlock and not self.waitForTransIdOnNode(transId):
            return None
        return trans

    def getTableRows(self, contract, scope, table):
        jsonData=self.getTable(contract, scope, table)
        if jsonData is None:
            return None
        rows=jsonData["rows"]
        return rows

    def getTableRow(self, contract, scope, table, idx):
        if idx < 0:
            Utils.Print("ERROR: Table index cannot be negative. idx: %d" % (idx))
            return None
        rows=self.getTableRows(contract, scope, table)
        if rows is None or idx >= len(rows):
            Utils.Print("ERROR: Retrieved table does not contain row %d" % idx)
            return None
        row=rows[idx]
        return row

    def getTableColumns(self, contract, scope, table):
        row=self.getTableRow(contract, scope, table, 0)
        keys=list(row.keys())
        return keys

    # returns tuple with transaction and
    def pushMessage(self, account, action, data, opts, silentErrors=False):
        cmd="%s %s push action -j %s %s" % (Utils.EnuClientPath, self.endpointArgs, account, action)
        cmdArr=cmd.split()
        if data is not None:
            cmdArr.append(data)
        if opts is not None:
            cmdArr += opts.split()
        s=" ".join(cmdArr)
        if Utils.Debug: Utils.Print("cmd: %s" % (s))
        try:
            trans=Node.__runCmdArrReturnJson(cmdArr)
            return (True, trans)
        except subprocess.CalledProcessError as ex:
            msg=ex.output.decode("utf-8")
            if not silentErrors:
                Utils.Print("ERROR: Exception during push message. %s" % (msg))
            return (False, msg)

    def setPermission(self, account, code, pType, requirement, waitForTransBlock=False):
        cmd="%s %s set action permission -j %s %s %s %s" % (
            Utils.EnuClientPath, self.endpointArgs, account, code, pType, requirement)
        if Utils.Debug: Utils.Print("cmd: %s" % (cmd))
        trans=None
        try:
            trans=Node.runCmdReturnJson(cmd)
        except subprocess.CalledProcessError as ex:
            msg=ex.output.decode("utf-8")
            Utils.Print("ERROR: Exception during set permission. %s" % (msg))
            return None

        transId=Node.getTransId(trans)
        if waitForTransBlock and not self.waitForTransIdOnNode(transId):
            return None
        return trans

    def getInfo(self, silentErrors=False):
        cmd="%s %s get info" % (Utils.EnuClientPath, self.endpointArgs)
        if Utils.Debug: Utils.Print("cmd: %s" % (cmd))
        try:
            trans=Node.runCmdReturnJson(cmd)
            return trans
        except subprocess.CalledProcessError as ex:
            if not silentErrors:
                msg=ex.output.decode("utf-8")
                Utils.Print("ERROR: Exception during get info. %s" % (msg))
            return None

    def getBlockFromDb(self, idx):
        cmd="%s %s" % (Utils.MongoPath, self.mongoEndpointArgs)
        subcommand="db.Blocks.find().sort({\"_id\":%d}).limit(1).pretty()" % (idx)
        if Utils.Debug: Utils.Print("cmd: echo \"%s\" | %s" % (subcommand, cmd))
        try:
            trans=Node.runMongoCmdReturnJson(cmd.split(), subcommand)
            return trans
        except subprocess.CalledProcessError as ex:
            msg=ex.output.decode("utf-8")
            Utils.Print("ERROR: Exception during get db block. %s" % (msg))
            return None

    def checkPulse(self):
        info=self.getInfo(True)
        return False if info is None else True

    def getHeadBlockNum(self):
        """returns head block number(string) as returned by enucli get info."""
        if not self.enableMongo:
            info=self.getInfo()
            if info is not None:
                headBlockNumTag="head_block_num"
                return info[headBlockNumTag]
        else:
            # Either this implementation or the one in getIrreversibleBlockNum are likely wrong.
            block=self.getBlockFromDb(-1)
            if block is not None:
                blockNum=block["block_num"]
                return blockNum
        return None

    def getIrreversibleBlockNum(self):
        if not self.enableMongo:
            info=self.getInfo()
            if info is not None:
                return info["last_irreversible_block_num"]
        else:
            # Either this implementation or the one in getHeadBlockNum are likely wrong.
            block=self.getBlockFromDb(-1)
            if block is not None:
                blockNum=block["block_num"]
                return blockNum
        return None

    def kill(self, killSignal):
        if Utils.Debug: Utils.Print("Killing node: %s" % (self.cmd))
        assert(self.pid is not None)
        try:
            os.kill(self.pid, killSignal)
        except OSError as ex:
            Utils.Print("ERROR: Failed to kill node (%d)." % (self.cmd), ex)
            return False

        # wait for kill validation
        def myFunc():
            try:
                os.kill(self.pid, 0) #check if process with pid is running
            except OSError as _:
                return True
            return False

        if not Utils.waitForBool(myFunc):
            Utils.Print("ERROR: Failed to kill node (%s)." % (self.cmd), ex)
            return False

        # mark node as killed
        self.pid=None
        self.killed=True
        return True

    # TBD: make nodeId an internal property
    def relaunch(self, nodeId, chainArg):

        running=True
        try:
            os.kill(self.pid, 0) #check if process with pid is running
        except OSError as _:
            running=False

        if running:
            Utils.Print("WARNING: A process with pid (%d) is already running." % (self.pid))
        else:
            if Utils.Debug: Utils.Print("Launching node process, Id: %d" % (nodeId))
            dataDir="var/lib/node_%02d" % (nodeId)
            dt = datetime.datetime.now()
            dateStr="%d_%02d_%02d_%02d_%02d_%02d" % (
                dt.year, dt.month, dt.day, dt.hour, dt.minute, dt.second)
            stdoutFile="%s/stdout.%s.txt" % (dataDir, dateStr)
            stderrFile="%s/stderr.%s.txt" % (dataDir, dateStr)
            with open(stdoutFile, 'w') as sout, open(stderrFile, 'w') as serr:
                cmd=self.cmd + ("" if chainArg is None else (" " + chainArg))
                Utils.Print("cmd: %s" % (cmd))
                popen=subprocess.Popen(cmd.split(), stdout=sout, stderr=serr)
                self.pid=popen.pid

        self.killed=False
        return True


###########################################################################################

Wallet=namedtuple("Wallet", "name password host port")
# pylint: disable=too-many-instance-attributes
class WalletMgr(object):
    __walletLogFile="test_enuwallet_output.log"
    __walletDataDir="test_wallet_0"

    # pylint: disable=too-many-arguments
    # enuwalletd [True|False] True=Launch wallet(enuwallet) process; False=Manage launch process externally.
    def __init__(self, enuwalletd, enunodePort=8888, enunodeHost="localhost", port=8899, host="localhost"):
        self.enuwalletd=enuwalletd
        self.enunodePort=enunodePort
        self.enunodeHost=enunodeHost
        self.port=port
        self.host=host
        self.wallets={}
        self.__walletPid=None
        self.endpointArgs="--url http://%s:%d" % (self.enunodeHost, self.enunodePort)
        self.walletEndpointArgs=""
        if self.enuwalletd:
            self.walletEndpointArgs += " --wallet-url http://%s:%d" % (self.host, self.port)
            self.endpointArgs += self.walletEndpointArgs

    def launch(self):
        if not self.enuwalletd:
            Utils.Print("ERROR: Wallet Manager wasn't configured to launch enuwallet")
            return False

        cmd="%s --data-dir %s --config-dir %s --http-server-address=%s:%d" % (
            Utils.EnuWalletPath, WalletMgr.__walletDataDir, WalletMgr.__walletDataDir, self.host, self.port)
        if Utils.Debug: Utils.Print("cmd: %s" % (cmd))
        with open(WalletMgr.__walletLogFile, 'w') as sout, open(WalletMgr.__walletLogFile, 'w') as serr:
            popen=subprocess.Popen(cmd.split(), stdout=sout, stderr=serr)
            self.__walletPid=popen.pid

        # Give enuwallet time to warm up
        time.sleep(1)
        return True

    def create(self, name):
        wallet=self.wallets.get(name)
        if wallet is not None:
            if Utils.Debug: Utils.Print("Wallet \"%s\" already exists. Returning same." % name)
            return wallet
        p = re.compile(r'\n\"(\w+)\"\n', re.MULTILINE)
        cmd="%s %s wallet create --name %s" % (Utils.EnuClientPath, self.endpointArgs, name)
        if Utils.Debug: Utils.Print("cmd: %s" % (cmd))
        retStr=subprocess.check_output(cmd.split()).decode("utf-8")
        #Utils.Print("create: %s" % (retStr))
        m=p.search(retStr)
        if m is None:
            Utils.Print("ERROR: wallet password parser failure")
            return None
        p=m.group(1)
        wallet=Wallet(name, p, self.host, self.port)
        self.wallets[name] = wallet

        return wallet

    def importKey(self, account, wallet):
        warningMsg="Key already in wallet"
        cmd="%s %s wallet import --name %s %s" % (
            Utils.EnuClientPath, self.endpointArgs, wallet.name, account.ownerPrivateKey)
        if Utils.Debug: Utils.Print("cmd: %s" % (cmd))
        try:
            subprocess.check_output(cmd.split(), stderr=subprocess.STDOUT).decode("utf-8")
        except subprocess.CalledProcessError as ex:
            msg=ex.output.decode("utf-8")
            if warningMsg in msg:
                Utils.Print("WARNING: This key is already imported into the wallet.")
            else:
                Utils.Print("ERROR: Failed to import account owner key %s. %s" % (account.ownerPrivateKey, msg))
                return False

        if account.activePrivateKey is None:
            Utils.Print("WARNING: Active private key is not defined for account \"%s\"" % (account.name))
        else:
            cmd="%s %s wallet import --name %s %s" % (
                Utils.EnuClientPath, self.endpointArgs, wallet.name, account.activePrivateKey)
            if Utils.Debug: Utils.Print("cmd: %s" % (cmd))
            try:
                subprocess.check_output(cmd.split(), stderr=subprocess.STDOUT).decode("utf-8")
            except subprocess.CalledProcessError as ex:
                msg=ex.output.decode("utf-8")
                if warningMsg in msg:
                    Utils.Print("WARNING: This key is already imported into the wallet.")
                else:
                    Utils.Print("ERROR: Failed to import account active key %s. %s" %
                                (account.activePrivateKey, msg))
                    return False

        return True

    def lockWallet(self, wallet):
        cmd="%s %s wallet lock --name %s" % (Utils.EnuClientPath, self.endpointArgs, wallet.name)
        if Utils.Debug: Utils.Print("cmd: %s" % (cmd))
        if 0 != subprocess.call(cmd.split(), stdout=Utils.FNull):
            Utils.Print("ERROR: Failed to lock wallet %s." % (wallet.name))
            return False

        return True

    def unlockWallet(self, wallet):
        cmd="%s %s wallet unlock --name %s" % (Utils.EnuClientPath, self.endpointArgs, wallet.name)
        if Utils.Debug: Utils.Print("cmd: %s" % (cmd))
        popen=subprocess.Popen(cmd.split(), stdout=Utils.FNull, stdin=subprocess.PIPE)
        _, errs = popen.communicate(input=wallet.password.encode("utf-8"))
        if 0 != popen.wait():
            Utils.Print("ERROR: Failed to unlock wallet %s: %s" % (wallet.name, errs.decode("utf-8")))
            return False

        return True

    def lockAllWallets(self):
        cmd="%s %s wallet lock_all" % (Utils.EnuClientPath, self.endpointArgs)
        if Utils.Debug: Utils.Print("cmd: %s" % (cmd))
        if 0 != subprocess.call(cmd.split(), stdout=Utils.FNull):
            Utils.Print("ERROR: Failed to lock all wallets.")
            return False

        return True

    def getOpenWallets(self):
        wallets=[]

        p = re.compile(r'\s+\"(\w+)\s\*\",?\n', re.MULTILINE)
        cmd="%s %s wallet list" % (Utils.EnuClientPath, self.endpointArgs)
        if Utils.Debug: Utils.Print("cmd: %s" % (cmd))
        retStr=subprocess.check_output(cmd.split()).decode("utf-8")
        #Utils.Print("retStr: %s" % (retStr))
        m=p.findall(retStr)
        if m is None:
            Utils.Print("ERROR: wallet list parser failure")
            return None
        wallets=m

        return wallets

    def getKeys(self):
        keys=[]

        p = re.compile(r'\n\s+\"(\w+)\"\n', re.MULTILINE)
        cmd="%s %s wallet keys" % (Utils.EnuClientPath, self.endpointArgs)
        if Utils.Debug: Utils.Print("cmd: %s" % (cmd))
        retStr=subprocess.check_output(cmd.split()).decode("utf-8")
        #Utils.Print("retStr: %s" % (retStr))
        m=p.findall(retStr)
        if m is None:
            Utils.Print("ERROR: wallet keys parser failure")
            return None
        keys=m

        return keys


    def dumpErrorDetails(self):
        Utils.Print("=================================================================")
        if self.__walletPid is not None:
            Utils.Print("Contents of %s:" % (WalletMgr.__walletLogFile))
            Utils.Print("=================================================================")
            with open(WalletMgr.__walletLogFile, "r") as f:
                shutil.copyfileobj(f, sys.stdout)

    @staticmethod
    def killall():
        cmd="pkill -9 %s" % (Utils.EnuWalletName)
        if Utils.Debug: Utils.Print("cmd: %s" % (cmd))
        subprocess.call(cmd.split())

    @staticmethod
    def cleanup():
        dataDir=WalletMgr.__walletDataDir
        if os.path.isdir(dataDir) and os.path.exists(dataDir):
            shutil.rmtree(WalletMgr.__walletDataDir)



###########################################################################################
class Cluster(object):
    __chainSyncStrategies=Utils.getChainStrategies()
    __chainSyncStrategy=None
    __WalletName="MyWallet"
    __localHost="localhost"
    __BiosHost="localhost"
    __BiosPort=8788

    # pylint: disable=too-many-arguments
    # enuwalletd [True|False] Is enuwallet running. If not load the wallet plugin
    def __init__(self, enuwalletd=False, localCluster=True, host="localhost", port=8888, walletHost="localhost", walletPort=8899, enableMongo=False, mongoHost="localhost", mongoPort=27017, mongoDb="ENUtest", defproduceraPrvtKey=None, defproducerbPrvtKey=None, staging=False):
        """Cluster container.
        enuwalletd [True|False] Is wallet enuwallet running. If not load the wallet plugin
        localCluster [True|False] Is cluster local to host.
        host: enu server host
        port: enu server port
        walletHost: enu wallet host
        walletPort: enu wallet port
        enableMongo: Include mongoDb support, configures enu mongo plugin
        mongoHost: MongoDB host
        mongoPort: MongoDB port
        defproduceraPrvtKey: Defproducera account private key
        defproducerbPrvtKey: Defproducerb account private key
        """
        self.accounts={}
        self.nodes={}
        self.localCluster=localCluster
        self.wallet=None
        self.enuwalletd=enuwalletd
        self.enableMongo=enableMongo
        self.mongoHost=mongoHost
        self.mongoPort=mongoPort
        self.mongoDb=mongoDb
        self.walletMgr=None
        self.host=host
        self.port=port
        self.walletHost=walletHost
        self.walletPort=walletPort
        self.walletEndpointArgs=""
        if self.enuwalletd:
            self.walletEndpointArgs += " --wallet-url http://%s:%d" % (self.walletHost, self.walletPort)
        self.mongoEndpointArgs=""
        self.mongoUri=""
        if self.enableMongo:
            self.mongoUri="mongodb://%s:%d/%s" % (mongoHost, mongoPort, mongoDb)
            self.mongoEndpointArgs += "--host %s --port %d %s" % (mongoHost, mongoPort, mongoDb)
        self.staging=staging
        # init accounts
        self.defproduceraAccount=Account("defproducera")
        self.defproducerbAccount=Account("defproducerb")
        self.enumivoAccount=Account("enumivo")
        self.defproduceraAccount.ownerPrivateKey=defproduceraPrvtKey
        self.defproduceraAccount.activePrivateKey=defproduceraPrvtKey
        self.defproducerbAccount.ownerPrivateKey=defproducerbPrvtKey
        self.defproducerbAccount.activePrivateKey=defproducerbPrvtKey


    def setChainStrategy(self, chainSyncStrategy=Utils.SyncReplayTag):
        self.__chainSyncStrategy=self.__chainSyncStrategies.get(chainSyncStrategy)
        if self.__chainSyncStrategy is None:
            self.__chainSyncStrategy=self.__chainSyncStrategies.get("none")

    def setWalletMgr(self, walletMgr):
        self.walletMgr=walletMgr

    # launch local nodes and set self.nodes
    # pylint: disable=too-many-locals
    # pylint: disable=too-many-return-statements
    # pylint: disable=too-many-branches
    # pylint: disable=too-many-statements
    def launch(self, pnodes=1, totalNodes=1, prodCount=1, topo="mesh", delay=1, onlyBios=False, dontKill=False):
        """Launch cluster.
        pnodes: producer nodes count
        totalNodes: producer + non-producer nodes count
        prodCount: producers per prodcuer node count
        topo: cluster topology (as defined by launcher)
        delay: delay between individual nodes launch (as defined by launcher)
          delay 0 exposes a bootstrap bug where producer handover may have a large gap confusing nodes and bringing system to a halt.
        """
        if not self.localCluster:
            Utils.Print("WARNING: Cluster not local, not launching %s." % (Utils.EnuServerName))
            return True

        if len(self.nodes) > 0:
            raise RuntimeError("Cluster already running.")

<<<<<<< HEAD
        cmd="%s -p %s -n %s -s %s -d %s -f --p2p-plugin bnet" % (
            Utils.EnuLauncherPath, pnodes, totalNodes, topo, delay)
=======
        cmd="%s -p %s -n %s -s %s -d %s -i %s -f --p2p-plugin bnet" % (
            Utils.EosLauncherPath, pnodes, totalNodes, topo, delay, datetime.datetime.utcnow().strftime("%Y-%m-%dT%H:%M:%S.%f")[:-3])
>>>>>>> 7218ea5d
        cmdArr=cmd.split()
        if self.staging:
            cmdArr.append("--nogen")

        enunodeArgs="--max-transaction-time 5000 --filter-on *"
        if not self.enuwalletd:
            enunodeArgs += " --plugin enumivo::wallet_api_plugin"
        if self.enableMongo:
            enunodeArgs += " --plugin enumivo::mongo_db_plugin --delete-all-blocks --mongodb-uri %s" % self.mongoUri

        if enunodeArgs:
            cmdArr.append("--enunode")
            cmdArr.append(enunodeArgs)

        s=" ".join(cmdArr)
        if Utils.Debug: Utils.Print("cmd: %s" % (s))
        if 0 != subprocess.call(cmdArr):
            Utils.Print("ERROR: Launcher failed to launch.")
            return False

        self.nodes=list(range(totalNodes)) # placeholder for cleanup purposes only

        nodes=self.discoverLocalNodes(totalNodes, timeout=Utils.systemWaitTimeout)
        if nodes is None or totalNodes != len(nodes):
            Utils.Print("ERROR: Unable to validate %s instances, expected: %d, actual: %d" %
                          (Utils.EnuServerName, totalNodes, len(nodes)))
            return False

        self.nodes=nodes

        if onlyBios:
            biosNode=Node(Cluster.__BiosHost, Cluster.__BiosPort)
            biosNode.setWalletEndpointArgs(self.walletEndpointArgs)
            if not biosNode.checkPulse():
                Utils.Print("ERROR: Bios node doesn't appear to be running...")
                return False

            self.nodes=[biosNode]

        # ensure cluster node are inter-connected by ensuring everyone has block 1
        Utils.Print("Cluster viability smoke test. Validate every cluster node has block 1. ")
        if not self.waitOnClusterBlockNumSync(1):
            Utils.Print("ERROR: Cluster doesn't seem to be in sync. Some nodes missing block 1")
            return False

        Utils.Print("Bootstrap cluster.")
        if not Cluster.bootstrap(totalNodes, prodCount, Cluster.__BiosHost, Cluster.__BiosPort, dontKill, onlyBios):
            Utils.Print("ERROR: Bootstrap failed.")
            return False

        # validate iniX accounts can be retrieved

        producerKeys=Cluster.parseClusterKeys(totalNodes)
        if producerKeys is None:
            Utils.Print("ERROR: Unable to parse cluster info")
            return False

        init1Keys=producerKeys["defproducera"]
        init2Keys=producerKeys["defproducerb"]
        if init1Keys is None or init2Keys is None:
            Utils.Print("ERROR: Failed to parse defproducera or intb private keys from cluster config files.")
        self.defproduceraAccount.ownerPrivateKey=init1Keys["private"]
        self.defproduceraAccount.ownerPublicKey=init1Keys["public"]
        self.defproduceraAccount.activePrivateKey=init1Keys["private"]
        self.defproduceraAccount.activePublicKey=init1Keys["public"]
        self.defproducerbAccount.ownerPrivateKey=init2Keys["private"]
        self.defproducerbAccount.ownerPublicKey=init2Keys["public"]
        self.defproducerbAccount.activePrivateKey=init2Keys["private"]
        self.defproducerbAccount.activePublicKey=init2Keys["public"]
        producerKeys.pop("enumivo")

        return True

    # Initialize the default nodes (at present just the root node)
    def initializeNodes(self, defproduceraPrvtKey=None, defproducerbPrvtKey=None, onlyBios=False):
        port=Cluster.__BiosPort if onlyBios else self.port
        host=Cluster.__BiosHost if onlyBios else self.host
        node=Node(host, port, enableMongo=self.enableMongo, mongoHost=self.mongoHost, mongoPort=self.mongoPort, mongoDb=self.mongoDb)
        node.setWalletEndpointArgs(self.walletEndpointArgs)
        if Utils.Debug: Utils.Print("Node:", node)

        node.checkPulse()
        self.nodes=[node]

        if defproduceraPrvtKey is not None:
            self.defproduceraAccount.ownerPrivateKey=defproduceraPrvtKey
            self.defproduceraAccount.activePrivateKey=defproduceraPrvtKey

        if defproducerbPrvtKey is not None:
            self.defproducerbAccount.ownerPrivateKey=defproducerbPrvtKey
            self.defproducerbAccount.activePrivateKey=defproducerbPrvtKey

        return True

    # Initialize nodes from the Json nodes string
    def initializeNodesFromJson(self, nodesJsonStr):
        nodesObj= json.loads(nodesJsonStr)
        if nodesObj is None:
            Utils.Print("ERROR: Invalid Json string.")
            return False

        if "keys" in nodesObj:
            keysMap=nodesObj["keys"]

            if "defproduceraPrivateKey" in keysMap:
                defproduceraPrivateKey=keysMap["defproduceraPrivateKey"]
                self.defproduceraAccount.ownerPrivateKey=defproduceraPrivateKey

            if "defproducerbPrivateKey" in keysMap:
                defproducerbPrivateKey=keysMap["defproducerbPrivateKey"]
                self.defproducerbAccount.ownerPrivateKey=defproducerbPrivateKey

        nArr=nodesObj["nodes"]
        nodes=[]
        for n in nArr:
            port=n["port"]
            host=n["host"]
            node=Node(host, port)
            node.setWalletEndpointArgs(self.walletEndpointArgs)
            if Utils.Debug: Utils.Print("Node:", node)

            node.checkPulse()
            nodes.append(node)

        self.nodes=nodes
        return True

    # manually set nodes, alternative to explicit launch
    def setNodes(self, nodes):
        self.nodes=nodes

    # If a last transaction exists wait for it on root node, then collect its head block number.
    #  Wait on this block number on each cluster node
    def waitOnClusterSync(self, timeout=None):
        targetHeadBlockNum=self.nodes[0].getHeadBlockNum() #get root nodes head block num
        if Utils.Debug: Utils.Print("Head block number on root node: %d" % (targetHeadBlockNum))
        if targetHeadBlockNum == -1:
            return False

        return self.waitOnClusterBlockNumSync(targetHeadBlockNum, timeout)

    def waitOnClusterBlockNumSync(self, targetHeadBlockNum, timeout=None):

        def doNodesHaveBlockNum(nodes, targetHeadBlockNum):
            for node in nodes:
                if (not node.killed) and (not node.doesNodeHaveBlockNum(targetHeadBlockNum)):
                    return False

            return True

        lam = lambda: doNodesHaveBlockNum(self.nodes, targetHeadBlockNum)
        ret=Utils.waitForBool(lam, timeout)
        return ret

    @staticmethod
    def createAccountKeys(count):
        accounts=[]
        p = re.compile('Private key: (.+)\nPublic key: (.+)\n', re.MULTILINE)
        for _ in range(0, count):
            try:
                cmd="%s create key" % (Utils.EnuClientPath)
                if Utils.Debug: Utils.Print("cmd: %s" % (cmd))
                keyStr=subprocess.check_output(cmd.split(), stderr=subprocess.STDOUT).decode("utf-8")
                m=p.search(keyStr)
                if m is None:
                    Utils.Print("ERROR: Owner key creation regex mismatch")
                    break

                ownerPrivate=m.group(1)
                ownerPublic=m.group(2)

                cmd="%s create key" % (Utils.EnuClientPath)
                if Utils.Debug: Utils.Print("cmd: %s" % (cmd))
                keyStr=subprocess.check_output(cmd.split(), stderr=subprocess.STDOUT).decode("utf-8")
                m=p.match(keyStr)
                if m is None:
                    Utils.Print("ERROR: Active key creation regex mismatch")
                    break

                activePrivate=m.group(1)
                activePublic=m.group(2)

                name=''.join(random.choice(string.ascii_lowercase) for _ in range(12))
                account=Account(name)
                account.ownerPrivateKey=ownerPrivate
                account.ownerPublicKey=ownerPublic
                account.activePrivateKey=activePrivate
                account.activePublicKey=activePublic
                accounts.append(account)
                if Utils.Debug: Utils.Print("name: %s, key(owner): ['%s', '%s], key(active): ['%s', '%s']" % (name, ownerPublic, ownerPrivate, activePublic, activePrivate))

            except subprocess.CalledProcessError as ex:
                msg=ex.output.decode("utf-8")
                Utils.Print("ERROR: Exception during key creation. %s" % (msg))
                break

        if count != len(accounts):
            Utils.Print("Account keys creation failed. Expected %d, actual: %d" % (count, len(accounts)))
            return None

        return accounts

    # create account keys and import into wallet. Wallet initialization will be user responsibility
    # also imports defproducera and defproducerb accounts
    def populateWallet(self, accountsCount, wallet):
        if self.walletMgr is None:
            Utils.Print("ERROR: WalletMgr hasn't been initialized.")
            return False

        accounts=None
        if accountsCount > 0:
            Utils.Print ("Create account keys.")
            accounts = self.createAccountKeys(accountsCount)
            if accounts is None:
                Utils.Print("Account keys creation failed.")
                return False

        Utils.Print("Importing keys for account %s into wallet %s." % (self.defproduceraAccount.name, wallet.name))
        if not self.walletMgr.importKey(self.defproduceraAccount, wallet):
            Utils.Print("ERROR: Failed to import key for account %s" % (self.defproduceraAccount.name))
            return False

        Utils.Print("Importing keys for account %s into wallet %s." % (self.defproducerbAccount.name, wallet.name))
        if not self.walletMgr.importKey(self.defproducerbAccount, wallet):
            Utils.Print("ERROR: Failed to import key for account %s" % (self.defproducerbAccount.name))
            return False

        for account in accounts:
            Utils.Print("Importing keys for account %s into wallet %s." % (account.name, wallet.name))
            if not self.walletMgr.importKey(account, wallet):
                Utils.Print("ERROR: Failed to import key for account %s" % (account.name))
                return False

        self.accounts=accounts
        return True

    def getNode(self, nodeId=0):
        return self.nodes[nodeId]

    def getNodes(self):
        return self.nodes

    # Spread funds across accounts with transactions spread through cluster nodes.
    #  Validate transactions are synchronized on root node
    def spreadFunds(self, source, accounts, amount=1):
        assert(source)
        assert(isinstance(source, Account))
        assert(accounts)
        assert(isinstance(accounts, list))
        assert(len(accounts) > 0)
        Utils.Print("len(accounts): %d" % (len(accounts)))

        count=len(accounts)
        transferAmount=(count*amount)+amount
        transferAmountStr=Node.currencyIntToStr(transferAmount, CORE_SYMBOL)
        node=self.nodes[0]
        fromm=source
        to=accounts[0]
        Utils.Print("Transfer %s units from account %s to %s on enu server port %d" % (
            transferAmountStr, fromm.name, to.name, node.port))
        trans=node.transferFunds(fromm, to, transferAmountStr)
        assert(trans)
        transId=Node.getTransId(trans)
        if transId is None:
            return False

        if Utils.Debug: Utils.Print("Funds transfered on transaction id %s." % (transId))

        nextEnuIdx=-1
        for i in range(0, count):
            account=accounts[i]
            nextInstanceFound=False
            for _ in range(0, count):
                #Utils.Print("nextEnuIdx: %d, n: %d" % (nextEnuIdx, n))
                nextEnuIdx=(nextEnuIdx + 1)%count
                if not self.nodes[nextEnuIdx].killed:
                    #Utils.Print("nextEnuIdx: %d" % (nextEnuIdx))
                    nextInstanceFound=True
                    break

            if nextInstanceFound is False:
                Utils.Print("ERROR: No active nodes found.")
                return False

            #Utils.Print("nextEnuIdx: %d, count: %d" % (nextEnuIdx, count))
            node=self.nodes[nextEnuIdx]
            if Utils.Debug: Utils.Print("Wait for trasaction id %s on node port %d" % (transId, node.port))
            if node.waitForTransIdOnNode(transId) is False:
                Utils.Print("ERROR: Selected node never received transaction id %s" % (transId))
                return False

            transferAmount -= amount
            transferAmountStr=Node.currencyIntToStr(transferAmount, CORE_SYMBOL)
            fromm=account
            to=accounts[i+1] if i < (count-1) else source
            Utils.Print("Transfer %s units from account %s to %s on enu server port %d." %
                    (transferAmountStr, fromm.name, to.name, node.port))

            trans=node.transferFunds(fromm, to, transferAmountStr)
            transId=Node.getTransId(trans)
            if transId is None:
                return False

            if Utils.Debug: Utils.Print("Funds transfered on block num %s." % (transId))

        # As an extra step wait for last transaction on the root node
        node=self.nodes[0]
        if Utils.Debug: Utils.Print("Wait for trasaction id %s on node port %d" % (transId, node.port))
        if node.waitForTransIdOnNode(transId) is False:
            Utils.Print("ERROR: Selected node never received transaction id %s" % (transId))
            return False

        return True

    def validateSpreadFunds(self, initialBalances, transferAmount, source, accounts):
        """Given initial Balances, will validate each account has the expected balance based upon transferAmount.
        This validation is repeated against every node in the cluster."""
        assert(source)
        assert(isinstance(source, Account))
        assert(accounts)
        assert(isinstance(accounts, list))
        assert(len(accounts) > 0)
        assert(initialBalances)
        assert(isinstance(initialBalances, dict))
        assert(isinstance(transferAmount, int))

        for node in self.nodes:
            if node.killed:
                continue

            if Utils.Debug: Utils.Print("Validate funds on %s server port %d." %
                                        (Utils.EnuServerName, node.port))

            if node.validateFunds(initialBalances, transferAmount, source, accounts) is False:
                Utils.Print("ERROR: Failed to validate funds on enu node port: %d" % (node.port))
                return False

        return True

    def spreadFundsAndValidate(self, transferAmount=1):
        """Sprays 'transferAmount' funds across configured accounts and validates action. The spray is done in a trickle down fashion with account 1
        receiving transferAmount*n SYS and forwarding x-transferAmount funds. Transfer actions are spread round-robin across the cluster to vaidate system cohesiveness."""

        if Utils.Debug: Utils.Print("Get initial system balances.")
        initialBalances=self.nodes[0].getEnuBalances([self.defproduceraAccount] + self.accounts)
        assert(initialBalances)
        assert(isinstance(initialBalances, dict))

        if False == self.spreadFunds(self.defproduceraAccount, self.accounts, transferAmount):
            Utils.Print("ERROR: Failed to spread funds across nodes.")
            return False

        Utils.Print("Funds spread across all accounts. Noew validate funds")

        if False == self.validateSpreadFunds(initialBalances, transferAmount, self.defproduceraAccount, self.accounts):
            Utils.Print("ERROR: Failed to validate funds transfer across nodes.")
            return False

        return True

    def validateAccounts(self, accounts, testSysAccounts=True):
        assert(len(self.nodes) > 0)
        node=self.nodes[0]

        myAccounts = []
        if testSysAccounts:
            myAccounts += [self.enumivoAccount, self.defproduceraAccount, self.defproducerbAccount]
        if accounts:
            assert(isinstance(accounts, list))
            myAccounts += accounts

        node.validateAccounts(myAccounts)

    def createAccountAndVerify(self, account, creator, stakedDeposit=1000):
        """create account, verify account and return transaction id"""
        assert(len(self.nodes) > 0)
        node=self.nodes[0]
        trans=node.createInitializeAccount(account, creator, stakedDeposit)
        assert(trans)
        assert(node.verifyAccount(account))
        return trans

    # # create account, verify account and return transaction id
    # def createAccountAndVerify(self, account, creator, stakedDeposit=1000):
    #     if len(self.nodes) == 0:
    #         Utils.Print("ERROR: No nodes initialized.")
    #         return None
    #     node=self.nodes[0]

    #     transId=node.createAccount(account, creator, stakedDeposit)

    #     if transId is not None and node.verifyAccount(account) is not None:
    #         return transId
    #     return None

    def createInitializeAccount(self, account, creatorAccount, stakedDeposit=1000, waitForTransBlock=False):
        assert(len(self.nodes) > 0)
        node=self.nodes[0]
        trans=node.createInitializeAccount(account, creatorAccount, stakedDeposit, waitForTransBlock)
        return trans

    @staticmethod
    def nodeNameToId(name):
        r"""Convert node name to decimal id. Node name regex is "node_([\d]+)". "node_bios" is a special name which returns -1. Examples: node_00 => 0, node_21 => 21, node_bios => -1. """
        if name == "node_bios":
            return -1

        m=re.search(r"node_([\d]+)", name)
        return int(m.group(1))


    @staticmethod
    def parseProducerKeys(configFile, nodeName):
        """Parse node config file for producer keys. Returns dictionary. (Keys: account name; Values: dictionary objects (Keys: ["name", "node", "private","public"]; Values: account name, node id returned by nodeNameToId(nodeName), private key(string)and public key(string)))."""

        configStr=None
        with open(configFile, 'r') as f:
            configStr=f.read()

        pattern=r"^\s*private-key\s*=\W+(\w+)\W+(\w+)\W+$"
        m=re.search(pattern, configStr, re.MULTILINE)
        if m is None:
            if Utils.Debug: Utils.Print("Failed to find producer keys")
            return None

        pubKey=m.group(1)
        privateKey=m.group(2)

        pattern=r"^\s*producer-name\s*=\W*(\w+)\W*$"
        matches=re.findall(pattern, configStr, re.MULTILINE)
        if matches is None:
            if Utils.Debug: Utils.Print("Failed to find producers.")
            return None

        producerKeys={}
        for m in matches:
            if Utils.Debug: Utils.Print ("Found producer : %s" % (m))
            nodeId=Cluster.nodeNameToId(nodeName)
            keys={"name": m, "node": nodeId, "private": privateKey, "public": pubKey}
            producerKeys[m]=keys

        return producerKeys

    @staticmethod
    def parseClusterKeys(totalNodes):
        """Parse cluster config file. Updates producer keys data members."""

        node="node_bios"
        configFile="etc/enumivo/%s/config.ini" % (node)
        if Utils.Debug: Utils.Print("Parsing config file %s" % configFile)
        producerKeys=Cluster.parseProducerKeys(configFile, node)
        if producerKeys is None:
            Utils.Print("ERROR: Failed to parse enumivo private keys from cluster config files.")
            return None

        for i in range(0, totalNodes):
            node="node_%02d" % (i)
            configFile="etc/enumivo/%s/config.ini" % (node)
            if Utils.Debug: Utils.Print("Parsing config file %s" % configFile)

            keys=Cluster.parseProducerKeys(configFile, node)
            if keys is not None:
                producerKeys.update(keys)

        return producerKeys

    @staticmethod
    def bootstrap(totalNodes, prodCount, biosHost, biosPort, dontKill=False, onlyBios=False):
        """Create 'prodCount' init accounts and deposits 10000000000 ENU in each. If prodCount is -1 will initialize all possible producers.
        Ensure nodes are inter-connected prior to this call. One way to validate this will be to check if every node has block 1."""

        Utils.Print("Starting cluster bootstrap.")
        biosNode=Node(biosHost, biosPort)
        if not biosNode.checkPulse():
            Utils.Print("ERROR: Bios node doesn't appear to be running...")
            return False

        producerKeys=Cluster.parseClusterKeys(totalNodes)
        # should have totalNodes node plus bios node
        if producerKeys is None or len(producerKeys) < (totalNodes+1):
            Utils.Print("ERROR: Failed to parse private keys from cluster config files.")
            return False

        walletMgr=WalletMgr(True)
        walletMgr.killall()
        walletMgr.cleanup()

        if not walletMgr.launch():
            Utils.Print("ERROR: Failed to launch bootstrap wallet.")
            return False
        biosNode.setWalletEndpointArgs(walletMgr.walletEndpointArgs)

        try:
            ignWallet=walletMgr.create("ignition")
            if ignWallet is None:
                Utils.Print("ERROR: Failed to create ignition wallet.")
                return False

            enumivoName="enumivo"
            enumivoKeys=producerKeys[enumivoName]
            enumivoAccount=Account(enumivoName)
            enumivoAccount.ownerPrivateKey=enumivoKeys["private"]
            enumivoAccount.ownerPublicKey=enumivoKeys["public"]
            enumivoAccount.activePrivateKey=enumivoKeys["private"]
            enumivoAccount.activePublicKey=enumivoKeys["public"]

            if not walletMgr.importKey(enumivoAccount, ignWallet):
                Utils.Print("ERROR: Failed to import %s account keys into ignition wallet." % (enumivoName))
                return False

            contract="enumivo.bios"
            contractDir="contracts/%s" % (contract)
            wastFile="contracts/%s/%s.wast" % (contract, contract)
            abiFile="contracts/%s/%s.abi" % (contract, contract)
            Utils.Print("Publish %s contract" % (contract))
            trans=biosNode.publishContract(enumivoAccount.name, contractDir, wastFile, abiFile, waitForTransBlock=True)
            if trans is None:
                Utils.Print("ERROR: Failed to publish contract %s." % (contract))
                return False

            Node.validateTransaction(trans)

            Utils.Print("Creating accounts: %s " % ", ".join(producerKeys.keys()))
            producerKeys.pop(enumivoName)
            accounts=[]
            for name, keys in producerKeys.items():
                initx = None
                initx = Account(name)
                initx.ownerPrivateKey=keys["private"]
                initx.ownerPublicKey=keys["public"]
                initx.activePrivateKey=keys["private"]
                initx.activePublicKey=keys["public"]
                trans=biosNode.createAccount(initx, enumivoAccount, 0)
                if trans is None:
                    Utils.Print("ERROR: Failed to create account %s" % (name))
                    return False
                Node.validateTransaction(trans)
                accounts.append(initx)

            transId=Node.getTransId(trans)
            biosNode.waitForTransIdOnNode(transId)

            Utils.Print("Validating system accounts within bootstrap")
            biosNode.validateAccounts(accounts)

            if not onlyBios:
                if prodCount == -1:
                    setProdsFile="setprods.json"
                    if Utils.Debug: Utils.Print("Reading in setprods file %s." % (setProdsFile))
                    with open(setProdsFile, "r") as f:
                        setProdsStr=f.read()

                        Utils.Print("Setting producers.")
                        opts="--permission enumivo@active"
                        myTrans=biosNode.pushMessage("enumivo", "setprods", setProdsStr, opts)
                        if myTrans is None or not myTrans[0]:
                            Utils.Print("ERROR: Failed to set producers.")
                            return False
                else:
                    counts=dict.fromkeys(range(totalNodes), 0) #initialize node prods count to 0
                    setProdsStr='{"schedule": ['
                    firstTime=True
                    prodNames=[]
                    for name, keys in producerKeys.items():
                        if counts[keys["node"]] >= prodCount:
                            continue
                        if firstTime:
                            firstTime = False
                        else:
                            setProdsStr += ','

                        setProdsStr += ' { "producer_name": "%s", "block_signing_key": "%s" }' % (keys["name"], keys["public"])
                        prodNames.append(keys["name"])
                        counts[keys["node"]] += 1

                    setProdsStr += ' ] }'
                    if Utils.Debug: Utils.Print("setprods: %s" % (setProdsStr))
                    Utils.Print("Setting producers: %s." % (", ".join(prodNames)))
                    opts="--permission enumivo@active"
                    # pylint: disable=redefined-variable-type
                    trans=biosNode.pushMessage("enumivo", "setprods", setProdsStr, opts)
                    if trans is None or not trans[0]:
                        Utils.Print("ERROR: Failed to set producer %s." % (keys["name"]))
                        return False

                trans=trans[1]
                transId=Node.getTransId(trans)
                if not biosNode.waitForTransIdOnNode(transId):
                    return False

                # wait for block production handover (essentially a block produced by anyone but enumivo).
                lam = lambda: biosNode.getInfo()["head_block_producer"] != "enumivo"
                ret=Utils.waitForBool(lam)
                if not ret:
                    Utils.Print("ERROR: Block production handover failed.")
                    return False

            enumivoTokenAccount=copy.deepcopy(enumivoAccount)
            enumivoTokenAccount.name="enumivo.coin"
            trans=biosNode.createAccount(enumivoTokenAccount, enumivoAccount, 0)
            if trans is None:
                Utils.Print("ERROR: Failed to create account %s" % (enumivoTokenAccount.name))
                return False
<<<<<<< HEAD
            
            enumivoRamAccount=copy.deepcopy(enumivoAccount)
            enumivoRamAccount.name="enumivo.ram"
            trans=biosNode.createAccount(enumivoRamAccount, enumivoAccount, 0)
=======

            eosioRamAccount=copy.deepcopy(eosioAccount)
            eosioRamAccount.name="eosio.ram"
            trans=biosNode.createAccount(eosioRamAccount, eosioAccount, 0)
>>>>>>> 7218ea5d
            if trans is None:
                Utils.Print("ERROR: Failed to create account %s" % (enumivoRamAccount.name))
                return False

            enumivoRamfeeAccount=copy.deepcopy(enumivoAccount)
            enumivoRamfeeAccount.name="enumivo.rfee"
            trans=biosNode.createAccount(enumivoRamfeeAccount, enumivoAccount, 0)
            if trans is None:
                Utils.Print("ERROR: Failed to create account %s" % (enumivoRamfeeAccount.name))
                return False

            enumivoStakeAccount=copy.deepcopy(enumivoAccount)
            enumivoStakeAccount.name="enumivo.stk"
            trans=biosNode.createAccount(enumivoStakeAccount, enumivoAccount, 0)
            if trans is None:
                Utils.Print("ERROR: Failed to create account %s" % (enumivoStakeAccount.name))
                return False

            Node.validateTransaction(trans)
            transId=Node.getTransId(trans)
            biosNode.waitForTransIdOnNode(transId)

            contract="enumivo.coin"
            contractDir="contracts/%s" % (contract)
            wastFile="contracts/%s/%s.wast" % (contract, contract)
            abiFile="contracts/%s/%s.abi" % (contract, contract)
            Utils.Print("Publish %s contract" % (contract))
            trans=biosNode.publishContract(enumivoTokenAccount.name, contractDir, wastFile, abiFile, waitForTransBlock=True)
            if trans is None:
                Utils.Print("ERROR: Failed to publish contract %s." % (contract))
                return False

            # Create currency0000, followed by issue currency0000
            contract=enumivoTokenAccount.name
            Utils.Print("push create action to %s contract" % (contract))
            action="create"
            data="{\"issuer\":\"%s\",\"maximum_supply\":\"1000000000.0000 %s\",\"can_freeze\":\"0\",\"can_recall\":\"0\",\"can_whitelist\":\"0\"}" % (enumivoTokenAccount.name, CORE_SYMBOL)
            opts="--permission %s@active" % (contract)
            trans=biosNode.pushMessage(contract, action, data, opts)
            if trans is None or not trans[0]:
                Utils.Print("ERROR: Failed to push create action to enumivo contract.")
                return False

            Node.validateTransaction(trans[1])
            transId=Node.getTransId(trans[1])
            biosNode.waitForTransIdOnNode(transId)

            contract=enumivoTokenAccount.name
            Utils.Print("push issue action to %s contract" % (contract))
            action="issue"
            data="{\"to\":\"%s\",\"quantity\":\"1000000000.0000 %s\",\"memo\":\"initial issue\"}" % (enumivoAccount.name, CORE_SYMBOL)
            opts="--permission %s@active" % (contract)
            trans=biosNode.pushMessage(contract, action, data, opts)
            if trans is None or not trans[0]:
                Utils.Print("ERROR: Failed to push issue action to enumivo contract.")
                return False

            Node.validateTransaction(trans[1])
            Utils.Print("Wait for issue action transaction to become finalized.")
            transId=Node.getTransId(trans[1])
            biosNode.waitForTransIdOnNode(transId)

            expectedAmount="1000000000.0000 {0}".format(CORE_SYMBOL)
            Utils.Print("Verify enumivo issue, Expected: %s" % (expectedAmount))
            actualAmount=biosNode.getAccountEnuBalanceStr(enumivoAccount.name)
            if expectedAmount != actualAmount:
                Utils.Print("ERROR: Issue verification failed. Excepted %s, actual: %s" %
                            (expectedAmount, actualAmount))
                return False

            contract="enumivo.system"
            contractDir="contracts/%s" % (contract)
            wastFile="contracts/%s/%s.wast" % (contract, contract)
            abiFile="contracts/%s/%s.abi" % (contract, contract)
            Utils.Print("Publish %s contract" % (contract))
            trans=biosNode.publishContract(enumivoAccount.name, contractDir, wastFile, abiFile, waitForTransBlock=True)
            if trans is None:
                Utils.Print("ERROR: Failed to publish contract %s." % (contract))
                return False

            Node.validateTransaction(trans)

            initialFunds="1000000.0000 {0}".format(CORE_SYMBOL)
            Utils.Print("Transfer initial fund %s to individual accounts." % (initialFunds))
            trans=None
            contract=enumivoTokenAccount.name
            action="transfer"
            for name, keys in producerKeys.items():
                data="{\"from\":\"%s\",\"to\":\"%s\",\"quantity\":\"%s\",\"memo\":\"%s\"}" % (enumivoAccount.name, name, initialFunds, "init transfer")
                opts="--permission %s@active" % (enumivoAccount.name)
                trans=biosNode.pushMessage(contract, action, data, opts)
                if trans is None or not trans[0]:
                    Utils.Print("ERROR: Failed to transfer funds from %s to %s." % (enumivoTokenAccount.name, name))
                    return False

                Node.validateTransaction(trans[1])

            Utils.Print("Wait for last transfer transaction to become finalized.")
            transId=Node.getTransId(trans[1])
            if not biosNode.waitForTransIdOnNode(transId):
                return False

            Utils.Print("Cluster bootstrap done.")
        finally:
            if not dontKill:
                walletMgr.killall()
                walletMgr.cleanup()

        return True

<<<<<<< HEAD
    
    # Populates list of EnuInstanceInfo objects, matched to actual running instances
=======

    # Populates list of EosInstanceInfo objects, matched to actual running instances
>>>>>>> 7218ea5d
    def discoverLocalNodes(self, totalNodes, timeout=0):
        nodes=[]

        pgrepOpts="-fl"
        # pylint: disable=deprecated-method
        if platform.linux_distribution()[0] in ["Ubuntu", "LinuxMint", "Fedora","CentOS Linux","arch"]:
            pgrepOpts="-a"

        cmd="pgrep %s %s" % (pgrepOpts, Utils.EnuServerName)

        def myFunc():
            psOut=None
            try:
                if Utils.Debug: Utils.Print("cmd: %s" % (cmd))
                psOut=subprocess.check_output(cmd.split()).decode("utf-8")
                return psOut
            except subprocess.CalledProcessError as _:
                pass
            return None

        psOut=Utils.waitForObj(myFunc, timeout)
        if psOut is None:
            Utils.Print("ERROR: No nodes discovered.")
            return nodes

        if Utils.Debug: Utils.Print("pgrep output: \"%s\"" % psOut)
        for i in range(0, totalNodes):
            pattern=r"[\n]?(\d+) (.* --data-dir var/lib/node_%02d)" % (i)
            m=re.search(pattern, psOut, re.MULTILINE)
            if m is None:
                Utils.Print("ERROR: Failed to find %s pid. Pattern %s" % (Utils.EnuServerName, pattern))
                break
            instance=Node(self.host, self.port + i, pid=int(m.group(1)), cmd=m.group(2), enableMongo=self.enableMongo, mongoHost=self.mongoHost, mongoPort=self.mongoPort, mongoDb=self.mongoDb)
            instance.setWalletEndpointArgs(self.walletEndpointArgs)
            if Utils.Debug: Utils.Print("Node>", instance)
            nodes.append(instance)

        return nodes

    # Kills a percentange of Enu instances starting from the tail and update enuInstanceInfos state
    def killSomeEnuInstances(self, killCount, killSignalStr=Utils.SigKillTag):
        killSignal=signal.SIGKILL
        if killSignalStr == Utils.SigTermTag:
            killSignal=signal.SIGTERM
        Utils.Print("Kill %d %s instances with signal %s." % (killCount, Utils.EnuServerName, killSignal))

        killedCount=0
        for node in reversed(self.nodes):
            if not node.kill(killSignal):
                return False

            killedCount += 1
            if killedCount >= killCount:
                break

        time.sleep(1) # Give processes time to stand down
        return True

    def relaunchEnuInstances(self):

        chainArg=self.__chainSyncStrategy.arg

        for i in range(0, len(self.nodes)):
            node=self.nodes[i]
            if not node.relaunch(i, chainArg):
                return False

        return True

    @staticmethod
    def dumpErrorDetailImpl(fileName):
        Utils.Print("=================================================================")
        Utils.Print("Contents of %s:" % (fileName))
        if os.path.exists(fileName):
            with open(fileName, "r") as f:
                shutil.copyfileobj(f, sys.stdout)
        else:
            Utils.Print("File %s not found." % (fileName))

    def dumpErrorDetails(self):
        fileName="etc/enumivo/node_bios/config.ini"
        Cluster.dumpErrorDetailImpl(fileName)
        fileName="var/lib/node_bios/stderr.txt"
        Cluster.dumpErrorDetailImpl(fileName)

        for i in range(0, len(self.nodes)):
            fileName="etc/enumivo/node_%02d/config.ini" % (i)
            Cluster.dumpErrorDetailImpl(fileName)
            fileName="var/lib/node_%02d/stderr.txt" % (i)
            Cluster.dumpErrorDetailImpl(fileName)

    def killall(self, silent=True):
        cmd="%s -k 15" % (Utils.EnuLauncherPath)
        if Utils.Debug: Utils.Print("cmd: %s" % (cmd))
        if 0 != subprocess.call(cmd.split(), stdout=Utils.FNull):
            if not silent: Utils.Print("Launcher failed to shut down enu cluster.")

        # ocassionally the launcher cannot kill the enu server
        cmd="pkill -9 %s" % (Utils.EnuServerName)
        if Utils.Debug: Utils.Print("cmd: %s" % (cmd))
        if 0 != subprocess.call(cmd.split(), stdout=Utils.FNull):
            if not silent: Utils.Print("Failed to shut down enu cluster.")

        # another explicit nodes shutdown
        for node in self.nodes:
            try:
                if node.pid is not None:
                    os.kill(node.pid, signal.SIGKILL)
            except OSError as _:
                pass

    def isMongodDbRunning(self):
        cmd="%s %s" % (Utils.MongoPath, self.mongoEndpointArgs)
        subcommand="db.version()"
        if Utils.Debug: Utils.Print("echo %s | %s" % (subcommand, cmd))
        ret,outs,errs=Node.stdinAndCheckOutput(cmd.split(), subcommand)
        if ret is not 0:
            Utils.Print("ERROR: Failed to check database version: %s" % (Node.byteArrToStr(errs)) )
            return False
        if Utils.Debug: Utils.Print("MongoDb response: %s" % (outs))
        return True

    def waitForNextBlock(self, timeout=None):
        if timeout is None:
            timeout=Utils.systemWaitTimeout
        node=self.nodes[0]
        return node.waitForNextBlock(timeout)

    def cleanup(self):
        for f in glob.glob("var/lib/node_*"):
            shutil.rmtree(f)
        for f in glob.glob("etc/enumivo/node_*"):
            shutil.rmtree(f)

        if self.enableMongo:
            cmd="%s %s" % (Utils.MongoPath, self.mongoEndpointArgs)
            subcommand="db.dropDatabase()"
            if Utils.Debug: Utils.Print("echo %s | %s" % (subcommand, cmd))
            ret,_,errs=Node.stdinAndCheckOutput(cmd.split(), subcommand)
            if ret is not 0:
                Utils.Print("ERROR: Failed to drop database: %s" % (Node.byteArrToStr(errs)) )


    # Create accounts and validates that the last transaction is received on root node
    def createAccounts(self, creator, waitForTransBlock=True, stakedDeposit=1000):
        if self.accounts is None:
            return True

        transId=None
        for account in self.accounts:
            if Utils.Debug: Utils.Print("Create account %s." % (account.name))
            trans=self.createAccountAndVerify(account, creator, stakedDeposit)
            if trans is None:
                Utils.Print("ERROR: Failed to create account %s." % (account.name))
                return False
            if Utils.Debug: Utils.Print("Account %s created." % (account.name))
            transId=Node.getTransId(trans)

        if waitForTransBlock and transId is not None:
            node=self.nodes[0]
            if Utils.Debug: Utils.Print("Wait for transaction id %s on server port %d." % ( transId, node.port))
            if node.waitForTransIdOnNode(transId) is False:
                Utils.Print("ERROR: Failed waiting for transaction id %s on server port %d." % (
                    transId, node.port))
                return False

        return True
###########################################################################################<|MERGE_RESOLUTION|>--- conflicted
+++ resolved
@@ -1372,13 +1372,8 @@
         if len(self.nodes) > 0:
             raise RuntimeError("Cluster already running.")
 
-<<<<<<< HEAD
-        cmd="%s -p %s -n %s -s %s -d %s -f --p2p-plugin bnet" % (
-            Utils.EnuLauncherPath, pnodes, totalNodes, topo, delay)
-=======
         cmd="%s -p %s -n %s -s %s -d %s -i %s -f --p2p-plugin bnet" % (
-            Utils.EosLauncherPath, pnodes, totalNodes, topo, delay, datetime.datetime.utcnow().strftime("%Y-%m-%dT%H:%M:%S.%f")[:-3])
->>>>>>> 7218ea5d
+            Utils.EnuLauncherPath, pnodes, totalNodes, topo, delay, datetime.datetime.utcnow().strftime("%Y-%m-%dT%H:%M:%S.%f")[:-3])
         cmdArr=cmd.split()
         if self.staging:
             cmdArr.append("--nogen")
@@ -1982,17 +1977,10 @@
             if trans is None:
                 Utils.Print("ERROR: Failed to create account %s" % (enumivoTokenAccount.name))
                 return False
-<<<<<<< HEAD
-            
+
             enumivoRamAccount=copy.deepcopy(enumivoAccount)
             enumivoRamAccount.name="enumivo.ram"
             trans=biosNode.createAccount(enumivoRamAccount, enumivoAccount, 0)
-=======
-
-            eosioRamAccount=copy.deepcopy(eosioAccount)
-            eosioRamAccount.name="eosio.ram"
-            trans=biosNode.createAccount(eosioRamAccount, eosioAccount, 0)
->>>>>>> 7218ea5d
             if trans is None:
                 Utils.Print("ERROR: Failed to create account %s" % (enumivoRamAccount.name))
                 return False
@@ -2103,13 +2091,8 @@
 
         return True
 
-<<<<<<< HEAD
-    
+
     # Populates list of EnuInstanceInfo objects, matched to actual running instances
-=======
-
-    # Populates list of EosInstanceInfo objects, matched to actual running instances
->>>>>>> 7218ea5d
     def discoverLocalNodes(self, totalNodes, timeout=0):
         nodes=[]
 
