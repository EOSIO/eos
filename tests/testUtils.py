import argparse
import copy
import decimal
import errno
import subprocess
import time
import glob
import shutil
import os
import platform
from collections import namedtuple
import re
import string
import signal
import socket
import datetime
import inspect
import sys
import random
import json
import shlex
from sys import stdout

from core_symbol import CORE_SYMBOL

###########################################################################################
class Utils:
    Debug=False
    FNull = open(os.devnull, 'w')

    EnuClientPath="programs/enucli/enucli"

    EnuWalletName="enuwallet"
    EnuWalletPath="programs/enuwallet/"+ EnuWalletName

    EnuServerName="enunode"
    EnuServerPath="programs/enunode/"+ EnuServerName

    EnuLauncherPath="programs/enulauncher/enulauncher"
    MongoPath="mongo"

    @staticmethod
    def Print(*args, **kwargs):
        stackDepth=len(inspect.stack())-2
        s=' '*stackDepth
        stdout.write(s)
        print(*args, **kwargs)

    SyncStrategy=namedtuple("ChainSyncStrategy", "name id arg")

    SyncNoneTag="none"
    SyncReplayTag="replay"
    SyncResyncTag="resync"
    SyncHardReplayTag="hardReplay"

    SigKillTag="kill"
    SigTermTag="term"

    systemWaitTimeout=90

    # mongoSyncTime: enunode mongodb plugin seems to sync with a 10-15 seconds delay. This will inject
    #  a wait period before the 2nd DB check (if first check fails)
    mongoSyncTime=25

    @staticmethod
    def setMongoSyncTime(syncTime):
        Utils.mongoSyncTime=syncTime

    @staticmethod
    def setSystemWaitTimeout(timeout):
        Utils.systemWaitTimeout=timeout

    @staticmethod
    def getChainStrategies():
        chainSyncStrategies={}

        chainSyncStrategy=Utils.SyncStrategy(Utils.SyncNoneTag, 0, "")
        chainSyncStrategies[chainSyncStrategy.name]=chainSyncStrategy

        chainSyncStrategy=Utils.SyncStrategy(Utils.SyncReplayTag, 1, "--replay-blockchain")
        chainSyncStrategies[chainSyncStrategy.name]=chainSyncStrategy

        chainSyncStrategy=Utils.SyncStrategy(Utils.SyncResyncTag, 2, "--delete-all-blocks")
        chainSyncStrategies[chainSyncStrategy.name]=chainSyncStrategy

        chainSyncStrategy=Utils.SyncStrategy(Utils.SyncHardReplayTag, 3, "--hard-replay-blockchain")
        chainSyncStrategies[chainSyncStrategy.name]=chainSyncStrategy

        return chainSyncStrategies

    @staticmethod
    def checkOutput(cmd):
        assert(isinstance(cmd, list))
        popen=subprocess.Popen(cmd, stdout=subprocess.PIPE, stderr=subprocess.PIPE)
        (output,error)=popen.communicate()
        if popen.returncode != 0:
            raise subprocess.CalledProcessError(returncode=popen.returncode, cmd=cmd, output=error)
        return output.decode("utf-8")

    @staticmethod
    def errorExit(msg="", raw=False, errorCode=1):
        Utils.Print("ERROR:" if not raw else "", msg)
        exit(errorCode)

    @staticmethod
    def cmdError(name, cmdCode=0, exitNow=False):
        msg="FAILURE - %s%s" % (name, ("" if cmdCode == 0 else (" returned error code %d" % cmdCode)))
        if exitNow:
            Utils.errorExit(msg, True)
        else:
            Utils.Print(msg)

    @staticmethod
    def waitForObj(lam, timeout=None):
        if timeout is None:
            timeout=60

        endTime=time.time()+timeout
        needsNewLine=False
        try:
            while endTime > time.time():
                ret=lam()
                if ret is not None:
                    return ret
                sleepTime=3
                if Utils.Debug:
                    Utils.Print("cmd: sleep %d seconds, remaining time: %d seconds" %
                                (sleepTime, endTime - time.time()))
                else:
                    stdout.write('.')
                    stdout.flush()
                    needsNewLine=True
                time.sleep(sleepTime)
        finally:
            if needsNewLine:
                Utils.Print()

        return None

    @staticmethod
    def waitForBool(lam, timeout=None):
        myLam = lambda: True if lam() else None
        ret=Utils.waitForObj(myLam, timeout)
        return False if ret is None else ret

    @staticmethod
    def filterJsonObject(data):
        firstIdx=data.find('{')
        lastIdx=data.rfind('}')
        retStr=data[firstIdx:lastIdx+1]
        return retStr

    @staticmethod
    def runCmdArrReturnJson(cmdArr, trace=False, silentErrors=True):
        retStr=Utils.checkOutput(cmdArr)
        jStr=Utils.filterJsonObject(retStr)
        if trace: Utils.Print ("RAW > %s"% (retStr))
        if trace: Utils.Print ("JSON> %s"% (jStr))
        if not jStr:
            msg="Received empty JSON response"
            if not silentErrors:
                Utils.Print ("ERROR: "+ msg)
                Utils.Print ("RAW > %s"% retStr)
            raise TypeError(msg)

        try:
            jsonData=json.loads(jStr)
            return jsonData
        except json.decoder.JSONDecodeError as ex:
            Utils.Print (ex)
            Utils.Print ("RAW > %s"% retStr)
            Utils.Print ("JSON> %s"% jStr)
            raise

    @staticmethod
    def runCmdReturnStr(cmd, trace=False):
        retStr=Utils.checkOutput(cmd.split())
        if trace: Utils.Print ("RAW > %s"% (retStr))
        return retStr

    @staticmethod
    def runCmdReturnJson(cmd, trace=False, silentErrors=False):
        cmdArr=shlex.split(cmd)
        return Utils.runCmdArrReturnJson(cmdArr, trace=trace, silentErrors=silentErrors)


###########################################################################################
class Account(object):
    # pylint: disable=too-few-public-methods

    def __init__(self, name):
        self.name=name

        self.ownerPrivateKey=None
        self.ownerPublicKey=None
        self.activePrivateKey=None
        self.activePublicKey=None


    def __str__(self):
        return "Name: %s" % (self.name)

###########################################################################################
# pylint: disable=too-many-public-methods
class Node(object):

    # pylint: disable=too-many-instance-attributes
    # pylint: disable=too-many-arguments
    def __init__(self, host, port, pid=None, cmd=None, enableMongo=False, mongoHost="localhost", mongoPort=27017, mongoDb="ENUtest"):
        self.host=host
        self.port=port
        self.pid=pid
        self.cmd=cmd
        self.killed=False # marks node as killed
        self.enableMongo=enableMongo
        self.mongoSyncTime=None if Utils.mongoSyncTime < 1 else Utils.mongoSyncTime
        self.mongoHost=mongoHost
        self.mongoPort=mongoPort
        self.mongoDb=mongoDb
        self.endpointArgs="--url http://%s:%d" % (self.host, self.port)
        self.mongoEndpointArgs=""
        if self.enableMongo:
            self.mongoEndpointArgs += "--host %s --port %d %s" % (mongoHost, mongoPort, mongoDb)

    def __str__(self):
        #return "Host: %s, Port:%d, Pid:%s, Cmd:\"%s\"" % (self.host, self.port, self.pid, self.cmd)
        return "Host: %s, Port:%d" % (self.host, self.port)

    @staticmethod
    def validateTransaction(trans):
        assert trans
        assert isinstance(trans, dict), print("Input type is %s" % type(trans))

        def printTrans(trans):
            Utils.Print("ERROR: Failure in transaction validation.")
            Utils.Print("Transaction: %s" % (json.dumps(trans, indent=1)))

        assert trans["processed"]["receipt"]["status"] == "executed", printTrans(trans)

    # Passes input to stdin, executes cmd. Returns tuple with return code(int),
    #  stdout(byte stream) and stderr(byte stream).
    @staticmethod
    def stdinAndCheckOutput(cmd, subcommand):
        outs=None
        errs=None
        ret=0
        try:
            popen=subprocess.Popen(cmd, stdin=subprocess.PIPE, stdout=subprocess.PIPE, stderr=subprocess.PIPE)
            outs,errs=popen.communicate(input=subcommand.encode("utf-8"))
            ret=popen.wait()
        except subprocess.CalledProcessError as ex:
            msg=ex.output
            return (ex.returncode, msg, None)

        return (ret, outs, errs)

    @staticmethod
    def normalizeJsonObject(extJStr):
        tmpStr=extJStr
        tmpStr=re.sub(r'ObjectId\("(\w+)"\)', r'"ObjectId-\1"', tmpStr)
        tmpStr=re.sub(r'ISODate\("([\w|\-|\:|\.]+)"\)', r'"ISODate-\1"', tmpStr)
        return tmpStr

    @staticmethod
    def runMongoCmdReturnJson(cmdArr, subcommand, trace=False):
        retId,outs=Node.stdinAndCheckOutput(cmdArr, subcommand)
        if retId is not 0:
            return None
        outStr=Node.byteArrToStr(outs)
        if not outStr:
            return None
        extJStr=Utils.filterJsonObject(outStr)
        if not extJStr:
            return None
        jStr=Node.normalizeJsonObject(extJStr)
        if not jStr:
            return None
        if trace: Utils.Print ("RAW > %s"% (outStr))
        #trace and Utils.Print ("JSON> %s"% jStr)
        jsonData=json.loads(jStr)
        return jsonData

    @staticmethod
    def getTransId(trans):
        """Retrieve transaction id from dictionary object."""
        assert trans
        assert isinstance(trans, dict), print("Input type is %s" % type(trans))

        #Utils.Print("%s" % trans)
        transId=trans["transaction_id"]
        return transId

    @staticmethod
    def byteArrToStr(arr):
        return arr.decode("utf-8")

    def setWalletEndpointArgs(self, args):
        self.endpointArgs="--url http://%s:%d %s" % (self.host, self.port, args)

    def validateAccounts(self, accounts):
        assert(accounts)
        assert(isinstance(accounts, list))

        for account in accounts:
            assert(account)
            assert(isinstance(account, Account))
            if Utils.Debug: Utils.Print("Validating account %s" % (account.name))
            accountInfo=self.getEnuAccount(account.name)
            try:
                assert(accountInfo)
                assert(accountInfo["account_name"] == account.name)
            except (AssertionError, TypeError, KeyError) as _:
                Utils.Print("account validation failed. account: %s" % (account.name))
                raise

    # pylint: disable=too-many-branches
    def getBlock(self, blockNum, retry=True, silentErrors=False):
        """Given a blockId will return block details."""
        assert(isinstance(blockNum, int))
        if not self.enableMongo:
            cmd="%s %s get block %d" % (Utils.EnuClientPath, self.endpointArgs, blockNum)
            if Utils.Debug: Utils.Print("cmd: %s" % (cmd))
            try:
                trans=Utils.runCmdReturnJson(cmd)
                return trans
            except subprocess.CalledProcessError as ex:
                if not silentErrors:
                    msg=ex.output.decode("utf-8")
                    Utils.Print("ERROR: Exception during get block. %s" % (msg))
                return None
        else:
            for _ in range(2):
                cmd="%s %s" % (Utils.MongoPath, self.mongoEndpointArgs)
                subcommand='db.Blocks.findOne( { "block_num": %d } )' % (blockNum)
                if Utils.Debug: Utils.Print("cmd: echo '%s' | %s" % (subcommand, cmd))
                try:
                    trans=Node.runMongoCmdReturnJson(cmd.split(), subcommand)
                    if trans is not None:
                        return trans
                except subprocess.CalledProcessError as ex:
                    if not silentErrors:
                        msg=ex.output.decode("utf-8")
                        Utils.Print("ERROR: Exception during get db node get block. %s" % (msg))
                    return None
                if not retry:
                    break
                if self.mongoSyncTime is not None:
                    if Utils.Debug: Utils.Print("cmd: sleep %d seconds" % (self.mongoSyncTime))
                    time.sleep(self.mongoSyncTime)

        return None

    def getBlockById(self, blockId, retry=True, silentErrors=False):
        for _ in range(2):
            cmd="%s %s" % (Utils.MongoPath, self.mongoEndpointArgs)
            subcommand='db.Blocks.findOne( { "block_id": "%s" } )' % (blockId)
            if Utils.Debug: Utils.Print("cmd: echo '%s' | %s" % (subcommand, cmd))
            try:
                trans=Node.runMongoCmdReturnJson(cmd.split(), subcommand)
                if trans is not None:
                    return trans
            except subprocess.CalledProcessError as ex:
                if not silentErrors:
                    msg=ex.output.decode("utf-8")
                    Utils.Print("ERROR: Exception during db get block by id. %s" % (msg))
                return None
            if not retry:
                break
            if self.mongoSyncTime is not None:
                if Utils.Debug: Utils.Print("cmd: sleep %d seconds" % (self.mongoSyncTime))
                time.sleep(self.mongoSyncTime)

        return None

    # def doesNodeHaveBlockNum(self, blockNum):
    #     """Does node have head_block_num >= blockNum"""
    #     assert isinstance(blockNum, int)
    #     assert (blockNum > 0)

    #     info=self.getInfo(silentErrors=True)
    #     assert(info)
    #     head_block_num=0
    #     try:
    #         head_block_num=int(info["head_block_num"])
    #     except (TypeError, KeyError) as _:
    #         Utils.Print("Failure in get info parsing. %s" % (info))
    #         raise

    #     return True if blockNum <= head_block_num else False

    def isBlockPresent(self, blockNum):
        """Does node have head_block_num >= blockNum"""
        assert isinstance(blockNum, int)
        assert (blockNum > 0)

        info=self.getInfo(silentErrors=True)
        assert(info)
        node_block_num=0
        try:
            node_block_num=int(info["head_block_num"])
        except (TypeError, KeyError) as _:
            Utils.Print("Failure in get info parsing. %s" % (info))
            raise

        return True if blockNum <= node_block_num else False

    def isBlockFinalized(self, blockNum):
        """Is blockNum finalized"""
        assert(blockNum)
        assert isinstance(blockNum, int)
        assert (blockNum > 0)

        info=self.getInfo(silentErrors=True)
        assert(info)
        node_block_num=0
        try:
            node_block_num=int(info["last_irreversible_block_num"])
        except (TypeError, KeyError) as _:
            Utils.Print("Failure in get info parsing. %s" % (info))
            raise

        return True if blockNum <= node_block_num else False

    
    # pylint: disable=too-many-branches
    def getTransaction(self, transId, retry=True, silentErrors=False):
        if not self.enableMongo:
            cmd="%s %s get transaction %s" % (Utils.EnuClientPath, self.endpointArgs, transId)
            if Utils.Debug: Utils.Print("cmd: %s" % (cmd))
            try:
                trans=Utils.runCmdReturnJson(cmd)
                return trans
            except subprocess.CalledProcessError as ex:
                msg=ex.output.decode("utf-8")
                if "Failed to connect" in msg:
                    Utils.Print("ERROR: Node is unreachable. %s" % (msg))
                    raise
                if not silentErrors:
                    Utils.Print("ERROR: Exception during transaction retrieval. %s" % (msg))
                return None
        else:
            for _ in range(2):
                cmd="%s %s" % (Utils.MongoPath, self.mongoEndpointArgs)
                subcommand='db.Transactions.findOne( { $and : [ { "transaction_id": "%s" }, {"pending":false} ] } )' % (transId)
                if Utils.Debug: Utils.Print("cmd: echo '%s' | %s" % (subcommand, cmd))
                try:
                    trans=Node.runMongoCmdReturnJson(cmd.split(), subcommand)
                    return trans
                except subprocess.CalledProcessError as ex:
                    if not silentErrors:
                        msg=ex.output.decode("utf-8")
                        Utils.Print("ERROR: Exception during get db node get trans. %s" % (msg))
                    return None
                if not retry:
                    break
                if self.mongoSyncTime is not None:
                    if Utils.Debug: Utils.Print("cmd: sleep %d seconds" % (self.mongoSyncTime))
                    time.sleep(self.mongoSyncTime)

        return None

    def isTransInBlock(self, transId, blockId):
        """Check if transId is within block identified by blockId"""
        assert(transId)
        assert(isinstance(transId, str))
        assert(blockId)
        assert(isinstance(blockId, int))

        block=self.getBlock(blockId)
        transactions=None
        try:
            transactions=block["transactions"]
        except (AssertionError, TypeError, KeyError) as _:
            Utils.Print("Failed to parse block. %s" % (block))
            raise

        if transactions is not None:
            for trans in transactions:
                assert(trans)
                try:
                    myTransId=trans["trx"]["id"]
                    if transId == myTransId:
                        return True
                except (TypeError, KeyError) as _:
                    Utils.Print("Failed to parse block transactions. %s" % (trans))

        return False

    def getBlockIdByTransId(self, transId):
        """Given a transaction Id (string), will return block id (int) containing the transaction"""
        assert(transId)
        assert(isinstance(transId, str))
        trans=self.getTransaction(transId)
        assert(trans)

        refBlockNum=None
        try:
            refBlockNum=trans["trx"]["trx"]["ref_block_num"]
            refBlockNum=int(refBlockNum)+1
        except (TypeError, ValueError, KeyError) as _:
            Utils.Print("transaction parsing failed. Transaction: %s" % (trans))
            return None

        headBlockNum=self.getHeadBlockNum()
        assert(headBlockNum)
        try:
            headBlockNum=int(headBlockNum)
        except(ValueError) as _:
            Utils.Print("Info parsing failed. %s" % (headBlockNum))

        for blockNum in range(refBlockNum, headBlockNum+1):
            if self.isTransInBlock(str(transId), blockNum):
                return blockNum

        return None

    def isTransInAnyBlock(self, transId):
        """Check if transaction (transId) is in a block."""
        assert(transId)
        assert(isinstance(transId, str))
        blockId=self.getBlockIdByTransId(transId)
        return True if blockId else False

    def isTransFinalized(self, transId):
        """Check if transaction (transId) has been finalized."""
        assert(transId)
        assert(isinstance(transId, str))
        blockId=self.getBlockIdByTransId(transId)
        if not blockId:
            return False

        assert(isinstance(blockId, int))
        return self.isBlockFinalized(blockId)

    # Disabling MongodDB funbction
    # def getTransByBlockId(self, blockId, retry=True, silentErrors=False):
    #     for _ in range(2):
    #         cmd="%s %s" % (Utils.MongoPath, self.mongoEndpointArgs)
    #         subcommand='db.Transactions.find( { "block_id": "%s" } )' % (blockId)
    #         if Utils.Debug: Utils.Print("cmd: echo '%s' | %s" % (subcommand, cmd))
    #         try:
    #             trans=Node.runMongoCmdReturnJson(cmd.split(), subcommand, True)
    #             if trans is not None:
    #                 return trans
    #         except subprocess.CalledProcessError as ex:
    #             if not silentErrors:
    #                 msg=ex.output.decode("utf-8")
    #                 Utils.Print("ERROR: Exception during db get trans by blockId. %s" % (msg))
    #             return None
    #         if not retry:
    #             break
    #         if self.mongoSyncTime is not None:
    #             if Utils.Debug: Utils.Print("cmd: sleep %d seconds" % (self.mongoSyncTime))
    #             time.sleep(self.mongoSyncTime)

    #     return None

    def getActionFromDb(self, transId, retry=True, silentErrors=False):
        for _ in range(2):
            cmd="%s %s" % (Utils.MongoPath, self.mongoEndpointArgs)
            subcommand='db.Actions.findOne( { "transaction_id": "%s" } )' % (transId)
            if Utils.Debug: Utils.Print("cmd: echo '%s' | %s" % (subcommand, cmd))
            try:
                trans=Node.runMongoCmdReturnJson(cmd.split(), subcommand)
                if trans is not None:
                    return trans
            except subprocess.CalledProcessError as ex:
                if not silentErrors:
                    msg=ex.output.decode("utf-8")
                    Utils.Print("ERROR: Exception during get db node get message. %s" % (msg))
                return None
            if not retry:
                break
            if self.mongoSyncTime is not None:
                if Utils.Debug: Utils.Print("cmd: sleep %d seconds" % (self.mongoSyncTime))
                time.sleep(self.mongoSyncTime)

        return None

    def getMessageFromDb(self, transId, retry=True, silentErrors=False):
        for _ in range(2):
            cmd="%s %s" % (Utils.MongoPath, self.mongoEndpointArgs)
            subcommand='db.Messages.findOne( { "transaction_id": "%s" } )' % (transId)
            if Utils.Debug: Utils.Print("cmd: echo '%s' | %s" % (subcommand, cmd))
            try:
                trans=Node.runMongoCmdReturnJson(cmd.split(), subcommand)
                if trans is not None:
                    return trans
            except subprocess.CalledProcessError as ex:
                if not silentErrors:
                    msg=ex.output.decode("utf-8")
                    Utils.Print("ERROR: Exception during get db node get message. %s" % (msg))
                return None
            if not retry:
                break
            if self.mongoSyncTime is not None:
                if Utils.Debug: Utils.Print("cmd: sleep %d seconds" % (self.mongoSyncTime))
                time.sleep(self.mongoSyncTime)

        return None

    # Create & initialize account and return creation transactions. Return transaction json object
    def createInitializeAccount(self, account, creatorAccount, stakedDeposit=1000, waitForTransBlock=False):
        cmd='%s %s system newaccount -j %s %s %s %s --stake-net "100 %s" --stake-cpu "100 %s" --buy-ram "100 %s"' % (
            Utils.EnuClientPath, self.endpointArgs, creatorAccount.name, account.name,
            account.ownerPublicKey, account.activePublicKey,
            CORE_SYMBOL, CORE_SYMBOL, CORE_SYMBOL)

        if Utils.Debug: Utils.Print("cmd: %s" % (cmd))
        trans=None
        try:
            trans=Utils.runCmdReturnJson(cmd)
            transId=Node.getTransId(trans)
        except subprocess.CalledProcessError as ex:
            msg=ex.output.decode("utf-8")
            Utils.Print("ERROR: Exception during account creation. %s" % (msg))
            return None

        if stakedDeposit > 0:
            self.waitForTransInBlock(transId) # seems like account creation needs to be finalized before transfer can happen
            trans = self.transferFunds(creatorAccount, account, Node.currencyIntToStr(stakedDeposit, CORE_SYMBOL), "init")
            transId=Node.getTransId(trans)

        if waitForTransBlock and not self.waitForTransInBlock(transId):
            return None

        return trans

    # Create account and return creation transactions. Return transaction json object
    # waitForTransBlock: wait on creation transaction id to appear in a block
    def createAccount(self, account, creatorAccount, stakedDeposit=1000, waitForTransBlock=False):
        cmd="%s %s create account -j %s %s %s %s" % (
            Utils.EnuClientPath, self.endpointArgs, creatorAccount.name, account.name,
            account.ownerPublicKey, account.activePublicKey)

        if Utils.Debug: Utils.Print("cmd: %s" % (cmd))
        trans=None
        try:
            trans=Utils.runCmdReturnJson(cmd)
            transId=Node.getTransId(trans)
        except subprocess.CalledProcessError as ex:
            msg=ex.output.decode("utf-8")
            Utils.Print("ERROR: Exception during account creation. %s" % (msg))
            return None

        if stakedDeposit > 0:
            self.waitForTransInBlock(transId) # seems like account creation needs to be finlized before transfer can happen
            trans = self.transferFunds(creatorAccount, account, "%0.04f %s" % (stakedDeposit/10000, CORE_SYMBOL), "init")
            transId=Node.getTransId(trans)

        if waitForTransBlock and not self.waitForTransInBlock(transId):
            return None

        return trans

    def getEnuAccount(self, name):
        assert(isinstance(name, str))
        cmd="%s %s get account -j %s" % (Utils.EnuClientPath, self.endpointArgs, name)
        if Utils.Debug: Utils.Print("cmd: %s" % (cmd))
        try:
            trans=Utils.runCmdReturnJson(cmd)
            return trans
        except subprocess.CalledProcessError as ex:
            msg=ex.output.decode("utf-8")
            Utils.Print("ERROR: Exception during get account. %s" % (msg))
            return None

    def getEnuAccountFromDb(self, name):
        cmd="%s %s" % (Utils.MongoPath, self.mongoEndpointArgs)
        subcommand='db.Accounts.findOne({"name" : "%s"})' % (name)
        if Utils.Debug: Utils.Print("cmd: echo '%s' | %s" % (subcommand, cmd))
        try:
            trans=Node.runMongoCmdReturnJson(cmd.split(), subcommand)
            return trans
        except subprocess.CalledProcessError as ex:
            msg=ex.output.decode("utf-8")
            Utils.Print("ERROR: Exception during get account from db. %s" % (msg))
            return None

    def getTable(self, contract, scope, table):
        cmd="%s %s get table %s %s %s" % (Utils.EnuClientPath, self.endpointArgs, contract, scope, table)
        if Utils.Debug: Utils.Print("cmd: %s" % (cmd))
        try:
            trans=Utils.runCmdReturnJson(cmd)
            return trans
        except subprocess.CalledProcessError as ex:
            msg=ex.output.decode("utf-8")
            Utils.Print("ERROR: Exception during table retrieval. %s" % (msg))
            return None

    def getTableAccountBalance(self, contract, scope):
        assert(isinstance(contract, str))
        assert(isinstance(scope, str))
        table="accounts"
        trans = self.getTable(contract, scope, table)
        assert(trans)
        try:
            return trans["rows"][0]["balance"]
        except (TypeError, KeyError) as _:
            print("Transaction parsing failed. Transaction: %s" % (trans))
            raise

    def getCurrencyBalance(self, contract, account, symbol=CORE_SYMBOL):
        """returns raw output from get currency balance e.g. '99999.9950 CUR'"""
        assert(contract)
        assert(isinstance(contract, str))
        assert(account)
        assert(isinstance(account, str))
        assert(symbol)
        assert(isinstance(symbol, str))
        cmd="%s %s get currency balance %s %s %s" % (Utils.EnuClientPath, self.endpointArgs, contract, account, symbol)
        if Utils.Debug: Utils.Print("cmd: %s" % (cmd))
        try:
            trans=Utils.runCmdReturnStr(cmd)
            return trans
        except subprocess.CalledProcessError as ex:
            msg=ex.output.decode("utf-8")
            Utils.Print("ERROR: Exception during get currency stats. %s" % (msg))
            return None

    def getCurrencyStats(self, contract, symbol=CORE_SYMBOL):
        """returns Json output from get currency stats."""
        assert(contract)
        assert(isinstance(contract, str))
        assert(symbol)
        assert(isinstance(symbol, str))
        cmd="%s %s get currency stats %s %s" % (Utils.EnuClientPath, self.endpointArgs, contract, symbol)
        if Utils.Debug: Utils.Print("cmd: %s" % (cmd))
        try:
            trans=Utils.runCmdReturnJson(cmd)
            return trans
        except subprocess.CalledProcessError as ex:
            msg=ex.output.decode("utf-8")
            Utils.Print("ERROR: Exception during get currency stats. %s" % (msg))
            return None

    # Verifies account. Returns "get account" json return object
    def verifyAccount(self, account):
        if not self.enableMongo:
            ret=self.getEnuAccount(account.name)
            if ret is not None:
                account_name=ret["account_name"]
                if account_name is None:
                    Utils.Print("ERROR: Failed to verify account creation.", account.name)
                    return None
                return ret
        else:
            for _ in range(2):
                ret=self.getEnuAccountFromDb(account.name)
                if ret is not None:
                    account_name=ret["name"]
                    if account_name is None:
                        Utils.Print("ERROR: Failed to verify account creation.", account.name)
                        return None
                    return ret
                if self.mongoSyncTime is not None:
                    if Utils.Debug: Utils.Print("cmd: sleep %d seconds" % (self.mongoSyncTime))
                    time.sleep(self.mongoSyncTime)

        return None

    def waitForTransInBlock(self, transId, timeout=None):
        """Wait for trans id to be finalized."""
        lam = lambda: self.isTransInAnyBlock(transId)
        ret=Utils.waitForBool(lam, timeout)
        return ret

    def waitForTransFinalization(self, transId, timeout=None):
        """Wait for trans id to be finalized."""
        assert(isinstance(transId, str))
        lam = lambda: self.isTransFinalized(transId)
        ret=Utils.waitForBool(lam, timeout)
        return ret

    def waitForNextBlock(self, timeout=None):
        num=self.getHeadBlockNum()
        lam = lambda: self.getHeadBlockNum() > num
        ret=Utils.waitForBool(lam, timeout)
        return ret

    # Trasfer funds. Returns "transfer" json return object
    def transferFunds(self, source, destination, amountStr, memo="memo", force=False, waitForTransBlock=False):
        assert isinstance(amountStr, str)
        assert(source)
        assert(isinstance(source, Account))
        assert(destination)
        assert(isinstance(destination, Account))

        cmd="%s %s -v transfer -j %s %s" % (
            Utils.EnuClientPath, self.endpointArgs, source.name, destination.name)
        cmdArr=cmd.split()
        cmdArr.append(amountStr)
        cmdArr.append(memo)
        if force:
            cmdArr.append("-f")
        s=" ".join(cmdArr)
        if Utils.Debug: Utils.Print("cmd: %s" % (s))
        trans=None
        try:
            trans=Utils.runCmdArrReturnJson(cmdArr)
        except subprocess.CalledProcessError as ex:
            msg=ex.output.decode("utf-8")
            Utils.Print("ERROR: Exception during funds transfer. %s" % (msg))
            return None

        assert(trans)
        transId=Node.getTransId(trans)
        if waitForTransBlock and not self.waitForTransInBlock(transId):
            return None

        return trans

    @staticmethod
    def currencyStrToInt(balanceStr):
        """Converts currency string of form "12.3456 ENU" to int 123456"""
        assert(isinstance(balanceStr, str))
        balanceStr=balanceStr.split()[0]
        #balance=int(decimal.Decimal(balanceStr[1:])*10000)
        balance=int(decimal.Decimal(balanceStr)*10000)

        return balance

    @staticmethod
    def currencyIntToStr(balance, symbol):
        """Converts currency int of form 123456 to string "12.3456 ENU" where ENU is symbol string"""
        assert(isinstance(balance, int))
        assert(isinstance(symbol, str))
        balanceStr="%.04f %s" % (balance/10000.0, symbol)

        return balanceStr

    def validateFunds(self, initialBalances, transferAmount, source, accounts):
        """Validate each account has the expected ENU balance. Validate cumulative balance matches expectedTotal."""
        assert(source)
        assert(isinstance(source, Account))
        assert(accounts)
        assert(isinstance(accounts, list))
        assert(len(accounts) > 0)
        assert(initialBalances)
        assert(isinstance(initialBalances, dict))
        assert(isinstance(transferAmount, int))

        currentBalances=self.getEnuBalances([source] + accounts)
        assert(currentBalances)
        assert(isinstance(currentBalances, dict))
        assert(len(initialBalances) == len(currentBalances))

        if len(currentBalances) != len(initialBalances):
            Utils.Print("ERROR: validateFunds> accounts length mismatch. Initial: %d, current: %d" % (len(initialBalances), len(currentBalances)))
            return False

        for key, value in currentBalances.items():
            initialBalance = initialBalances[key]
            assert(initialBalances)
            expectedInitialBalance = value - transferAmount
            if key is source:
                expectedInitialBalance = value + (transferAmount*len(accounts))

            if (initialBalance != expectedInitialBalance):
                Utils.Print("ERROR: validateFunds> Expected: %d, actual: %d for account %s" %
                            (expectedInitialBalance, initialBalance, key.name))
                return False

    def getEnuBalances(self, accounts):
        """Returns a dictionary with account balances keyed by accounts"""
        assert(accounts)
        assert(isinstance(accounts, list))

        balances={}
        for account in accounts:
            balance = self.getAccountEnuBalance(account.name)
            balances[account]=balance

        return balances

    # Gets accounts mapped to key. Returns json object
    def getAccountsByKey(self, key):
        cmd="%s %s get accounts %s" % (Utils.EnuClientPath, self.endpointArgs, key)
        if Utils.Debug: Utils.Print("cmd: %s" % (cmd))
        try:
            trans=Utils.runCmdReturnJson(cmd)
            return trans
        except subprocess.CalledProcessError as ex:
            msg=ex.output.decode("utf-8")
            Utils.Print("ERROR: Exception during accounts by key retrieval. %s" % (msg))
            return None

    # Get actions mapped to an account (enucli get actions)
    def getActions(self, account, pos=-1, offset=-1):
        assert(isinstance(account, Account))
        assert(isinstance(pos, int))
        assert(isinstance(offset, int))

        cmd="%s %s get actions -j %s %d %d" % (Utils.EnuClientPath, self.endpointArgs, account.name, pos, offset)
        if Utils.Debug: Utils.Print("cmd: %s" % (cmd))
        try:
            actions=Utils.runCmdReturnJson(cmd)
            return actions
        except subprocess.CalledProcessError as ex:
            msg=ex.output.decode("utf-8")
            Utils.Print("ERROR: Exception during actions by account retrieval. %s" % (msg))
            return None

    # Gets accounts mapped to key. Returns array
    def getAccountsArrByKey(self, key):
        trans=self.getAccountsByKey(key)
        assert(trans)
        assert("account_names" in trans)
        accounts=trans["account_names"]
        return accounts

    def getServants(self, name):
        cmd="%s %s get servants %s" % (Utils.EnuClientPath, self.endpointArgs, name)
        if Utils.Debug: Utils.Print("cmd: %s" % (cmd))
        try:
            trans=Utils.runCmdReturnJson(cmd)
            return trans
        except subprocess.CalledProcessError as ex:
            msg=ex.output.decode("utf-8")
            Utils.Print("ERROR: Exception during servants retrieval. %s" % (msg))
            return None

    def getServantsArr(self, name):
        trans=self.getServants(name)
        servants=trans["controlled_accounts"]
        return servants

    def getAccountEnuBalanceStr(self, scope):
        """Returns ENU currency0000 account balance from enucli get table command. Returned balance is string following syntax "98.0311 ENU". """
        assert isinstance(scope, str)
        if not self.enableMongo:
            amount=self.getTableAccountBalance("enu.token", scope)
            if Utils.Debug: Utils.Print("getNodeAccountEnuBalance %s %s" % (scope, amount))
            assert isinstance(amount, str)
            return amount
        else:
            if self.mongoSyncTime is not None:
                if Utils.Debug: Utils.Print("cmd: sleep %d seconds" % (self.mongoSyncTime))
                time.sleep(self.mongoSyncTime)

            account=self.getEnuAccountFromDb(scope)
            if account is not None:
                balance=account["enu_balance"]
                return balance

        return None

    def getAccountEnuBalance(self, scope):
        """Returns ENU currency0000 account balance from enucli get table command. Returned balance is an integer e.g. 980311. """
        balanceStr=self.getAccountEnuBalanceStr(scope)
        balance=Node.currencyStrToInt(balanceStr)
        return balance

    def getAccountCodeHash(self, account):
        cmd="%s %s get code %s" % (Utils.EnuClientPath, self.endpointArgs, account)
        if Utils.Debug: Utils.Print("cmd: %s" % (cmd))
        try:
            retStr=Utils.checkOutput(cmd.split())
            #Utils.Print ("get code> %s"% retStr)
            p=re.compile(r'code\shash: (\w+)\n', re.MULTILINE)
            m=p.search(retStr)
            if m is None:
                msg="Failed to parse code hash."
                Utils.Print("ERROR: "+ msg)
                return None

            return m.group(1)
        except subprocess.CalledProcessError as ex:
            msg=ex.output.decode("utf-8")
            Utils.Print("ERROR: Exception during code hash retrieval. %s" % (msg))
            return None

    # publish contract and return transaction as json object
    def publishContract(self, account, contractDir, wastFile, abiFile, waitForTransBlock=False, shouldFail=False):
        cmd="%s %s -v set contract -j %s %s" % (Utils.EnuClientPath, self.endpointArgs, account, contractDir)
        cmd += "" if wastFile is None else (" "+ wastFile)
        cmd += "" if abiFile is None else (" " + abiFile)
        if Utils.Debug: Utils.Print("cmd: %s" % (cmd))
        trans=None
        try:
            trans=Utils.runCmdReturnJson(cmd, trace=False)
        except subprocess.CalledProcessError as ex:
            if not shouldFail:
                msg=ex.output.decode("utf-8")
                Utils.Print("ERROR: Exception during code hash retrieval. %s" % (msg))
                return None
            else:
                retMap={}
                retMap["returncode"]=ex.returncode
                retMap["cmd"]=ex.cmd
                retMap["output"]=ex.output
                # commented below as they are available only in Python3.5 and above
                # retMap["stdout"]=ex.stdout
                # retMap["stderr"]=ex.stderr
                return retMap

        if shouldFail:
            Utils.Print("ERROR: The publish contract did not fail as expected.")
            return None

        Node.validateTransaction(trans)
        transId=Node.getTransId(trans)
        if waitForTransBlock and not self.waitForTransInBlock(transId):
            return None
        return trans

    def getTableRows(self, contract, scope, table):
        jsonData=self.getTable(contract, scope, table)
        if jsonData is None:
            return None
        rows=jsonData["rows"]
        return rows

    def getTableRow(self, contract, scope, table, idx):
        if idx < 0:
            Utils.Print("ERROR: Table index cannot be negative. idx: %d" % (idx))
            return None
        rows=self.getTableRows(contract, scope, table)
        if rows is None or idx >= len(rows):
            Utils.Print("ERROR: Retrieved table does not contain row %d" % idx)
            return None
        row=rows[idx]
        return row

    def getTableColumns(self, contract, scope, table):
        row=self.getTableRow(contract, scope, table, 0)
        keys=list(row.keys())
        return keys

    # returns tuple with transaction and
    def pushMessage(self, account, action, data, opts, silentErrors=False):
        cmd="%s %s push action -j %s %s" % (Utils.EnuClientPath, self.endpointArgs, account, action)
        cmdArr=cmd.split()
        if data is not None:
            cmdArr.append(data)
        if opts is not None:
            cmdArr += opts.split()
        s=" ".join(cmdArr)
        if Utils.Debug: Utils.Print("cmd: %s" % (s))
        try:
            trans=Utils.runCmdArrReturnJson(cmdArr)
            return (True, trans)
        except subprocess.CalledProcessError as ex:
            msg=ex.output.decode("utf-8")
            if not silentErrors:
                Utils.Print("ERROR: Exception during push message. %s" % (msg))
            return (False, msg)

    def setPermission(self, account, code, pType, requirement, waitForTransBlock=False):
        cmd="%s %s set action permission -j %s %s %s %s" % (
            Utils.EnuClientPath, self.endpointArgs, account, code, pType, requirement)
        if Utils.Debug: Utils.Print("cmd: %s" % (cmd))
        trans=None
        try:
            trans=Utils.runCmdReturnJson(cmd)
        except subprocess.CalledProcessError as ex:
            msg=ex.output.decode("utf-8")
            Utils.Print("ERROR: Exception during set permission. %s" % (msg))
            return None

        transId=Node.getTransId(trans)
        if waitForTransBlock and not self.waitForTransInBlock(transId):
            return None
        return trans

    def getInfo(self, silentErrors=False):
        cmd="%s %s get info" % (Utils.EnuClientPath, self.endpointArgs)
        if Utils.Debug: Utils.Print("cmd: %s" % (cmd))
        try:
            trans=Utils.runCmdReturnJson(cmd, silentErrors=silentErrors)
            return trans
        except subprocess.CalledProcessError as ex:
            if not silentErrors:
                msg=ex.output.decode("utf-8")
                Utils.Print("ERROR: Exception during get info. %s" % (msg))
            return None

    def getBlockFromDb(self, idx):
        cmd="%s %s" % (Utils.MongoPath, self.mongoEndpointArgs)
        subcommand="db.Blocks.find().sort({\"_id\":%d}).limit(1).pretty()" % (idx)
        if Utils.Debug: Utils.Print("cmd: echo \"%s\" | %s" % (subcommand, cmd))
        try:
            trans=Node.runMongoCmdReturnJson(cmd.split(), subcommand)
            return trans
        except subprocess.CalledProcessError as ex:
            msg=ex.output.decode("utf-8")
            Utils.Print("ERROR: Exception during get db block. %s" % (msg))
            return None

    def checkPulse(self):
        info=self.getInfo(True)
        return False if info is None else True

    def getHeadBlockNum(self):
        """returns head block number(string) as returned by enucli get info."""
        if not self.enableMongo:
            info=self.getInfo()
            if info is not None:
                headBlockNumTag="head_block_num"
                return info[headBlockNumTag]
        else:
            # Either this implementation or the one in getIrreversibleBlockNum are likely wrong.
            block=self.getBlockFromDb(-1)
            if block is not None:
                blockNum=block["block_num"]
                return blockNum
        return None

    def getIrreversibleBlockNum(self):
        if not self.enableMongo:
            info=self.getInfo()
            if info is not None:
                return info["last_irreversible_block_num"]
        else:
            # Either this implementation or the one in getHeadBlockNum are likely wrong.
            block=self.getBlockFromDb(-1)
            if block is not None:
                blockNum=block["block_num"]
                return blockNum
        return None

    def kill(self, killSignal):
        if Utils.Debug: Utils.Print("Killing node: %s" % (self.cmd))
        assert(self.pid is not None)
        try:
            os.kill(self.pid, killSignal)
        except OSError as ex:
            Utils.Print("ERROR: Failed to kill node (%d)." % (self.cmd), ex)
            return False

        # wait for kill validation
        def myFunc():
            try:
                os.kill(self.pid, 0) #check if process with pid is running
            except OSError as _:
                return True
            return False

        if not Utils.waitForBool(myFunc):
            Utils.Print("ERROR: Failed to validate node shutdown.")
            return False

        # mark node as killed
        self.pid=None
        self.killed=True
        return True

    # TBD: make nodeId an internal property
    # pylint: disable=too-many-locals
    def relaunch(self, nodeId, chainArg, newChain=False, timeout=Utils.systemWaitTimeout):

        assert(self.pid is None)
        assert(self.killed)

        if Utils.Debug: Utils.Print("Launching node process, Id: %d" % (nodeId))

        cmdArr=[]
        myCmd=self.cmd
        if not newChain:
            skip=False
            for i in self.cmd.split():
                Utils.Print("\"%s\"" % (i))
                if skip:
                    skip=False
                    continue
                if "--genesis-json" == i or "--genesis-timestamp" == i:
                    skip=True
                    continue

                cmdArr.append(i)
            myCmd=" ".join(cmdArr)

        dataDir="var/lib/node_%02d" % (nodeId)
        dt = datetime.datetime.now()
        dateStr="%d_%02d_%02d_%02d_%02d_%02d" % (
            dt.year, dt.month, dt.day, dt.hour, dt.minute, dt.second)
        stdoutFile="%s/stdout.%s.txt" % (dataDir, dateStr)
        stderrFile="%s/stderr.%s.txt" % (dataDir, dateStr)
        with open(stdoutFile, 'w') as sout, open(stderrFile, 'w') as serr:
            #cmd=self.cmd + ("" if chainArg is None else (" " + chainArg))
            cmd=myCmd + ("" if chainArg is None else (" " + chainArg))
            Utils.Print("cmd: %s" % (cmd))
            popen=subprocess.Popen(cmd.split(), stdout=sout, stderr=serr)
            self.pid=popen.pid

        def isNodeAlive():
            """wait for node to be responsive."""
            try:
                return True if self.checkPulse() else False
            except (TypeError) as _:
                pass
            return False

        isAlive=Utils.waitForBool(isNodeAlive, timeout)
        if isAlive:
            Utils.Print("Node relaunch was successfull.")
        else:
            Utils.Print("ERROR: Node relaunch Failed.")
            self.pid=None
            return False
            
        self.killed=False
        return True


###########################################################################################

Wallet=namedtuple("Wallet", "name password host port")
# pylint: disable=too-many-instance-attributes
class WalletMgr(object):
    __walletLogFile="test_enuwallet_output.log"
    __walletDataDir="test_wallet_0"

    # pylint: disable=too-many-arguments
    # enuwalletd [True|False] True=Launch wallet(enuwallet) process; False=Manage launch process externally.
    def __init__(self, enuwalletd, enunodePort=8888, enunodeHost="localhost", port=8899, host="localhost"):
        self.enuwalletd=enuwalletd
        self.enunodePort=enunodePort
        self.enunodeHost=enunodeHost
        self.port=port
        self.host=host
        self.wallets={}
        self.__walletPid=None
        self.endpointArgs="--url http://%s:%d" % (self.enunodeHost, self.enunodePort)
        self.walletEndpointArgs=""
        if self.enuwalletd:
            self.walletEndpointArgs += " --wallet-url http://%s:%d" % (self.host, self.port)
            self.endpointArgs += self.walletEndpointArgs

    def launch(self):
        if not self.enuwalletd:
            Utils.Print("ERROR: Wallet Manager wasn't configured to launch enuwallet")
            return False

        cmd="%s --data-dir %s --config-dir %s --http-server-address=%s:%d" % (
            Utils.EnuWalletPath, WalletMgr.__walletDataDir, WalletMgr.__walletDataDir, self.host, self.port)
        if Utils.Debug: Utils.Print("cmd: %s" % (cmd))
        with open(WalletMgr.__walletLogFile, 'w') as sout, open(WalletMgr.__walletLogFile, 'w') as serr:
            popen=subprocess.Popen(cmd.split(), stdout=sout, stderr=serr)
            self.__walletPid=popen.pid

        # Give enuwallet time to warm up
        time.sleep(1)
        return True

    def create(self, name):
        wallet=self.wallets.get(name)
        if wallet is not None:
            if Utils.Debug: Utils.Print("Wallet \"%s\" already exists. Returning same." % name)
            return wallet
        p = re.compile(r'\n\"(\w+)\"\n', re.MULTILINE)
        cmd="%s %s wallet create --name %s" % (Utils.EnuClientPath, self.endpointArgs, name)
        if Utils.Debug: Utils.Print("cmd: %s" % (cmd))
        retStr=Utils.checkOutput(cmd.split())
        #Utils.Print("create: %s" % (retStr))
        m=p.search(retStr)
        if m is None:
            Utils.Print("ERROR: wallet password parser failure")
            return None
        p=m.group(1)
        wallet=Wallet(name, p, self.host, self.port)
        self.wallets[name] = wallet

        return wallet

    def importKey(self, account, wallet):
        warningMsg="Key already in wallet"
        cmd="%s %s wallet import --name %s %s" % (
            Utils.EnuClientPath, self.endpointArgs, wallet.name, account.ownerPrivateKey)
        if Utils.Debug: Utils.Print("cmd: %s" % (cmd))
        try:
            Utils.checkOutput(cmd.split())
        except subprocess.CalledProcessError as ex:
            msg=ex.output.decode("utf-8")
            if warningMsg in msg:
                Utils.Print("WARNING: This key is already imported into the wallet.")
            else:
                Utils.Print("ERROR: Failed to import account owner key %s. %s" % (account.ownerPrivateKey, msg))
                return False

        if account.activePrivateKey is None:
            Utils.Print("WARNING: Active private key is not defined for account \"%s\"" % (account.name))
        else:
            cmd="%s %s wallet import --name %s %s" % (
                Utils.EnuClientPath, self.endpointArgs, wallet.name, account.activePrivateKey)
            if Utils.Debug: Utils.Print("cmd: %s" % (cmd))
            try:
                Utils.checkOutput(cmd.split())
            except subprocess.CalledProcessError as ex:
                msg=ex.output.decode("utf-8")
                if warningMsg in msg:
                    Utils.Print("WARNING: This key is already imported into the wallet.")
                else:
                    Utils.Print("ERROR: Failed to import account active key %s. %s" %
                                (account.activePrivateKey, msg))
                    return False

        return True

    def lockWallet(self, wallet):
        cmd="%s %s wallet lock --name %s" % (Utils.EnuClientPath, self.endpointArgs, wallet.name)
        if Utils.Debug: Utils.Print("cmd: %s" % (cmd))
        if 0 != subprocess.call(cmd.split(), stdout=Utils.FNull):
            Utils.Print("ERROR: Failed to lock wallet %s." % (wallet.name))
            return False

        return True

    def unlockWallet(self, wallet):
        cmd="%s %s wallet unlock --name %s" % (Utils.EnuClientPath, self.endpointArgs, wallet.name)
        if Utils.Debug: Utils.Print("cmd: %s" % (cmd))
        popen=subprocess.Popen(cmd.split(), stdout=Utils.FNull, stdin=subprocess.PIPE)
        _, errs = popen.communicate(input=wallet.password.encode("utf-8"))
        if 0 != popen.wait():
            Utils.Print("ERROR: Failed to unlock wallet %s: %s" % (wallet.name, errs.decode("utf-8")))
            return False

        return True

    def lockAllWallets(self):
        cmd="%s %s wallet lock_all" % (Utils.EnuClientPath, self.endpointArgs)
        if Utils.Debug: Utils.Print("cmd: %s" % (cmd))
        if 0 != subprocess.call(cmd.split(), stdout=Utils.FNull):
            Utils.Print("ERROR: Failed to lock all wallets.")
            return False

        return True

    def getOpenWallets(self):
        wallets=[]

        p = re.compile(r'\s+\"(\w+)\s\*\",?\n', re.MULTILINE)
        cmd="%s %s wallet list" % (Utils.EnuClientPath, self.endpointArgs)
        if Utils.Debug: Utils.Print("cmd: %s" % (cmd))
        retStr=Utils.checkOutput(cmd.split())
        #Utils.Print("retStr: %s" % (retStr))
        m=p.findall(retStr)
        if m is None:
            Utils.Print("ERROR: wallet list parser failure")
            return None
        wallets=m

        return wallets

    def getKeys(self, wallet):
        keys=[]

        p = re.compile(r'\n\s+\"(\w+)\"\n', re.MULTILINE)
        cmd="%s %s wallet private_keys --name %s --password %s " % (Utils.EnuClientPath, self.endpointArgs, wallet.name, wallet.password)
        if Utils.Debug: Utils.Print("cmd: %s" % (cmd))
        retStr=Utils.checkOutput(cmd.split())
        #Utils.Print("retStr: %s" % (retStr))
        m=p.findall(retStr)
        if m is None:
            Utils.Print("ERROR: wallet private_keys parser failure")
            return None
        keys=m

        return keys


    def dumpErrorDetails(self):
        Utils.Print("=================================================================")
        if self.__walletPid is not None:
            Utils.Print("Contents of %s:" % (WalletMgr.__walletLogFile))
            Utils.Print("=================================================================")
            with open(WalletMgr.__walletLogFile, "r") as f:
                shutil.copyfileobj(f, sys.stdout)

    def killall(self, allInstances=False):
        """Kill enuwallet instances. allInstances will kill all enuwallet instances running on the system."""
        if self.__walletPid:
            Utils.Print("Killing wallet manager process %d:" % (self.__walletPid))
            os.kill(self.__walletPid, signal.SIGKILL)

        if allInstances:
            cmd="pkill -9 %s" % (Utils.EnuWalletName)
            if Utils.Debug: Utils.Print("cmd: %s" % (cmd))
            subprocess.call(cmd.split())


    @staticmethod
    def cleanup():
        dataDir=WalletMgr.__walletDataDir
        if os.path.isdir(dataDir) and os.path.exists(dataDir):
            shutil.rmtree(WalletMgr.__walletDataDir)



###########################################################################################
class Cluster(object):
    __chainSyncStrategies=Utils.getChainStrategies()
    __chainSyncStrategy=None
    __WalletName="MyWallet"
    __localHost="localhost"
    __BiosHost="localhost"
    __BiosPort=8788

    # pylint: disable=too-many-arguments
    # enuwalletd [True|False] Is enuwallet running. If not load the wallet plugin
    def __init__(self, enuwalletd=False, localCluster=True, host="localhost", port=8888, walletHost="localhost", walletPort=8899, enableMongo=False, mongoHost="localhost", mongoPort=27017, mongoDb="ENUtest", defproduceraPrvtKey=None, defproducerbPrvtKey=None, staging=False):
        """Cluster container.
        enuwalletd [True|False] Is wallet enuwallet running. If not load the wallet plugin
        localCluster [True|False] Is cluster local to host.
        host: enu server host
        port: enu server port
        walletHost: enu wallet host
        walletPort: enu wallet port
        enableMongo: Include mongoDb support, configures enu mongo plugin
        mongoHost: MongoDB host
        mongoPort: MongoDB port
        defproduceraPrvtKey: Defproducera account private key
        defproducerbPrvtKey: Defproducerb account private key
        """
        self.accounts={}
        self.nodes={}
        self.localCluster=localCluster
        self.wallet=None
        self.enuwalletd=enuwalletd
        self.enableMongo=enableMongo
        self.mongoHost=mongoHost
        self.mongoPort=mongoPort
        self.mongoDb=mongoDb
        self.walletMgr=None
        self.host=host
        self.port=port
        self.walletHost=walletHost
        self.walletPort=walletPort
        self.walletEndpointArgs=""
        if self.enuwalletd:
            self.walletEndpointArgs += " --wallet-url http://%s:%d" % (self.walletHost, self.walletPort)
        self.mongoEndpointArgs=""
        self.mongoUri=""
        if self.enableMongo:
            self.mongoUri="mongodb://%s:%d/%s" % (mongoHost, mongoPort, mongoDb)
            self.mongoEndpointArgs += "--host %s --port %d %s" % (mongoHost, mongoPort, mongoDb)
        self.staging=staging
        # init accounts
        self.defproduceraAccount=Account("defproducera")
        self.defproducerbAccount=Account("defproducerb")
        self.enumivoAccount=Account("enumivo")
        self.defproduceraAccount.ownerPrivateKey=defproduceraPrvtKey
        self.defproduceraAccount.activePrivateKey=defproduceraPrvtKey
        self.defproducerbAccount.ownerPrivateKey=defproducerbPrvtKey
        self.defproducerbAccount.activePrivateKey=defproducerbPrvtKey


    def setChainStrategy(self, chainSyncStrategy=Utils.SyncReplayTag):
        self.__chainSyncStrategy=self.__chainSyncStrategies.get(chainSyncStrategy)
        if self.__chainSyncStrategy is None:
            self.__chainSyncStrategy=self.__chainSyncStrategies.get("none")

    def setWalletMgr(self, walletMgr):
        self.walletMgr=walletMgr

    # launch local nodes and set self.nodes
    # pylint: disable=too-many-locals
    # pylint: disable=too-many-return-statements
    # pylint: disable=too-many-branches
    # pylint: disable=too-many-statements
    def launch(self, pnodes=1, totalNodes=1, prodCount=1, topo="mesh", p2pPlugin="net", delay=1, onlyBios=False, dontKill=False, dontBootstrap=False, totalProducers=None):
        """Launch cluster.
        pnodes: producer nodes count
        totalNodes: producer + non-producer nodes count
        prodCount: producers per prodcuer node count
        topo: cluster topology (as defined by launcher)
        delay: delay between individual nodes launch (as defined by launcher)
          delay 0 exposes a bootstrap bug where producer handover may have a large gap confusing nodes and bringing system to a halt.
        """
        if not self.localCluster:
            Utils.Print("WARNING: Cluster not local, not launching %s." % (Utils.EnuServerName))
            return True

        if len(self.nodes) > 0:
            raise RuntimeError("Cluster already running.")

<<<<<<< HEAD
        cmd="%s -p %s -n %s -s %s -d %s -i %s -f --p2p-plugin %s" % (
            Utils.EnuLauncherPath, pnodes, totalNodes, topo, delay, datetime.datetime.utcnow().strftime("%Y-%m-%dT%H:%M:%S.%f")[:-3], p2pPlugin)
=======
        if totalProducers!=None:
            producerFlag="--producers %s" % (totalProducers)
        else:
            producerFlag=""
        cmd="%s -p %s -n %s -s %s -d %s -i %s -f --p2p-plugin %s %s" % (
            Utils.EosLauncherPath, pnodes, totalNodes, topo, delay, datetime.datetime.utcnow().strftime("%Y-%m-%dT%H:%M:%S.%f")[:-3],
            p2pPlugin, producerFlag)
>>>>>>> 4ff4caaa
        cmdArr=cmd.split()
        if self.staging:
            cmdArr.append("--nogen")

        enunodeArgs="--max-transaction-time 5000 --filter-on * --p2p-max-nodes-per-host %d" % (totalNodes)
        if not self.enuwalletd:
            enunodeArgs += " --plugin enumivo::wallet_api_plugin"
        if self.enableMongo:
            enunodeArgs += " --plugin enumivo::mongo_db_plugin --delete-all-blocks --mongodb-uri %s" % self.mongoUri

        if enunodeArgs:
            cmdArr.append("--enunode")
            cmdArr.append(enunodeArgs)

        s=" ".join(cmdArr)
        if Utils.Debug: Utils.Print("cmd: %s" % (s))
        if 0 != subprocess.call(cmdArr):
            Utils.Print("ERROR: Launcher failed to launch.")
            return False

        self.nodes=list(range(totalNodes)) # placeholder for cleanup purposes only

        nodes=self.discoverLocalNodes(totalNodes, timeout=Utils.systemWaitTimeout)
        if nodes is None or totalNodes != len(nodes):
            Utils.Print("ERROR: Unable to validate %s instances, expected: %d, actual: %d" %
                          (Utils.EnuServerName, totalNodes, len(nodes)))
            return False

        self.nodes=nodes

        if onlyBios:
            biosNode=Node(Cluster.__BiosHost, Cluster.__BiosPort)
            biosNode.setWalletEndpointArgs(self.walletEndpointArgs)
            if not biosNode.checkPulse():
                Utils.Print("ERROR: Bios node doesn't appear to be running...")
                return False

            self.nodes=[biosNode]

        # ensure cluster node are inter-connected by ensuring everyone has block 1
        Utils.Print("Cluster viability smoke test. Validate every cluster node has block 1. ")
        if not self.waitOnClusterBlockNumSync(1):
            Utils.Print("ERROR: Cluster doesn't seem to be in sync. Some nodes missing block 1")
            return False

        if dontBootstrap:
            Utils.Print("Skipping bootstrap.")
            return True

        Utils.Print("Bootstrap cluster.")
        if not Cluster.bootstrap(totalNodes, prodCount, Cluster.__BiosHost, Cluster.__BiosPort, dontKill, onlyBios):
            Utils.Print("ERROR: Bootstrap failed.")
            return False

        # validate iniX accounts can be retrieved

        producerKeys=Cluster.parseClusterKeys(totalNodes)
        if producerKeys is None:
            Utils.Print("ERROR: Unable to parse cluster info")
            return False

        init1Keys=producerKeys["defproducera"]
        init2Keys=producerKeys["defproducerb"]
        if init1Keys is None or init2Keys is None:
            Utils.Print("ERROR: Failed to parse defproducera or intb private keys from cluster config files.")
        self.defproduceraAccount.ownerPrivateKey=init1Keys["private"]
        self.defproduceraAccount.ownerPublicKey=init1Keys["public"]
        self.defproduceraAccount.activePrivateKey=init1Keys["private"]
        self.defproduceraAccount.activePublicKey=init1Keys["public"]
        self.defproducerbAccount.ownerPrivateKey=init2Keys["private"]
        self.defproducerbAccount.ownerPublicKey=init2Keys["public"]
        self.defproducerbAccount.activePrivateKey=init2Keys["private"]
        self.defproducerbAccount.activePublicKey=init2Keys["public"]
        producerKeys.pop("enumivo")

        return True

    # Initialize the default nodes (at present just the root node)
    def initializeNodes(self, defproduceraPrvtKey=None, defproducerbPrvtKey=None, onlyBios=False):
        port=Cluster.__BiosPort if onlyBios else self.port
        host=Cluster.__BiosHost if onlyBios else self.host
        node=Node(host, port, enableMongo=self.enableMongo, mongoHost=self.mongoHost, mongoPort=self.mongoPort, mongoDb=self.mongoDb)
        node.setWalletEndpointArgs(self.walletEndpointArgs)
        if Utils.Debug: Utils.Print("Node:", node)

        node.checkPulse()
        self.nodes=[node]

        if defproduceraPrvtKey is not None:
            self.defproduceraAccount.ownerPrivateKey=defproduceraPrvtKey
            self.defproduceraAccount.activePrivateKey=defproduceraPrvtKey

        if defproducerbPrvtKey is not None:
            self.defproducerbAccount.ownerPrivateKey=defproducerbPrvtKey
            self.defproducerbAccount.activePrivateKey=defproducerbPrvtKey

        return True

    # Initialize nodes from the Json nodes string
    def initializeNodesFromJson(self, nodesJsonStr):
        nodesObj= json.loads(nodesJsonStr)
        if nodesObj is None:
            Utils.Print("ERROR: Invalid Json string.")
            return False

        if "keys" in nodesObj:
            keysMap=nodesObj["keys"]

            if "defproduceraPrivateKey" in keysMap:
                defproduceraPrivateKey=keysMap["defproduceraPrivateKey"]
                self.defproduceraAccount.ownerPrivateKey=defproduceraPrivateKey

            if "defproducerbPrivateKey" in keysMap:
                defproducerbPrivateKey=keysMap["defproducerbPrivateKey"]
                self.defproducerbAccount.ownerPrivateKey=defproducerbPrivateKey

        nArr=nodesObj["nodes"]
        nodes=[]
        for n in nArr:
            port=n["port"]
            host=n["host"]
            node=Node(host, port)
            node.setWalletEndpointArgs(self.walletEndpointArgs)
            if Utils.Debug: Utils.Print("Node:", node)

            node.checkPulse()
            nodes.append(node)

        self.nodes=nodes
        return True

    def setNodes(self, nodes):
        """manually set nodes, alternative to explicit launch"""
        self.nodes=nodes

    def waitOnClusterSync(self, timeout=None):
        """Get head block on node 0, then ensure the block is present on every cluster node."""
        assert(self.nodes)
        assert(len(self.nodes) > 0)
        targetHeadBlockNum=self.nodes[0].getHeadBlockNum() #get root nodes head block num
        if Utils.Debug: Utils.Print("Head block number on root node: %d" % (targetHeadBlockNum))
        if targetHeadBlockNum == -1:
            return False

        return self.waitOnClusterBlockNumSync(targetHeadBlockNum, timeout)

    def waitOnClusterBlockNumSync(self, targetBlockNum, timeout=None):
        """Wait for all nodes to have targetBlockNum finalized."""
        assert(self.nodes)

        def doNodesHaveBlockNum(nodes, targetBlockNum):
            for node in nodes:
                try:
                    if (not node.killed) and (not node.isBlockPresent(targetBlockNum)):
                    #if (not node.killed) and (not node.isBlockFinalized(targetBlockNum)):
                        return False
                except (TypeError) as _:
                    # This can happen if client connects before server is listening
                    return False

            return True

        lam = lambda: doNodesHaveBlockNum(self.nodes, targetBlockNum)
        ret=Utils.waitForBool(lam, timeout)
        return ret

    @staticmethod
    def createAccountKeys(count):
        accounts=[]
        p = re.compile('Private key: (.+)\nPublic key: (.+)\n', re.MULTILINE)
        for _ in range(0, count):
            try:
                cmd="%s create key" % (Utils.EnuClientPath)
                if Utils.Debug: Utils.Print("cmd: %s" % (cmd))
                keyStr=Utils.checkOutput(cmd.split())
                m=p.search(keyStr)
                if m is None:
                    Utils.Print("ERROR: Owner key creation regex mismatch")
                    break

                ownerPrivate=m.group(1)
                ownerPublic=m.group(2)

                cmd="%s create key" % (Utils.EnuClientPath)
                if Utils.Debug: Utils.Print("cmd: %s" % (cmd))
                keyStr=Utils.checkOutput(cmd.split())
                m=p.match(keyStr)
                if m is None:
                    Utils.Print("ERROR: Active key creation regex mismatch")
                    break

                activePrivate=m.group(1)
                activePublic=m.group(2)

                name=''.join(random.choice(string.ascii_lowercase) for _ in range(12))
                account=Account(name)
                account.ownerPrivateKey=ownerPrivate
                account.ownerPublicKey=ownerPublic
                account.activePrivateKey=activePrivate
                account.activePublicKey=activePublic
                accounts.append(account)
                if Utils.Debug: Utils.Print("name: %s, key(owner): ['%s', '%s], key(active): ['%s', '%s']" % (name, ownerPublic, ownerPrivate, activePublic, activePrivate))

            except subprocess.CalledProcessError as ex:
                msg=ex.output.decode("utf-8")
                Utils.Print("ERROR: Exception during key creation. %s" % (msg))
                break

        if count != len(accounts):
            Utils.Print("Account keys creation failed. Expected %d, actual: %d" % (count, len(accounts)))
            return None

        return accounts

    # create account keys and import into wallet. Wallet initialization will be user responsibility
    # also imports defproducera and defproducerb accounts
    def populateWallet(self, accountsCount, wallet):
        if self.walletMgr is None:
            Utils.Print("ERROR: WalletMgr hasn't been initialized.")
            return False

        accounts=None
        if accountsCount > 0:
            Utils.Print ("Create account keys.")
            accounts = self.createAccountKeys(accountsCount)
            if accounts is None:
                Utils.Print("Account keys creation failed.")
                return False

        Utils.Print("Importing keys for account %s into wallet %s." % (self.defproduceraAccount.name, wallet.name))
        if not self.walletMgr.importKey(self.defproduceraAccount, wallet):
            Utils.Print("ERROR: Failed to import key for account %s" % (self.defproduceraAccount.name))
            return False

        Utils.Print("Importing keys for account %s into wallet %s." % (self.defproducerbAccount.name, wallet.name))
        if not self.walletMgr.importKey(self.defproducerbAccount, wallet):
            Utils.Print("ERROR: Failed to import key for account %s" % (self.defproducerbAccount.name))
            return False

        for account in accounts:
            Utils.Print("Importing keys for account %s into wallet %s." % (account.name, wallet.name))
            if not self.walletMgr.importKey(account, wallet):
                Utils.Print("ERROR: Failed to import key for account %s" % (account.name))
                return False

        self.accounts=accounts
        return True

    def getNode(self, nodeId=0):
        return self.nodes[nodeId]

    def getNodes(self):
        return self.nodes

    # Spread funds across accounts with transactions spread through cluster nodes.
    #  Validate transactions are synchronized on root node
    def spreadFunds(self, source, accounts, amount=1):
        assert(source)
        assert(isinstance(source, Account))
        assert(accounts)
        assert(isinstance(accounts, list))
        assert(len(accounts) > 0)
        Utils.Print("len(accounts): %d" % (len(accounts)))

        count=len(accounts)
        transferAmount=(count*amount)+amount
        transferAmountStr=Node.currencyIntToStr(transferAmount, CORE_SYMBOL)
        node=self.nodes[0]
        fromm=source
        to=accounts[0]
        Utils.Print("Transfer %s units from account %s to %s on enu server port %d" % (
            transferAmountStr, fromm.name, to.name, node.port))
        trans=node.transferFunds(fromm, to, transferAmountStr)
        assert(trans)
        transId=Node.getTransId(trans)
        if transId is None:
            return False

        if Utils.Debug: Utils.Print("Funds transfered on transaction id %s." % (transId))

        nextEnuIdx=-1
        for i in range(0, count):
            account=accounts[i]
            nextInstanceFound=False
            for _ in range(0, count):
                #Utils.Print("nextEnuIdx: %d, n: %d" % (nextEnuIdx, n))
                nextEnuIdx=(nextEnuIdx + 1)%count
                if not self.nodes[nextEnuIdx].killed:
                    #Utils.Print("nextEnuIdx: %d" % (nextEnuIdx))
                    nextInstanceFound=True
                    break

            if nextInstanceFound is False:
                Utils.Print("ERROR: No active nodes found.")
                return False

            #Utils.Print("nextEnuIdx: %d, count: %d" % (nextEnuIdx, count))
            node=self.nodes[nextEnuIdx]
            if Utils.Debug: Utils.Print("Wait for transaction id %s on node port %d" % (transId, node.port))
            if node.waitForTransInBlock(transId) is False:
                Utils.Print("ERROR: Selected node never received transaction id %s" % (transId))
                return False

            transferAmount -= amount
            transferAmountStr=Node.currencyIntToStr(transferAmount, CORE_SYMBOL)
            fromm=account
            to=accounts[i+1] if i < (count-1) else source
            Utils.Print("Transfer %s units from account %s to %s on enu server port %d." %
                    (transferAmountStr, fromm.name, to.name, node.port))

            trans=node.transferFunds(fromm, to, transferAmountStr)
            transId=Node.getTransId(trans)
            if transId is None:
                return False

            if Utils.Debug: Utils.Print("Funds transfered on block num %s." % (transId))

        # As an extra step wait for last transaction on the root node
        node=self.nodes[0]
        if Utils.Debug: Utils.Print("Wait for transaction id %s on node port %d" % (transId, node.port))
        if node.waitForTransInBlock(transId) is False:
            Utils.Print("ERROR: Selected node never received transaction id %s" % (transId))
            return False

        return True

    def validateSpreadFunds(self, initialBalances, transferAmount, source, accounts):
        """Given initial Balances, will validate each account has the expected balance based upon transferAmount.
        This validation is repeated against every node in the cluster."""
        assert(source)
        assert(isinstance(source, Account))
        assert(accounts)
        assert(isinstance(accounts, list))
        assert(len(accounts) > 0)
        assert(initialBalances)
        assert(isinstance(initialBalances, dict))
        assert(isinstance(transferAmount, int))

        for node in self.nodes:
            if node.killed:
                continue

            if Utils.Debug: Utils.Print("Validate funds on %s server port %d." %
                                        (Utils.EnuServerName, node.port))

            if node.validateFunds(initialBalances, transferAmount, source, accounts) is False:
                Utils.Print("ERROR: Failed to validate funds on enu node port: %d" % (node.port))
                return False

        return True

    def spreadFundsAndValidate(self, transferAmount=1):
        """Sprays 'transferAmount' funds across configured accounts and validates action. The spray is done in a trickle down fashion with account 1
        receiving transferAmount*n ENU and forwarding x-transferAmount funds. Transfer actions are spread round-robin across the cluster to vaidate system cohesiveness."""

        if Utils.Debug: Utils.Print("Get initial system balances.")
        initialBalances=self.nodes[0].getEnuBalances([self.defproduceraAccount] + self.accounts)
        assert(initialBalances)
        assert(isinstance(initialBalances, dict))

        if False == self.spreadFunds(self.defproduceraAccount, self.accounts, transferAmount):
            Utils.Print("ERROR: Failed to spread funds across nodes.")
            return False

        Utils.Print("Funds spread across all accounts. Now validate funds")

        if False == self.validateSpreadFunds(initialBalances, transferAmount, self.defproduceraAccount, self.accounts):
            Utils.Print("ERROR: Failed to validate funds transfer across nodes.")
            return False

        return True

    def validateAccounts(self, accounts, testSysAccounts=True):
        assert(len(self.nodes) > 0)
        node=self.nodes[0]

        myAccounts = []
        if testSysAccounts:
            myAccounts += [self.enumivoAccount, self.defproduceraAccount, self.defproducerbAccount]
        if accounts:
            assert(isinstance(accounts, list))
            myAccounts += accounts

        node.validateAccounts(myAccounts)

    def createAccountAndVerify(self, account, creator, stakedDeposit=1000):
        """create account, verify account and return transaction id"""
        assert(len(self.nodes) > 0)
        node=self.nodes[0]
        trans=node.createInitializeAccount(account, creator, stakedDeposit)
        assert(trans)
        assert(node.verifyAccount(account))
        return trans

    # # create account, verify account and return transaction id
    # def createAccountAndVerify(self, account, creator, stakedDeposit=1000):
    #     if len(self.nodes) == 0:
    #         Utils.Print("ERROR: No nodes initialized.")
    #         return None
    #     node=self.nodes[0]

    #     transId=node.createAccount(account, creator, stakedDeposit)

    #     if transId is not None and node.verifyAccount(account) is not None:
    #         return transId
    #     return None

    def createInitializeAccount(self, account, creatorAccount, stakedDeposit=1000, waitForTransBlock=False):
        assert(len(self.nodes) > 0)
        node=self.nodes[0]
        trans=node.createInitializeAccount(account, creatorAccount, stakedDeposit, waitForTransBlock)
        return trans

    @staticmethod
    def nodeNameToId(name):
        r"""Convert node name to decimal id. Node name regex is "node_([\d]+)". "node_bios" is a special name which returns -1. Examples: node_00 => 0, node_21 => 21, node_bios => -1. """
        if name == "node_bios":
            return -1

        m=re.search(r"node_([\d]+)", name)
        return int(m.group(1))


    @staticmethod
    def parseProducerKeys(configFile, nodeName):
        """Parse node config file for producer keys. Returns dictionary. (Keys: account name; Values: dictionary objects (Keys: ["name", "node", "private","public"]; Values: account name, node id returned by nodeNameToId(nodeName), private key(string)and public key(string)))."""

        configStr=None
        with open(configFile, 'r') as f:
            configStr=f.read()

        pattern=r"^\s*private-key\s*=\W+(\w+)\W+(\w+)\W+$"
        m=re.search(pattern, configStr, re.MULTILINE)
        if m is None:
            if Utils.Debug: Utils.Print("Failed to find producer keys")
            return None

        pubKey=m.group(1)
        privateKey=m.group(2)

        pattern=r"^\s*producer-name\s*=\W*(\w+)\W*$"
        matches=re.findall(pattern, configStr, re.MULTILINE)
        if matches is None:
            if Utils.Debug: Utils.Print("Failed to find producers.")
            return None

        producerKeys={}
        for m in matches:
            if Utils.Debug: Utils.Print ("Found producer : %s" % (m))
            nodeId=Cluster.nodeNameToId(nodeName)
            keys={"name": m, "node": nodeId, "private": privateKey, "public": pubKey}
            producerKeys[m]=keys

        return producerKeys

    @staticmethod
    def parseClusterKeys(totalNodes):
        """Parse cluster config file. Updates producer keys data members."""

        node="node_bios"
        configFile="etc/enumivo/%s/config.ini" % (node)
        if Utils.Debug: Utils.Print("Parsing config file %s" % configFile)
        producerKeys=Cluster.parseProducerKeys(configFile, node)
        if producerKeys is None:
            Utils.Print("ERROR: Failed to parse enumivo private keys from cluster config files.")
            return None

        for i in range(0, totalNodes):
            node="node_%02d" % (i)
            configFile="etc/enumivo/%s/config.ini" % (node)
            if Utils.Debug: Utils.Print("Parsing config file %s" % configFile)

            keys=Cluster.parseProducerKeys(configFile, node)
            if keys is not None:
                producerKeys.update(keys)

        return producerKeys

    @staticmethod
    def bootstrap(totalNodes, prodCount, biosHost, biosPort, dontKill=False, onlyBios=False):
        """Create 'prodCount' init accounts and deposits 10000000000 ENU in each. If prodCount is -1 will initialize all possible producers.
        Ensure nodes are inter-connected prior to this call. One way to validate this will be to check if every node has block 1."""

        Utils.Print("Starting cluster bootstrap.")
        biosNode=Node(biosHost, biosPort)
        if not biosNode.checkPulse():
            Utils.Print("ERROR: Bios node doesn't appear to be running...")
            return False

        producerKeys=Cluster.parseClusterKeys(totalNodes)
        # should have totalNodes node plus bios node
        if producerKeys is None or len(producerKeys) < (totalNodes+1):
            Utils.Print("ERROR: Failed to parse private keys from cluster config files.")
            return False

        walletMgr=WalletMgr(True)
        walletMgr.killall()
        walletMgr.cleanup()

        if not walletMgr.launch():
            Utils.Print("ERROR: Failed to launch bootstrap wallet.")
            return False
        biosNode.setWalletEndpointArgs(walletMgr.walletEndpointArgs)

        try:
            ignWallet=walletMgr.create("ignition")
            if ignWallet is None:
                Utils.Print("ERROR: Failed to create ignition wallet.")
                return False

            enumivoName="enumivo"
            enumivoKeys=producerKeys[enumivoName]
            enumivoAccount=Account(enumivoName)
            enumivoAccount.ownerPrivateKey=enumivoKeys["private"]
            enumivoAccount.ownerPublicKey=enumivoKeys["public"]
            enumivoAccount.activePrivateKey=enumivoKeys["private"]
            enumivoAccount.activePublicKey=enumivoKeys["public"]

            if not walletMgr.importKey(enumivoAccount, ignWallet):
                Utils.Print("ERROR: Failed to import %s account keys into ignition wallet." % (enumivoName))
                return False

            contract="enu.bios"
            contractDir="contracts/%s" % (contract)
            wastFile="contracts/%s/%s.wast" % (contract, contract)
            abiFile="contracts/%s/%s.abi" % (contract, contract)
            Utils.Print("Publish %s contract" % (contract))
            trans=biosNode.publishContract(enumivoAccount.name, contractDir, wastFile, abiFile, waitForTransBlock=True)
            if trans is None:
                Utils.Print("ERROR: Failed to publish contract %s." % (contract))
                return False

            Node.validateTransaction(trans)

            Utils.Print("Creating accounts: %s " % ", ".join(producerKeys.keys()))
            producerKeys.pop(enumivoName)
            accounts=[]
            for name, keys in producerKeys.items():
                initx = None
                initx = Account(name)
                initx.ownerPrivateKey=keys["private"]
                initx.ownerPublicKey=keys["public"]
                initx.activePrivateKey=keys["private"]
                initx.activePublicKey=keys["public"]
                trans=biosNode.createAccount(initx, enumivoAccount, 0)
                if trans is None:
                    Utils.Print("ERROR: Failed to create account %s" % (name))
                    return False
                Node.validateTransaction(trans)
                accounts.append(initx)

            transId=Node.getTransId(trans)
            biosNode.waitForTransInBlock(transId)

            Utils.Print("Validating system accounts within bootstrap")
            biosNode.validateAccounts(accounts)

            if not onlyBios:
                if prodCount == -1:
                    setProdsFile="setprods.json"
                    if Utils.Debug: Utils.Print("Reading in setprods file %s." % (setProdsFile))
                    with open(setProdsFile, "r") as f:
                        setProdsStr=f.read()

                        Utils.Print("Setting producers.")
                        opts="--permission enumivo@active"
                        myTrans=biosNode.pushMessage("enumivo", "setprods", setProdsStr, opts)
                        if myTrans is None or not myTrans[0]:
                            Utils.Print("ERROR: Failed to set producers.")
                            return False
                else:
                    counts=dict.fromkeys(range(totalNodes), 0) #initialize node prods count to 0
                    setProdsStr='{"schedule": ['
                    firstTime=True
                    prodNames=[]
                    for name, keys in producerKeys.items():
                        if counts[keys["node"]] >= prodCount:
                            continue
                        if firstTime:
                            firstTime = False
                        else:
                            setProdsStr += ','

                        setProdsStr += ' { "producer_name": "%s", "block_signing_key": "%s" }' % (keys["name"], keys["public"])
                        prodNames.append(keys["name"])
                        counts[keys["node"]] += 1

                    setProdsStr += ' ] }'
                    if Utils.Debug: Utils.Print("setprods: %s" % (setProdsStr))
                    Utils.Print("Setting producers: %s." % (", ".join(prodNames)))
                    opts="--permission enumivo@active"
                    # pylint: disable=redefined-variable-type
                    trans=biosNode.pushMessage("enumivo", "setprods", setProdsStr, opts)
                    if trans is None or not trans[0]:
                        Utils.Print("ERROR: Failed to set producer %s." % (keys["name"]))
                        return False

                trans=trans[1]
                transId=Node.getTransId(trans)
                if not biosNode.waitForTransInBlock(transId):
                    return False

                # wait for block production handover (essentially a block produced by anyone but enumivo).
                lam = lambda: biosNode.getInfo()["head_block_producer"] != "enumivo"
                ret=Utils.waitForBool(lam)
                if not ret:
                    Utils.Print("ERROR: Block production handover failed.")
                    return False

            enumivoTokenAccount=copy.deepcopy(enumivoAccount)
            enumivoTokenAccount.name="enu.token"
            trans=biosNode.createAccount(enumivoTokenAccount, enumivoAccount, 0)
            if trans is None:
                Utils.Print("ERROR: Failed to create account %s" % (enumivoTokenAccount.name))
                return False

            enumivoRamAccount=copy.deepcopy(enumivoAccount)
            enumivoRamAccount.name="enu.ram"
            trans=biosNode.createAccount(enumivoRamAccount, enumivoAccount, 0)
            if trans is None:
                Utils.Print("ERROR: Failed to create account %s" % (enumivoRamAccount.name))
                return False

            enumivoRamfeeAccount=copy.deepcopy(enumivoAccount)
            enumivoRamfeeAccount.name="enu.ramfee"
            trans=biosNode.createAccount(enumivoRamfeeAccount, enumivoAccount, 0)
            if trans is None:
                Utils.Print("ERROR: Failed to create account %s" % (enumivoRamfeeAccount.name))
                return False

            enumivoStakeAccount=copy.deepcopy(enumivoAccount)
            enumivoStakeAccount.name="enu.stake"
            trans=biosNode.createAccount(enumivoStakeAccount, enumivoAccount, 0)
            if trans is None:
                Utils.Print("ERROR: Failed to create account %s" % (enumivoStakeAccount.name))
                return False

            Node.validateTransaction(trans)
            transId=Node.getTransId(trans)
            biosNode.waitForTransInBlock(transId)

            contract="enu.token"
            contractDir="contracts/%s" % (contract)
            wastFile="contracts/%s/%s.wast" % (contract, contract)
            abiFile="contracts/%s/%s.abi" % (contract, contract)
            Utils.Print("Publish %s contract" % (contract))
            trans=biosNode.publishContract(enumivoTokenAccount.name, contractDir, wastFile, abiFile, waitForTransBlock=True)
            if trans is None:
                Utils.Print("ERROR: Failed to publish contract %s." % (contract))
                return False

            # Create currency0000, followed by issue currency0000
            contract=enumivoTokenAccount.name
            Utils.Print("push create action to %s contract" % (contract))
            action="create"
            data="{\"issuer\":\"%s\",\"maximum_supply\":\"1000000000.0000 %s\",\"can_freeze\":\"0\",\"can_recall\":\"0\",\"can_whitelist\":\"0\"}" % (enumivoTokenAccount.name, CORE_SYMBOL)
            opts="--permission %s@active" % (contract)
            trans=biosNode.pushMessage(contract, action, data, opts)
            if trans is None or not trans[0]:
                Utils.Print("ERROR: Failed to push create action to enumivo contract.")
                return False

            Node.validateTransaction(trans[1])
            transId=Node.getTransId(trans[1])
            biosNode.waitForTransInBlock(transId)

            contract=enumivoTokenAccount.name
            Utils.Print("push issue action to %s contract" % (contract))
            action="issue"
            data="{\"to\":\"%s\",\"quantity\":\"1000000000.0000 %s\",\"memo\":\"initial issue\"}" % (enumivoAccount.name, CORE_SYMBOL)
            opts="--permission %s@active" % (contract)
            trans=biosNode.pushMessage(contract, action, data, opts)
            if trans is None or not trans[0]:
                Utils.Print("ERROR: Failed to push issue action to enumivo contract.")
                return False

            Node.validateTransaction(trans[1])
            Utils.Print("Wait for issue action transaction to become finalized.")
            transId=Node.getTransId(trans[1])
            # biosNode.waitForTransInBlock(transId)
            biosNode.waitForTransFinalization(transId)

            expectedAmount="1000000000.0000 {0}".format(CORE_SYMBOL)
            Utils.Print("Verify enumivo issue, Expected: %s" % (expectedAmount))
            actualAmount=biosNode.getAccountEnuBalanceStr(enumivoAccount.name)
            if expectedAmount != actualAmount:
                Utils.Print("ERROR: Issue verification failed. Excepted %s, actual: %s" %
                            (expectedAmount, actualAmount))
                return False

            contract="enu.system"
            contractDir="contracts/%s" % (contract)
            wastFile="contracts/%s/%s.wast" % (contract, contract)
            abiFile="contracts/%s/%s.abi" % (contract, contract)
            Utils.Print("Publish %s contract" % (contract))
            trans=biosNode.publishContract(enumivoAccount.name, contractDir, wastFile, abiFile, waitForTransBlock=True)
            if trans is None:
                Utils.Print("ERROR: Failed to publish contract %s." % (contract))
                return False

            Node.validateTransaction(trans)

            initialFunds="1000000.0000 {0}".format(CORE_SYMBOL)
            Utils.Print("Transfer initial fund %s to individual accounts." % (initialFunds))
            trans=None
            contract=enumivoTokenAccount.name
            action="transfer"
            for name, keys in producerKeys.items():
                data="{\"from\":\"%s\",\"to\":\"%s\",\"quantity\":\"%s\",\"memo\":\"%s\"}" % (enumivoAccount.name, name, initialFunds, "init transfer")
                opts="--permission %s@active" % (enumivoAccount.name)
                trans=biosNode.pushMessage(contract, action, data, opts)
                if trans is None or not trans[0]:
                    Utils.Print("ERROR: Failed to transfer funds from %s to %s." % (enumivoTokenAccount.name, name))
                    return False

                Node.validateTransaction(trans[1])

            Utils.Print("Wait for last transfer transaction to become finalized.")
            transId=Node.getTransId(trans[1])
            if not biosNode.waitForTransInBlock(transId):
                return False

            Utils.Print("Cluster bootstrap done.")
        finally:
            if not dontKill:
                walletMgr.killall()
                walletMgr.cleanup()

        return True


    # Populates list of EnuInstanceInfo objects, matched to actual running instances
    def discoverLocalNodes(self, totalNodes, timeout=0):
        nodes=[]

        pgrepOpts="-fl"
        # pylint: disable=deprecated-method
        if platform.linux_distribution()[0] in ["Ubuntu", "LinuxMint", "Fedora","CentOS Linux","arch"]:
            pgrepOpts="-a"

        cmd="pgrep %s %s" % (pgrepOpts, Utils.EnuServerName)

        def myFunc():
            psOut=None
            try:
                if Utils.Debug: Utils.Print("cmd: %s" % (cmd))
                psOut=Utils.checkOutput(cmd.split())
                return psOut
            except subprocess.CalledProcessError as _:
                pass
            return None

        psOut=Utils.waitForObj(myFunc, timeout)
        if psOut is None:
            Utils.Print("ERROR: No nodes discovered.")
            return nodes

        if Utils.Debug: Utils.Print("pgrep output: \"%s\"" % psOut)
        for i in range(0, totalNodes):
            pattern=r"[\n]?(\d+) (.* --data-dir var/lib/node_%02d .*)\n" % (i)
            m=re.search(pattern, psOut, re.MULTILINE)
            if m is None:
                Utils.Print("ERROR: Failed to find %s pid. Pattern %s" % (Utils.EnuServerName, pattern))
                break
            instance=Node(self.host, self.port + i, pid=int(m.group(1)), cmd=m.group(2), enableMongo=self.enableMongo, mongoHost=self.mongoHost, mongoPort=self.mongoPort, mongoDb=self.mongoDb)
            instance.setWalletEndpointArgs(self.walletEndpointArgs)
            if Utils.Debug: Utils.Print("Node>", instance)
            nodes.append(instance)

        return nodes

    # Kills a percentange of Enu instances starting from the tail and update enuInstanceInfos state
    def killSomeEnuInstances(self, killCount, killSignalStr=Utils.SigKillTag):
        killSignal=signal.SIGKILL
        if killSignalStr == Utils.SigTermTag:
            killSignal=signal.SIGTERM
        Utils.Print("Kill %d %s instances with signal %s." % (killCount, Utils.EnuServerName, killSignal))

        killedCount=0
        for node in reversed(self.nodes):
            if not node.kill(killSignal):
                return False

            killedCount += 1
            if killedCount >= killCount:
                break

        time.sleep(1) # Give processes time to stand down
        return True

    def relaunchEnuInstances(self):

        chainArg=self.__chainSyncStrategy.arg

        newChain= False if self.__chainSyncStrategy.name in [Utils.SyncHardReplayTag, Utils.SyncNoneTag] else True
        for i in range(0, len(self.nodes)):
            node=self.nodes[i]
            if node.killed and not node.relaunch(i, chainArg, newChain=newChain):
                return False

        return True

    @staticmethod
    def dumpErrorDetailImpl(fileName):
        Utils.Print("=================================================================")
        Utils.Print("Contents of %s:" % (fileName))
        if os.path.exists(fileName):
            with open(fileName, "r") as f:
                shutil.copyfileobj(f, sys.stdout)
        else:
            Utils.Print("File %s not found." % (fileName))

    def dumpErrorDetails(self):
        fileName="etc/enumivo/node_bios/config.ini"
        Cluster.dumpErrorDetailImpl(fileName)
        fileName="var/lib/node_bios/stderr.txt"
        Cluster.dumpErrorDetailImpl(fileName)

        for i in range(0, len(self.nodes)):
            fileName="etc/enumivo/node_%02d/config.ini" % (i)
            Cluster.dumpErrorDetailImpl(fileName)
            fileName="var/lib/node_%02d/stderr.txt" % (i)
            Cluster.dumpErrorDetailImpl(fileName)

    def killall(self, silent=True, allInstances=False):
        """Kill cluster enunode instances. allInstances will kill all enunode instances running on the system."""
        cmd="%s -k 9" % (Utils.EnuLauncherPath)
        if Utils.Debug: Utils.Print("cmd: %s" % (cmd))
        if 0 != subprocess.call(cmd.split(), stdout=Utils.FNull):
            if not silent: Utils.Print("Launcher failed to shut down enu cluster.")

        if allInstances:
            # ocassionally the launcher cannot kill the enu server
            cmd="pkill -9 %s" % (Utils.EnuServerName)
            if Utils.Debug: Utils.Print("cmd: %s" % (cmd))
            if 0 != subprocess.call(cmd.split(), stdout=Utils.FNull):
                if not silent: Utils.Print("Failed to shut down enu cluster.")

        # another explicit nodes shutdown
        for node in self.nodes:
            try:
                if node.pid is not None:
                    os.kill(node.pid, signal.SIGKILL)
            except OSError as _:
                pass

    def isMongodDbRunning(self):
        cmd="%s %s" % (Utils.MongoPath, self.mongoEndpointArgs)
        subcommand="db.version()"
        if Utils.Debug: Utils.Print("echo %s | %s" % (subcommand, cmd))
        ret,outs,errs=Node.stdinAndCheckOutput(cmd.split(), subcommand)
        if ret is not 0:
            Utils.Print("ERROR: Failed to check database version: %s" % (Node.byteArrToStr(errs)) )
            return False
        if Utils.Debug: Utils.Print("MongoDb response: %s" % (outs))
        return True

    def waitForNextBlock(self, timeout=None):
        if timeout is None:
            timeout=Utils.systemWaitTimeout
        node=self.nodes[0]
        return node.waitForNextBlock(timeout)

    def cleanup(self):
        for f in glob.glob("var/lib/node_*"):
            shutil.rmtree(f)
        for f in glob.glob("etc/enumivo/node_*"):
            shutil.rmtree(f)

        if self.enableMongo:
            cmd="%s %s" % (Utils.MongoPath, self.mongoEndpointArgs)
            subcommand="db.dropDatabase()"
            if Utils.Debug: Utils.Print("echo %s | %s" % (subcommand, cmd))
            ret,_,errs=Node.stdinAndCheckOutput(cmd.split(), subcommand)
            if ret is not 0:
                Utils.Print("ERROR: Failed to drop database: %s" % (Node.byteArrToStr(errs)) )


    # Create accounts and validates that the last transaction is received on root node
    def createAccounts(self, creator, waitForTransBlock=True, stakedDeposit=1000):
        if self.accounts is None:
            return True

        transId=None
        for account in self.accounts:
            if Utils.Debug: Utils.Print("Create account %s." % (account.name))
            trans=self.createAccountAndVerify(account, creator, stakedDeposit)
            if trans is None:
                Utils.Print("ERROR: Failed to create account %s." % (account.name))
                return False
            if Utils.Debug: Utils.Print("Account %s created." % (account.name))
            transId=Node.getTransId(trans)

        if waitForTransBlock and transId is not None:
            node=self.nodes[0]
            if Utils.Debug: Utils.Print("Wait for transaction id %s on server port %d." % ( transId, node.port))
            if node.waitForTransInBlock(transId) is False:
                Utils.Print("ERROR: Failed waiting for transaction id %s on server port %d." % (
                    transId, node.port))
                return False

        return True



###########################################################################################
class TestState(object):
    __LOCAL_HOST="localhost"
    __DEFAULT_PORT=8888
    parser=None
    __server=None
    __port=None
    __enableMongo=False
    __dumpErrorDetails=False
    __keepLogs=False
    __dontLaunch=False
    __dontKill=False
    __prodCount=None
    __killAll=False
    __ignoreArgs=set()
    walletMgr=None
    __testSuccessful=False
    __killEosInstances=False
    __killWallet=False
    __testSuccessful=False
    WalletdName="keosd"
    ClientName="cleos"
    cluster=None
    __args=None
    localTest=False

    def __init__(self, *ignoreArgs):
        for arg in ignoreArgs:
            self.__ignoreArgs.add(arg)
        # Override default help argument so that only --help (and not -h) can call help
        self.pnodes=1
        self.totalNodes=1
        self.totalProducers=None
        self.parser = argparse.ArgumentParser(add_help=False)
        self.parser.add_argument('-?', action='help', default=argparse.SUPPRESS,
                                 help=argparse._('show this help message and exit'))
        if "--host" not in self.__ignoreArgs:
            self.parser.add_argument("-h", "--host", type=str, help="%s host name" % (Utils.EosServerName),
                                     default=self.__LOCAL_HOST)
        if "--port" not in self.__ignoreArgs:
            self.parser.add_argument("-p", "--port", type=int, help="%s host port" % Utils.EosServerName,
                                     default=self.__DEFAULT_PORT)
        if "--prod-count" not in self.__ignoreArgs:
            self.parser.add_argument("-c", "--prod-count", type=int, help="Per node producer count", default=1)
        if "--mongodb" not in self.__ignoreArgs:
            self.parser.add_argument("--mongodb", help="Configure a MongoDb instance", action='store_true')
        if "--dump-error-details" not in self.__ignoreArgs:
            self.parser.add_argument("--dump-error-details",
                                     help="Upon error print etc/eosio/node_*/config.ini and var/lib/node_*/stderr.log to stdout",
                                     action='store_true')
        if "--dont-launch" not in self.__ignoreArgs:
            self.parser.add_argument("--dont-launch", help="Don't launch own node. Assume node is already running.",
                                     action='store_true')
        if "--keep-logs" not in self.__ignoreArgs:
            self.parser.add_argument("--keep-logs", help="Don't delete var/lib/node_* folders upon test completion",
                                     action='store_true')
        if "-v" not in self.__ignoreArgs:
            self.parser.add_argument("-v", help="verbose logging", action='store_true')
        if "--leave-running" not in self.__ignoreArgs:
            self.parser.add_argument("--leave-running", help="Leave cluster running after test finishes", action='store_true')
        if "--clean-run" not in self.__ignoreArgs:
            self.parser.add_argument("--clean-run", help="Kill all nodeos and kleos instances", action='store_true')

    def parse_args(self):
        args = self.parser.parse_args()
        if "--host" not in self.__ignoreArgs:
            self.__server=args.host
        if "--port" not in self.__ignoreArgs:
            self.__port=args.port
        if "-v" not in self.__ignoreArgs:
            Utils.Debug=args.v
        if "--mongodb" not in self.__ignoreArgs:
            self.__enableMongo=args.mongodb
        if "--dump-error-details" not in self.__ignoreArgs:
            self.__dumpErrorDetails=args.dump_error_details
        if "--keep-logs" not in self.__ignoreArgs:
            self.__keepLogs=args.keep_logs
        if "--dont-launch" not in self.__ignoreArgs:
            self.__dontLaunch=args.dont_launch
        if "--leave-running" not in self.__ignoreArgs:
            self.__dontKill=args.leave_running
        if "--prod-count" not in self.__ignoreArgs:
            self.__prodCount=args.prod_count
        if "--clean-run" not in self.__ignoreArgs:
            self.__killAll=args.clean_run
        self.walletMgr=WalletMgr(True)
        self.__testSuccessful=False
        self.__killWallet=not self.__dontKill
        self.localTest=True if self.__server == self.__LOCAL_HOST else False

    def start(self, cluster):
        Utils.Print("BEGIN")
        Utils.Print("SERVER: %s" % (self.__server))
        Utils.Print("PORT: %d" % (self.__port))

        self.walletMgr.killall(allInstances=self.__killAll)
        self.walletMgr.cleanup()
        self.cluster=cluster
        self.cluster.setWalletMgr(self.walletMgr)

        if self.localTest and not self.__dontLaunch:
            self.cluster.killall(allInstances=self.__killAll)
            self.cluster.cleanup()
            Utils.Print("Stand up cluster")
            if self.cluster.launch(prodCount=self.__prodCount, dontKill=self.__dontKill, pnodes=self.pnodes, totalNodes=self.totalNodes, totalProducers=self.totalProducers) is False:
                Utils.cmdError("launcher")
                Utils.errorExit("Failed to stand up eos cluster.")

    def end(self):
        if self.__testSuccessful:
            Utils.Print("Test succeeded.")
        else:
            Utils.Print("Test failed.")
        if not self.__testSuccessful and self.__dumpErrorDetails:
            self.cluster.dumpErrorDetails()
            self.walletMgr.dumpErrorDetails()
            Utils.Print("== Errors see above ==")

        if not self.__dontKill:
            Utils.Print("Shut down the cluster.")
            self.cluster.killall(allInstances=self.__killAll)
            if self.__testSuccessful and not self.__keepLogs:
                Utils.Print("Cleanup cluster data.")
                self.cluster.cleanup()

        if self.__killWallet:
            Utils.Print("Shut down the wallet.")
            self.walletMgr.killall(allInstances=self.__killAll)
            if self.__testSuccessful and not self.__keepLogs:
                Utils.Print("Cleanup wallet data.")
                self.walletMgr.cleanup()

    def success(self):
        self.__testSuccessful=True


###########################################################################################<|MERGE_RESOLUTION|>--- conflicted
+++ resolved
@@ -1474,18 +1474,13 @@
         if len(self.nodes) > 0:
             raise RuntimeError("Cluster already running.")
 
-<<<<<<< HEAD
-        cmd="%s -p %s -n %s -s %s -d %s -i %s -f --p2p-plugin %s" % (
-            Utils.EnuLauncherPath, pnodes, totalNodes, topo, delay, datetime.datetime.utcnow().strftime("%Y-%m-%dT%H:%M:%S.%f")[:-3], p2pPlugin)
-=======
         if totalProducers!=None:
             producerFlag="--producers %s" % (totalProducers)
         else:
             producerFlag=""
         cmd="%s -p %s -n %s -s %s -d %s -i %s -f --p2p-plugin %s %s" % (
-            Utils.EosLauncherPath, pnodes, totalNodes, topo, delay, datetime.datetime.utcnow().strftime("%Y-%m-%dT%H:%M:%S.%f")[:-3],
+            Utils.EnuLauncherPath, pnodes, totalNodes, topo, delay, datetime.datetime.utcnow().strftime("%Y-%m-%dT%H:%M:%S.%f")[:-3],
             p2pPlugin, producerFlag)
->>>>>>> 4ff4caaa
         cmdArr=cmd.split()
         if self.staging:
             cmdArr.append("--nogen")
@@ -2452,7 +2447,7 @@
         if "--leave-running" not in self.__ignoreArgs:
             self.parser.add_argument("--leave-running", help="Leave cluster running after test finishes", action='store_true')
         if "--clean-run" not in self.__ignoreArgs:
-            self.parser.add_argument("--clean-run", help="Kill all nodeos and kleos instances", action='store_true')
+            self.parser.add_argument("--clean-run", help="Kill all enunode and kleos instances", action='store_true')
 
     def parse_args(self):
         args = self.parser.parse_args()
