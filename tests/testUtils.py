--- conflicted
+++ resolved
@@ -1276,11 +1276,7 @@
         keys=[]
 
         p = re.compile(r'\n\s+\"(\w+)\"\n', re.MULTILINE)
-<<<<<<< HEAD
-        cmd="%s %s wallet keys" % (Utils.EnuClientPath, self.endpointArgs)
-=======
-        cmd="%s %s wallet private_keys --name %s --password %s " % (Utils.EosClientPath, self.endpointArgs, wallet.name, wallet.password)
->>>>>>> 0437d0f9
+        cmd="%s %s wallet private_keys --name %s --password %s " % (Utils.EnuClientPath, self.endpointArgs, wallet.name, wallet.password)
         if Utils.Debug: Utils.Print("cmd: %s" % (cmd))
         retStr=subprocess.check_output(cmd.split()).decode("utf-8")
         #Utils.Print("retStr: %s" % (retStr))
@@ -1301,30 +1297,22 @@
             with open(WalletMgr.__walletLogFile, "r") as f:
                 shutil.copyfileobj(f, sys.stdout)
 
-<<<<<<< HEAD
-    @staticmethod
-    def killall():
-        cmd="pkill -9 %s" % (Utils.EnuWalletName)
-        if Utils.Debug: Utils.Print("cmd: %s" % (cmd))
-        subprocess.call(cmd.split())
-=======
     # @staticmethod
     # def killall():
-    #     cmd="pkill -9 %s" % (Utils.EosWalletName)
+    #     cmd="pkill -9 %s" % (Utils.EnuWalletName)
     #     if Utils.Debug: Utils.Print("cmd: %s" % (cmd))
     #     subprocess.call(cmd.split())
 
     def killall(self, allInstances=False):
-        """Kill keos instances. allInstances will kill all keos instances running on the system."""
+        """Kill enuwallet instances. allInstances will kill all enuwallet instances running on the system."""
         if self.__walletPid:
             os.kill(self.__walletPid, signal.SIGKILL)
 
         if allInstances:
-            cmd="pkill -9 %s" % (Utils.EosWalletName)
+            cmd="pkill -9 %s" % (Utils.EnuWalletName)
             if Utils.Debug: Utils.Print("cmd: %s" % (cmd))
             subprocess.call(cmd.split())
 
->>>>>>> 0437d0f9
 
     @staticmethod
     def cleanup():
@@ -2233,32 +2221,19 @@
             fileName="var/lib/node_%02d/stderr.txt" % (i)
             Cluster.dumpErrorDetailImpl(fileName)
 
-<<<<<<< HEAD
-    def killall(self, silent=True):
-        cmd="%s -k 15" % (Utils.EnuLauncherPath)
-=======
     def killall(self, silent=True, allInstances=False):
-        """Kill cluster nodeos instances. allInstances will kill all nodeos instances running on the system."""
-        cmd="%s -k 9" % (Utils.EosLauncherPath)
->>>>>>> 0437d0f9
+        """Kill cluster enunode instances. allInstances will kill all enunode instances running on the system."""
+        cmd="%s -k 9" % (Utils.EnuLauncherPath)
         if Utils.Debug: Utils.Print("cmd: %s" % (cmd))
         if 0 != subprocess.call(cmd.split(), stdout=Utils.FNull):
             if not silent: Utils.Print("Launcher failed to shut down enu cluster.")
 
-<<<<<<< HEAD
-        # ocassionally the launcher cannot kill the enu server
-        cmd="pkill -9 %s" % (Utils.EnuServerName)
-        if Utils.Debug: Utils.Print("cmd: %s" % (cmd))
-        if 0 != subprocess.call(cmd.split(), stdout=Utils.FNull):
-            if not silent: Utils.Print("Failed to shut down enu cluster.")
-=======
         if allInstances:
-            # ocassionally the launcher cannot kill the eos server
-            cmd="pkill -9 %s" % (Utils.EosServerName)
+            # ocassionally the launcher cannot kill the enu server
+            cmd="pkill -9 %s" % (Utils.EnuServerName)
             if Utils.Debug: Utils.Print("cmd: %s" % (cmd))
             if 0 != subprocess.call(cmd.split(), stdout=Utils.FNull):
-                if not silent: Utils.Print("Failed to shut down eos cluster.")
->>>>>>> 0437d0f9
+                if not silent: Utils.Print("Failed to shut down enu cluster.")
 
         # another explicit nodes shutdown
         for node in self.nodes:
