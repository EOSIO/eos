import copy
import decimal
import subprocess
import time
import glob
import shutil
import os
import platform
from collections import namedtuple
import re
import string
import signal
import datetime
import inspect
import sys
import random
import json
import shlex

from core_symbol import CORE_SYMBOL

###########################################################################################
class Utils:
    Debug=False
    FNull = open(os.devnull, 'w')

    EnuClientPath="programs/enucli/enucli"

    EnuWalletName="enuwallet"
    EnuWalletPath="programs/enuwallet/"+ EnuWalletName

    EnuServerName="enunode"
    EnuServerPath="programs/enunode/"+ EnuServerName

    EnuLauncherPath="programs/enulauncher/enulauncher"
    MongoPath="mongo"

    @staticmethod
    def Print(*args, **kwargs):
        stackDepth=len(inspect.stack())-2
        s=' '*stackDepth
        sys.stdout.write(s)
        print(*args, **kwargs)

    SyncStrategy=namedtuple("ChainSyncStrategy", "name id arg")

    SyncNoneTag="none"
    SyncReplayTag="replay"
    SyncResyncTag="resync"

    SigKillTag="kill"
    SigTermTag="term"

    systemWaitTimeout=90

    # mongoSyncTime: enunode mongodb plugin seems to sync with a 10-15 seconds delay. This will inject
    #  a wait period before the 2nd DB check (if first check fails)
    mongoSyncTime=25

    @staticmethod
    def setMongoSyncTime(syncTime):
        Utils.mongoSyncTime=syncTime

    @staticmethod
    def setSystemWaitTimeout(timeout):
        Utils.systemWaitTimeout=timeout

    @staticmethod
    def getChainStrategies():
        chainSyncStrategies={}

        chainSyncStrategy=Utils.SyncStrategy(Utils.SyncNoneTag, 0, "")
        chainSyncStrategies[chainSyncStrategy.name]=chainSyncStrategy

        chainSyncStrategy=Utils.SyncStrategy(Utils.SyncReplayTag, 1, "--replay-blockchain")
        chainSyncStrategies[chainSyncStrategy.name]=chainSyncStrategy

        chainSyncStrategy=Utils.SyncStrategy(Utils.SyncResyncTag, 2, "--resync-blockchain")
        chainSyncStrategies[chainSyncStrategy.name]=chainSyncStrategy

        return chainSyncStrategies

    @staticmethod
    def checkOutput(cmd):
        assert(isinstance(cmd, list))
        #retStr=subprocess.check_output(cmd, stderr=subprocess.STDOUT).decode("utf-8")
        retStr=subprocess.check_output(cmd).decode("utf-8")
        return retStr

    @staticmethod
    def errorExit(msg="", raw=False, errorCode=1):
        Utils.Print("ERROR:" if not raw else "", msg)
        exit(errorCode)

    @staticmethod
    def waitForObj(lam, timeout=None):
        if timeout is None:
            timeout=60

        endTime=time.time()+timeout
        while endTime > time.time():
            ret=lam()
            if ret is not None:
                return ret
            sleepTime=3
            Utils.Print("cmd: sleep %d seconds, remaining time: %d seconds" %
                        (sleepTime, endTime - time.time()))
            time.sleep(sleepTime)

        return None

    @staticmethod
    def waitForBool(lam, timeout=None):
        myLam = lambda: True if lam() else None
        ret=Utils.waitForObj(myLam, timeout)
        return False if ret is None else ret


###########################################################################################
class Account(object):
    # pylint: disable=too-few-public-methods

    def __init__(self, name):
        self.name=name
        self.balance=0

        self.ownerPrivateKey=None
        self.ownerPublicKey=None
        self.activePrivateKey=None
        self.activePublicKey=None


    def __str__(self):
        return "Name: %s" % (self.name)

###########################################################################################
# pylint: disable=too-many-public-methods
class Node(object):

    # pylint: disable=too-many-instance-attributes
    # pylint: disable=too-many-arguments
    def __init__(self, host, port, pid=None, cmd=None, enableMongo=False, mongoHost="localhost", mongoPort=27017, mongoDb="ENUtest"):
        self.host=host
        self.port=port
        self.pid=pid
        self.cmd=cmd
        self.killed=False # marks node as killed
        self.enableMongo=enableMongo
        self.mongoSyncTime=None if Utils.mongoSyncTime < 1 else Utils.mongoSyncTime
        self.mongoHost=mongoHost
        self.mongoPort=mongoPort
        self.mongoDb=mongoDb
        self.endpointArgs="--url http://%s:%d" % (self.host, self.port)
        self.mongoEndpointArgs=""
        if self.enableMongo:
            self.mongoEndpointArgs += "--host %s --port %d %s" % (mongoHost, mongoPort, mongoDb)

    def __str__(self):
        #return "Host: %s, Port:%d, Pid:%s, Cmd:\"%s\"" % (self.host, self.port, self.pid, self.cmd)
        return "Host: %s, Port:%d" % (self.host, self.port)

    @staticmethod
    def validateTransaction(trans):
        assert trans
        assert isinstance(trans, dict), print("Input type is %s" % type(trans))

        def printTrans(trans):
            Utils.Print("ERROR: Failure in transaction validation.")
            Utils.Print("Transaction: %s" % (json.dumps(trans, indent=1)))

        assert trans["processed"]["receipt"]["status"] == "executed", printTrans(trans)

    @staticmethod
    def runCmdReturnJson(cmd, trace=False):
        cmdArr=shlex.split(cmd)
        retStr=Utils.checkOutput(cmdArr)
        jStr=Node.filterJsonObject(retStr)
        if trace: Utils.Print ("RAW > %s"% (retStr))
        if trace: Utils.Print ("JSON> %s"% (jStr))
        if not jStr:
            msg="Expected JSON response"
            Utils.Print ("ERROR: "+ msg)
            Utils.Print ("RAW > %s"% retStr)
            raise TypeError(msg)

        try:
            jsonData=json.loads(jStr)
            return jsonData
        except json.decoder.JSONDecodeError as ex:
            Utils.Print (ex)
            Utils.Print ("RAW > %s"% retStr)
            Utils.Print ("JSON> %s"% jStr)
            raise

    @staticmethod
    def __runCmdArrReturnJson(cmdArr, trace=False):
        retStr=Utils.checkOutput(cmdArr)
        jStr=Node.filterJsonObject(retStr)
        if trace: Utils.Print ("RAW > %s"% (retStr))
        if trace: Utils.Print ("JSON> %s"% (jStr))
        jsonData=json.loads(jStr)
        return jsonData

    @staticmethod
    def runCmdReturnStr(cmd, trace=False):
        retStr=Node.__checkOutput(cmd.split())
        if trace: Utils.Print ("RAW > %s"% (retStr))
        return retStr

    @staticmethod
    def filterJsonObject(data):
        firstIdx=data.find('{')
        lastIdx=data.rfind('}')
        retStr=data[firstIdx:lastIdx+1]
        return retStr

    @staticmethod
    def __checkOutput(cmd):
        retStr=subprocess.check_output(cmd, stderr=subprocess.STDOUT).decode("utf-8")
        #retStr=subprocess.check_output(cmd).decode("utf-8")
        return retStr

    # Passes input to stdin, executes cmd. Returns tuple with return code(int),
    #  stdout(byte stream) and stderr(byte stream).
    @staticmethod
    def stdinAndCheckOutput(cmd, subcommand):
        outs=None
        errs=None
        ret=0
        try:
            popen=subprocess.Popen(cmd, stdin=subprocess.PIPE, stdout=subprocess.PIPE, stderr=subprocess.PIPE)
            outs,errs=popen.communicate(input=subcommand.encode("utf-8"))
            ret=popen.wait()
        except subprocess.CalledProcessError as ex:
            msg=ex.output
            return (ex.returncode, msg, None)

        return (ret, outs, errs)

    @staticmethod
    def normalizeJsonObject(extJStr):
        tmpStr=extJStr
        tmpStr=re.sub(r'ObjectId\("(\w+)"\)', r'"ObjectId-\1"', tmpStr)
        tmpStr=re.sub(r'ISODate\("([\w|\-|\:|\.]+)"\)', r'"ISODate-\1"', tmpStr)
        return tmpStr

    @staticmethod
    def runMongoCmdReturnJson(cmdArr, subcommand, trace=False):
        retId,outs=Node.stdinAndCheckOutput(cmdArr, subcommand)
        if retId is not 0:
            return None
        outStr=Node.byteArrToStr(outs)
        if not outStr:
            return None
        extJStr=Node.filterJsonObject(outStr)
        if not extJStr:
            return None
        jStr=Node.normalizeJsonObject(extJStr)
        if not jStr:
            return None
        if trace: Utils.Print ("RAW > %s"% (outStr))
        #trace and Utils.Print ("JSON> %s"% jStr)
        jsonData=json.loads(jStr)
        return jsonData

    @staticmethod
    def getTransId(trans):
        """Retrieve transaction id from dictionary object."""
        assert trans
        assert isinstance(trans, dict), print("Input type is %s" % type(trans))

        #Utils.Print("%s" % trans)
        transId=trans["transaction_id"]
        return transId

    @staticmethod
    def byteArrToStr(arr):
        return arr.decode("utf-8")

    def setWalletEndpointArgs(self, args):
        self.endpointArgs="--url http://%s:%d %s" % (self.host, self.port, args)

    def validateAccounts(self, accounts):
        assert(accounts)
        assert(isinstance(accounts, list))

        for account in accounts:
            assert(account)
            assert(isinstance(account, Account))
            if Utils.Debug: Utils.Print("Validating account %s" % (account.name))
            accountInfo=self.getEnuAccount(account.name)
            try:
                assert(accountInfo)
                assert(accountInfo["account_name"] == account.name)
            except (AssertionError, TypeError, KeyError) as _:
                Utils.Print("account validation failed. account: %s" % (account.name))
                raise

    # pylint: disable=too-many-branches
    def getBlock(self, blockNum, retry=True, silentErrors=False):
        """Given a blockId will return block details."""
        assert(isinstance(blockNum, str))
        if not self.enableMongo:
            cmd="%s %s get block %s" % (Utils.EnuClientPath, self.endpointArgs, blockNum)
            if Utils.Debug: Utils.Print("cmd: %s" % (cmd))
            try:
                trans=Node.runCmdReturnJson(cmd)
                return trans
            except subprocess.CalledProcessError as ex:
                if not silentErrors:
                    msg=ex.output.decode("utf-8")
                    Utils.Print("ERROR: Exception during get block. %s" % (msg))
                return None
        else:
            for _ in range(2):
                cmd="%s %s" % (Utils.MongoPath, self.mongoEndpointArgs)
                subcommand='db.Blocks.findOne( { "block_num": %s } )' % (blockNum)
                if Utils.Debug: Utils.Print("cmd: echo '%s' | %s" % (subcommand, cmd))
                try:
                    trans=Node.runMongoCmdReturnJson(cmd.split(), subcommand)
                    if trans is not None:
                        return trans
                except subprocess.CalledProcessError as ex:
                    if not silentErrors:
                        msg=ex.output.decode("utf-8")
                        Utils.Print("ERROR: Exception during get db node get block. %s" % (msg))
                    return None
                if not retry:
                    break
                if self.mongoSyncTime is not None:
                    if Utils.Debug: Utils.Print("cmd: sleep %d seconds" % (self.mongoSyncTime))
                    time.sleep(self.mongoSyncTime)

        return None

    def getBlockById(self, blockId, retry=True, silentErrors=False):
        for _ in range(2):
            cmd="%s %s" % (Utils.MongoPath, self.mongoEndpointArgs)
            subcommand='db.Blocks.findOne( { "block_id": "%s" } )' % (blockId)
            if Utils.Debug: Utils.Print("cmd: echo '%s' | %s" % (subcommand, cmd))
            try:
                trans=Node.runMongoCmdReturnJson(cmd.split(), subcommand)
                if trans is not None:
                    return trans
            except subprocess.CalledProcessError as ex:
                if not silentErrors:
                    msg=ex.output.decode("utf-8")
                    Utils.Print("ERROR: Exception during db get block by id. %s" % (msg))
                return None
            if not retry:
                break
            if self.mongoSyncTime is not None:
                if Utils.Debug: Utils.Print("cmd: sleep %d seconds" % (self.mongoSyncTime))
                time.sleep(self.mongoSyncTime)

        return None

    def doesNodeHaveBlockNum(self, blockNum):
        assert isinstance(blockNum, int)
        assert (blockNum > 0)

        info=self.getInfo(silentErrors=True)
        assert(info)
        last_irreversible_block_num=0
        try:
            last_irreversible_block_num=int(info["last_irreversible_block_num"])
        except (TypeError, KeyError) as _:
            Utils.Print("Failure in get info parsing. %s" % (info))
            raise

        return True if blockNum <= last_irreversible_block_num else True

    # pylint: disable=too-many-branches
    def getTransaction(self, transId, retry=True, silentErrors=False):
        if not self.enableMongo:
            cmd="%s %s get transaction %s" % (Utils.EnuClientPath, self.endpointArgs, transId)
            if Utils.Debug: Utils.Print("cmd: %s" % (cmd))
            try:
                trans=Node.runCmdReturnJson(cmd)
                return trans
            except subprocess.CalledProcessError as ex:
                msg=ex.output.decode("utf-8")
                if "Failed to connect" in msg:
                    Utils.Print("ERROR: Node is unreachable. %s" % (msg))
                    raise
                if not silentErrors:
                    Utils.Print("ERROR: Exception during transaction retrieval. %s" % (msg))
                return None
        else:
            for _ in range(2):
                cmd="%s %s" % (Utils.MongoPath, self.mongoEndpointArgs)
                subcommand='db.Transactions.findOne( { $and : [ { "transaction_id": "%s" }, {"pending":false} ] } )' % (transId)
                if Utils.Debug: Utils.Print("cmd: echo '%s' | %s" % (subcommand, cmd))
                try:
                    trans=Node.runMongoCmdReturnJson(cmd.split(), subcommand)
                    return trans
                except subprocess.CalledProcessError as ex:
                    if not silentErrors:
                        msg=ex.output.decode("utf-8")
                        Utils.Print("ERROR: Exception during get db node get trans. %s" % (msg))
                    return None
                if not retry:
                    break
                if self.mongoSyncTime is not None:
                    if Utils.Debug: Utils.Print("cmd: sleep %d seconds" % (self.mongoSyncTime))
                    time.sleep(self.mongoSyncTime)

        return None

    def isTransInBlock(self, transId, blockId):
        """Check if transId is within block identified by blockId"""
        assert(transId)
        assert(isinstance(transId, str))
        assert(blockId)
        assert(isinstance(blockId, str))

        block=self.getBlock(blockId)
        transactions=None
        try:
            transactions=block["transactions"]
        except (AssertionError, TypeError, KeyError) as _:
            Utils.Print("Failed to parse block. %s" % (block))
            raise

        if transactions is not None:
            for trans in transactions:
                assert(trans)
                try:
                    myTransId=trans["trx"]["id"]
                    if transId == myTransId:
                        return True
                except (TypeError, KeyError) as _:
                    Utils.Print("Failed to parse block transactions. %s" % (trans))

        return False

    def getBlockIdByTransId(self, transId):
        """Given a transaction Id (string), will return block id (string) containing the transaction"""
        assert(transId)
        assert(isinstance(transId, str))
        trans=self.getTransaction(transId)
        assert(trans)

        refBlockNum=None
        try:
            refBlockNum=trans["trx"]["trx"]["ref_block_num"]
            refBlockNum=int(refBlockNum)+1
        except (TypeError, ValueError, KeyError) as _:
            Utils.Print("transaction parsing failed. Transaction: %s" % (trans))
            raise

        headBlockNum=self.getIrreversibleBlockNum()
        assert(headBlockNum)
        try:
            headBlockNum=int(headBlockNum)
        except(ValueError) as _:
            Utils.Print("Info parsing failed. %s" % (headBlockNum))

        for blockNum in range(refBlockNum, headBlockNum+1):
            if self.isTransInBlock(str(transId), str(blockNum)):
                return str(blockNum)

        return None

    def doesNodeHaveTransId(self, transId):
        """Check if transaction (transId) has been finalized."""
        assert(transId)
        assert(isinstance(transId, str))
        blockId=self.getBlockIdByTransId(transId)
        return True if blockId else None

    def getTransByBlockId(self, blockId, retry=True, silentErrors=False):
        for _ in range(2):
            cmd="%s %s" % (Utils.MongoPath, self.mongoEndpointArgs)
            subcommand='db.Transactions.find( { "block_id": "%s" } )' % (blockId)
            if Utils.Debug: Utils.Print("cmd: echo '%s' | %s" % (subcommand, cmd))
            try:
                trans=Node.runMongoCmdReturnJson(cmd.split(), subcommand, True)
                if trans is not None:
                    return trans
            except subprocess.CalledProcessError as ex:
                if not silentErrors:
                    msg=ex.output.decode("utf-8")
                    Utils.Print("ERROR: Exception during db get trans by blockId. %s" % (msg))
                return None
            if not retry:
                break
            if self.mongoSyncTime is not None:
                if Utils.Debug: Utils.Print("cmd: sleep %d seconds" % (self.mongoSyncTime))
                time.sleep(self.mongoSyncTime)

        return None



    def getActionFromDb(self, transId, retry=True, silentErrors=False):
        for _ in range(2):
            cmd="%s %s" % (Utils.MongoPath, self.mongoEndpointArgs)
            subcommand='db.Actions.findOne( { "transaction_id": "%s" } )' % (transId)
            if Utils.Debug: Utils.Print("cmd: echo '%s' | %s" % (subcommand, cmd))
            try:
                trans=Node.runMongoCmdReturnJson(cmd.split(), subcommand)
                if trans is not None:
                    return trans
            except subprocess.CalledProcessError as ex:
                if not silentErrors:
                    msg=ex.output.decode("utf-8")
                    Utils.Print("ERROR: Exception during get db node get message. %s" % (msg))
                return None
            if not retry:
                break
            if self.mongoSyncTime is not None:
                if Utils.Debug: Utils.Print("cmd: sleep %d seconds" % (self.mongoSyncTime))
                time.sleep(self.mongoSyncTime)

        return None

    def getMessageFromDb(self, transId, retry=True, silentErrors=False):
        for _ in range(2):
            cmd="%s %s" % (Utils.MongoPath, self.mongoEndpointArgs)
            subcommand='db.Messages.findOne( { "transaction_id": "%s" } )' % (transId)
            if Utils.Debug: Utils.Print("cmd: echo '%s' | %s" % (subcommand, cmd))
            try:
                trans=Node.runMongoCmdReturnJson(cmd.split(), subcommand)
                if trans is not None:
                    return trans
            except subprocess.CalledProcessError as ex:
                if not silentErrors:
                    msg=ex.output.decode("utf-8")
                    Utils.Print("ERROR: Exception during get db node get message. %s" % (msg))
                return None
            if not retry:
                break
            if self.mongoSyncTime is not None:
                if Utils.Debug: Utils.Print("cmd: sleep %d seconds" % (self.mongoSyncTime))
                time.sleep(self.mongoSyncTime)

        return None

    # Create & initialize account and return creation transactions. Return transaction json object
    def createInitializeAccount(self, account, creatorAccount, stakedDeposit=1000, waitForTransBlock=False):
<<<<<<< HEAD
        cmd='%s %s system newaccount -j %s %s %s %s --stake-net "100 ENU" --stake-cpu "100 ENU" --buy-ram-ENU "100 ENU"' % (
            Utils.EnuClientPath, self.endpointArgs, creatorAccount.name, account.name,
            account.ownerPublicKey, account.activePublicKey)
=======
        cmd='%s %s system newaccount -j %s %s %s %s --stake-net "100 %s" --stake-cpu "100 %s" --buy-ram-EOS "100 %s"' % (
            Utils.EosClientPath, self.endpointArgs, creatorAccount.name, account.name,
            account.ownerPublicKey, account.activePublicKey,
            CORE_SYMBOL, CORE_SYMBOL, CORE_SYMBOL)
>>>>>>> cd979827

        if Utils.Debug: Utils.Print("cmd: %s" % (cmd))
        trans=None
        try:
            trans=Node.runCmdReturnJson(cmd)
            transId=Node.getTransId(trans)
        except subprocess.CalledProcessError as ex:
            msg=ex.output.decode("utf-8")
            Utils.Print("ERROR: Exception during account creation. %s" % (msg))
            return None

        if stakedDeposit > 0:
            self.waitForTransIdOnNode(transId) # seems like account creation needs to be finlized before transfer can happen
<<<<<<< HEAD
            trans = self.transferFunds(creatorAccount, account, "%0.04f ENU" % (stakedDeposit/10000), "init")
=======
            trans = self.transferFunds(creatorAccount, account, "%0.04f %s" % (stakedDeposit/10000, CORE_SYMBOL), "init")
>>>>>>> cd979827
            transId=Node.getTransId(trans)

        if waitForTransBlock and not self.waitForTransIdOnNode(transId):
            return None

        return trans

    # Create account and return creation transactions. Return transaction json object
    # waitForTransBlock: wait on creation transaction id to appear in a block
    def createAccount(self, account, creatorAccount, stakedDeposit=1000, waitForTransBlock=False):
        cmd="%s %s create account -j %s %s %s %s" % (
            Utils.EnuClientPath, self.endpointArgs, creatorAccount.name, account.name,
            account.ownerPublicKey, account.activePublicKey)

        if Utils.Debug: Utils.Print("cmd: %s" % (cmd))
        trans=None
        try:
            trans=Node.runCmdReturnJson(cmd)
            transId=Node.getTransId(trans)
        except subprocess.CalledProcessError as ex:
            msg=ex.output.decode("utf-8")
            Utils.Print("ERROR: Exception during account creation. %s" % (msg))
            return None

        if stakedDeposit > 0:
            self.waitForTransIdOnNode(transId) # seems like account creation needs to be finlized before transfer can happen
<<<<<<< HEAD
            trans = self.transferFunds(creatorAccount, account, "%0.04f ENU" % (stakedDeposit/10000), "init")
=======
            trans = self.transferFunds(creatorAccount, account, "%0.04f %s" % (stakedDeposit/10000, CORE_SYMBOL), "init")
>>>>>>> cd979827
            transId=Node.getTransId(trans)

        if waitForTransBlock and not self.waitForTransIdOnNode(transId):
            return None

        return trans

    def getEnuAccount(self, name):
        assert(isinstance(name, str))
        cmd="%s %s get account -j %s" % (Utils.EnuClientPath, self.endpointArgs, name)
        if Utils.Debug: Utils.Print("cmd: %s" % (cmd))
        try:
            trans=Node.runCmdReturnJson(cmd)
            return trans
        except subprocess.CalledProcessError as ex:
            msg=ex.output.decode("utf-8")
            Utils.Print("ERROR: Exception during get account. %s" % (msg))
            return None

    def getEnuAccountFromDb(self, name):
        cmd="%s %s" % (Utils.MongoPath, self.mongoEndpointArgs)
        subcommand='db.Accounts.findOne({"name" : "%s"})' % (name)
        if Utils.Debug: Utils.Print("cmd: echo '%s' | %s" % (subcommand, cmd))
        try:
            trans=Node.runMongoCmdReturnJson(cmd.split(), subcommand)
            return trans
        except subprocess.CalledProcessError as ex:
            msg=ex.output.decode("utf-8")
            Utils.Print("ERROR: Exception during get account from db. %s" % (msg))
            return None

    def getTable(self, contract, scope, table):
        cmd="%s %s get table %s %s %s" % (Utils.EnuClientPath, self.endpointArgs, contract, scope, table)
        if Utils.Debug: Utils.Print("cmd: %s" % (cmd))
        try:
            trans=Node.runCmdReturnJson(cmd)
            return trans
        except subprocess.CalledProcessError as ex:
            msg=ex.output.decode("utf-8")
            Utils.Print("ERROR: Exception during table retrieval. %s" % (msg))
            return None

    #def getNodeAccountEnuBalance(self, scope):
    def getNodeAccountBalance(self, contract, scope):
        assert(isinstance(contract, str))
        assert(isinstance(scope, str))
        table="accounts"
        trans = self.getTable(contract, scope, table)
        assert(trans)
        try:
            return trans["rows"][0]["balance"]
        except (TypeError, KeyError) as _:
            print("Transaction parsing failed. Transaction: %s" % (trans))
            raise

    def getCurrencyStats(self, contract, symbol=""):
        cmd="%s %s get currency0000 stats %s %s" % (Utils.EnuClientPath, self.endpointArgs, contract, symbol)
        if Utils.Debug: Utils.Print("cmd: %s" % (cmd))
        try:
            trans=Node.runCmdReturnJson(cmd)
            return trans
        except subprocess.CalledProcessError as ex:
            msg=ex.output.decode("utf-8")
            Utils.Print("ERROR: Exception during get currency0000 stats. %s" % (msg))
            return None

    # Verifies account. Returns "get account" json return object
    def verifyAccount(self, account):
        if not self.enableMongo:
            ret=self.getEnuAccount(account.name)
            if ret is not None:
                account_name=ret["account_name"]
                if account_name is None:
                    Utils.Print("ERROR: Failed to verify account creation.", account.name)
                    return None
                return ret
        else:
            for _ in range(2):
                ret=self.getEnuAccountFromDb(account.name)
                if ret is not None:
                    account_name=ret["name"]
                    if account_name is None:
                        Utils.Print("ERROR: Failed to verify account creation.", account.name)
                        return None
                    return ret
                if self.mongoSyncTime is not None:
                    if Utils.Debug: Utils.Print("cmd: sleep %d seconds" % (self.mongoSyncTime))
                    time.sleep(self.mongoSyncTime)

        return None

    def waitForBlockNumOnNode(self, blockNum, timeout=None):
        lam = lambda: self.doesNodeHaveBlockNum(blockNum)
        ret=Utils.waitForBool(lam, timeout)
        return ret

    def waitForTransIdOnNode(self, transId, timeout=None):
        lam = lambda: self.doesNodeHaveTransId(transId)
        ret=Utils.waitForBool(lam, timeout)
        return ret

    def waitForNextBlock(self, timeout=None):
        num=self.getIrreversibleBlockNum()
        lam = lambda: self.getIrreversibleBlockNum() > num
        ret=Utils.waitForBool(lam, timeout)
        return ret

    # Trasfer funds. Returns "transfer" json return object
    def transferFunds(self, source, destination, amount, memo="memo", force=False):
        assert isinstance(amount, str)

        cmd="%s %s -v transfer -j %s %s" % (
            Utils.EnuClientPath, self.endpointArgs, source.name, destination.name)
        cmdArr=cmd.split()
        cmdArr.append(amount)
        cmdArr.append(memo)
        if force:
            cmdArr.append("-f")
        s=" ".join(cmdArr)
        if Utils.Debug: Utils.Print("cmd: %s" % (s))
        trans=None
        try:
            trans=Node.__runCmdArrReturnJson(cmdArr)
            return trans
        except subprocess.CalledProcessError as ex:
            msg=ex.output.decode("utf-8")
            Utils.Print("ERROR: Exception during funds transfer. %s" % (msg))
            return None

    def validateSpreadFundsOnNode(self, adminAccount, accounts, expectedTotal):
        actualTotal=self.getAccountEnuBalance(adminAccount.name)
        for account in accounts:
            fund = self.getAccountEnuBalance(account.name)
            if fund != account.balance:
                Utils.Print("ERROR: validateSpreadFunds> Expected: %d, actual: %d for account %s" %
                        (account.balance, fund, account.name))
                return False
            actualTotal += fund

        if actualTotal != expectedTotal:
            Utils.Print("ERROR: validateSpreadFunds> Expected total: %d , actual: %d" % (
                expectedTotal, actualTotal))
            return False

        return True

    def getSystemBalance(self, adminAccount, accounts):
        balance=self.getAccountEnuBalance(adminAccount.name)
        for account in accounts:
            balance += self.getAccountEnuBalance(account.name)
        return balance

    # Gets accounts mapped to key. Returns json object
    def getAccountsByKey(self, key):
        cmd="%s %s get accounts %s" % (Utils.EnuClientPath, self.endpointArgs, key)
        if Utils.Debug: Utils.Print("cmd: %s" % (cmd))
        try:
            trans=Node.runCmdReturnJson(cmd)
            return trans
        except subprocess.CalledProcessError as ex:
            msg=ex.output.decode("utf-8")
            Utils.Print("ERROR: Exception during accounts by key retrieval. %s" % (msg))
            return None

    # Get actions mapped to an account (enucli get actions)
    def getActions(self, account, pos=-1, offset=-1):
        assert(isinstance(account, Account))
        assert(isinstance(pos, int))
        assert(isinstance(offset, int))

        cmd="%s %s get actions -j %s %d %d" % (Utils.EnuClientPath, self.endpointArgs, account.name, pos, offset)
        if Utils.Debug: Utils.Print("cmd: %s" % (cmd))
        try:
            actions=Node.runCmdReturnJson(cmd)
            return actions
        except subprocess.CalledProcessError as ex:
            msg=ex.output.decode("utf-8")
            Utils.Print("ERROR: Exception during actions by account retrieval. %s" % (msg))
            return None
        
    # Gets accounts mapped to key. Returns array
    def getAccountsArrByKey(self, key):
        trans=self.getAccountsByKey(key)
        assert(trans)
        assert("account_names" in trans)
        accounts=trans["account_names"]
        return accounts

    def getServants(self, name):
        cmd="%s %s get servants %s" % (Utils.EnuClientPath, self.endpointArgs, name)
        if Utils.Debug: Utils.Print("cmd: %s" % (cmd))
        try:
            trans=Node.runCmdReturnJson(cmd)
            return trans
        except subprocess.CalledProcessError as ex:
            msg=ex.output.decode("utf-8")
            Utils.Print("ERROR: Exception during servants retrieval. %s" % (msg))
            return None

    def getServantsArr(self, name):
        trans=self.getServants(name)
        servants=trans["controlled_accounts"]
        return servants

<<<<<<< HEAD
    def getAccountEnuBalanceStr(self, scope):
        """Returns ENU currency0000 account balance from enucli get table command. Returned balance is string following syntax "98.0311 ENU". """
=======
    def getAccountEosBalanceStr(self, scope):
        """Returns EOS currency0000 account balance from cleos get table command. Returned balance is string following syntax "98.0311 SYS". """
>>>>>>> cd979827
        assert isinstance(scope, str)
        if not self.enableMongo:
            amount=self.getNodeAccountBalance("enumivo.coin", scope)
            if Utils.Debug: Utils.Print("getNodeAccountEnuBalance %s %s" % (scope, amount))
            assert isinstance(amount, str)
            return amount
        else:
            if self.mongoSyncTime is not None:
                if Utils.Debug: Utils.Print("cmd: sleep %d seconds" % (self.mongoSyncTime))
                time.sleep(self.mongoSyncTime)

            account=self.getEnuAccountFromDb(scope)
            if account is not None:
                balance=account["enu_balance"]
                return balance

        return None

    def getAccountEnuBalance(self, scope):
        """Returns ENU currency0000 account balance from enucli get table command. Returned balance is an integer e.g. 980311. """
        balanceStr=self.getAccountEnuBalanceStr(scope)
        balanceStr=balanceStr.split()[0]
        balance=int(decimal.Decimal(balanceStr[1:])*10000)
        return balance

    # transactions lookup by id. Returns json object
    def getTransactionsByAccount(self, name):
        cmd="%s %s get transactions -j %s" % (Utils.EnuClientPath, self.endpointArgs, name)
        if Utils.Debug: Utils.Print("cmd: %s" % (cmd))
        try:
            trans=Node.runCmdReturnJson(cmd)
            return trans
        except subprocess.CalledProcessError as ex:
            msg=ex.output.decode("utf-8")
            Utils.Print("ERROR: Exception during transactions by account retrieval. %s" % (msg))
            return None

    # transactions lookup by id. Returns list of transaction ids
    def getTransactionsArrByAccount(self, name):
        trans=self.getTransactionsByAccount(name)
        transactions=trans["transactions"]
        transArr=[]
        for transaction in transactions:
            transId=transaction["transaction_id"]
            transArr.append(transId)
        return transArr

    def getAccountCodeHash(self, account):
        cmd="%s %s get code %s" % (Utils.EnuClientPath, self.endpointArgs, account)
        if Utils.Debug: Utils.Print("cmd: %s" % (cmd))
        try:
            retStr=Utils.checkOutput(cmd.split())
            #Utils.Print ("get code> %s"% retStr)
            p=re.compile(r'code\shash: (\w+)\n', re.MULTILINE)
            m=p.search(retStr)
            if m is None:
                msg="Failed to parse code hash."
                Utils.Print("ERROR: "+ msg)
                return None

            return m.group(1)
        except subprocess.CalledProcessError as ex:
            msg=ex.output.decode("utf-8")
            Utils.Print("ERROR: Exception during code hash retrieval. %s" % (msg))
            return None

    # publish contract and return transaction as json object
    def publishContract(self, account, contractDir, wastFile, abiFile, waitForTransBlock=False, shouldFail=False):
        cmd="%s %s -v set contract -j %s %s" % (Utils.EnuClientPath, self.endpointArgs, account, contractDir)
        cmd += "" if wastFile is None else (" "+ wastFile)
        cmd += "" if abiFile is None else (" " + abiFile)
        if Utils.Debug: Utils.Print("cmd: %s" % (cmd))
        trans=None
        try:
            trans=Node.runCmdReturnJson(cmd, trace=False)
        except subprocess.CalledProcessError as ex:
            if not shouldFail:
                msg=ex.output.decode("utf-8")
                Utils.Print("ERROR: Exception during code hash retrieval. %s" % (msg))
                return None
            else:
                retMap={}
                retMap["returncode"]=ex.returncode
                retMap["cmd"]=ex.cmd
                retMap["output"]=ex.output
                # commented below as they are available only in Python3.5 and above
                # retMap["stdout"]=ex.stdout
                # retMap["stderr"]=ex.stderr
                return retMap

        if shouldFail:
            Utils.Print("ERROR: The publish contract did not fail as expected.")
            return None

        Node.validateTransaction(trans)
        transId=Node.getTransId(trans)
        if waitForTransBlock and not self.waitForTransIdOnNode(transId):
            return None
        return trans

    def getTableRows(self, contract, scope, table):
        jsonData=self.getTable(contract, scope, table)
        if jsonData is None:
            return None
        rows=jsonData["rows"]
        return rows

    def getTableRow(self, contract, scope, table, idx):
        if idx < 0:
            Utils.Print("ERROR: Table index cannot be negative. idx: %d" % (idx))
            return None
        rows=self.getTableRows(contract, scope, table)
        if rows is None or idx >= len(rows):
            Utils.Print("ERROR: Retrieved table does not contain row %d" % idx)
            return None
        row=rows[idx]
        return row

    def getTableColumns(self, contract, scope, table):
        row=self.getTableRow(contract, scope, table, 0)
        keys=list(row.keys())
        return keys

    # returns tuple with transaction and
    def pushMessage(self, account, action, data, opts, silentErrors=False):
        cmd="%s %s push action -j %s %s" % (Utils.EnuClientPath, self.endpointArgs, account, action)
        cmdArr=cmd.split()
        if data is not None:
            cmdArr.append(data)
        if opts is not None:
            cmdArr += opts.split()
        s=" ".join(cmdArr)
        if Utils.Debug: Utils.Print("cmd: %s" % (s))
        try:
            trans=Node.__runCmdArrReturnJson(cmdArr)
            return (True, trans)
        except subprocess.CalledProcessError as ex:
            msg=ex.output.decode("utf-8")
            if not silentErrors:
                Utils.Print("ERROR: Exception during push message. %s" % (msg))
            return (False, msg)

    def setPermission(self, account, code, pType, requirement, waitForTransBlock=False):
        cmd="%s %s set action permission -j %s %s %s %s" % (
            Utils.EnuClientPath, self.endpointArgs, account, code, pType, requirement)
        if Utils.Debug: Utils.Print("cmd: %s" % (cmd))
        trans=None
        try:
            trans=Node.runCmdReturnJson(cmd)
        except subprocess.CalledProcessError as ex:
            msg=ex.output.decode("utf-8")
            Utils.Print("ERROR: Exception during set permission. %s" % (msg))
            return None

        transId=Node.getTransId(trans)
        if waitForTransBlock and not self.waitForTransIdOnNode(transId):
            return None
        return trans

    def getInfo(self, silentErrors=False):
        cmd="%s %s get info" % (Utils.EnuClientPath, self.endpointArgs)
        if Utils.Debug: Utils.Print("cmd: %s" % (cmd))
        try:
            trans=Node.runCmdReturnJson(cmd)
            return trans
        except subprocess.CalledProcessError as ex:
            if not silentErrors:
                msg=ex.output.decode("utf-8")
                Utils.Print("ERROR: Exception during get info. %s" % (msg))
            return None

    def getBlockFromDb(self, idx):
        cmd="%s %s" % (Utils.MongoPath, self.mongoEndpointArgs)
        subcommand="db.Blocks.find().sort({\"_id\":%d}).limit(1).pretty()" % (idx)
        if Utils.Debug: Utils.Print("cmd: echo \"%s\" | %s" % (subcommand, cmd))
        try:
            trans=Node.runMongoCmdReturnJson(cmd.split(), subcommand)
            return trans
        except subprocess.CalledProcessError as ex:
            msg=ex.output.decode("utf-8")
            Utils.Print("ERROR: Exception during get db block. %s" % (msg))
            return None

    def checkPulse(self):
        info=self.getInfo(True)
        return False if info is None else True

    def getHeadBlockNum(self):
        """returns head block number(string) as returned by enucli get info."""
        if not self.enableMongo:
            info=self.getInfo()
            if info is not None:
                headBlockNumTag="head_block_num"
                return info[headBlockNumTag]
        else:
            block=self.getBlockFromDb(-1)
            if block is not None:
                blockNum=block["block_num"]
                return blockNum
        return None

    def getIrreversibleBlockNum(self):
        if not self.enableMongo:
            info=self.getInfo()
            if info is not None:
                return info["last_irreversible_block_num"]
        else:
            block=self.getBlockFromDb(-1)
            if block is not None:
                blockNum=block["block_num"]
                return blockNum
        return None

    def kill(self, killSignal):
        if Utils.Debug: Utils.Print("Killing node: %s" % (self.cmd))
        assert(self.pid is not None)
        try:
            os.kill(self.pid, killSignal)
        except OSError as ex:
            Utils.Print("ERROR: Failed to kill node (%d)." % (self.cmd), ex)
            return False

        # wait for kill validation
        def myFunc():
            try:
                os.kill(self.pid, 0) #check if process with pid is running
            except OSError as _:
                return True
            return False

        if not Utils.waitForBool(myFunc):
            Utils.Print("ERROR: Failed to kill node (%s)." % (self.cmd), ex)
            return False

        # mark node as killed
        self.pid=None
        self.killed=True
        return True

    # TBD: make nodeId an internal property
    def relaunch(self, nodeId, chainArg):

        running=True
        try:
            os.kill(self.pid, 0) #check if process with pid is running
        except OSError as _:
            running=False

        if running:
            Utils.Print("WARNING: A process with pid (%d) is already running." % (self.pid))
        else:
            if Utils.Debug: Utils.Print("Launching node process, Id: %d" % (nodeId))
            dataDir="var/lib/node_%02d" % (nodeId)
            dt = datetime.datetime.now()
            dateStr="%d_%02d_%02d_%02d_%02d_%02d" % (
                dt.year, dt.month, dt.day, dt.hour, dt.minute, dt.second)
            stdoutFile="%s/stdout.%s.txt" % (dataDir, dateStr)
            stderrFile="%s/stderr.%s.txt" % (dataDir, dateStr)
            with open(stdoutFile, 'w') as sout, open(stderrFile, 'w') as serr:
                cmd=self.cmd + ("" if chainArg is None else (" " + chainArg))
                Utils.Print("cmd: %s" % (cmd))
                popen=subprocess.Popen(cmd.split(), stdout=sout, stderr=serr)
                self.pid=popen.pid

        self.killed=False
        return True

    
###########################################################################################

Wallet=namedtuple("Wallet", "name password host port")
# pylint: disable=too-many-instance-attributes
class WalletMgr(object):
    __walletLogFile="test_enuwallet_output.log"
    __walletDataDir="test_wallet_0"

    # pylint: disable=too-many-arguments
    # enuwalletd [True|False] True=Launch wallet(enuwallet) process; False=Manage launch process externally.
    def __init__(self, enuwalletd, enunodePort=8888, enunodeHost="localhost", port=8899, host="localhost"):
        self.enuwalletd=enuwalletd
        self.enunodePort=enunodePort
        self.enunodeHost=enunodeHost
        self.port=port
        self.host=host
        self.wallets={}
        self.__walletPid=None
        self.endpointArgs="--url http://%s:%d" % (self.enunodeHost, self.enunodePort)
        self.walletEndpointArgs=""
        if self.enuwalletd:
            self.walletEndpointArgs += " --wallet-url http://%s:%d" % (self.host, self.port)
            self.endpointArgs += self.walletEndpointArgs

    def launch(self):
        if not self.enuwalletd:
            Utils.Print("ERROR: Wallet Manager wasn't configured to launch enuwallet")
            return False

        cmd="%s --data-dir %s --config-dir %s --http-server-address=%s:%d" % (
            Utils.EnuWalletPath, WalletMgr.__walletDataDir, WalletMgr.__walletDataDir, self.host, self.port)
        if Utils.Debug: Utils.Print("cmd: %s" % (cmd))
        with open(WalletMgr.__walletLogFile, 'w') as sout, open(WalletMgr.__walletLogFile, 'w') as serr:
            popen=subprocess.Popen(cmd.split(), stdout=sout, stderr=serr)
            self.__walletPid=popen.pid

        # Give enuwallet time to warm up
        time.sleep(1)
        return True

    def create(self, name):
        wallet=self.wallets.get(name)
        if wallet is not None:
            if Utils.Debug: Utils.Print("Wallet \"%s\" already exists. Returning same." % name)
            return wallet
        p = re.compile(r'\n\"(\w+)\"\n', re.MULTILINE)
        cmd="%s %s wallet create --name %s" % (Utils.EnuClientPath, self.endpointArgs, name)
        if Utils.Debug: Utils.Print("cmd: %s" % (cmd))
        retStr=subprocess.check_output(cmd.split()).decode("utf-8")
        #Utils.Print("create: %s" % (retStr))
        m=p.search(retStr)
        if m is None:
            Utils.Print("ERROR: wallet password parser failure")
            return None
        p=m.group(1)
        wallet=Wallet(name, p, self.host, self.port)
        self.wallets[name] = wallet

        return wallet

    def importKey(self, account, wallet):
        warningMsg="Key already in wallet"
        cmd="%s %s wallet import --name %s %s" % (
            Utils.EnuClientPath, self.endpointArgs, wallet.name, account.ownerPrivateKey)
        if Utils.Debug: Utils.Print("cmd: %s" % (cmd))
        try:
            subprocess.check_output(cmd.split(), stderr=subprocess.STDOUT).decode("utf-8")
        except subprocess.CalledProcessError as ex:
            msg=ex.output.decode("utf-8")
            if warningMsg in msg:
                Utils.Print("WARNING: This key is already imported into the wallet.")
            else:
                Utils.Print("ERROR: Failed to import account owner key %s. %s" % (account.ownerPrivateKey, msg))
                return False

        if account.activePrivateKey is None:
            Utils.Print("WARNING: Active private key is not defined for account \"%s\"" % (account.name))
        else:
            cmd="%s %s wallet import --name %s %s" % (
                Utils.EnuClientPath, self.endpointArgs, wallet.name, account.activePrivateKey)
            if Utils.Debug: Utils.Print("cmd: %s" % (cmd))
            try:
                subprocess.check_output(cmd.split(), stderr=subprocess.STDOUT).decode("utf-8")
            except subprocess.CalledProcessError as ex:
                msg=ex.output.decode("utf-8")
                if warningMsg in msg:
                    Utils.Print("WARNING: This key is already imported into the wallet.")
                else:
                    Utils.Print("ERROR: Failed to import account active key %s. %s" %
                                (account.activePrivateKey, msg))
                    return False

        return True

    def lockWallet(self, wallet):
        cmd="%s %s wallet lock --name %s" % (Utils.EnuClientPath, self.endpointArgs, wallet.name)
        if Utils.Debug: Utils.Print("cmd: %s" % (cmd))
        if 0 != subprocess.call(cmd.split(), stdout=Utils.FNull):
            Utils.Print("ERROR: Failed to lock wallet %s." % (wallet.name))
            return False

        return True

    def unlockWallet(self, wallet):
        cmd="%s %s wallet unlock --name %s" % (Utils.EnuClientPath, self.endpointArgs, wallet.name)
        if Utils.Debug: Utils.Print("cmd: %s" % (cmd))
        popen=subprocess.Popen(cmd.split(), stdout=Utils.FNull, stdin=subprocess.PIPE)
        _, errs = popen.communicate(input=wallet.password.encode("utf-8"))
        if 0 != popen.wait():
            Utils.Print("ERROR: Failed to unlock wallet %s: %s" % (wallet.name, errs.decode("utf-8")))
            return False

        return True

    def lockAllWallets(self):
        cmd="%s %s wallet lock_all" % (Utils.EnuClientPath, self.endpointArgs)
        if Utils.Debug: Utils.Print("cmd: %s" % (cmd))
        if 0 != subprocess.call(cmd.split(), stdout=Utils.FNull):
            Utils.Print("ERROR: Failed to lock all wallets.")
            return False

        return True

    def getOpenWallets(self):
        wallets=[]

        p = re.compile(r'\s+\"(\w+)\s\*\",?\n', re.MULTILINE)
        cmd="%s %s wallet list" % (Utils.EnuClientPath, self.endpointArgs)
        if Utils.Debug: Utils.Print("cmd: %s" % (cmd))
        retStr=subprocess.check_output(cmd.split()).decode("utf-8")
        #Utils.Print("retStr: %s" % (retStr))
        m=p.findall(retStr)
        if m is None:
            Utils.Print("ERROR: wallet list parser failure")
            return None
        wallets=m

        return wallets

    def getKeys(self):
        keys=[]

        p = re.compile(r'\n\s+\"(\w+)\"\n', re.MULTILINE)
        cmd="%s %s wallet keys" % (Utils.EnuClientPath, self.endpointArgs)
        if Utils.Debug: Utils.Print("cmd: %s" % (cmd))
        retStr=subprocess.check_output(cmd.split()).decode("utf-8")
        #Utils.Print("retStr: %s" % (retStr))
        m=p.findall(retStr)
        if m is None:
            Utils.Print("ERROR: wallet keys parser failure")
            return None
        keys=m

        return keys


    def dumpErrorDetails(self):
        Utils.Print("=================================================================")
        if self.__walletPid is not None:
            Utils.Print("Contents of %s:" % (WalletMgr.__walletLogFile))
            Utils.Print("=================================================================")
            with open(WalletMgr.__walletLogFile, "r") as f:
                shutil.copyfileobj(f, sys.stdout)

    @staticmethod
    def killall():
        cmd="pkill -9 %s" % (Utils.EnuWalletName)
        if Utils.Debug: Utils.Print("cmd: %s" % (cmd))
        subprocess.call(cmd.split())

    @staticmethod
    def cleanup():
        dataDir=WalletMgr.__walletDataDir
        if os.path.isdir(dataDir) and os.path.exists(dataDir):
            shutil.rmtree(WalletMgr.__walletDataDir)



###########################################################################################
class Cluster(object):
    __chainSyncStrategies=Utils.getChainStrategies()
    __chainSyncStrategy=None
    __WalletName="MyWallet"
    __localHost="localhost"
    __lastTrans=None
    __BiosHost="localhost"
    __BiosPort=8788
    
    # pylint: disable=too-many-arguments
    # enuwalletd [True|False] Is enuwallet running. If not load the wallet plugin
    def __init__(self, enuwalletd=False, localCluster=True, host="localhost", port=8888, walletHost="localhost", walletPort=8899, enableMongo=False, mongoHost="localhost", mongoPort=27017, mongoDb="ENUtest", defproduceraPrvtKey=None, defproducerbPrvtKey=None, staging=False):
        """Cluster container.
        enuwalletd [True|False] Is wallet enuwallet running. If not load the wallet plugin
        localCluster [True|False] Is cluster local to host.
        host: enu server host
        port: enu server port
        walletHost: enu wallet host
        walletPort: enu wallet port
        enableMongo: Include mongoDb support, configures enu mongo plugin
        mongoHost: MongoDB host
        mongoPort: MongoDB port
        defproduceraPrvtKey: Defproducera account private key
        defproducerbPrvtKey: Defproducerb account private key
        """
        self.accounts={}
        self.nodes={}
        self.localCluster=localCluster
        self.wallet=None
        self.enuwalletd=enuwalletd
        self.enableMongo=enableMongo
        self.mongoHost=mongoHost
        self.mongoPort=mongoPort
        self.mongoDb=mongoDb
        self.walletMgr=None
        self.host=host
        self.port=port
        self.walletHost=walletHost
        self.walletPort=walletPort
        self.walletEndpointArgs=""
        if self.enuwalletd:
            self.walletEndpointArgs += " --wallet-url http://%s:%d" % (self.walletHost, self.walletPort)
        self.mongoEndpointArgs=""
        self.mongoUri=""
        if self.enableMongo:
            self.mongoUri="mongodb://%s:%d/%s" % (mongoHost, mongoPort, mongoDb)
            self.mongoEndpointArgs += "--host %s --port %d %s" % (mongoHost, mongoPort, mongoDb)
        self.staging=staging
        # init accounts
        self.defproduceraAccount=Account("defproducera")
        self.defproducerbAccount=Account("defproducerb")
        self.enumivoAccount=Account("enumivo")
        self.defproduceraAccount.ownerPrivateKey=defproduceraPrvtKey
        self.defproduceraAccount.activePrivateKey=defproduceraPrvtKey
        self.defproducerbAccount.ownerPrivateKey=defproducerbPrvtKey
        self.defproducerbAccount.activePrivateKey=defproducerbPrvtKey


    def setChainStrategy(self, chainSyncStrategy=Utils.SyncReplayTag):
        self.__chainSyncStrategy=self.__chainSyncStrategies.get(chainSyncStrategy)
        if self.__chainSyncStrategy is None:
            self.__chainSyncStrategy=self.__chainSyncStrategies.get("none")

    def setWalletMgr(self, walletMgr):
        self.walletMgr=walletMgr

    # launch local nodes and set self.nodes
    # pylint: disable=too-many-locals
    # pylint: disable=too-many-return-statements
    # pylint: disable=too-many-branches
    # pylint: disable=too-many-statements
    def launch(self, pnodes=1, totalNodes=1, prodCount=1, topo="mesh", delay=1, onlyBios=False, dontKill=False):
        """Launch cluster.
        pnodes: producer nodes count
        totalNodes: producer + non-producer nodes count
        prodCount: producers per prodcuer node count
        topo: cluster topology (as defined by launcher)
        delay: delay between individual nodes launch (as defined by launcher)
          delay 0 exposes a bootstrap bug where producer handover may have a large gap confusing nodes and bringing system to a halt.
        """
        if not self.localCluster:
            Utils.Print("WARNING: Cluster not local, not launching %s." % (Utils.EnuServerName))
            return True

        if len(self.nodes) > 0:
            raise RuntimeError("Cluster already running.")

        cmd="%s -p %s -n %s -s %s -d %s -f" % (
            Utils.EnuLauncherPath, pnodes, totalNodes, topo, delay)
        cmdArr=cmd.split()
        if self.staging:
            cmdArr.append("--nogen")

        enunodeArgs="--max-transaction-time 5000"
        if not self.enuwalletd:
            enunodeArgs += " --plugin enumivo::wallet_api_plugin"
        if self.enableMongo:
            enunodeArgs += " --plugin enumivo::mongo_db_plugin --resync --mongodb-uri %s" % self.mongoUri

        if enunodeArgs:
            cmdArr.append("--enunode")
            cmdArr.append(enunodeArgs)

        s=" ".join(cmdArr)
        if Utils.Debug: Utils.Print("cmd: %s" % (s))
        if 0 != subprocess.call(cmdArr):
            Utils.Print("ERROR: Launcher failed to launch.")
            return False

        self.nodes=list(range(totalNodes)) # placeholder for cleanup purposes only

        nodes=self.discoverLocalNodes(totalNodes, timeout=Utils.systemWaitTimeout)
        if nodes is None or totalNodes != len(nodes):
            Utils.Print("ERROR: Unable to validate %s instances, expected: %d, actual: %d" %
                          (Utils.EnuServerName, totalNodes, len(nodes)))
            return False

        self.nodes=nodes

        if onlyBios:
            biosNode=Node(Cluster.__BiosHost, Cluster.__BiosPort)
            biosNode.setWalletEndpointArgs(self.walletEndpointArgs)
            if not biosNode.checkPulse():
                Utils.Print("ERROR: Bios node doesn't appear to be running...")
                return False

            self.nodes=[biosNode]

        # ensure cluster node are inter-connected by ensuring everyone has block 1
        Utils.Print("Cluster viability smoke test. Validate every cluster node has block 1. ")
        if not self.waitOnClusterBlockNumSync(1):
            Utils.Print("ERROR: Cluster doesn't seem to be in sync. Some nodes missing block 1")
            return False

        Utils.Print("Bootstrap cluster.")
        if not Cluster.bootstrap(totalNodes, prodCount, Cluster.__BiosHost, Cluster.__BiosPort, dontKill, onlyBios):
            Utils.Print("ERROR: Bootstrap failed.")
            return False

        # validate iniX accounts can be retrieved

        producerKeys=Cluster.parseClusterKeys(totalNodes)
        if producerKeys is None:
            Utils.Print("ERROR: Unable to parse cluster info")
            return False

        init1Keys=producerKeys["defproducera"]
        init2Keys=producerKeys["defproducerb"]
        if init1Keys is None or init2Keys is None:
            Utils.Print("ERROR: Failed to parse defproducera or intb private keys from cluster config files.")
        self.defproduceraAccount.ownerPrivateKey=init1Keys["private"]
        self.defproduceraAccount.ownerPublicKey=init1Keys["public"]
        self.defproduceraAccount.activePrivateKey=init1Keys["private"]
        self.defproduceraAccount.activePublicKey=init1Keys["public"]
        self.defproducerbAccount.ownerPrivateKey=init2Keys["private"]
        self.defproducerbAccount.ownerPublicKey=init2Keys["public"]
        self.defproducerbAccount.activePrivateKey=init2Keys["private"]
        self.defproducerbAccount.activePublicKey=init2Keys["public"]
        producerKeys.pop("enumivo")

        return True

    # Initialize the default nodes (at present just the root node)
    def initializeNodes(self, defproduceraPrvtKey=None, defproducerbPrvtKey=None, onlyBios=False):
        port=Cluster.__BiosPort if onlyBios else self.port
        host=Cluster.__BiosHost if onlyBios else self.host
        node=Node(host, port, enableMongo=self.enableMongo, mongoHost=self.mongoHost, mongoPort=self.mongoPort, mongoDb=self.mongoDb)
        node.setWalletEndpointArgs(self.walletEndpointArgs)
        if Utils.Debug: Utils.Print("Node:", node)

        node.checkPulse()
        self.nodes=[node]

        if defproduceraPrvtKey is not None:
            self.defproduceraAccount.ownerPrivateKey=defproduceraPrvtKey
            self.defproduceraAccount.activePrivateKey=defproduceraPrvtKey

        if defproducerbPrvtKey is not None:
            self.defproducerbAccount.ownerPrivateKey=defproducerbPrvtKey
            self.defproducerbAccount.activePrivateKey=defproducerbPrvtKey

        return True

    # Initialize nodes from the Json nodes string
    def initializeNodesFromJson(self, nodesJsonStr):
        nodesObj= json.loads(nodesJsonStr)
        if nodesObj is None:
            Utils.Print("ERROR: Invalid Json string.")
            return False

        if "keys" in nodesObj:
            keysMap=nodesObj["keys"]

            if "defproduceraPrivateKey" in keysMap:
                defproduceraPrivateKey=keysMap["defproduceraPrivateKey"]
                self.defproduceraAccount.ownerPrivateKey=defproduceraPrivateKey

            if "defproducerbPrivateKey" in keysMap:
                defproducerbPrivateKey=keysMap["defproducerbPrivateKey"]
                self.defproducerbAccount.ownerPrivateKey=defproducerbPrivateKey

        nArr=nodesObj["nodes"]
        nodes=[]
        for n in nArr:
            port=n["port"]
            host=n["host"]
            node=Node(host, port)
            node.setWalletEndpointArgs(self.walletEndpointArgs)
            if Utils.Debug: Utils.Print("Node:", node)

            node.checkPulse()
            nodes.append(node)

        self.nodes=nodes
        return True

    # manually set nodes, alternative to explicit launch
    def setNodes(self, nodes):
        self.nodes=nodes

    # If a last transaction exists wait for it on root node, then collect its head block number.
    #  Wait on this block number on each cluster node
    def waitOnClusterSync(self, timeout=None):
        targetHeadBlockNum=self.nodes[0].getHeadBlockNum() #get root nodes head block num
        if Utils.Debug: Utils.Print("Head block number on root node: %d" % (targetHeadBlockNum))
        if targetHeadBlockNum == -1:
            return False

        return self.waitOnClusterBlockNumSync(targetHeadBlockNum, timeout)

    def waitOnClusterBlockNumSync(self, targetHeadBlockNum, timeout=None):

        def doNodesHaveBlockNum(nodes, targetHeadBlockNum):
            for node in nodes:
                if (not node.killed) and (not node.doesNodeHaveBlockNum(targetHeadBlockNum)):
                    return False

            return True

        lam = lambda: doNodesHaveBlockNum(self.nodes, targetHeadBlockNum)
        ret=Utils.waitForBool(lam, timeout)
        return ret

    @staticmethod
    def createAccountKeys(count):
        accounts=[]
        p = re.compile('Private key: (.+)\nPublic key: (.+)\n', re.MULTILINE)
        for _ in range(0, count):
            try:
                cmd="%s create key" % (Utils.EnuClientPath)
                if Utils.Debug: Utils.Print("cmd: %s" % (cmd))
                keyStr=subprocess.check_output(cmd.split(), stderr=subprocess.STDOUT).decode("utf-8")
                m=p.search(keyStr)
                if m is None:
                    Utils.Print("ERROR: Owner key creation regex mismatch")
                    break

                ownerPrivate=m.group(1)
                ownerPublic=m.group(2)

                cmd="%s create key" % (Utils.EnuClientPath)
                if Utils.Debug: Utils.Print("cmd: %s" % (cmd))
                keyStr=subprocess.check_output(cmd.split(), stderr=subprocess.STDOUT).decode("utf-8")
                m=p.match(keyStr)
                if m is None:
                    Utils.Print("ERROR: Active key creation regex mismatch")
                    break

                activePrivate=m.group(1)
                activePublic=m.group(2)

                name=''.join(random.choice(string.ascii_lowercase) for _ in range(12))
                account=Account(name)
                account.ownerPrivateKey=ownerPrivate
                account.ownerPublicKey=ownerPublic
                account.activePrivateKey=activePrivate
                account.activePublicKey=activePublic
                accounts.append(account)
                if Utils.Debug: Utils.Print("name: %s, key(owner): ['%s', '%s], key(active): ['%s', '%s']" % (name, ownerPublic, ownerPrivate, activePublic, activePrivate))

            except subprocess.CalledProcessError as ex:
                msg=ex.output.decode("utf-8")
                Utils.Print("ERROR: Exception during key creation. %s" % (msg))
                break

        if count != len(accounts):
            Utils.Print("Account keys creation failed. Expected %d, actual: %d" % (count, len(accounts)))
            return None

        return accounts

    # create account keys and import into wallet. Wallet initialization will be user responsibility
    # also imports defproducera and defproducerb accounts
    def populateWallet(self, accountsCount, wallet):
        if self.walletMgr is None:
            Utils.Print("ERROR: WalletMgr hasn't been initialized.")
            return False

        accounts=None
        if accountsCount > 0:
            Utils.Print ("Create account keys.")
            accounts = self.createAccountKeys(accountsCount)
            if accounts is None:
                Utils.Print("Account keys creation failed.")
                return False

        Utils.Print("Importing keys for account %s into wallet %s." % (self.defproduceraAccount.name, wallet.name))
        if not self.walletMgr.importKey(self.defproduceraAccount, wallet):
            Utils.Print("ERROR: Failed to import key for account %s" % (self.defproduceraAccount.name))
            return False

        Utils.Print("Importing keys for account %s into wallet %s." % (self.defproducerbAccount.name, wallet.name))
        if not self.walletMgr.importKey(self.defproducerbAccount, wallet):
            Utils.Print("ERROR: Failed to import key for account %s" % (self.defproducerbAccount.name))
            return False

        for account in accounts:
            Utils.Print("Importing keys for account %s into wallet %s." % (account.name, wallet.name))
            if not self.walletMgr.importKey(account, wallet):
                Utils.Print("ERROR: Failed to import key for account %s" % (account.name))
                return False

        self.accounts=accounts
        return True

    def getNode(self, nodeId=0):
        return self.nodes[nodeId]

    def getNodes(self):
        return self.nodes

    # Spread funds across accounts with transactions spread through cluster nodes.
    #  Validate transactions are synchronized on root node
    def spreadFunds(self, amount=1):
        Utils.Print("len(self.accounts): %d" % (len(self.accounts)))
        if len(self.accounts) == 0:
            return True

        count=len(self.accounts)
        transferAmount=(count*amount)+amount
        node=self.nodes[0]
        fromm=self.defproduceraAccount
        to=self.accounts[0]
        Utils.Print("Transfer %d units from account %s to %s on enu server port %d" % (
            transferAmount, fromm.name, to.name, node.port))
        trans=node.transferFunds(fromm, to, transferAmount)
        transId=Node.getTransId(trans)
        if transId is None:
            return False
        self.__lastTrans=transId
        if Utils.Debug: Utils.Print("Funds transfered on transaction id %s." % (transId))
        self.accounts[0].balance += transferAmount

        nextEnuIdx=-1
        for i in range(0, count):
            account=self.accounts[i]
            nextInstanceFound=False
            for _ in range(0, count):
                #Utils.Print("nextEnuIdx: %d, n: %d" % (nextEnuIdx, n))
                nextEnuIdx=(nextEnuIdx + 1)%count
                if not self.nodes[nextEnuIdx].killed:
                    #Utils.Print("nextEnuIdx: %d" % (nextEnuIdx))
                    nextInstanceFound=True
                    break

            if nextInstanceFound is False:
                Utils.Print("ERROR: No active nodes found.")
                return False

            #Utils.Print("nextEnuIdx: %d, count: %d" % (nextEnuIdx, count))
            node=self.nodes[nextEnuIdx]
            if Utils.Debug: Utils.Print("Wait for trasaction id %s on node port %d" % (transId, node.port))
            if node.waitForTransIdOnNode(transId) is False:
                Utils.Print("ERROR: Selected node never received transaction id %s" % (transId))
                return False

            transferAmount -= amount
            fromm=account
            to=self.accounts[i+1] if i < (count-1) else self.defproduceraAccount
            Utils.Print("Transfer %d units from account %s to %s on enu server port %d." %
                    (transferAmount, fromm.name, to.name, node.port))

            trans=node.transferFunds(fromm, to, transferAmount)
            transId=Node.getTransId(trans)
            if transId is None:
                return False
            self.__lastTrans=transId
            if Utils.Debug: Utils.Print("Funds transfered on block num %s." % (transId))

            self.accounts[i].balance -= transferAmount
            if i < (count-1):
                self.accounts[i+1].balance += transferAmount

        # As an extra step wait for last transaction on the root node
        node=self.nodes[0]
        if Utils.Debug: Utils.Print("Wait for trasaction id %s on node port %d" % (transId, node.port))
        if node.waitForTransIdOnNode(transId) is False:
            Utils.Print("ERROR: Selected node never received transaction id %s" % (transId))
            return False

        return True

    def validateSpreadFunds(self, expectedTotal):
        for node in self.nodes:
            if not node.killed:
                if Utils.Debug: Utils.Print("Validate funds on %s server port %d." %
                                            (Utils.EnuServerName, node.port))
                if node.validateSpreadFundsOnNode(self.defproduceraAccount, self.accounts, expectedTotal) is False:
                    Utils.Print("ERROR: Failed to validate funds on enu node port: %d" % (node.port))
                    return False

        return True

    def spreadFundsAndValidate(self, amount=1):
        if Utils.Debug: Utils.Print("Get system balance.")
        initialFunds=self.nodes[0].getSystemBalance(self.defproduceraAccount, self.accounts)
        if Utils.Debug: Utils.Print("Initial system balance: %d" % (initialFunds))

        if False == self.spreadFunds(amount):
            Utils.Print("ERROR: Failed to spread funds across nodes.")
            return False

        Utils.Print("Funds spread across all accounts")

        Utils.Print("Validate funds.")
        if False == self.validateSpreadFunds(initialFunds):
            Utils.Print("ERROR: Failed to validate funds transfer across nodes.")
            return False

        return True

    def validateAccounts(self, accounts, testSysAccounts=True):
        assert(len(self.nodes) > 0)
        node=self.nodes[0]

        myAccounts = []
        if testSysAccounts:
            myAccounts += [self.enumivoAccount, self.defproduceraAccount, self.defproducerbAccount]
        if accounts:
            assert(isinstance(accounts, list))
            myAccounts += accounts

        node.validateAccounts(myAccounts)

    # create account, verify account and return transaction id
    def createAccountAndVerify(self, account, creator, stakedDeposit=1000):
        assert(len(self.nodes) > 0)
        node=self.nodes[0]
        trans=node.createInitializeAccount(account, creator, stakedDeposit)
        assert(trans)
        assert(node.verifyAccount(account))
        return trans

    # # create account, verify account and return transaction id
    # def createAccountAndVerify(self, account, creator, stakedDeposit=1000):
    #     if len(self.nodes) == 0:
    #         Utils.Print("ERROR: No nodes initialized.")
    #         return None
    #     node=self.nodes[0]

    #     transId=node.createAccount(account, creator, stakedDeposit)

    #     if transId is not None and node.verifyAccount(account) is not None:
    #         return transId
    #     return None

    def createInitializeAccount(self, account, creatorAccount, stakedDeposit=1000, waitForTransBlock=False):
        assert(len(self.nodes) > 0)
        node=self.nodes[0]
        trans=node.createInitializeAccount(account, creatorAccount, stakedDeposit, waitForTransBlock)
        return trans

    @staticmethod
    def nodeNameToId(name):
        r"""Convert node name to decimal id. Node name regex is "node_([\d]+)". "node_bios" is a special name which returns -1. Examples: node_00 => 0, node_21 => 21, node_bios => -1. """
        if name == "node_bios":
            return -1

        m=re.search(r"node_([\d]+)", name)
        return int(m.group(1))

        
    @staticmethod
    def parseProducerKeys(configFile, nodeName):
        """Parse node config file for producer keys. Returns dictionary. (Keys: account name; Values: dictionary objects (Keys: ["name", "node", "private","public"]; Values: account name, node id returned by nodeNameToId(nodeName), private key(string)and public key(string)))."""

        configStr=None
        with open(configFile, 'r') as f:
            configStr=f.read()

        pattern=r"^\s*private-key\s*=\W+(\w+)\W+(\w+)\W+$"
        m=re.search(pattern, configStr, re.MULTILINE)
        if m is None:
            if Utils.Debug: Utils.Print("Failed to find producer keys")
            return None

        pubKey=m.group(1)
        privateKey=m.group(2)

        pattern=r"^\s*producer-name\s*=\W*(\w+)\W*$"
        matches=re.findall(pattern, configStr, re.MULTILINE)
        if matches is None:
            if Utils.Debug: Utils.Print("Failed to find producers.")
            return None

        producerKeys={}
        for m in matches:
            if Utils.Debug: Utils.Print ("Found producer : %s" % (m))
            nodeId=Cluster.nodeNameToId(nodeName)
            keys={"name": m, "node": nodeId, "private": privateKey, "public": pubKey}
            producerKeys[m]=keys

        return producerKeys

    @staticmethod
    def parseClusterKeys(totalNodes):
        """Parse cluster config file. Updates producer keys data members."""

        node="node_bios"
        configFile="etc/enumivo/%s/config.ini" % (node)
        if Utils.Debug: Utils.Print("Parsing config file %s" % configFile)
        producerKeys=Cluster.parseProducerKeys(configFile, node)
        if producerKeys is None:
            Utils.Print("ERROR: Failed to parse enumivo private keys from cluster config files.")
            return None

        for i in range(0, totalNodes):
            node="node_%02d" % (i)
            configFile="etc/enumivo/%s/config.ini" % (node)
            if Utils.Debug: Utils.Print("Parsing config file %s" % configFile)

            keys=Cluster.parseProducerKeys(configFile, node)
            if keys is not None:
                producerKeys.update(keys)

        return producerKeys

    @staticmethod
    def bootstrap(totalNodes, prodCount, biosHost, biosPort, dontKill=False, onlyBios=False):
        """Create 'prodCount' init accounts and deposits 10000000000 ENU in each. If prodCount is -1 will initialize all possible producers.
        Ensure nodes are inter-connected prior to this call. One way to validate this will be to check if every node has block 1."""

        Utils.Print("Starting cluster bootstrap.")
        biosNode=Node(biosHost, biosPort)
        if not biosNode.checkPulse():
            Utils.Print("ERROR: Bios node doesn't appear to be running...")
            return False

        producerKeys=Cluster.parseClusterKeys(totalNodes)
        # should have totalNodes node plus bios node
        if producerKeys is None or len(producerKeys) < (totalNodes+1):
            Utils.Print("ERROR: Failed to parse private keys from cluster config files.")
            return False

        walletMgr=WalletMgr(True)
        walletMgr.killall()
        walletMgr.cleanup()

        if not walletMgr.launch():
            Utils.Print("ERROR: Failed to launch bootstrap wallet.")
            return False
        biosNode.setWalletEndpointArgs(walletMgr.walletEndpointArgs)

        try:
            ignWallet=walletMgr.create("ignition")
            if ignWallet is None:
                Utils.Print("ERROR: Failed to create ignition wallet.")
                return False

            enumivoName="enumivo"
            enumivoKeys=producerKeys[enumivoName]
            enumivoAccount=Account(enumivoName)
            enumivoAccount.ownerPrivateKey=enumivoKeys["private"]
            enumivoAccount.ownerPublicKey=enumivoKeys["public"]
            enumivoAccount.activePrivateKey=enumivoKeys["private"]
            enumivoAccount.activePublicKey=enumivoKeys["public"]

            if not walletMgr.importKey(enumivoAccount, ignWallet):
                Utils.Print("ERROR: Failed to import %s account keys into ignition wallet." % (enumivoName))
                return False

            contract="enumivo.bios"
            contractDir="contracts/%s" % (contract)
            wastFile="contracts/%s/%s.wast" % (contract, contract)
            abiFile="contracts/%s/%s.abi" % (contract, contract)
            Utils.Print("Publish %s contract" % (contract))
            trans=biosNode.publishContract(enumivoAccount.name, contractDir, wastFile, abiFile, waitForTransBlock=True)
            if trans is None:
                Utils.Print("ERROR: Failed to publish contract %s." % (contract))
                return False

            Node.validateTransaction(trans)

            Utils.Print("Creating accounts: %s " % ", ".join(producerKeys.keys()))
            producerKeys.pop(enumivoName)
            accounts=[]
            for name, keys in producerKeys.items():
                initx = None
                initx = Account(name)
                initx.ownerPrivateKey=keys["private"]
                initx.ownerPublicKey=keys["public"]
                initx.activePrivateKey=keys["private"]
                initx.activePublicKey=keys["public"]
                trans=biosNode.createAccount(initx, enumivoAccount, 0)
                if trans is None:
                    Utils.Print("ERROR: Failed to create account %s" % (name))
                    return False
                Node.validateTransaction(trans)
                accounts.append(initx)

            transId=Node.getTransId(trans)
            biosNode.waitForTransIdOnNode(transId)

            Utils.Print("Validating system accounts within bootstrap")
            biosNode.validateAccounts(accounts)

            if not onlyBios:
                if prodCount == -1:
                    setProdsFile="setprods.json"
                    if Utils.Debug: Utils.Print("Reading in setprods file %s." % (setProdsFile))
                    with open(setProdsFile, "r") as f:
                        setProdsStr=f.read()

                        Utils.Print("Setting producers.")
                        opts="--permission enumivo@active"
                        myTrans=biosNode.pushMessage("enumivo", "setprods", setProdsStr, opts)
                        if myTrans is None or not myTrans[0]:
                            Utils.Print("ERROR: Failed to set producers.")
                            return False
                else:
                    counts=dict.fromkeys(range(totalNodes), 0) #initialize node prods count to 0
                    setProdsStr='{"schedule": ['
                    firstTime=True
                    prodNames=[]
                    for name, keys in producerKeys.items():
                        if counts[keys["node"]] >= prodCount:
                            continue
                        if firstTime:
                            firstTime = False
                        else:
                            setProdsStr += ','

                        setProdsStr += ' { "producer_name": "%s", "block_signing_key": "%s" }' % (keys["name"], keys["public"])
                        prodNames.append(keys["name"])
                        counts[keys["node"]] += 1

                    setProdsStr += ' ] }'
                    if Utils.Debug: Utils.Print("setprods: %s" % (setProdsStr))
                    Utils.Print("Setting producers: %s." % (", ".join(prodNames)))
                    opts="--permission enumivo@active"
                    # pylint: disable=redefined-variable-type
                    trans=biosNode.pushMessage("enumivo", "setprods", setProdsStr, opts)
                    if trans is None or not trans[0]:
                        Utils.Print("ERROR: Failed to set producer %s." % (keys["name"]))
                        return False

                trans=trans[1]
                transId=Node.getTransId(trans)
                if not biosNode.waitForTransIdOnNode(transId):
                    return False

                # wait for block production handover (essentially a block produced by anyone but enumivo).
                lam = lambda: biosNode.getInfo()["head_block_producer"] != "enumivo"
                ret=Utils.waitForBool(lam)
                if not ret:
                    Utils.Print("ERROR: Block production handover failed.")
                    return False

            enumivoTokenAccount=copy.deepcopy(enumivoAccount)
            enumivoTokenAccount.name="enumivo.coin"
            trans=biosNode.createAccount(enumivoTokenAccount, enumivoAccount, 0)
            if trans is None:
                Utils.Print("ERROR: Failed to create account %s" % (enumivoTokenAccount.name))
                return False

            Node.validateTransaction(trans)
            transId=Node.getTransId(trans)
            biosNode.waitForTransIdOnNode(transId)

            contract="enumivo.coin"
            contractDir="contracts/%s" % (contract)
            wastFile="contracts/%s/%s.wast" % (contract, contract)
            abiFile="contracts/%s/%s.abi" % (contract, contract)
            Utils.Print("Publish %s contract" % (contract))
            trans=biosNode.publishContract(enumivoTokenAccount.name, contractDir, wastFile, abiFile, waitForTransBlock=True)
            if trans is None:
                Utils.Print("ERROR: Failed to publish contract %s." % (contract))
                return False
            
            # Create currency0000, followed by issue currency0000
            contract=enumivoTokenAccount.name
            Utils.Print("push create action to %s contract" % (contract))
            action="create"
<<<<<<< HEAD
            data="{\"issuer\":\"%s\",\"maximum_supply\":\"1000000000.0000 ENU\",\"can_freeze\":\"0\",\"can_recall\":\"0\",\"can_whitelist\":\"0\"}" % (enumivoTokenAccount.name)
=======
            data="{\"issuer\":\"%s\",\"maximum_supply\":\"1000000000.0000 %s\",\"can_freeze\":\"0\",\"can_recall\":\"0\",\"can_whitelist\":\"0\"}" % (eosioTokenAccount.name, CORE_SYMBOL)
>>>>>>> cd979827
            opts="--permission %s@active" % (contract)
            trans=biosNode.pushMessage(contract, action, data, opts)
            if trans is None or not trans[0]:
                Utils.Print("ERROR: Failed to push create action to enumivo contract.")
                return False

            Node.validateTransaction(trans[1])
            transId=Node.getTransId(trans[1])
            biosNode.waitForTransIdOnNode(transId)

            contract=enumivoTokenAccount.name
            Utils.Print("push issue action to %s contract" % (contract))
            action="issue"
<<<<<<< HEAD
            data="{\"to\":\"%s\",\"quantity\":\"1000000000.0000 ENU\",\"memo\":\"initial issue\"}" % (enumivoAccount.name)
=======
            data="{\"to\":\"%s\",\"quantity\":\"1000000000.0000 %s\",\"memo\":\"initial issue\"}" % (eosioAccount.name, CORE_SYMBOL)
>>>>>>> cd979827
            opts="--permission %s@active" % (contract)
            trans=biosNode.pushMessage(contract, action, data, opts)
            if trans is None or not trans[0]:
                Utils.Print("ERROR: Failed to push issue action to enumivo contract.")
                return False

            Node.validateTransaction(trans[1])
            Utils.Print("Wait for issue action transaction to become finalized.")
            transId=Node.getTransId(trans[1])
            biosNode.waitForTransIdOnNode(transId)

<<<<<<< HEAD
            expectedAmount="1000000000.0000 ENU"
            Utils.Print("Verify enumivo issue, Expected: %s" % (expectedAmount))
            actualAmount=biosNode.getAccountEnuBalanceStr(enumivoAccount.name)
=======
            expectedAmount="1000000000.0000 {0}".format(CORE_SYMBOL)
            Utils.Print("Verify eosio issue, Expected: %s" % (expectedAmount))
            actualAmount=biosNode.getAccountEosBalanceStr(eosioAccount.name)
>>>>>>> cd979827
            if expectedAmount != actualAmount:
                Utils.Print("ERROR: Issue verification failed. Excepted %s, actual: %s" %
                            (expectedAmount, actualAmount))
                return False

            contract="enumivo.system"
            contractDir="contracts/%s" % (contract)
            wastFile="contracts/%s/%s.wast" % (contract, contract)
            abiFile="contracts/%s/%s.abi" % (contract, contract)
            Utils.Print("Publish %s contract" % (contract))
            trans=biosNode.publishContract(enumivoAccount.name, contractDir, wastFile, abiFile, waitForTransBlock=True)
            if trans is None:
                Utils.Print("ERROR: Failed to publish contract %s." % (contract))
                return False

            Node.validateTransaction(trans)

<<<<<<< HEAD
            initialFunds="1000000.0000 ENU"
=======
            initialFunds="1000000.0000 {0}".format(CORE_SYMBOL)
>>>>>>> cd979827
            Utils.Print("Transfer initial fund %s to individual accounts." % (initialFunds))
            trans=None
            contract=enumivoTokenAccount.name
            action="transfer"
            for name, keys in producerKeys.items():
                data="{\"from\":\"%s\",\"to\":\"%s\",\"quantity\":\"%s\",\"memo\":\"%s\"}" % (enumivoAccount.name, name, initialFunds, "init transfer")
                opts="--permission %s@active" % (enumivoAccount.name)
                trans=biosNode.pushMessage(contract, action, data, opts)
                if trans is None or not trans[0]:
                    Utils.Print("ERROR: Failed to transfer funds from %s to %s." % (enumivoTokenAccount.name, name))
                    return False

                Node.validateTransaction(trans[1])

            Utils.Print("Wait for last transfer transaction to become finalized.")
            transId=Node.getTransId(trans[1])
            if not biosNode.waitForTransIdOnNode(transId):
                return False

            Utils.Print("Cluster bootstrap done.")
        finally:
            if not dontKill:
                walletMgr.killall()
                walletMgr.cleanup()

        return True

    
    # Populates list of EnuInstanceInfo objects, matched to actual running instances
    def discoverLocalNodes(self, totalNodes, timeout=0):
        nodes=[]

        pgrepOpts="-fl"
        # pylint: disable=deprecated-method
        if platform.linux_distribution()[0] in ["Ubuntu", "LinuxMint", "Fedora","CentOS Linux","arch"]:
            pgrepOpts="-a"

        cmd="pgrep %s %s" % (pgrepOpts, Utils.EnuServerName)

        def myFunc():
            psOut=None
            try:
                if Utils.Debug: Utils.Print("cmd: %s" % (cmd))
                psOut=subprocess.check_output(cmd.split()).decode("utf-8")
                return psOut
            except subprocess.CalledProcessError as _:
                pass
            return None

        psOut=Utils.waitForObj(myFunc, timeout)
        if psOut is None:
            Utils.Print("ERROR: No nodes discovered.")
            return nodes

        if Utils.Debug: Utils.Print("pgrep output: \"%s\"" % psOut)
        for i in range(0, totalNodes):
            pattern=r"[\n]?(\d+) (.* --data-dir var/lib/node_%02d)" % (i)
            m=re.search(pattern, psOut, re.MULTILINE)
            if m is None:
                Utils.Print("ERROR: Failed to find %s pid. Pattern %s" % (Utils.EnuServerName, pattern))
                break
            instance=Node(self.host, self.port + i, pid=int(m.group(1)), cmd=m.group(2), enableMongo=self.enableMongo, mongoHost=self.mongoHost, mongoPort=self.mongoPort, mongoDb=self.mongoDb)
            instance.setWalletEndpointArgs(self.walletEndpointArgs)
            if Utils.Debug: Utils.Print("Node>", instance)
            nodes.append(instance)

        return nodes

    # Kills a percentange of Enu instances starting from the tail and update enuInstanceInfos state
    def killSomeEnuInstances(self, killCount, killSignalStr=Utils.SigKillTag):
        killSignal=signal.SIGKILL
        if killSignalStr == Utils.SigTermTag:
            killSignal=signal.SIGTERM
        Utils.Print("Kill %d %s instances with signal %s." % (killCount, Utils.EnuServerName, killSignal))

        killedCount=0
        for node in reversed(self.nodes):
            if not node.kill(killSignal):
                return False

            killedCount += 1
            if killedCount >= killCount:
                break

        time.sleep(1) # Give processes time to stand down
        return True

    def relaunchEnuInstances(self):

        chainArg=self.__chainSyncStrategy.arg

        for i in range(0, len(self.nodes)):
            node=self.nodes[i]
            if not node.relaunch(i, chainArg):
                return False

        return True

    @staticmethod
    def dumpErrorDetailImpl(fileName):
        Utils.Print("=================================================================")
        Utils.Print("Contents of %s:" % (fileName))
        if os.path.exists(fileName):
            with open(fileName, "r") as f:
                shutil.copyfileobj(f, sys.stdout)
        else:
            Utils.Print("File %s not found." % (fileName))

    def dumpErrorDetails(self):
        fileName="etc/enumivo/node_bios/config.ini"
        Cluster.dumpErrorDetailImpl(fileName)
        fileName="var/lib/node_bios/stderr.txt"
        Cluster.dumpErrorDetailImpl(fileName)

        for i in range(0, len(self.nodes)):
            fileName="etc/enumivo/node_%02d/config.ini" % (i)
            Cluster.dumpErrorDetailImpl(fileName)
            fileName="var/lib/node_%02d/stderr.txt" % (i)
            Cluster.dumpErrorDetailImpl(fileName)

    def killall(self, silent=True):
        cmd="%s -k 15" % (Utils.EnuLauncherPath)
        if Utils.Debug: Utils.Print("cmd: %s" % (cmd))
        if 0 != subprocess.call(cmd.split(), stdout=Utils.FNull):
            if not silent: Utils.Print("Launcher failed to shut down enu cluster.")

        # ocassionally the launcher cannot kill the enu server
        cmd="pkill -9 %s" % (Utils.EnuServerName)
        if Utils.Debug: Utils.Print("cmd: %s" % (cmd))
        if 0 != subprocess.call(cmd.split(), stdout=Utils.FNull):
            if not silent: Utils.Print("Failed to shut down enu cluster.")

        # another explicit nodes shutdown
        for node in self.nodes:
            try:
                if node.pid is not None:
                    os.kill(node.pid, signal.SIGKILL)
            except OSError as _:
                pass

    def isMongodDbRunning(self):
        cmd="%s %s" % (Utils.MongoPath, self.mongoEndpointArgs)
        subcommand="db.version()"
        if Utils.Debug: Utils.Print("echo %s | %s" % (subcommand, cmd))
        ret,outs,errs=Node.stdinAndCheckOutput(cmd.split(), subcommand)
        if ret is not 0:
            Utils.Print("ERROR: Failed to check database version: %s" % (Node.byteArrToStr(errs)) )
            return False
        if Utils.Debug: Utils.Print("MongoDb response: %s" % (outs))
        return True

    def waitForNextBlock(self, timeout=None):
        if timeout is None:
            timeout=Utils.systemWaitTimeout
        node=self.nodes[0]
        return node.waitForNextBlock(timeout)

    def cleanup(self):
        for f in glob.glob("var/lib/node_*"):
            shutil.rmtree(f)
        for f in glob.glob("etc/enumivo/node_*"):
            shutil.rmtree(f)

        if self.enableMongo:
            cmd="%s %s" % (Utils.MongoPath, self.mongoEndpointArgs)
            subcommand="db.dropDatabase()"
            if Utils.Debug: Utils.Print("echo %s | %s" % (subcommand, cmd))
            ret,_,errs=Node.stdinAndCheckOutput(cmd.split(), subcommand)
            if ret is not 0:
                Utils.Print("ERROR: Failed to drop database: %s" % (Node.byteArrToStr(errs)) )


    # Create accounts and validates that the last transaction is received on root node
    def createAccounts(self, creator, waitForTransBlock=True, stakedDeposit=1000):
        if self.accounts is None:
            return True

        transId=None
        for account in self.accounts:
            if Utils.Debug: Utils.Print("Create account %s." % (account.name))
            trans=self.createAccountAndVerify(account, creator, stakedDeposit)
            if trans is None:
                Utils.Print("ERROR: Failed to create account %s." % (account.name))
                return False
            if Utils.Debug: Utils.Print("Account %s created." % (account.name))
            transId=Node.getTransId(trans)

        if waitForTransBlock and transId is not None:
            node=self.nodes[0]
            if Utils.Debug: Utils.Print("Wait for transaction id %s on server port %d." % ( transId, node.port))
            if node.waitForTransIdOnNode(transId) is False:
                Utils.Print("ERROR: Failed waiting for transaction id %s on server port %d." % (
                    transId, node.port))
                return False

        return True
###########################################################################################<|MERGE_RESOLUTION|>--- conflicted
+++ resolved
@@ -539,16 +539,10 @@
 
     # Create & initialize account and return creation transactions. Return transaction json object
     def createInitializeAccount(self, account, creatorAccount, stakedDeposit=1000, waitForTransBlock=False):
-<<<<<<< HEAD
-        cmd='%s %s system newaccount -j %s %s %s %s --stake-net "100 ENU" --stake-cpu "100 ENU" --buy-ram-ENU "100 ENU"' % (
-            Utils.EnuClientPath, self.endpointArgs, creatorAccount.name, account.name,
-            account.ownerPublicKey, account.activePublicKey)
-=======
-        cmd='%s %s system newaccount -j %s %s %s %s --stake-net "100 %s" --stake-cpu "100 %s" --buy-ram-EOS "100 %s"' % (
+        cmd='%s %s system newaccount -j %s %s %s %s --stake-net "100 %s" --stake-cpu "100 %s" --buy-ram-ENU "100 %s"' % (
             Utils.EosClientPath, self.endpointArgs, creatorAccount.name, account.name,
             account.ownerPublicKey, account.activePublicKey,
             CORE_SYMBOL, CORE_SYMBOL, CORE_SYMBOL)
->>>>>>> cd979827
 
         if Utils.Debug: Utils.Print("cmd: %s" % (cmd))
         trans=None
@@ -562,11 +556,7 @@
 
         if stakedDeposit > 0:
             self.waitForTransIdOnNode(transId) # seems like account creation needs to be finlized before transfer can happen
-<<<<<<< HEAD
-            trans = self.transferFunds(creatorAccount, account, "%0.04f ENU" % (stakedDeposit/10000), "init")
-=======
             trans = self.transferFunds(creatorAccount, account, "%0.04f %s" % (stakedDeposit/10000, CORE_SYMBOL), "init")
->>>>>>> cd979827
             transId=Node.getTransId(trans)
 
         if waitForTransBlock and not self.waitForTransIdOnNode(transId):
@@ -593,11 +583,7 @@
 
         if stakedDeposit > 0:
             self.waitForTransIdOnNode(transId) # seems like account creation needs to be finlized before transfer can happen
-<<<<<<< HEAD
-            trans = self.transferFunds(creatorAccount, account, "%0.04f ENU" % (stakedDeposit/10000), "init")
-=======
             trans = self.transferFunds(creatorAccount, account, "%0.04f %s" % (stakedDeposit/10000, CORE_SYMBOL), "init")
->>>>>>> cd979827
             transId=Node.getTransId(trans)
 
         if waitForTransBlock and not self.waitForTransIdOnNode(transId):
@@ -802,13 +788,8 @@
         servants=trans["controlled_accounts"]
         return servants
 
-<<<<<<< HEAD
-    def getAccountEnuBalanceStr(self, scope):
-        """Returns ENU currency0000 account balance from enucli get table command. Returned balance is string following syntax "98.0311 ENU". """
-=======
     def getAccountEosBalanceStr(self, scope):
-        """Returns EOS currency0000 account balance from cleos get table command. Returned balance is string following syntax "98.0311 SYS". """
->>>>>>> cd979827
+        """Returns ENU currency0000 account balance from enucli get table command. Returned balance is string following syntax "98.0311 SYS". """
         assert isinstance(scope, str)
         if not self.enableMongo:
             amount=self.getNodeAccountBalance("enumivo.coin", scope)
@@ -1949,11 +1930,7 @@
             contract=enumivoTokenAccount.name
             Utils.Print("push create action to %s contract" % (contract))
             action="create"
-<<<<<<< HEAD
-            data="{\"issuer\":\"%s\",\"maximum_supply\":\"1000000000.0000 ENU\",\"can_freeze\":\"0\",\"can_recall\":\"0\",\"can_whitelist\":\"0\"}" % (enumivoTokenAccount.name)
-=======
-            data="{\"issuer\":\"%s\",\"maximum_supply\":\"1000000000.0000 %s\",\"can_freeze\":\"0\",\"can_recall\":\"0\",\"can_whitelist\":\"0\"}" % (eosioTokenAccount.name, CORE_SYMBOL)
->>>>>>> cd979827
+            data="{\"issuer\":\"%s\",\"maximum_supply\":\"1000000000.0000 %s\",\"can_freeze\":\"0\",\"can_recall\":\"0\",\"can_whitelist\":\"0\"}" % (enumivoTokenAccount.name, CORE_SYMBOL)
             opts="--permission %s@active" % (contract)
             trans=biosNode.pushMessage(contract, action, data, opts)
             if trans is None or not trans[0]:
@@ -1967,11 +1944,7 @@
             contract=enumivoTokenAccount.name
             Utils.Print("push issue action to %s contract" % (contract))
             action="issue"
-<<<<<<< HEAD
-            data="{\"to\":\"%s\",\"quantity\":\"1000000000.0000 ENU\",\"memo\":\"initial issue\"}" % (enumivoAccount.name)
-=======
-            data="{\"to\":\"%s\",\"quantity\":\"1000000000.0000 %s\",\"memo\":\"initial issue\"}" % (eosioAccount.name, CORE_SYMBOL)
->>>>>>> cd979827
+            data="{\"to\":\"%s\",\"quantity\":\"1000000000.0000 %s\",\"memo\":\"initial issue\"}" % (enumivoAccount.name, CORE_SYMBOL)
             opts="--permission %s@active" % (contract)
             trans=biosNode.pushMessage(contract, action, data, opts)
             if trans is None or not trans[0]:
@@ -1983,15 +1956,9 @@
             transId=Node.getTransId(trans[1])
             biosNode.waitForTransIdOnNode(transId)
 
-<<<<<<< HEAD
-            expectedAmount="1000000000.0000 ENU"
+            expectedAmount="1000000000.0000 {0}".format(CORE_SYMBOL)
             Utils.Print("Verify enumivo issue, Expected: %s" % (expectedAmount))
-            actualAmount=biosNode.getAccountEnuBalanceStr(enumivoAccount.name)
-=======
-            expectedAmount="1000000000.0000 {0}".format(CORE_SYMBOL)
-            Utils.Print("Verify eosio issue, Expected: %s" % (expectedAmount))
-            actualAmount=biosNode.getAccountEosBalanceStr(eosioAccount.name)
->>>>>>> cd979827
+            actualAmount=biosNode.getAccountEosBalanceStr(enumivoAccount.name)
             if expectedAmount != actualAmount:
                 Utils.Print("ERROR: Issue verification failed. Excepted %s, actual: %s" %
                             (expectedAmount, actualAmount))
@@ -2009,11 +1976,7 @@
 
             Node.validateTransaction(trans)
 
-<<<<<<< HEAD
-            initialFunds="1000000.0000 ENU"
-=======
             initialFunds="1000000.0000 {0}".format(CORE_SYMBOL)
->>>>>>> cd979827
             Utils.Print("Transfer initial fund %s to individual accounts." % (initialFunds))
             trans=None
             contract=enumivoTokenAccount.name
