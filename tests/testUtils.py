--- conflicted
+++ resolved
@@ -184,2332 +184,4 @@
     def __str__(self):
         return "Name: %s" % (self.name)
 
-<<<<<<< HEAD
-###########################################################################################
-# pylint: disable=too-many-public-methods
-class Node(object):
-
-    # pylint: disable=too-many-instance-attributes
-    # pylint: disable=too-many-arguments
-    def __init__(self, host, port, pid=None, cmd=None, enableMongo=False, mongoHost="localhost", mongoPort=27017, mongoDb="ENUtest"):
-        self.host=host
-        self.port=port
-        self.pid=pid
-        self.cmd=cmd
-        self.killed=False # marks node as killed
-        self.enableMongo=enableMongo
-        self.mongoSyncTime=None if Utils.mongoSyncTime < 1 else Utils.mongoSyncTime
-        self.mongoHost=mongoHost
-        self.mongoPort=mongoPort
-        self.mongoDb=mongoDb
-        self.endpointArgs="--url http://%s:%d" % (self.host, self.port)
-        self.mongoEndpointArgs=""
-        if self.enableMongo:
-            self.mongoEndpointArgs += "--host %s --port %d %s" % (mongoHost, mongoPort, mongoDb)
-
-    def __str__(self):
-        #return "Host: %s, Port:%d, Pid:%s, Cmd:\"%s\"" % (self.host, self.port, self.pid, self.cmd)
-        return "Host: %s, Port:%d" % (self.host, self.port)
-
-    @staticmethod
-    def validateTransaction(trans):
-        assert trans
-        assert isinstance(trans, dict), print("Input type is %s" % type(trans))
-
-        def printTrans(trans):
-            Utils.Print("ERROR: Failure in transaction validation.")
-            Utils.Print("Transaction: %s" % (json.dumps(trans, indent=1)))
-
-        assert trans["processed"]["receipt"]["status"] == "executed", printTrans(trans)
-
-    # Passes input to stdin, executes cmd. Returns tuple with return code(int),
-    #  stdout(byte stream) and stderr(byte stream).
-    @staticmethod
-    def stdinAndCheckOutput(cmd, subcommand):
-        outs=None
-        errs=None
-        ret=0
-        try:
-            popen=subprocess.Popen(cmd, stdin=subprocess.PIPE, stdout=subprocess.PIPE, stderr=subprocess.PIPE)
-            outs,errs=popen.communicate(input=subcommand.encode("utf-8"))
-            ret=popen.wait()
-        except subprocess.CalledProcessError as ex:
-            msg=ex.output
-            return (ex.returncode, msg, None)
-
-        return (ret, outs, errs)
-
-    @staticmethod
-    def normalizeJsonObject(extJStr):
-        tmpStr=extJStr
-        tmpStr=re.sub(r'ObjectId\("(\w+)"\)', r'"ObjectId-\1"', tmpStr)
-        tmpStr=re.sub(r'ISODate\("([\w|\-|\:|\.]+)"\)', r'"ISODate-\1"', tmpStr)
-        return tmpStr
-
-    @staticmethod
-    def runMongoCmdReturnJson(cmdArr, subcommand, trace=False):
-        retId,outs=Node.stdinAndCheckOutput(cmdArr, subcommand)
-        if retId is not 0:
-            return None
-        outStr=Node.byteArrToStr(outs)
-        if not outStr:
-            return None
-        extJStr=Utils.filterJsonObject(outStr)
-        if not extJStr:
-            return None
-        jStr=Node.normalizeJsonObject(extJStr)
-        if not jStr:
-            return None
-        if trace: Utils.Print ("RAW > %s"% (outStr))
-        #trace and Utils.Print ("JSON> %s"% jStr)
-        jsonData=json.loads(jStr)
-        return jsonData
-
-    @staticmethod
-    def getTransId(trans):
-        """Retrieve transaction id from dictionary object."""
-        assert trans
-        assert isinstance(trans, dict), print("Input type is %s" % type(trans))
-
-        #Utils.Print("%s" % trans)
-        transId=trans["transaction_id"]
-        return transId
-
-    @staticmethod
-    def byteArrToStr(arr):
-        return arr.decode("utf-8")
-
-    def setWalletEndpointArgs(self, args):
-        self.endpointArgs="--url http://%s:%d %s" % (self.host, self.port, args)
-
-    def validateAccounts(self, accounts):
-        assert(accounts)
-        assert(isinstance(accounts, list))
-
-        for account in accounts:
-            assert(account)
-            assert(isinstance(account, Account))
-            if Utils.Debug: Utils.Print("Validating account %s" % (account.name))
-            accountInfo=self.getEnuAccount(account.name)
-            try:
-                assert(accountInfo)
-                assert(accountInfo["account_name"] == account.name)
-            except (AssertionError, TypeError, KeyError) as _:
-                Utils.Print("account validation failed. account: %s" % (account.name))
-                raise
-
-    # pylint: disable=too-many-branches
-    def getBlock(self, blockNum, retry=True, silentErrors=False):
-        """Given a blockId will return block details."""
-        assert(isinstance(blockNum, int))
-        if not self.enableMongo:
-            cmd="%s %s get block %d" % (Utils.EnuClientPath, self.endpointArgs, blockNum)
-            if Utils.Debug: Utils.Print("cmd: %s" % (cmd))
-            try:
-                trans=Utils.runCmdReturnJson(cmd)
-                return trans
-            except subprocess.CalledProcessError as ex:
-                if not silentErrors:
-                    msg=ex.output.decode("utf-8")
-                    Utils.Print("ERROR: Exception during get block. %s" % (msg))
-                return None
-        else:
-            for _ in range(2):
-                cmd="%s %s" % (Utils.MongoPath, self.mongoEndpointArgs)
-                subcommand='db.Blocks.findOne( { "block_num": %d } )' % (blockNum)
-                if Utils.Debug: Utils.Print("cmd: echo '%s' | %s" % (subcommand, cmd))
-                try:
-                    trans=Node.runMongoCmdReturnJson(cmd.split(), subcommand)
-                    if trans is not None:
-                        return trans
-                except subprocess.CalledProcessError as ex:
-                    if not silentErrors:
-                        msg=ex.output.decode("utf-8")
-                        Utils.Print("ERROR: Exception during get db node get block. %s" % (msg))
-                    return None
-                if not retry:
-                    break
-                if self.mongoSyncTime is not None:
-                    if Utils.Debug: Utils.Print("cmd: sleep %d seconds" % (self.mongoSyncTime))
-                    time.sleep(self.mongoSyncTime)
-
-        return None
-
-    def getBlockById(self, blockId, retry=True, silentErrors=False):
-        for _ in range(2):
-            cmd="%s %s" % (Utils.MongoPath, self.mongoEndpointArgs)
-            subcommand='db.Blocks.findOne( { "block_id": "%s" } )' % (blockId)
-            if Utils.Debug: Utils.Print("cmd: echo '%s' | %s" % (subcommand, cmd))
-            try:
-                trans=Node.runMongoCmdReturnJson(cmd.split(), subcommand)
-                if trans is not None:
-                    return trans
-            except subprocess.CalledProcessError as ex:
-                if not silentErrors:
-                    msg=ex.output.decode("utf-8")
-                    Utils.Print("ERROR: Exception during db get block by id. %s" % (msg))
-                return None
-            if not retry:
-                break
-            if self.mongoSyncTime is not None:
-                if Utils.Debug: Utils.Print("cmd: sleep %d seconds" % (self.mongoSyncTime))
-                time.sleep(self.mongoSyncTime)
-
-        return None
-
-    # def doesNodeHaveBlockNum(self, blockNum):
-    #     """Does node have head_block_num >= blockNum"""
-    #     assert isinstance(blockNum, int)
-    #     assert (blockNum > 0)
-
-    #     info=self.getInfo(silentErrors=True)
-    #     assert(info)
-    #     head_block_num=0
-    #     try:
-    #         head_block_num=int(info["head_block_num"])
-    #     except (TypeError, KeyError) as _:
-    #         Utils.Print("Failure in get info parsing. %s" % (info))
-    #         raise
-
-    #     return True if blockNum <= head_block_num else False
-
-    def isBlockPresent(self, blockNum):
-        """Does node have head_block_num >= blockNum"""
-        assert isinstance(blockNum, int)
-        assert (blockNum > 0)
-
-        info=self.getInfo(silentErrors=True)
-        assert(info)
-        node_block_num=0
-        try:
-            node_block_num=int(info["head_block_num"])
-        except (TypeError, KeyError) as _:
-            Utils.Print("Failure in get info parsing. %s" % (info))
-            raise
-
-        return True if blockNum <= node_block_num else False
-
-    def isBlockFinalized(self, blockNum):
-        """Is blockNum finalized"""
-        assert(blockNum)
-        assert isinstance(blockNum, int)
-        assert (blockNum > 0)
-
-        info=self.getInfo(silentErrors=True)
-        assert(info)
-        node_block_num=0
-        try:
-            node_block_num=int(info["last_irreversible_block_num"])
-        except (TypeError, KeyError) as _:
-            Utils.Print("Failure in get info parsing. %s" % (info))
-            raise
-
-        return True if blockNum <= node_block_num else False
-
-    
-    # pylint: disable=too-many-branches
-    def getTransaction(self, transId, retry=True, silentErrors=False):
-        if not self.enableMongo:
-            cmd="%s %s get transaction %s" % (Utils.EnuClientPath, self.endpointArgs, transId)
-            if Utils.Debug: Utils.Print("cmd: %s" % (cmd))
-            try:
-                trans=Utils.runCmdReturnJson(cmd)
-                return trans
-            except subprocess.CalledProcessError as ex:
-                msg=ex.output.decode("utf-8")
-                if "Failed to connect" in msg:
-                    Utils.Print("ERROR: Node is unreachable. %s" % (msg))
-                    raise
-                if not silentErrors:
-                    Utils.Print("ERROR: Exception during transaction retrieval. %s" % (msg))
-                return None
-        else:
-            for _ in range(2):
-                cmd="%s %s" % (Utils.MongoPath, self.mongoEndpointArgs)
-                subcommand='db.Transactions.findOne( { $and : [ { "transaction_id": "%s" }, {"pending":false} ] } )' % (transId)
-                if Utils.Debug: Utils.Print("cmd: echo '%s' | %s" % (subcommand, cmd))
-                try:
-                    trans=Node.runMongoCmdReturnJson(cmd.split(), subcommand)
-                    return trans
-                except subprocess.CalledProcessError as ex:
-                    if not silentErrors:
-                        msg=ex.output.decode("utf-8")
-                        Utils.Print("ERROR: Exception during get db node get trans. %s" % (msg))
-                    return None
-                if not retry:
-                    break
-                if self.mongoSyncTime is not None:
-                    if Utils.Debug: Utils.Print("cmd: sleep %d seconds" % (self.mongoSyncTime))
-                    time.sleep(self.mongoSyncTime)
-
-        return None
-
-    def isTransInBlock(self, transId, blockId):
-        """Check if transId is within block identified by blockId"""
-        assert(transId)
-        assert(isinstance(transId, str))
-        assert(blockId)
-        assert(isinstance(blockId, int))
-
-        block=self.getBlock(blockId)
-        transactions=None
-        try:
-            transactions=block["transactions"]
-        except (AssertionError, TypeError, KeyError) as _:
-            Utils.Print("Failed to parse block. %s" % (block))
-            raise
-
-        if transactions is not None:
-            for trans in transactions:
-                assert(trans)
-                try:
-                    myTransId=trans["trx"]["id"]
-                    if transId == myTransId:
-                        return True
-                except (TypeError, KeyError) as _:
-                    Utils.Print("Failed to parse block transactions. %s" % (trans))
-
-        return False
-
-    def getBlockIdByTransId(self, transId):
-        """Given a transaction Id (string), will return block id (int) containing the transaction"""
-        assert(transId)
-        assert(isinstance(transId, str))
-        trans=self.getTransaction(transId)
-        assert(trans)
-
-        refBlockNum=None
-        try:
-            refBlockNum=trans["trx"]["trx"]["ref_block_num"]
-            refBlockNum=int(refBlockNum)+1
-        except (TypeError, ValueError, KeyError) as _:
-            Utils.Print("transaction parsing failed. Transaction: %s" % (trans))
-            return None
-
-        headBlockNum=self.getHeadBlockNum()
-        assert(headBlockNum)
-        try:
-            headBlockNum=int(headBlockNum)
-        except(ValueError) as _:
-            Utils.Print("Info parsing failed. %s" % (headBlockNum))
-
-        for blockNum in range(refBlockNum, headBlockNum+1):
-            if self.isTransInBlock(str(transId), blockNum):
-                return blockNum
-
-        return None
-
-    def isTransInAnyBlock(self, transId):
-        """Check if transaction (transId) is in a block."""
-        assert(transId)
-        assert(isinstance(transId, str))
-        blockId=self.getBlockIdByTransId(transId)
-        return True if blockId else False
-
-    def isTransFinalized(self, transId):
-        """Check if transaction (transId) has been finalized."""
-        assert(transId)
-        assert(isinstance(transId, str))
-        blockId=self.getBlockIdByTransId(transId)
-        if not blockId:
-            return False
-
-        assert(isinstance(blockId, int))
-        return self.isBlockFinalized(blockId)
-
-    # Disabling MongodDB funbction
-    # def getTransByBlockId(self, blockId, retry=True, silentErrors=False):
-    #     for _ in range(2):
-    #         cmd="%s %s" % (Utils.MongoPath, self.mongoEndpointArgs)
-    #         subcommand='db.Transactions.find( { "block_id": "%s" } )' % (blockId)
-    #         if Utils.Debug: Utils.Print("cmd: echo '%s' | %s" % (subcommand, cmd))
-    #         try:
-    #             trans=Node.runMongoCmdReturnJson(cmd.split(), subcommand, True)
-    #             if trans is not None:
-    #                 return trans
-    #         except subprocess.CalledProcessError as ex:
-    #             if not silentErrors:
-    #                 msg=ex.output.decode("utf-8")
-    #                 Utils.Print("ERROR: Exception during db get trans by blockId. %s" % (msg))
-    #             return None
-    #         if not retry:
-    #             break
-    #         if self.mongoSyncTime is not None:
-    #             if Utils.Debug: Utils.Print("cmd: sleep %d seconds" % (self.mongoSyncTime))
-    #             time.sleep(self.mongoSyncTime)
-
-    #     return None
-
-    def getActionFromDb(self, transId, retry=True, silentErrors=False):
-        for _ in range(2):
-            cmd="%s %s" % (Utils.MongoPath, self.mongoEndpointArgs)
-            subcommand='db.Actions.findOne( { "transaction_id": "%s" } )' % (transId)
-            if Utils.Debug: Utils.Print("cmd: echo '%s' | %s" % (subcommand, cmd))
-            try:
-                trans=Node.runMongoCmdReturnJson(cmd.split(), subcommand)
-                if trans is not None:
-                    return trans
-            except subprocess.CalledProcessError as ex:
-                if not silentErrors:
-                    msg=ex.output.decode("utf-8")
-                    Utils.Print("ERROR: Exception during get db node get message. %s" % (msg))
-                return None
-            if not retry:
-                break
-            if self.mongoSyncTime is not None:
-                if Utils.Debug: Utils.Print("cmd: sleep %d seconds" % (self.mongoSyncTime))
-                time.sleep(self.mongoSyncTime)
-
-        return None
-
-    def getMessageFromDb(self, transId, retry=True, silentErrors=False):
-        for _ in range(2):
-            cmd="%s %s" % (Utils.MongoPath, self.mongoEndpointArgs)
-            subcommand='db.Messages.findOne( { "transaction_id": "%s" } )' % (transId)
-            if Utils.Debug: Utils.Print("cmd: echo '%s' | %s" % (subcommand, cmd))
-            try:
-                trans=Node.runMongoCmdReturnJson(cmd.split(), subcommand)
-                if trans is not None:
-                    return trans
-            except subprocess.CalledProcessError as ex:
-                if not silentErrors:
-                    msg=ex.output.decode("utf-8")
-                    Utils.Print("ERROR: Exception during get db node get message. %s" % (msg))
-                return None
-            if not retry:
-                break
-            if self.mongoSyncTime is not None:
-                if Utils.Debug: Utils.Print("cmd: sleep %d seconds" % (self.mongoSyncTime))
-                time.sleep(self.mongoSyncTime)
-
-        return None
-
-    # Create & initialize account and return creation transactions. Return transaction json object
-    def createInitializeAccount(self, account, creatorAccount, stakedDeposit=1000, waitForTransBlock=False):
-        cmd='%s %s system newaccount -j %s %s %s %s --stake-net "100 %s" --stake-cpu "100 %s" --buy-ram "100 %s"' % (
-            Utils.EnuClientPath, self.endpointArgs, creatorAccount.name, account.name,
-            account.ownerPublicKey, account.activePublicKey,
-            CORE_SYMBOL, CORE_SYMBOL, CORE_SYMBOL)
-
-        if Utils.Debug: Utils.Print("cmd: %s" % (cmd))
-        trans=None
-        try:
-            trans=Utils.runCmdReturnJson(cmd)
-            transId=Node.getTransId(trans)
-        except subprocess.CalledProcessError as ex:
-            msg=ex.output.decode("utf-8")
-            Utils.Print("ERROR: Exception during account creation. %s" % (msg))
-            return None
-
-        if stakedDeposit > 0:
-            self.waitForTransInBlock(transId) # seems like account creation needs to be finalized before transfer can happen
-            trans = self.transferFunds(creatorAccount, account, Node.currencyIntToStr(stakedDeposit, CORE_SYMBOL), "init")
-            transId=Node.getTransId(trans)
-
-        if waitForTransBlock and not self.waitForTransInBlock(transId):
-            return None
-
-        return trans
-
-    # Create account and return creation transactions. Return transaction json object
-    # waitForTransBlock: wait on creation transaction id to appear in a block
-    def createAccount(self, account, creatorAccount, stakedDeposit=1000, waitForTransBlock=False):
-        cmd="%s %s create account -j %s %s %s %s" % (
-            Utils.EnuClientPath, self.endpointArgs, creatorAccount.name, account.name,
-            account.ownerPublicKey, account.activePublicKey)
-
-        if Utils.Debug: Utils.Print("cmd: %s" % (cmd))
-        trans=None
-        try:
-            trans=Utils.runCmdReturnJson(cmd)
-            transId=Node.getTransId(trans)
-        except subprocess.CalledProcessError as ex:
-            msg=ex.output.decode("utf-8")
-            Utils.Print("ERROR: Exception during account creation. %s" % (msg))
-            return None
-
-        if stakedDeposit > 0:
-            self.waitForTransInBlock(transId) # seems like account creation needs to be finlized before transfer can happen
-            trans = self.transferFunds(creatorAccount, account, "%0.04f %s" % (stakedDeposit/10000, CORE_SYMBOL), "init")
-            transId=Node.getTransId(trans)
-
-        if waitForTransBlock and not self.waitForTransInBlock(transId):
-            return None
-
-        return trans
-
-    def getEnuAccount(self, name):
-        assert(isinstance(name, str))
-        cmd="%s %s get account -j %s" % (Utils.EnuClientPath, self.endpointArgs, name)
-        if Utils.Debug: Utils.Print("cmd: %s" % (cmd))
-        try:
-            trans=Utils.runCmdReturnJson(cmd)
-            return trans
-        except subprocess.CalledProcessError as ex:
-            msg=ex.output.decode("utf-8")
-            Utils.Print("ERROR: Exception during get account. %s" % (msg))
-            return None
-
-    def getEnuAccountFromDb(self, name):
-        cmd="%s %s" % (Utils.MongoPath, self.mongoEndpointArgs)
-        subcommand='db.Accounts.findOne({"name" : "%s"})' % (name)
-        if Utils.Debug: Utils.Print("cmd: echo '%s' | %s" % (subcommand, cmd))
-        try:
-            trans=Node.runMongoCmdReturnJson(cmd.split(), subcommand)
-            return trans
-        except subprocess.CalledProcessError as ex:
-            msg=ex.output.decode("utf-8")
-            Utils.Print("ERROR: Exception during get account from db. %s" % (msg))
-            return None
-
-    def getTable(self, contract, scope, table):
-        cmd="%s %s get table %s %s %s" % (Utils.EnuClientPath, self.endpointArgs, contract, scope, table)
-        if Utils.Debug: Utils.Print("cmd: %s" % (cmd))
-        try:
-            trans=Utils.runCmdReturnJson(cmd)
-            return trans
-        except subprocess.CalledProcessError as ex:
-            msg=ex.output.decode("utf-8")
-            Utils.Print("ERROR: Exception during table retrieval. %s" % (msg))
-            return None
-
-    def getTableAccountBalance(self, contract, scope):
-        assert(isinstance(contract, str))
-        assert(isinstance(scope, str))
-        table="accounts"
-        trans = self.getTable(contract, scope, table)
-        assert(trans)
-        try:
-            return trans["rows"][0]["balance"]
-        except (TypeError, KeyError) as _:
-            print("Transaction parsing failed. Transaction: %s" % (trans))
-            raise
-
-    def getCurrencyBalance(self, contract, account, symbol=CORE_SYMBOL):
-        """returns raw output from get currency balance e.g. '99999.9950 CUR'"""
-        assert(contract)
-        assert(isinstance(contract, str))
-        assert(account)
-        assert(isinstance(account, str))
-        assert(symbol)
-        assert(isinstance(symbol, str))
-        cmd="%s %s get currency balance %s %s %s" % (Utils.EnuClientPath, self.endpointArgs, contract, account, symbol)
-        if Utils.Debug: Utils.Print("cmd: %s" % (cmd))
-        try:
-            trans=Utils.runCmdReturnStr(cmd)
-            return trans
-        except subprocess.CalledProcessError as ex:
-            msg=ex.output.decode("utf-8")
-            Utils.Print("ERROR: Exception during get currency stats. %s" % (msg))
-            return None
-
-    def getCurrencyStats(self, contract, symbol=CORE_SYMBOL):
-        """returns Json output from get currency stats."""
-        assert(contract)
-        assert(isinstance(contract, str))
-        assert(symbol)
-        assert(isinstance(symbol, str))
-        cmd="%s %s get currency stats %s %s" % (Utils.EnuClientPath, self.endpointArgs, contract, symbol)
-        if Utils.Debug: Utils.Print("cmd: %s" % (cmd))
-        try:
-            trans=Utils.runCmdReturnJson(cmd)
-            return trans
-        except subprocess.CalledProcessError as ex:
-            msg=ex.output.decode("utf-8")
-            Utils.Print("ERROR: Exception during get currency stats. %s" % (msg))
-            return None
-
-    # Verifies account. Returns "get account" json return object
-    def verifyAccount(self, account):
-        if not self.enableMongo:
-            ret=self.getEnuAccount(account.name)
-            if ret is not None:
-                account_name=ret["account_name"]
-                if account_name is None:
-                    Utils.Print("ERROR: Failed to verify account creation.", account.name)
-                    return None
-                return ret
-        else:
-            for _ in range(2):
-                ret=self.getEnuAccountFromDb(account.name)
-                if ret is not None:
-                    account_name=ret["name"]
-                    if account_name is None:
-                        Utils.Print("ERROR: Failed to verify account creation.", account.name)
-                        return None
-                    return ret
-                if self.mongoSyncTime is not None:
-                    if Utils.Debug: Utils.Print("cmd: sleep %d seconds" % (self.mongoSyncTime))
-                    time.sleep(self.mongoSyncTime)
-
-        return None
-
-    def waitForTransInBlock(self, transId, timeout=None):
-        """Wait for trans id to be finalized."""
-        lam = lambda: self.isTransInAnyBlock(transId)
-        ret=Utils.waitForBool(lam, timeout)
-        return ret
-
-    def waitForTransFinalization(self, transId, timeout=None):
-        """Wait for trans id to be finalized."""
-        assert(isinstance(transId, str))
-        lam = lambda: self.isTransFinalized(transId)
-        ret=Utils.waitForBool(lam, timeout)
-        return ret
-
-    def waitForNextBlock(self, timeout=None):
-        num=self.getHeadBlockNum()
-        lam = lambda: self.getHeadBlockNum() > num
-        ret=Utils.waitForBool(lam, timeout)
-        return ret
-
-    # Trasfer funds. Returns "transfer" json return object
-    def transferFunds(self, source, destination, amountStr, memo="memo", force=False, waitForTransBlock=False):
-        assert isinstance(amountStr, str)
-        assert(source)
-        assert(isinstance(source, Account))
-        assert(destination)
-        assert(isinstance(destination, Account))
-
-        cmd="%s %s -v transfer -j %s %s" % (
-            Utils.EnuClientPath, self.endpointArgs, source.name, destination.name)
-        cmdArr=cmd.split()
-        cmdArr.append(amountStr)
-        cmdArr.append(memo)
-        if force:
-            cmdArr.append("-f")
-        s=" ".join(cmdArr)
-        if Utils.Debug: Utils.Print("cmd: %s" % (s))
-        trans=None
-        try:
-            trans=Utils.runCmdArrReturnJson(cmdArr)
-        except subprocess.CalledProcessError as ex:
-            msg=ex.output.decode("utf-8")
-            Utils.Print("ERROR: Exception during funds transfer. %s" % (msg))
-            return None
-
-        assert(trans)
-        transId=Node.getTransId(trans)
-        if waitForTransBlock and not self.waitForTransInBlock(transId):
-            return None
-
-        return trans
-
-    @staticmethod
-    def currencyStrToInt(balanceStr):
-        """Converts currency string of form "12.3456 ENU" to int 123456"""
-        assert(isinstance(balanceStr, str))
-        balanceStr=balanceStr.split()[0]
-        #balance=int(decimal.Decimal(balanceStr[1:])*10000)
-        balance=int(decimal.Decimal(balanceStr)*10000)
-
-        return balance
-
-    @staticmethod
-    def currencyIntToStr(balance, symbol):
-        """Converts currency int of form 123456 to string "12.3456 ENU" where ENU is symbol string"""
-        assert(isinstance(balance, int))
-        assert(isinstance(symbol, str))
-        balanceStr="%.04f %s" % (balance/10000.0, symbol)
-
-        return balanceStr
-
-    def validateFunds(self, initialBalances, transferAmount, source, accounts):
-        """Validate each account has the expected ENU balance. Validate cumulative balance matches expectedTotal."""
-        assert(source)
-        assert(isinstance(source, Account))
-        assert(accounts)
-        assert(isinstance(accounts, list))
-        assert(len(accounts) > 0)
-        assert(initialBalances)
-        assert(isinstance(initialBalances, dict))
-        assert(isinstance(transferAmount, int))
-
-        currentBalances=self.getEnuBalances([source] + accounts)
-        assert(currentBalances)
-        assert(isinstance(currentBalances, dict))
-        assert(len(initialBalances) == len(currentBalances))
-
-        if len(currentBalances) != len(initialBalances):
-            Utils.Print("ERROR: validateFunds> accounts length mismatch. Initial: %d, current: %d" % (len(initialBalances), len(currentBalances)))
-            return False
-
-        for key, value in currentBalances.items():
-            initialBalance = initialBalances[key]
-            assert(initialBalances)
-            expectedInitialBalance = value - transferAmount
-            if key is source:
-                expectedInitialBalance = value + (transferAmount*len(accounts))
-
-            if (initialBalance != expectedInitialBalance):
-                Utils.Print("ERROR: validateFunds> Expected: %d, actual: %d for account %s" %
-                            (expectedInitialBalance, initialBalance, key.name))
-                return False
-
-    def getEnuBalances(self, accounts):
-        """Returns a dictionary with account balances keyed by accounts"""
-        assert(accounts)
-        assert(isinstance(accounts, list))
-
-        balances={}
-        for account in accounts:
-            balance = self.getAccountEnuBalance(account.name)
-            balances[account]=balance
-
-        return balances
-
-    # Gets accounts mapped to key. Returns json object
-    def getAccountsByKey(self, key):
-        cmd="%s %s get accounts %s" % (Utils.EnuClientPath, self.endpointArgs, key)
-        if Utils.Debug: Utils.Print("cmd: %s" % (cmd))
-        try:
-            trans=Utils.runCmdReturnJson(cmd)
-            return trans
-        except subprocess.CalledProcessError as ex:
-            msg=ex.output.decode("utf-8")
-            Utils.Print("ERROR: Exception during accounts by key retrieval. %s" % (msg))
-            return None
-
-    # Get actions mapped to an account (enucli get actions)
-    def getActions(self, account, pos=-1, offset=-1):
-        assert(isinstance(account, Account))
-        assert(isinstance(pos, int))
-        assert(isinstance(offset, int))
-
-        cmd="%s %s get actions -j %s %d %d" % (Utils.EnuClientPath, self.endpointArgs, account.name, pos, offset)
-        if Utils.Debug: Utils.Print("cmd: %s" % (cmd))
-        try:
-            actions=Utils.runCmdReturnJson(cmd)
-            return actions
-        except subprocess.CalledProcessError as ex:
-            msg=ex.output.decode("utf-8")
-            Utils.Print("ERROR: Exception during actions by account retrieval. %s" % (msg))
-            return None
-
-    # Gets accounts mapped to key. Returns array
-    def getAccountsArrByKey(self, key):
-        trans=self.getAccountsByKey(key)
-        assert(trans)
-        assert("account_names" in trans)
-        accounts=trans["account_names"]
-        return accounts
-
-    def getServants(self, name):
-        cmd="%s %s get servants %s" % (Utils.EnuClientPath, self.endpointArgs, name)
-        if Utils.Debug: Utils.Print("cmd: %s" % (cmd))
-        try:
-            trans=Utils.runCmdReturnJson(cmd)
-            return trans
-        except subprocess.CalledProcessError as ex:
-            msg=ex.output.decode("utf-8")
-            Utils.Print("ERROR: Exception during servants retrieval. %s" % (msg))
-            return None
-
-    def getServantsArr(self, name):
-        trans=self.getServants(name)
-        servants=trans["controlled_accounts"]
-        return servants
-
-    def getAccountEnuBalanceStr(self, scope):
-        """Returns ENU currency0000 account balance from enucli get table command. Returned balance is string following syntax "98.0311 ENU". """
-        assert isinstance(scope, str)
-        if not self.enableMongo:
-            amount=self.getTableAccountBalance("enu.token", scope)
-            if Utils.Debug: Utils.Print("getNodeAccountEnuBalance %s %s" % (scope, amount))
-            assert isinstance(amount, str)
-            return amount
-        else:
-            if self.mongoSyncTime is not None:
-                if Utils.Debug: Utils.Print("cmd: sleep %d seconds" % (self.mongoSyncTime))
-                time.sleep(self.mongoSyncTime)
-
-            account=self.getEnuAccountFromDb(scope)
-            if account is not None:
-                balance=account["enu_balance"]
-                return balance
-
-        return None
-
-    def getAccountEnuBalance(self, scope):
-        """Returns ENU currency0000 account balance from enucli get table command. Returned balance is an integer e.g. 980311. """
-        balanceStr=self.getAccountEnuBalanceStr(scope)
-        balance=Node.currencyStrToInt(balanceStr)
-        return balance
-
-    def getAccountCodeHash(self, account):
-        cmd="%s %s get code %s" % (Utils.EnuClientPath, self.endpointArgs, account)
-        if Utils.Debug: Utils.Print("cmd: %s" % (cmd))
-        try:
-            retStr=Utils.checkOutput(cmd.split())
-            #Utils.Print ("get code> %s"% retStr)
-            p=re.compile(r'code\shash: (\w+)\n', re.MULTILINE)
-            m=p.search(retStr)
-            if m is None:
-                msg="Failed to parse code hash."
-                Utils.Print("ERROR: "+ msg)
-                return None
-
-            return m.group(1)
-        except subprocess.CalledProcessError as ex:
-            msg=ex.output.decode("utf-8")
-            Utils.Print("ERROR: Exception during code hash retrieval. %s" % (msg))
-            return None
-
-    # publish contract and return transaction as json object
-    def publishContract(self, account, contractDir, wastFile, abiFile, waitForTransBlock=False, shouldFail=False):
-        cmd="%s %s -v set contract -j %s %s" % (Utils.EnuClientPath, self.endpointArgs, account, contractDir)
-        cmd += "" if wastFile is None else (" "+ wastFile)
-        cmd += "" if abiFile is None else (" " + abiFile)
-        if Utils.Debug: Utils.Print("cmd: %s" % (cmd))
-        trans=None
-        try:
-            trans=Utils.runCmdReturnJson(cmd, trace=False)
-        except subprocess.CalledProcessError as ex:
-            if not shouldFail:
-                msg=ex.output.decode("utf-8")
-                Utils.Print("ERROR: Exception during code hash retrieval. %s" % (msg))
-                return None
-            else:
-                retMap={}
-                retMap["returncode"]=ex.returncode
-                retMap["cmd"]=ex.cmd
-                retMap["output"]=ex.output
-                # commented below as they are available only in Python3.5 and above
-                # retMap["stdout"]=ex.stdout
-                # retMap["stderr"]=ex.stderr
-                return retMap
-
-        if shouldFail:
-            Utils.Print("ERROR: The publish contract did not fail as expected.")
-            return None
-
-        Node.validateTransaction(trans)
-        transId=Node.getTransId(trans)
-        if waitForTransBlock and not self.waitForTransInBlock(transId):
-            return None
-        return trans
-
-    def getTableRows(self, contract, scope, table):
-        jsonData=self.getTable(contract, scope, table)
-        if jsonData is None:
-            return None
-        rows=jsonData["rows"]
-        return rows
-
-    def getTableRow(self, contract, scope, table, idx):
-        if idx < 0:
-            Utils.Print("ERROR: Table index cannot be negative. idx: %d" % (idx))
-            return None
-        rows=self.getTableRows(contract, scope, table)
-        if rows is None or idx >= len(rows):
-            Utils.Print("ERROR: Retrieved table does not contain row %d" % idx)
-            return None
-        row=rows[idx]
-        return row
-
-    def getTableColumns(self, contract, scope, table):
-        row=self.getTableRow(contract, scope, table, 0)
-        keys=list(row.keys())
-        return keys
-
-    # returns tuple with transaction and
-    def pushMessage(self, account, action, data, opts, silentErrors=False):
-        cmd="%s %s push action -j %s %s" % (Utils.EnuClientPath, self.endpointArgs, account, action)
-        cmdArr=cmd.split()
-        if data is not None:
-            cmdArr.append(data)
-        if opts is not None:
-            cmdArr += opts.split()
-        s=" ".join(cmdArr)
-        if Utils.Debug: Utils.Print("cmd: %s" % (s))
-        try:
-            trans=Utils.runCmdArrReturnJson(cmdArr)
-            return (True, trans)
-        except subprocess.CalledProcessError as ex:
-            msg=ex.output.decode("utf-8")
-            if not silentErrors:
-                Utils.Print("ERROR: Exception during push message. %s" % (msg))
-            return (False, msg)
-
-    def setPermission(self, account, code, pType, requirement, waitForTransBlock=False):
-        cmd="%s %s set action permission -j %s %s %s %s" % (
-            Utils.EnuClientPath, self.endpointArgs, account, code, pType, requirement)
-        if Utils.Debug: Utils.Print("cmd: %s" % (cmd))
-        trans=None
-        try:
-            trans=Utils.runCmdReturnJson(cmd)
-        except subprocess.CalledProcessError as ex:
-            msg=ex.output.decode("utf-8")
-            Utils.Print("ERROR: Exception during set permission. %s" % (msg))
-            return None
-
-        transId=Node.getTransId(trans)
-        if waitForTransBlock and not self.waitForTransInBlock(transId):
-            return None
-        return trans
-
-    def getInfo(self, silentErrors=False):
-        cmd="%s %s get info" % (Utils.EnuClientPath, self.endpointArgs)
-        if Utils.Debug: Utils.Print("cmd: %s" % (cmd))
-        try:
-            trans=Utils.runCmdReturnJson(cmd, silentErrors=silentErrors)
-            return trans
-        except subprocess.CalledProcessError as ex:
-            if not silentErrors:
-                msg=ex.output.decode("utf-8")
-                Utils.Print("ERROR: Exception during get info. %s" % (msg))
-            return None
-
-    def getBlockFromDb(self, idx):
-        cmd="%s %s" % (Utils.MongoPath, self.mongoEndpointArgs)
-        subcommand="db.Blocks.find().sort({\"_id\":%d}).limit(1).pretty()" % (idx)
-        if Utils.Debug: Utils.Print("cmd: echo \"%s\" | %s" % (subcommand, cmd))
-        try:
-            trans=Node.runMongoCmdReturnJson(cmd.split(), subcommand)
-            return trans
-        except subprocess.CalledProcessError as ex:
-            msg=ex.output.decode("utf-8")
-            Utils.Print("ERROR: Exception during get db block. %s" % (msg))
-            return None
-
-    def checkPulse(self):
-        info=self.getInfo(True)
-        return False if info is None else True
-
-    def getHeadBlockNum(self):
-        """returns head block number(string) as returned by enucli get info."""
-        if not self.enableMongo:
-            info=self.getInfo()
-            if info is not None:
-                headBlockNumTag="head_block_num"
-                return info[headBlockNumTag]
-        else:
-            # Either this implementation or the one in getIrreversibleBlockNum are likely wrong.
-            block=self.getBlockFromDb(-1)
-            if block is not None:
-                blockNum=block["block_num"]
-                return blockNum
-        return None
-
-    def getIrreversibleBlockNum(self):
-        if not self.enableMongo:
-            info=self.getInfo()
-            if info is not None:
-                return info["last_irreversible_block_num"]
-        else:
-            # Either this implementation or the one in getHeadBlockNum are likely wrong.
-            block=self.getBlockFromDb(-1)
-            if block is not None:
-                blockNum=block["block_num"]
-                return blockNum
-        return None
-
-    def kill(self, killSignal):
-        if Utils.Debug: Utils.Print("Killing node: %s" % (self.cmd))
-        assert(self.pid is not None)
-        try:
-            os.kill(self.pid, killSignal)
-        except OSError as ex:
-            Utils.Print("ERROR: Failed to kill node (%d)." % (self.cmd), ex)
-            return False
-
-        # wait for kill validation
-        def myFunc():
-            try:
-                os.kill(self.pid, 0) #check if process with pid is running
-            except OSError as _:
-                return True
-            return False
-
-        if not Utils.waitForBool(myFunc):
-            Utils.Print("ERROR: Failed to validate node shutdown.")
-            return False
-
-        # mark node as killed
-        self.pid=None
-        self.killed=True
-        return True
-
-    # TBD: make nodeId an internal property
-    # pylint: disable=too-many-locals
-    def relaunch(self, nodeId, chainArg, newChain=False, timeout=Utils.systemWaitTimeout):
-
-        assert(self.pid is None)
-        assert(self.killed)
-
-        if Utils.Debug: Utils.Print("Launching node process, Id: %d" % (nodeId))
-
-        cmdArr=[]
-        myCmd=self.cmd
-        if not newChain:
-            skip=False
-            for i in self.cmd.split():
-                Utils.Print("\"%s\"" % (i))
-                if skip:
-                    skip=False
-                    continue
-                if "--genesis-json" == i or "--genesis-timestamp" == i:
-                    skip=True
-                    continue
-
-                cmdArr.append(i)
-            myCmd=" ".join(cmdArr)
-
-        dataDir="var/lib/node_%02d" % (nodeId)
-        dt = datetime.datetime.now()
-        dateStr="%d_%02d_%02d_%02d_%02d_%02d" % (
-            dt.year, dt.month, dt.day, dt.hour, dt.minute, dt.second)
-        stdoutFile="%s/stdout.%s.txt" % (dataDir, dateStr)
-        stderrFile="%s/stderr.%s.txt" % (dataDir, dateStr)
-        with open(stdoutFile, 'w') as sout, open(stderrFile, 'w') as serr:
-            #cmd=self.cmd + ("" if chainArg is None else (" " + chainArg))
-            cmd=myCmd + ("" if chainArg is None else (" " + chainArg))
-            Utils.Print("cmd: %s" % (cmd))
-            popen=subprocess.Popen(cmd.split(), stdout=sout, stderr=serr)
-            self.pid=popen.pid
-
-        def isNodeAlive():
-            """wait for node to be responsive."""
-            try:
-                return True if self.checkPulse() else False
-            except (TypeError) as _:
-                pass
-            return False
-
-        isAlive=Utils.waitForBool(isNodeAlive, timeout)
-        if isAlive:
-            Utils.Print("Node relaunch was successfull.")
-        else:
-            Utils.Print("ERROR: Node relaunch Failed.")
-            self.pid=None
-            return False
-            
-        self.killed=False
-        return True
-
-
-###########################################################################################
-
-Wallet=namedtuple("Wallet", "name password host port")
-# pylint: disable=too-many-instance-attributes
-class WalletMgr(object):
-    __walletLogFile="test_enuwallet_output.log"
-    __walletDataDir="test_wallet_0"
-
-    # pylint: disable=too-many-arguments
-    # enuwalletd [True|False] True=Launch wallet(enuwallet) process; False=Manage launch process externally.
-    def __init__(self, enuwalletd, enunodePort=8888, enunodeHost="localhost", port=8899, host="localhost"):
-        self.enuwalletd=enuwalletd
-        self.enunodePort=enunodePort
-        self.enunodeHost=enunodeHost
-        self.port=port
-        self.host=host
-        self.wallets={}
-        self.__walletPid=None
-        self.endpointArgs="--url http://%s:%d" % (self.enunodeHost, self.enunodePort)
-        self.walletEndpointArgs=""
-        if self.enuwalletd:
-            self.walletEndpointArgs += " --wallet-url http://%s:%d" % (self.host, self.port)
-            self.endpointArgs += self.walletEndpointArgs
-
-    def launch(self):
-        if not self.enuwalletd:
-            Utils.Print("ERROR: Wallet Manager wasn't configured to launch enuwallet")
-            return False
-
-        cmd="%s --data-dir %s --config-dir %s --http-server-address=%s:%d --verbose-http-errors" % (
-            Utils.EnuWalletPath, WalletMgr.__walletDataDir, WalletMgr.__walletDataDir, self.host, self.port)
-        if Utils.Debug: Utils.Print("cmd: %s" % (cmd))
-        with open(WalletMgr.__walletLogFile, 'w') as sout, open(WalletMgr.__walletLogFile, 'w') as serr:
-            popen=subprocess.Popen(cmd.split(), stdout=sout, stderr=serr)
-            self.__walletPid=popen.pid
-
-        # Give enuwallet time to warm up
-        time.sleep(1)
-        return True
-
-    def create(self, name, accounts=None):
-        wallet=self.wallets.get(name)
-        if wallet is not None:
-            if Utils.Debug: Utils.Print("Wallet \"%s\" already exists. Returning same." % name)
-            return wallet
-        p = re.compile(r'\n\"(\w+)\"\n', re.MULTILINE)
-        cmd="%s %s wallet create --name %s" % (Utils.EnuClientPath, self.endpointArgs, name)
-        if Utils.Debug: Utils.Print("cmd: %s" % (cmd))
-        retStr=Utils.checkOutput(cmd.split())
-        #Utils.Print("create: %s" % (retStr))
-        m=p.search(retStr)
-        if m is None:
-            Utils.Print("ERROR: wallet password parser failure")
-            return None
-        p=m.group(1)
-        wallet=Wallet(name, p, self.host, self.port)
-        self.wallets[name] = wallet
-
-        if accounts:
-            for account in accounts:
-                Utils.Print("Importing keys for account %s into wallet %s." % (account.name, wallet.name))
-                if not self.importKey(account, wallet):
-                    Utils.Print("ERROR: Failed to import key for account %s" % (account.name))
-                    return False
-
-        return wallet
-
-    def importKey(self, account, wallet):
-        warningMsg="Key already in wallet"
-        cmd="%s %s wallet import --name %s %s" % (
-            Utils.EnuClientPath, self.endpointArgs, wallet.name, account.ownerPrivateKey)
-        if Utils.Debug: Utils.Print("cmd: %s" % (cmd))
-        try:
-            Utils.checkOutput(cmd.split())
-        except subprocess.CalledProcessError as ex:
-            msg=ex.output.decode("utf-8")
-            if warningMsg in msg:
-                Utils.Print("WARNING: This key is already imported into the wallet.")
-            else:
-                Utils.Print("ERROR: Failed to import account owner key %s. %s" % (account.ownerPrivateKey, msg))
-                return False
-
-        if account.activePrivateKey is None:
-            Utils.Print("WARNING: Active private key is not defined for account \"%s\"" % (account.name))
-        else:
-            cmd="%s %s wallet import --name %s %s" % (
-                Utils.EnuClientPath, self.endpointArgs, wallet.name, account.activePrivateKey)
-            if Utils.Debug: Utils.Print("cmd: %s" % (cmd))
-            try:
-                Utils.checkOutput(cmd.split())
-            except subprocess.CalledProcessError as ex:
-                msg=ex.output.decode("utf-8")
-                if warningMsg in msg:
-                    Utils.Print("WARNING: This key is already imported into the wallet.")
-                else:
-                    Utils.Print("ERROR: Failed to import account active key %s. %s" %
-                                (account.activePrivateKey, msg))
-                    return False
-
-        return True
-
-    def lockWallet(self, wallet):
-        cmd="%s %s wallet lock --name %s" % (Utils.EnuClientPath, self.endpointArgs, wallet.name)
-        if Utils.Debug: Utils.Print("cmd: %s" % (cmd))
-        if 0 != subprocess.call(cmd.split(), stdout=Utils.FNull):
-            Utils.Print("ERROR: Failed to lock wallet %s." % (wallet.name))
-            return False
-
-        return True
-
-    def unlockWallet(self, wallet):
-        cmd="%s %s wallet unlock --name %s" % (Utils.EnuClientPath, self.endpointArgs, wallet.name)
-        if Utils.Debug: Utils.Print("cmd: %s" % (cmd))
-        popen=subprocess.Popen(cmd.split(), stdout=Utils.FNull, stdin=subprocess.PIPE)
-        _, errs = popen.communicate(input=wallet.password.encode("utf-8"))
-        if 0 != popen.wait():
-            Utils.Print("ERROR: Failed to unlock wallet %s: %s" % (wallet.name, errs.decode("utf-8")))
-            return False
-
-        return True
-
-    def lockAllWallets(self):
-        cmd="%s %s wallet lock_all" % (Utils.EnuClientPath, self.endpointArgs)
-        if Utils.Debug: Utils.Print("cmd: %s" % (cmd))
-        if 0 != subprocess.call(cmd.split(), stdout=Utils.FNull):
-            Utils.Print("ERROR: Failed to lock all wallets.")
-            return False
-
-        return True
-
-    def getOpenWallets(self):
-        wallets=[]
-
-        p = re.compile(r'\s+\"(\w+)\s\*\",?\n', re.MULTILINE)
-        cmd="%s %s wallet list" % (Utils.EnuClientPath, self.endpointArgs)
-        if Utils.Debug: Utils.Print("cmd: %s" % (cmd))
-        retStr=Utils.checkOutput(cmd.split())
-        #Utils.Print("retStr: %s" % (retStr))
-        m=p.findall(retStr)
-        if m is None:
-            Utils.Print("ERROR: wallet list parser failure")
-            return None
-        wallets=m
-
-        return wallets
-
-    def getKeys(self, wallet):
-        keys=[]
-
-        p = re.compile(r'\n\s+\"(\w+)\"\n', re.MULTILINE)
-        cmd="%s %s wallet private_keys --name %s --password %s " % (Utils.EnuClientPath, self.endpointArgs, wallet.name, wallet.password)
-        if Utils.Debug: Utils.Print("cmd: %s" % (cmd))
-        retStr=Utils.checkOutput(cmd.split())
-        #Utils.Print("retStr: %s" % (retStr))
-        m=p.findall(retStr)
-        if m is None:
-            Utils.Print("ERROR: wallet private_keys parser failure")
-            return None
-        keys=m
-
-        return keys
-
-
-    def dumpErrorDetails(self):
-        Utils.Print("=================================================================")
-        if self.__walletPid is not None:
-            Utils.Print("Contents of %s:" % (WalletMgr.__walletLogFile))
-            Utils.Print("=================================================================")
-            with open(WalletMgr.__walletLogFile, "r") as f:
-                shutil.copyfileobj(f, sys.stdout)
-
-    def killall(self, allInstances=False):
-        """Kill enuwallet instances. allInstances will kill all enuwallet instances running on the system."""
-        if self.__walletPid:
-            Utils.Print("Killing wallet manager process %d:" % (self.__walletPid))
-            os.kill(self.__walletPid, signal.SIGKILL)
-
-        if allInstances:
-            cmd="pkill -9 %s" % (Utils.EnuWalletName)
-            if Utils.Debug: Utils.Print("cmd: %s" % (cmd))
-            subprocess.call(cmd.split())
-
-
-    @staticmethod
-    def cleanup():
-        dataDir=WalletMgr.__walletDataDir
-        if os.path.isdir(dataDir) and os.path.exists(dataDir):
-            shutil.rmtree(WalletMgr.__walletDataDir)
-
-
-
-###########################################################################################
-class Cluster(object):
-    __chainSyncStrategies=Utils.getChainStrategies()
-    __chainSyncStrategy=None
-    __WalletName="MyWallet"
-    __localHost="localhost"
-    __BiosHost="localhost"
-    __BiosPort=8788
-
-    # pylint: disable=too-many-arguments
-    # enuwalletd [True|False] Is enuwallet running. If not load the wallet plugin
-    def __init__(self, enuwalletd=False, localCluster=True, host="localhost", port=8888, walletHost="localhost", walletPort=8899, enableMongo=False, mongoHost="localhost", mongoPort=27017, mongoDb="ENUtest", defproduceraPrvtKey=None, defproducerbPrvtKey=None, staging=False):
-        """Cluster container.
-        enuwalletd [True|False] Is wallet enuwallet running. If not load the wallet plugin
-        localCluster [True|False] Is cluster local to host.
-        host: enu server host
-        port: enu server port
-        walletHost: enu wallet host
-        walletPort: enu wallet port
-        enableMongo: Include mongoDb support, configures enu mongo plugin
-        mongoHost: MongoDB host
-        mongoPort: MongoDB port
-        defproduceraPrvtKey: Defproducera account private key
-        defproducerbPrvtKey: Defproducerb account private key
-        """
-        self.accounts={}
-        self.nodes={}
-        self.localCluster=localCluster
-        self.wallet=None
-        self.enuwalletd=enuwalletd
-        self.enableMongo=enableMongo
-        self.mongoHost=mongoHost
-        self.mongoPort=mongoPort
-        self.mongoDb=mongoDb
-        self.walletMgr=None
-        self.host=host
-        self.port=port
-        self.walletHost=walletHost
-        self.walletPort=walletPort
-        self.walletEndpointArgs=""
-        if self.enuwalletd:
-            self.walletEndpointArgs += " --wallet-url http://%s:%d" % (self.walletHost, self.walletPort)
-        self.mongoEndpointArgs=""
-        self.mongoUri=""
-        if self.enableMongo:
-            self.mongoUri="mongodb://%s:%d/%s" % (mongoHost, mongoPort, mongoDb)
-            self.mongoEndpointArgs += "--host %s --port %d %s" % (mongoHost, mongoPort, mongoDb)
-        self.staging=staging
-        # init accounts
-        self.defproduceraAccount=Account("defproducera")
-        self.defproducerbAccount=Account("defproducerb")
-        self.enumivoAccount=Account("enumivo")
-        self.defproduceraAccount.ownerPrivateKey=defproduceraPrvtKey
-        self.defproduceraAccount.activePrivateKey=defproduceraPrvtKey
-        self.defproducerbAccount.ownerPrivateKey=defproducerbPrvtKey
-        self.defproducerbAccount.activePrivateKey=defproducerbPrvtKey
-
-
-    def setChainStrategy(self, chainSyncStrategy=Utils.SyncReplayTag):
-        self.__chainSyncStrategy=self.__chainSyncStrategies.get(chainSyncStrategy)
-        if self.__chainSyncStrategy is None:
-            self.__chainSyncStrategy=self.__chainSyncStrategies.get("none")
-
-    def setWalletMgr(self, walletMgr):
-        self.walletMgr=walletMgr
-
-    # launch local nodes and set self.nodes
-    # pylint: disable=too-many-locals
-    # pylint: disable=too-many-return-statements
-    # pylint: disable=too-many-branches
-    # pylint: disable=too-many-statements
-    def launch(self, pnodes=1, totalNodes=1, prodCount=1, topo="mesh", p2pPlugin="net", delay=1, onlyBios=False, dontKill=False, dontBootstrap=False, totalProducers=None):
-        """Launch cluster.
-        pnodes: producer nodes count
-        totalNodes: producer + non-producer nodes count
-        prodCount: producers per prodcuer node count
-        topo: cluster topology (as defined by launcher)
-        delay: delay between individual nodes launch (as defined by launcher)
-          delay 0 exposes a bootstrap bug where producer handover may have a large gap confusing nodes and bringing system to a halt.
-        """
-        if not self.localCluster:
-            Utils.Print("WARNING: Cluster not local, not launching %s." % (Utils.EnuServerName))
-            return True
-
-        if len(self.nodes) > 0:
-            raise RuntimeError("Cluster already running.")
-
-        if totalProducers!=None:
-            producerFlag="--producers %s" % (totalProducers)
-        else:
-            producerFlag=""
-        cmd="%s -p %s -n %s -s %s -d %s -i %s -f --p2p-plugin %s %s" % (
-            Utils.EnuLauncherPath, pnodes, totalNodes, topo, delay, datetime.datetime.utcnow().strftime("%Y-%m-%dT%H:%M:%S.%f")[:-3],
-            p2pPlugin, producerFlag)
-        cmdArr=cmd.split()
-        if self.staging:
-            cmdArr.append("--nogen")
-
-        enunodeArgs="--max-transaction-time 5000 --filter-on * --p2p-max-nodes-per-host %d" % (totalNodes)
-        if not self.enuwalletd:
-            enunodeArgs += " --plugin enumivo::wallet_api_plugin"
-        if self.enableMongo:
-            enunodeArgs += " --plugin enumivo::mongo_db_plugin --delete-all-blocks --mongodb-uri %s" % self.mongoUri
-
-        if enunodeArgs:
-            cmdArr.append("--enunode")
-            cmdArr.append(enunodeArgs)
-
-        s=" ".join(cmdArr)
-        if Utils.Debug: Utils.Print("cmd: %s" % (s))
-        if 0 != subprocess.call(cmdArr):
-            Utils.Print("ERROR: Launcher failed to launch.")
-            return False
-
-        self.nodes=list(range(totalNodes)) # placeholder for cleanup purposes only
-
-        nodes=self.discoverLocalNodes(totalNodes, timeout=Utils.systemWaitTimeout)
-        if nodes is None or totalNodes != len(nodes):
-            Utils.Print("ERROR: Unable to validate %s instances, expected: %d, actual: %d" %
-                          (Utils.EnuServerName, totalNodes, len(nodes)))
-            return False
-
-        self.nodes=nodes
-
-        if onlyBios:
-            biosNode=Node(Cluster.__BiosHost, Cluster.__BiosPort)
-            biosNode.setWalletEndpointArgs(self.walletEndpointArgs)
-            if not biosNode.checkPulse():
-                Utils.Print("ERROR: Bios node doesn't appear to be running...")
-                return False
-
-            self.nodes=[biosNode]
-
-        # ensure cluster node are inter-connected by ensuring everyone has block 1
-        Utils.Print("Cluster viability smoke test. Validate every cluster node has block 1. ")
-        if not self.waitOnClusterBlockNumSync(1):
-            Utils.Print("ERROR: Cluster doesn't seem to be in sync. Some nodes missing block 1")
-            return False
-
-        if dontBootstrap:
-            Utils.Print("Skipping bootstrap.")
-            return True
-
-        Utils.Print("Bootstrap cluster.")
-        if not Cluster.bootstrap(totalNodes, prodCount, Cluster.__BiosHost, Cluster.__BiosPort, dontKill, onlyBios):
-            Utils.Print("ERROR: Bootstrap failed.")
-            return False
-
-        # validate iniX accounts can be retrieved
-
-        producerKeys=Cluster.parseClusterKeys(totalNodes)
-        if producerKeys is None:
-            Utils.Print("ERROR: Unable to parse cluster info")
-            return False
-
-        def initAccountKeys(account, keys):
-            account.ownerPrivateKey=keys["private"]
-            account.ownerPublicKey=keys["public"]
-            account.activePrivateKey=keys["private"]
-            account.activePublicKey=keys["public"]
-
-        initAccountKeys(self.enumivoAccount, producerKeys["enumivo"])
-        initAccountKeys(self.defproduceraAccount, producerKeys["defproducera"])
-        initAccountKeys(self.defproducerbAccount, producerKeys["defproducerb"])
-
-        return True
-
-    # Initialize the default nodes (at present just the root node)
-    def initializeNodes(self, defproduceraPrvtKey=None, defproducerbPrvtKey=None, onlyBios=False):
-        port=Cluster.__BiosPort if onlyBios else self.port
-        host=Cluster.__BiosHost if onlyBios else self.host
-        node=Node(host, port, enableMongo=self.enableMongo, mongoHost=self.mongoHost, mongoPort=self.mongoPort, mongoDb=self.mongoDb)
-        node.setWalletEndpointArgs(self.walletEndpointArgs)
-        if Utils.Debug: Utils.Print("Node:", node)
-
-        node.checkPulse()
-        self.nodes=[node]
-
-        if defproduceraPrvtKey is not None:
-            self.defproduceraAccount.ownerPrivateKey=defproduceraPrvtKey
-            self.defproduceraAccount.activePrivateKey=defproduceraPrvtKey
-
-        if defproducerbPrvtKey is not None:
-            self.defproducerbAccount.ownerPrivateKey=defproducerbPrvtKey
-            self.defproducerbAccount.activePrivateKey=defproducerbPrvtKey
-
-        return True
-
-    # Initialize nodes from the Json nodes string
-    def initializeNodesFromJson(self, nodesJsonStr):
-        nodesObj= json.loads(nodesJsonStr)
-        if nodesObj is None:
-            Utils.Print("ERROR: Invalid Json string.")
-            return False
-
-        if "keys" in nodesObj:
-            keysMap=nodesObj["keys"]
-
-            if "defproduceraPrivateKey" in keysMap:
-                defproduceraPrivateKey=keysMap["defproduceraPrivateKey"]
-                self.defproduceraAccount.ownerPrivateKey=defproduceraPrivateKey
-
-            if "defproducerbPrivateKey" in keysMap:
-                defproducerbPrivateKey=keysMap["defproducerbPrivateKey"]
-                self.defproducerbAccount.ownerPrivateKey=defproducerbPrivateKey
-
-        nArr=nodesObj["nodes"]
-        nodes=[]
-        for n in nArr:
-            port=n["port"]
-            host=n["host"]
-            node=Node(host, port)
-            node.setWalletEndpointArgs(self.walletEndpointArgs)
-            if Utils.Debug: Utils.Print("Node:", node)
-
-            node.checkPulse()
-            nodes.append(node)
-
-        self.nodes=nodes
-        return True
-
-    def setNodes(self, nodes):
-        """manually set nodes, alternative to explicit launch"""
-        self.nodes=nodes
-
-    def waitOnClusterSync(self, timeout=None):
-        """Get head block on node 0, then ensure the block is present on every cluster node."""
-        assert(self.nodes)
-        assert(len(self.nodes) > 0)
-        targetHeadBlockNum=self.nodes[0].getHeadBlockNum() #get root nodes head block num
-        if Utils.Debug: Utils.Print("Head block number on root node: %d" % (targetHeadBlockNum))
-        if targetHeadBlockNum == -1:
-            return False
-
-        return self.waitOnClusterBlockNumSync(targetHeadBlockNum, timeout)
-
-    def waitOnClusterBlockNumSync(self, targetBlockNum, timeout=None):
-        """Wait for all nodes to have targetBlockNum finalized."""
-        assert(self.nodes)
-
-        def doNodesHaveBlockNum(nodes, targetBlockNum):
-            for node in nodes:
-                try:
-                    if (not node.killed) and (not node.isBlockPresent(targetBlockNum)):
-                    #if (not node.killed) and (not node.isBlockFinalized(targetBlockNum)):
-                        return False
-                except (TypeError) as _:
-                    # This can happen if client connects before server is listening
-                    return False
-
-            return True
-
-        lam = lambda: doNodesHaveBlockNum(self.nodes, targetBlockNum)
-        ret=Utils.waitForBool(lam, timeout)
-        return ret
-
-    @staticmethod
-    def createAccountKeys(count):
-        accounts=[]
-        p = re.compile('Private key: (.+)\nPublic key: (.+)\n', re.MULTILINE)
-        for _ in range(0, count):
-            try:
-                cmd="%s create key" % (Utils.EnuClientPath)
-                if Utils.Debug: Utils.Print("cmd: %s" % (cmd))
-                keyStr=Utils.checkOutput(cmd.split())
-                m=p.search(keyStr)
-                if m is None:
-                    Utils.Print("ERROR: Owner key creation regex mismatch")
-                    break
-
-                ownerPrivate=m.group(1)
-                ownerPublic=m.group(2)
-
-                cmd="%s create key" % (Utils.EnuClientPath)
-                if Utils.Debug: Utils.Print("cmd: %s" % (cmd))
-                keyStr=Utils.checkOutput(cmd.split())
-                m=p.match(keyStr)
-                if m is None:
-                    Utils.Print("ERROR: Active key creation regex mismatch")
-                    break
-
-                activePrivate=m.group(1)
-                activePublic=m.group(2)
-
-                name=''.join(random.choice(string.ascii_lowercase) for _ in range(12))
-                account=Account(name)
-                account.ownerPrivateKey=ownerPrivate
-                account.ownerPublicKey=ownerPublic
-                account.activePrivateKey=activePrivate
-                account.activePublicKey=activePublic
-                accounts.append(account)
-                if Utils.Debug: Utils.Print("name: %s, key(owner): ['%s', '%s], key(active): ['%s', '%s']" % (name, ownerPublic, ownerPrivate, activePublic, activePrivate))
-
-            except subprocess.CalledProcessError as ex:
-                msg=ex.output.decode("utf-8")
-                Utils.Print("ERROR: Exception during key creation. %s" % (msg))
-                break
-
-        if count != len(accounts):
-            Utils.Print("Account keys creation failed. Expected %d, actual: %d" % (count, len(accounts)))
-            return None
-
-        return accounts
-
-    # create account keys and import into wallet. Wallet initialization will be user responsibility
-    # also imports defproducera and defproducerb accounts
-    def populateWallet(self, accountsCount, wallet):
-        if self.walletMgr is None:
-            Utils.Print("ERROR: WalletMgr hasn't been initialized.")
-            return False
-
-        accounts=None
-        if accountsCount > 0:
-            Utils.Print ("Create account keys.")
-            accounts = self.createAccountKeys(accountsCount)
-            if accounts is None:
-                Utils.Print("Account keys creation failed.")
-                return False
-
-        Utils.Print("Importing keys for account %s into wallet %s." % (self.defproduceraAccount.name, wallet.name))
-        if not self.walletMgr.importKey(self.defproduceraAccount, wallet):
-            Utils.Print("ERROR: Failed to import key for account %s" % (self.defproduceraAccount.name))
-            return False
-
-        Utils.Print("Importing keys for account %s into wallet %s." % (self.defproducerbAccount.name, wallet.name))
-        if not self.walletMgr.importKey(self.defproducerbAccount, wallet):
-            Utils.Print("ERROR: Failed to import key for account %s" % (self.defproducerbAccount.name))
-            return False
-
-        for account in accounts:
-            Utils.Print("Importing keys for account %s into wallet %s." % (account.name, wallet.name))
-            if not self.walletMgr.importKey(account, wallet):
-                Utils.Print("ERROR: Failed to import key for account %s" % (account.name))
-                return False
-
-        self.accounts=accounts
-        return True
-
-    def getNode(self, nodeId=0):
-        return self.nodes[nodeId]
-
-    def getNodes(self):
-        return self.nodes
-
-    # Spread funds across accounts with transactions spread through cluster nodes.
-    #  Validate transactions are synchronized on root node
-    def spreadFunds(self, source, accounts, amount=1):
-        assert(source)
-        assert(isinstance(source, Account))
-        assert(accounts)
-        assert(isinstance(accounts, list))
-        assert(len(accounts) > 0)
-        Utils.Print("len(accounts): %d" % (len(accounts)))
-
-        count=len(accounts)
-        transferAmount=(count*amount)+amount
-        transferAmountStr=Node.currencyIntToStr(transferAmount, CORE_SYMBOL)
-        node=self.nodes[0]
-        fromm=source
-        to=accounts[0]
-        Utils.Print("Transfer %s units from account %s to %s on enu server port %d" % (
-            transferAmountStr, fromm.name, to.name, node.port))
-        trans=node.transferFunds(fromm, to, transferAmountStr)
-        assert(trans)
-        transId=Node.getTransId(trans)
-        if transId is None:
-            return False
-
-        if Utils.Debug: Utils.Print("Funds transfered on transaction id %s." % (transId))
-
-        nextEnuIdx=-1
-        for i in range(0, count):
-            account=accounts[i]
-            nextInstanceFound=False
-            for _ in range(0, count):
-                #Utils.Print("nextEnuIdx: %d, n: %d" % (nextEnuIdx, n))
-                nextEnuIdx=(nextEnuIdx + 1)%count
-                if not self.nodes[nextEnuIdx].killed:
-                    #Utils.Print("nextEnuIdx: %d" % (nextEnuIdx))
-                    nextInstanceFound=True
-                    break
-
-            if nextInstanceFound is False:
-                Utils.Print("ERROR: No active nodes found.")
-                return False
-
-            #Utils.Print("nextEnuIdx: %d, count: %d" % (nextEnuIdx, count))
-            node=self.nodes[nextEnuIdx]
-            if Utils.Debug: Utils.Print("Wait for transaction id %s on node port %d" % (transId, node.port))
-            if node.waitForTransInBlock(transId) is False:
-                Utils.Print("ERROR: Selected node never received transaction id %s" % (transId))
-                return False
-
-            transferAmount -= amount
-            transferAmountStr=Node.currencyIntToStr(transferAmount, CORE_SYMBOL)
-            fromm=account
-            to=accounts[i+1] if i < (count-1) else source
-            Utils.Print("Transfer %s units from account %s to %s on enu server port %d." %
-                    (transferAmountStr, fromm.name, to.name, node.port))
-
-            trans=node.transferFunds(fromm, to, transferAmountStr)
-            transId=Node.getTransId(trans)
-            if transId is None:
-                return False
-
-            if Utils.Debug: Utils.Print("Funds transfered on block num %s." % (transId))
-
-        # As an extra step wait for last transaction on the root node
-        node=self.nodes[0]
-        if Utils.Debug: Utils.Print("Wait for transaction id %s on node port %d" % (transId, node.port))
-        if node.waitForTransInBlock(transId) is False:
-            Utils.Print("ERROR: Selected node never received transaction id %s" % (transId))
-            return False
-
-        return True
-
-    def validateSpreadFunds(self, initialBalances, transferAmount, source, accounts):
-        """Given initial Balances, will validate each account has the expected balance based upon transferAmount.
-        This validation is repeated against every node in the cluster."""
-        assert(source)
-        assert(isinstance(source, Account))
-        assert(accounts)
-        assert(isinstance(accounts, list))
-        assert(len(accounts) > 0)
-        assert(initialBalances)
-        assert(isinstance(initialBalances, dict))
-        assert(isinstance(transferAmount, int))
-
-        for node in self.nodes:
-            if node.killed:
-                continue
-
-            if Utils.Debug: Utils.Print("Validate funds on %s server port %d." %
-                                        (Utils.EnuServerName, node.port))
-
-            if node.validateFunds(initialBalances, transferAmount, source, accounts) is False:
-                Utils.Print("ERROR: Failed to validate funds on enu node port: %d" % (node.port))
-                return False
-
-        return True
-
-    def spreadFundsAndValidate(self, transferAmount=1):
-        """Sprays 'transferAmount' funds across configured accounts and validates action. The spray is done in a trickle down fashion with account 1
-        receiving transferAmount*n ENU and forwarding x-transferAmount funds. Transfer actions are spread round-robin across the cluster to vaidate system cohesiveness."""
-
-        if Utils.Debug: Utils.Print("Get initial system balances.")
-        initialBalances=self.nodes[0].getEnuBalances([self.defproduceraAccount] + self.accounts)
-        assert(initialBalances)
-        assert(isinstance(initialBalances, dict))
-
-        if False == self.spreadFunds(self.defproduceraAccount, self.accounts, transferAmount):
-            Utils.Print("ERROR: Failed to spread funds across nodes.")
-            return False
-
-        Utils.Print("Funds spread across all accounts. Now validate funds")
-
-        if False == self.validateSpreadFunds(initialBalances, transferAmount, self.defproduceraAccount, self.accounts):
-            Utils.Print("ERROR: Failed to validate funds transfer across nodes.")
-            return False
-
-        return True
-
-    def validateAccounts(self, accounts, testSysAccounts=True):
-        assert(len(self.nodes) > 0)
-        node=self.nodes[0]
-
-        myAccounts = []
-        if testSysAccounts:
-            myAccounts += [self.enumivoAccount, self.defproduceraAccount, self.defproducerbAccount]
-        if accounts:
-            assert(isinstance(accounts, list))
-            myAccounts += accounts
-
-        node.validateAccounts(myAccounts)
-
-    def createAccountAndVerify(self, account, creator, stakedDeposit=1000):
-        """create account, verify account and return transaction id"""
-        assert(len(self.nodes) > 0)
-        node=self.nodes[0]
-        trans=node.createInitializeAccount(account, creator, stakedDeposit)
-        assert(trans)
-        assert(node.verifyAccount(account))
-        return trans
-
-    # # create account, verify account and return transaction id
-    # def createAccountAndVerify(self, account, creator, stakedDeposit=1000):
-    #     if len(self.nodes) == 0:
-    #         Utils.Print("ERROR: No nodes initialized.")
-    #         return None
-    #     node=self.nodes[0]
-
-    #     transId=node.createAccount(account, creator, stakedDeposit)
-
-    #     if transId is not None and node.verifyAccount(account) is not None:
-    #         return transId
-    #     return None
-
-    def createInitializeAccount(self, account, creatorAccount, stakedDeposit=1000, waitForTransBlock=False):
-        assert(len(self.nodes) > 0)
-        node=self.nodes[0]
-        trans=node.createInitializeAccount(account, creatorAccount, stakedDeposit, waitForTransBlock)
-        return trans
-
-    @staticmethod
-    def nodeNameToId(name):
-        r"""Convert node name to decimal id. Node name regex is "node_([\d]+)". "node_bios" is a special name which returns -1. Examples: node_00 => 0, node_21 => 21, node_bios => -1. """
-        if name == "node_bios":
-            return -1
-
-        m=re.search(r"node_([\d]+)", name)
-        return int(m.group(1))
-
-
-    @staticmethod
-    def parseProducerKeys(configFile, nodeName):
-        """Parse node config file for producer keys. Returns dictionary. (Keys: account name; Values: dictionary objects (Keys: ["name", "node", "private","public"]; Values: account name, node id returned by nodeNameToId(nodeName), private key(string)and public key(string)))."""
-
-        configStr=None
-        with open(configFile, 'r') as f:
-            configStr=f.read()
-
-        pattern=r"^\s*private-key\s*=\W+(\w+)\W+(\w+)\W+$"
-        m=re.search(pattern, configStr, re.MULTILINE)
-        if m is None:
-            if Utils.Debug: Utils.Print("Failed to find producer keys")
-            return None
-
-        pubKey=m.group(1)
-        privateKey=m.group(2)
-
-        pattern=r"^\s*producer-name\s*=\W*(\w+)\W*$"
-        matches=re.findall(pattern, configStr, re.MULTILINE)
-        if matches is None:
-            if Utils.Debug: Utils.Print("Failed to find producers.")
-            return None
-
-        producerKeys={}
-        for m in matches:
-            if Utils.Debug: Utils.Print ("Found producer : %s" % (m))
-            nodeId=Cluster.nodeNameToId(nodeName)
-            keys={"name": m, "node": nodeId, "private": privateKey, "public": pubKey}
-            producerKeys[m]=keys
-
-        return producerKeys
-
-    @staticmethod
-    def parseClusterKeys(totalNodes):
-        """Parse cluster config file. Updates producer keys data members."""
-
-        node="node_bios"
-        configFile="etc/enumivo/%s/config.ini" % (node)
-        if Utils.Debug: Utils.Print("Parsing config file %s" % configFile)
-        producerKeys=Cluster.parseProducerKeys(configFile, node)
-        if producerKeys is None:
-            Utils.Print("ERROR: Failed to parse enumivo private keys from cluster config files.")
-            return None
-
-        for i in range(0, totalNodes):
-            node="node_%02d" % (i)
-            configFile="etc/enumivo/%s/config.ini" % (node)
-            if Utils.Debug: Utils.Print("Parsing config file %s" % configFile)
-
-            keys=Cluster.parseProducerKeys(configFile, node)
-            if keys is not None:
-                producerKeys.update(keys)
-
-        return producerKeys
-
-    @staticmethod
-    def bootstrap(totalNodes, prodCount, biosHost, biosPort, dontKill=False, onlyBios=False):
-        """Create 'prodCount' init accounts and deposits 10000000000 ENU in each. If prodCount is -1 will initialize all possible producers.
-        Ensure nodes are inter-connected prior to this call. One way to validate this will be to check if every node has block 1."""
-
-        Utils.Print("Starting cluster bootstrap.")
-        biosNode=Node(biosHost, biosPort)
-        if not biosNode.checkPulse():
-            Utils.Print("ERROR: Bios node doesn't appear to be running...")
-            return False
-
-        producerKeys=Cluster.parseClusterKeys(totalNodes)
-        # should have totalNodes node plus bios node
-        if producerKeys is None or len(producerKeys) < (totalNodes+1):
-            Utils.Print("ERROR: Failed to parse private keys from cluster config files.")
-            return False
-
-        walletMgr=WalletMgr(True)
-        walletMgr.killall()
-        walletMgr.cleanup()
-
-        if not walletMgr.launch():
-            Utils.Print("ERROR: Failed to launch bootstrap wallet.")
-            return False
-        biosNode.setWalletEndpointArgs(walletMgr.walletEndpointArgs)
-
-        try:
-            ignWallet=walletMgr.create("ignition")
-            if ignWallet is None:
-                Utils.Print("ERROR: Failed to create ignition wallet.")
-                return False
-
-            enumivoName="enumivo"
-            enumivoKeys=producerKeys[enumivoName]
-            enumivoAccount=Account(enumivoName)
-            enumivoAccount.ownerPrivateKey=enumivoKeys["private"]
-            enumivoAccount.ownerPublicKey=enumivoKeys["public"]
-            enumivoAccount.activePrivateKey=enumivoKeys["private"]
-            enumivoAccount.activePublicKey=enumivoKeys["public"]
-
-            if not walletMgr.importKey(enumivoAccount, ignWallet):
-                Utils.Print("ERROR: Failed to import %s account keys into ignition wallet." % (enumivoName))
-                return False
-
-            contract="enu.bios"
-            contractDir="contracts/%s" % (contract)
-            wastFile="contracts/%s/%s.wast" % (contract, contract)
-            abiFile="contracts/%s/%s.abi" % (contract, contract)
-            Utils.Print("Publish %s contract" % (contract))
-            trans=biosNode.publishContract(enumivoAccount.name, contractDir, wastFile, abiFile, waitForTransBlock=True)
-            if trans is None:
-                Utils.Print("ERROR: Failed to publish contract %s." % (contract))
-                return False
-
-            Node.validateTransaction(trans)
-
-            Utils.Print("Creating accounts: %s " % ", ".join(producerKeys.keys()))
-            producerKeys.pop(enumivoName)
-            accounts=[]
-            for name, keys in producerKeys.items():
-                initx = None
-                initx = Account(name)
-                initx.ownerPrivateKey=keys["private"]
-                initx.ownerPublicKey=keys["public"]
-                initx.activePrivateKey=keys["private"]
-                initx.activePublicKey=keys["public"]
-                trans=biosNode.createAccount(initx, enumivoAccount, 0)
-                if trans is None:
-                    Utils.Print("ERROR: Failed to create account %s" % (name))
-                    return False
-                Node.validateTransaction(trans)
-                accounts.append(initx)
-
-            transId=Node.getTransId(trans)
-            biosNode.waitForTransInBlock(transId)
-
-            Utils.Print("Validating system accounts within bootstrap")
-            biosNode.validateAccounts(accounts)
-
-            if not onlyBios:
-                if prodCount == -1:
-                    setProdsFile="setprods.json"
-                    if Utils.Debug: Utils.Print("Reading in setprods file %s." % (setProdsFile))
-                    with open(setProdsFile, "r") as f:
-                        setProdsStr=f.read()
-
-                        Utils.Print("Setting producers.")
-                        opts="--permission enumivo@active"
-                        myTrans=biosNode.pushMessage("enumivo", "setprods", setProdsStr, opts)
-                        if myTrans is None or not myTrans[0]:
-                            Utils.Print("ERROR: Failed to set producers.")
-                            return False
-                else:
-                    counts=dict.fromkeys(range(totalNodes), 0) #initialize node prods count to 0
-                    setProdsStr='{"schedule": ['
-                    firstTime=True
-                    prodNames=[]
-                    for name, keys in producerKeys.items():
-                        if counts[keys["node"]] >= prodCount:
-                            continue
-                        if firstTime:
-                            firstTime = False
-                        else:
-                            setProdsStr += ','
-
-                        setProdsStr += ' { "producer_name": "%s", "block_signing_key": "%s" }' % (keys["name"], keys["public"])
-                        prodNames.append(keys["name"])
-                        counts[keys["node"]] += 1
-
-                    setProdsStr += ' ] }'
-                    if Utils.Debug: Utils.Print("setprods: %s" % (setProdsStr))
-                    Utils.Print("Setting producers: %s." % (", ".join(prodNames)))
-                    opts="--permission enumivo@active"
-                    # pylint: disable=redefined-variable-type
-                    trans=biosNode.pushMessage("enumivo", "setprods", setProdsStr, opts)
-                    if trans is None or not trans[0]:
-                        Utils.Print("ERROR: Failed to set producer %s." % (keys["name"]))
-                        return False
-
-                trans=trans[1]
-                transId=Node.getTransId(trans)
-                if not biosNode.waitForTransInBlock(transId):
-                    return False
-
-                # wait for block production handover (essentially a block produced by anyone but enumivo).
-                lam = lambda: biosNode.getInfo()["head_block_producer"] != "enumivo"
-                ret=Utils.waitForBool(lam)
-                if not ret:
-                    Utils.Print("ERROR: Block production handover failed.")
-                    return False
-
-            enumivoTokenAccount=copy.deepcopy(enumivoAccount)
-            enumivoTokenAccount.name="enu.token"
-            trans=biosNode.createAccount(enumivoTokenAccount, enumivoAccount, 0)
-            if trans is None:
-                Utils.Print("ERROR: Failed to create account %s" % (enumivoTokenAccount.name))
-                return False
-
-            enumivoRamAccount=copy.deepcopy(enumivoAccount)
-            enumivoRamAccount.name="enu.ram"
-            trans=biosNode.createAccount(enumivoRamAccount, enumivoAccount, 0)
-            if trans is None:
-                Utils.Print("ERROR: Failed to create account %s" % (enumivoRamAccount.name))
-                return False
-
-            enumivoRamfeeAccount=copy.deepcopy(enumivoAccount)
-            enumivoRamfeeAccount.name="enu.ramfee"
-            trans=biosNode.createAccount(enumivoRamfeeAccount, enumivoAccount, 0)
-            if trans is None:
-                Utils.Print("ERROR: Failed to create account %s" % (enumivoRamfeeAccount.name))
-                return False
-
-            enumivoStakeAccount=copy.deepcopy(enumivoAccount)
-            enumivoStakeAccount.name="enu.stake"
-            trans=biosNode.createAccount(enumivoStakeAccount, enumivoAccount, 0)
-            if trans is None:
-                Utils.Print("ERROR: Failed to create account %s" % (enumivoStakeAccount.name))
-                return False
-
-            Node.validateTransaction(trans)
-            transId=Node.getTransId(trans)
-            biosNode.waitForTransInBlock(transId)
-
-            contract="enu.token"
-            contractDir="contracts/%s" % (contract)
-            wastFile="contracts/%s/%s.wast" % (contract, contract)
-            abiFile="contracts/%s/%s.abi" % (contract, contract)
-            Utils.Print("Publish %s contract" % (contract))
-            trans=biosNode.publishContract(enumivoTokenAccount.name, contractDir, wastFile, abiFile, waitForTransBlock=True)
-            if trans is None:
-                Utils.Print("ERROR: Failed to publish contract %s." % (contract))
-                return False
-
-            # Create currency0000, followed by issue currency0000
-            contract=enumivoTokenAccount.name
-            Utils.Print("push create action to %s contract" % (contract))
-            action="create"
-            data="{\"issuer\":\"%s\",\"maximum_supply\":\"1000000000.0000 %s\",\"can_freeze\":\"0\",\"can_recall\":\"0\",\"can_whitelist\":\"0\"}" % (enumivoTokenAccount.name, CORE_SYMBOL)
-            opts="--permission %s@active" % (contract)
-            trans=biosNode.pushMessage(contract, action, data, opts)
-            if trans is None or not trans[0]:
-                Utils.Print("ERROR: Failed to push create action to enumivo contract.")
-                return False
-
-            Node.validateTransaction(trans[1])
-            transId=Node.getTransId(trans[1])
-            biosNode.waitForTransInBlock(transId)
-
-            contract=enumivoTokenAccount.name
-            Utils.Print("push issue action to %s contract" % (contract))
-            action="issue"
-            data="{\"to\":\"%s\",\"quantity\":\"1000000000.0000 %s\",\"memo\":\"initial issue\"}" % (enumivoAccount.name, CORE_SYMBOL)
-            opts="--permission %s@active" % (contract)
-            trans=biosNode.pushMessage(contract, action, data, opts)
-            if trans is None or not trans[0]:
-                Utils.Print("ERROR: Failed to push issue action to enumivo contract.")
-                return False
-
-            Node.validateTransaction(trans[1])
-            Utils.Print("Wait for issue action transaction to become finalized.")
-            transId=Node.getTransId(trans[1])
-            # biosNode.waitForTransInBlock(transId)
-            biosNode.waitForTransFinalization(transId)
-
-            expectedAmount="1000000000.0000 {0}".format(CORE_SYMBOL)
-            Utils.Print("Verify enumivo issue, Expected: %s" % (expectedAmount))
-            actualAmount=biosNode.getAccountEnuBalanceStr(enumivoAccount.name)
-            if expectedAmount != actualAmount:
-                Utils.Print("ERROR: Issue verification failed. Excepted %s, actual: %s" %
-                            (expectedAmount, actualAmount))
-                return False
-
-            contract="enu.system"
-            contractDir="contracts/%s" % (contract)
-            wastFile="contracts/%s/%s.wast" % (contract, contract)
-            abiFile="contracts/%s/%s.abi" % (contract, contract)
-            Utils.Print("Publish %s contract" % (contract))
-            trans=biosNode.publishContract(enumivoAccount.name, contractDir, wastFile, abiFile, waitForTransBlock=True)
-            if trans is None:
-                Utils.Print("ERROR: Failed to publish contract %s." % (contract))
-                return False
-
-            Node.validateTransaction(trans)
-
-            initialFunds="1000000.0000 {0}".format(CORE_SYMBOL)
-            Utils.Print("Transfer initial fund %s to individual accounts." % (initialFunds))
-            trans=None
-            contract=enumivoTokenAccount.name
-            action="transfer"
-            for name, keys in producerKeys.items():
-                data="{\"from\":\"%s\",\"to\":\"%s\",\"quantity\":\"%s\",\"memo\":\"%s\"}" % (enumivoAccount.name, name, initialFunds, "init transfer")
-                opts="--permission %s@active" % (enumivoAccount.name)
-                trans=biosNode.pushMessage(contract, action, data, opts)
-                if trans is None or not trans[0]:
-                    Utils.Print("ERROR: Failed to transfer funds from %s to %s." % (enumivoTokenAccount.name, name))
-                    return False
-
-                Node.validateTransaction(trans[1])
-
-            Utils.Print("Wait for last transfer transaction to become finalized.")
-            transId=Node.getTransId(trans[1])
-            if not biosNode.waitForTransInBlock(transId):
-                return False
-
-            Utils.Print("Cluster bootstrap done.")
-        finally:
-            if not dontKill:
-                walletMgr.killall()
-                walletMgr.cleanup()
-
-        return True
-
-
-    # Populates list of EnuInstanceInfo objects, matched to actual running instances
-    def discoverLocalNodes(self, totalNodes, timeout=0):
-        nodes=[]
-
-        pgrepOpts="-fl"
-        # pylint: disable=deprecated-method
-        if platform.linux_distribution()[0] in ["Ubuntu", "LinuxMint", "Fedora","CentOS Linux","arch"]:
-            pgrepOpts="-a"
-
-        cmd="pgrep %s %s" % (pgrepOpts, Utils.EnuServerName)
-
-        def myFunc():
-            psOut=None
-            try:
-                if Utils.Debug: Utils.Print("cmd: %s" % (cmd))
-                psOut=Utils.checkOutput(cmd.split())
-                return psOut
-            except subprocess.CalledProcessError as _:
-                pass
-            return None
-
-        psOut=Utils.waitForObj(myFunc, timeout)
-        if psOut is None:
-            Utils.Print("ERROR: No nodes discovered.")
-            return nodes
-
-        if Utils.Debug: Utils.Print("pgrep output: \"%s\"" % psOut)
-        for i in range(0, totalNodes):
-            pattern=r"[\n]?(\d+) (.* --data-dir var/lib/node_%02d .*)\n" % (i)
-            m=re.search(pattern, psOut, re.MULTILINE)
-            if m is None:
-                Utils.Print("ERROR: Failed to find %s pid. Pattern %s" % (Utils.EnuServerName, pattern))
-                break
-            instance=Node(self.host, self.port + i, pid=int(m.group(1)), cmd=m.group(2), enableMongo=self.enableMongo, mongoHost=self.mongoHost, mongoPort=self.mongoPort, mongoDb=self.mongoDb)
-            instance.setWalletEndpointArgs(self.walletEndpointArgs)
-            if Utils.Debug: Utils.Print("Node>", instance)
-            nodes.append(instance)
-
-        return nodes
-
-    # Kills a percentange of Enu instances starting from the tail and update enuInstanceInfos state
-    def killSomeEnuInstances(self, killCount, killSignalStr=Utils.SigKillTag):
-        killSignal=signal.SIGKILL
-        if killSignalStr == Utils.SigTermTag:
-            killSignal=signal.SIGTERM
-        Utils.Print("Kill %d %s instances with signal %s." % (killCount, Utils.EnuServerName, killSignal))
-
-        killedCount=0
-        for node in reversed(self.nodes):
-            if not node.kill(killSignal):
-                return False
-
-            killedCount += 1
-            if killedCount >= killCount:
-                break
-
-        time.sleep(1) # Give processes time to stand down
-        return True
-
-    def relaunchEnuInstances(self):
-
-        chainArg=self.__chainSyncStrategy.arg
-
-        newChain= False if self.__chainSyncStrategy.name in [Utils.SyncHardReplayTag, Utils.SyncNoneTag] else True
-        for i in range(0, len(self.nodes)):
-            node=self.nodes[i]
-            if node.killed and not node.relaunch(i, chainArg, newChain=newChain):
-                return False
-
-        return True
-
-    @staticmethod
-    def dumpErrorDetailImpl(fileName):
-        Utils.Print("=================================================================")
-        Utils.Print("Contents of %s:" % (fileName))
-        if os.path.exists(fileName):
-            with open(fileName, "r") as f:
-                shutil.copyfileobj(f, sys.stdout)
-        else:
-            Utils.Print("File %s not found." % (fileName))
-
-    def dumpErrorDetails(self):
-        fileName="etc/enumivo/node_bios/config.ini"
-        Cluster.dumpErrorDetailImpl(fileName)
-        fileName="var/lib/node_bios/stderr.txt"
-        Cluster.dumpErrorDetailImpl(fileName)
-
-        for i in range(0, len(self.nodes)):
-            fileName="etc/enumivo/node_%02d/config.ini" % (i)
-            Cluster.dumpErrorDetailImpl(fileName)
-            fileName="var/lib/node_%02d/stderr.txt" % (i)
-            Cluster.dumpErrorDetailImpl(fileName)
-
-    def killall(self, silent=True, allInstances=False):
-        """Kill cluster enunode instances. allInstances will kill all enunode instances running on the system."""
-        cmd="%s -k 9" % (Utils.EnuLauncherPath)
-        if Utils.Debug: Utils.Print("cmd: %s" % (cmd))
-        if 0 != subprocess.call(cmd.split(), stdout=Utils.FNull):
-            if not silent: Utils.Print("Launcher failed to shut down enu cluster.")
-
-        if allInstances:
-            # ocassionally the launcher cannot kill the enu server
-            cmd="pkill -9 %s" % (Utils.EnuServerName)
-            if Utils.Debug: Utils.Print("cmd: %s" % (cmd))
-            if 0 != subprocess.call(cmd.split(), stdout=Utils.FNull):
-                if not silent: Utils.Print("Failed to shut down enu cluster.")
-
-        # another explicit nodes shutdown
-        for node in self.nodes:
-            try:
-                if node.pid is not None:
-                    os.kill(node.pid, signal.SIGKILL)
-            except OSError as _:
-                pass
-
-    def isMongodDbRunning(self):
-        cmd="%s %s" % (Utils.MongoPath, self.mongoEndpointArgs)
-        subcommand="db.version()"
-        if Utils.Debug: Utils.Print("echo %s | %s" % (subcommand, cmd))
-        ret,outs,errs=Node.stdinAndCheckOutput(cmd.split(), subcommand)
-        if ret is not 0:
-            Utils.Print("ERROR: Failed to check database version: %s" % (Node.byteArrToStr(errs)) )
-            return False
-        if Utils.Debug: Utils.Print("MongoDb response: %s" % (outs))
-        return True
-
-    def waitForNextBlock(self, timeout=None):
-        if timeout is None:
-            timeout=Utils.systemWaitTimeout
-        node=self.nodes[0]
-        return node.waitForNextBlock(timeout)
-
-    def cleanup(self):
-        for f in glob.glob("var/lib/node_*"):
-            shutil.rmtree(f)
-        for f in glob.glob("etc/enumivo/node_*"):
-            shutil.rmtree(f)
-
-        if self.enableMongo:
-            cmd="%s %s" % (Utils.MongoPath, self.mongoEndpointArgs)
-            subcommand="db.dropDatabase()"
-            if Utils.Debug: Utils.Print("echo %s | %s" % (subcommand, cmd))
-            ret,_,errs=Node.stdinAndCheckOutput(cmd.split(), subcommand)
-            if ret is not 0:
-                Utils.Print("ERROR: Failed to drop database: %s" % (Node.byteArrToStr(errs)) )
-
-
-    # Create accounts and validates that the last transaction is received on root node
-    def createAccounts(self, creator, waitForTransBlock=True, stakedDeposit=1000):
-        if self.accounts is None:
-            return True
-
-        transId=None
-        for account in self.accounts:
-            if Utils.Debug: Utils.Print("Create account %s." % (account.name))
-            trans=self.createAccountAndVerify(account, creator, stakedDeposit)
-            if trans is None:
-                Utils.Print("ERROR: Failed to create account %s." % (account.name))
-                return False
-            if Utils.Debug: Utils.Print("Account %s created." % (account.name))
-            transId=Node.getTransId(trans)
-
-        if waitForTransBlock and transId is not None:
-            node=self.nodes[0]
-            if Utils.Debug: Utils.Print("Wait for transaction id %s on server port %d." % ( transId, node.port))
-            if node.waitForTransInBlock(transId) is False:
-                Utils.Print("ERROR: Failed waiting for transaction id %s on server port %d." % (
-                    transId, node.port))
-                return False
-
-        return True
-
-
-
-###########################################################################################
-class TestState(object):
-    __LOCAL_HOST="localhost"
-    __DEFAULT_PORT=8888
-    parser=None
-    __server=None
-    __port=None
-    __enableMongo=False
-    __dumpErrorDetails=False
-    __keepLogs=False
-    __dontLaunch=False
-    __dontKill=False
-    __prodCount=None
-    __killAll=False
-    __ignoreArgs=set()
-    walletMgr=None
-    __testSuccessful=False
-    __killEnuInstances=False
-    __killWallet=False
-    __testSuccessful=False
-    WalletdName="enuwallet"
-    ClientName="enucli"
-    cluster=None
-    __args=None
-    localTest=False
-
-    def __init__(self, *ignoreArgs):
-        for arg in ignoreArgs:
-            self.__ignoreArgs.add(arg)
-        # Override default help argument so that only --help (and not -h) can call help
-        self.pnodes=1
-        self.totalNodes=1
-        self.totalProducers=None
-        self.parser = argparse.ArgumentParser(add_help=False)
-        self.parser.add_argument('-?', action='help', default=argparse.SUPPRESS,
-                                 help=argparse._('show this help message and exit'))
-        if "--host" not in self.__ignoreArgs:
-            self.parser.add_argument("-h", "--host", type=str, help="%s host name" % (Utils.EnuServerName),
-                                     default=self.__LOCAL_HOST)
-        if "--port" not in self.__ignoreArgs:
-            self.parser.add_argument("-p", "--port", type=int, help="%s host port" % Utils.EnuServerName,
-                                     default=self.__DEFAULT_PORT)
-        if "--prod-count" not in self.__ignoreArgs:
-            self.parser.add_argument("-c", "--prod-count", type=int, help="Per node producer count", default=1)
-        if "--mongodb" not in self.__ignoreArgs:
-            self.parser.add_argument("--mongodb", help="Configure a MongoDb instance", action='store_true')
-        if "--dump-error-details" not in self.__ignoreArgs:
-            self.parser.add_argument("--dump-error-details",
-                                     help="Upon error print etc/enumivo/node_*/config.ini and var/lib/node_*/stderr.log to stdout",
-                                     action='store_true')
-        if "--dont-launch" not in self.__ignoreArgs:
-            self.parser.add_argument("--dont-launch", help="Don't launch own node. Assume node is already running.",
-                                     action='store_true')
-        if "--keep-logs" not in self.__ignoreArgs:
-            self.parser.add_argument("--keep-logs", help="Don't delete var/lib/node_* folders upon test completion",
-                                     action='store_true')
-        if "-v" not in self.__ignoreArgs:
-            self.parser.add_argument("-v", help="verbose logging", action='store_true')
-        if "--leave-running" not in self.__ignoreArgs:
-            self.parser.add_argument("--leave-running", help="Leave cluster running after test finishes", action='store_true')
-        if "--clean-run" not in self.__ignoreArgs:
-            self.parser.add_argument("--clean-run", help="Kill all enunode and enuwallet instances", action='store_true')
-
-    def parse_args(self):
-        args = self.parser.parse_args()
-        if "--host" not in self.__ignoreArgs:
-            self.__server=args.host
-        if "--port" not in self.__ignoreArgs:
-            self.__port=args.port
-        if "-v" not in self.__ignoreArgs:
-            Utils.Debug=args.v
-        if "--mongodb" not in self.__ignoreArgs:
-            self.__enableMongo=args.mongodb
-        if "--dump-error-details" not in self.__ignoreArgs:
-            self.__dumpErrorDetails=args.dump_error_details
-        if "--keep-logs" not in self.__ignoreArgs:
-            self.__keepLogs=args.keep_logs
-        if "--dont-launch" not in self.__ignoreArgs:
-            self.__dontLaunch=args.dont_launch
-        if "--leave-running" not in self.__ignoreArgs:
-            self.__dontKill=args.leave_running
-        if "--prod-count" not in self.__ignoreArgs:
-            self.__prodCount=args.prod_count
-        if "--clean-run" not in self.__ignoreArgs:
-            self.__killAll=args.clean_run
-        self.walletMgr=WalletMgr(True)
-        self.__testSuccessful=False
-        self.__killWallet=not self.__dontKill
-        self.localTest=True if self.__server == self.__LOCAL_HOST else False
-
-    def start(self, cluster):
-        Utils.Print("BEGIN")
-        Utils.Print("SERVER: %s" % (self.__server))
-        Utils.Print("PORT: %d" % (self.__port))
-
-        self.walletMgr.killall(allInstances=self.__killAll)
-        self.walletMgr.cleanup()
-        self.cluster=cluster
-        self.cluster.setWalletMgr(self.walletMgr)
-
-        if self.localTest and not self.__dontLaunch:
-            self.cluster.killall(allInstances=self.__killAll)
-            self.cluster.cleanup()
-            Utils.Print("Stand up cluster")
-            if self.cluster.launch(prodCount=self.__prodCount, dontKill=self.__dontKill, pnodes=self.pnodes, totalNodes=self.totalNodes, totalProducers=self.totalProducers) is False:
-                Utils.cmdError("launcher")
-                Utils.errorExit("Failed to stand up enu cluster.")
-
-    def end(self):
-        if self.__testSuccessful:
-            Utils.Print("Test succeeded.")
-        else:
-            Utils.Print("Test failed.")
-        if not self.__testSuccessful and self.__dumpErrorDetails:
-            self.cluster.dumpErrorDetails()
-            self.walletMgr.dumpErrorDetails()
-            Utils.Print("== Errors see above ==")
-
-        if not self.__dontKill:
-            Utils.Print("Shut down the cluster.")
-            self.cluster.killall(allInstances=self.__killAll)
-            if self.__testSuccessful and not self.__keepLogs:
-                Utils.Print("Cleanup cluster data.")
-                self.cluster.cleanup()
-
-        if self.__killWallet:
-            Utils.Print("Shut down the wallet.")
-            self.walletMgr.killall(allInstances=self.__killAll)
-            if self.__testSuccessful and not self.__keepLogs:
-                Utils.Print("Cleanup wallet data.")
-                self.walletMgr.cleanup()
-
-    def success(self):
-        self.__testSuccessful=True
-
-
-=======
->>>>>>> b8f17f2e
 ###########################################################################################