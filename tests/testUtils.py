import copy
import decimal
import subprocess
import time
import glob
import shutil
import os
import platform
from collections import namedtuple
import re
import string
import signal
import datetime
import inspect
import sys
import random
import json
import shlex
from sys import stdout

from core_symbol import CORE_SYMBOL

###########################################################################################
class Utils:
    Debug=False
    FNull = open(os.devnull, 'w')

    EnuClientPath="programs/enucli/enucli"

    EnuWalletName="enuwallet"
    EnuWalletPath="programs/enuwallet/"+ EnuWalletName

    EnuServerName="enunode"
    EnuServerPath="programs/enunode/"+ EnuServerName

    EnuLauncherPath="programs/enulauncher/enulauncher"
    MongoPath="mongo"

    @staticmethod
    def Print(*args, **kwargs):
        stackDepth=len(inspect.stack())-2
        s=' '*stackDepth
        stdout.write(s)
        print(*args, **kwargs)

    SyncStrategy=namedtuple("ChainSyncStrategy", "name id arg")

    SyncNoneTag="none"
    SyncReplayTag="replay"
    SyncResyncTag="resync"
    SyncHardReplayTag="hardReplay"

    SigKillTag="kill"
    SigTermTag="term"

    systemWaitTimeout=90

    # mongoSyncTime: enunode mongodb plugin seems to sync with a 10-15 seconds delay. This will inject
    #  a wait period before the 2nd DB check (if first check fails)
    mongoSyncTime=25

    @staticmethod
    def setMongoSyncTime(syncTime):
        Utils.mongoSyncTime=syncTime

    @staticmethod
    def setSystemWaitTimeout(timeout):
        Utils.systemWaitTimeout=timeout

    @staticmethod
    def getChainStrategies():
        chainSyncStrategies={}

        chainSyncStrategy=Utils.SyncStrategy(Utils.SyncNoneTag, 0, "")
        chainSyncStrategies[chainSyncStrategy.name]=chainSyncStrategy

        chainSyncStrategy=Utils.SyncStrategy(Utils.SyncReplayTag, 1, "--replay-blockchain")
        chainSyncStrategies[chainSyncStrategy.name]=chainSyncStrategy

        chainSyncStrategy=Utils.SyncStrategy(Utils.SyncResyncTag, 2, "--delete-all-blocks")
        chainSyncStrategies[chainSyncStrategy.name]=chainSyncStrategy

        chainSyncStrategy=Utils.SyncStrategy(Utils.SyncHardReplayTag, 3, "--hard-replay-blockchain")
        chainSyncStrategies[chainSyncStrategy.name]=chainSyncStrategy

        return chainSyncStrategies

    @staticmethod
    def checkOutput(cmd):
        assert(isinstance(cmd, list))
        popen=subprocess.Popen(cmd, stdout=subprocess.PIPE, stderr=subprocess.PIPE)
        (output,error)=popen.communicate()
        if popen.returncode != 0:
            raise subprocess.CalledProcessError(returncode=popen.returncode, cmd=cmd, output=error)
        return output.decode("utf-8")

    @staticmethod
    def errorExit(msg="", raw=False, errorCode=1):
        Utils.Print("ERROR:" if not raw else "", msg)
        exit(errorCode)

    @staticmethod
    def waitForObj(lam, timeout=None):
        if timeout is None:
            timeout=60

        endTime=time.time()+timeout
        needsNewLine=False
        try:
            while endTime > time.time():
                ret=lam()
                if ret is not None:
                    return ret
                sleepTime=3
                if Utils.Debug:
                    Utils.Print("cmd: sleep %d seconds, remaining time: %d seconds" %
                                (sleepTime, endTime - time.time()))
                else:
                    stdout.write('.')
                    stdout.flush()
                    needsNewLine=True
                time.sleep(sleepTime)
        finally:
            if needsNewLine:
                Utils.Print()

        return None

    @staticmethod
    def waitForBool(lam, timeout=None):
        myLam = lambda: True if lam() else None
        ret=Utils.waitForObj(myLam, timeout)
        return False if ret is None else ret

    @staticmethod
    def filterJsonObject(data):
        firstIdx=data.find('{')
        lastIdx=data.rfind('}')
        retStr=data[firstIdx:lastIdx+1]
        return retStr

    @staticmethod
    def runCmdArrReturnJson(cmdArr, trace=False, silentErrors=True):
        retStr=Utils.checkOutput(cmdArr)
        jStr=Utils.filterJsonObject(retStr)
        if trace: Utils.Print ("RAW > %s"% (retStr))
        if trace: Utils.Print ("JSON> %s"% (jStr))
        if not jStr:
            msg="Received empty JSON response"
            if not silentErrors:
                Utils.Print ("ERROR: "+ msg)
                Utils.Print ("RAW > %s"% retStr)
            raise TypeError(msg)

        try:
            jsonData=json.loads(jStr)
            return jsonData
        except json.decoder.JSONDecodeError as ex:
            Utils.Print (ex)
            Utils.Print ("RAW > %s"% retStr)
            Utils.Print ("JSON> %s"% jStr)
            raise

    @staticmethod
    def runCmdReturnStr(cmd, trace=False):
        retStr=Utils.checkOutput(cmd.split())
        if trace: Utils.Print ("RAW > %s"% (retStr))
        return retStr

    @staticmethod
    def runCmdReturnJson(cmd, trace=False, silentErrors=False):
        cmdArr=shlex.split(cmd)
        return Utils.runCmdArrReturnJson(cmdArr, trace=trace, silentErrors=silentErrors)


###########################################################################################
class Account(object):
    # pylint: disable=too-few-public-methods

    def __init__(self, name):
        self.name=name

        self.ownerPrivateKey=None
        self.ownerPublicKey=None
        self.activePrivateKey=None
        self.activePublicKey=None


    def __str__(self):
        return "Name: %s" % (self.name)

###########################################################################################
# pylint: disable=too-many-public-methods
class Node(object):

    # pylint: disable=too-many-instance-attributes
    # pylint: disable=too-many-arguments
    def __init__(self, host, port, pid=None, cmd=None, enableMongo=False, mongoHost="localhost", mongoPort=27017, mongoDb="ENUtest"):
        self.host=host
        self.port=port
        self.pid=pid
        self.cmd=cmd
        self.killed=False # marks node as killed
        self.enableMongo=enableMongo
        self.mongoSyncTime=None if Utils.mongoSyncTime < 1 else Utils.mongoSyncTime
        self.mongoHost=mongoHost
        self.mongoPort=mongoPort
        self.mongoDb=mongoDb
        self.endpointArgs="--url http://%s:%d" % (self.host, self.port)
        self.mongoEndpointArgs=""
        if self.enableMongo:
            self.mongoEndpointArgs += "--host %s --port %d %s" % (mongoHost, mongoPort, mongoDb)

    def __str__(self):
        #return "Host: %s, Port:%d, Pid:%s, Cmd:\"%s\"" % (self.host, self.port, self.pid, self.cmd)
        return "Host: %s, Port:%d" % (self.host, self.port)

    @staticmethod
    def validateTransaction(trans):
        assert trans
        assert isinstance(trans, dict), print("Input type is %s" % type(trans))

        def printTrans(trans):
            Utils.Print("ERROR: Failure in transaction validation.")
            Utils.Print("Transaction: %s" % (json.dumps(trans, indent=1)))

        assert trans["processed"]["receipt"]["status"] == "executed", printTrans(trans)

    # Passes input to stdin, executes cmd. Returns tuple with return code(int),
    #  stdout(byte stream) and stderr(byte stream).
    @staticmethod
    def stdinAndCheckOutput(cmd, subcommand):
        outs=None
        errs=None
        ret=0
        try:
            popen=subprocess.Popen(cmd, stdin=subprocess.PIPE, stdout=subprocess.PIPE, stderr=subprocess.PIPE)
            outs,errs=popen.communicate(input=subcommand.encode("utf-8"))
            ret=popen.wait()
        except subprocess.CalledProcessError as ex:
            msg=ex.output
            return (ex.returncode, msg, None)

        return (ret, outs, errs)

    @staticmethod
    def normalizeJsonObject(extJStr):
        tmpStr=extJStr
        tmpStr=re.sub(r'ObjectId\("(\w+)"\)', r'"ObjectId-\1"', tmpStr)
        tmpStr=re.sub(r'ISODate\("([\w|\-|\:|\.]+)"\)', r'"ISODate-\1"', tmpStr)
        return tmpStr

    @staticmethod
    def runMongoCmdReturnJson(cmdArr, subcommand, trace=False):
        retId,outs=Node.stdinAndCheckOutput(cmdArr, subcommand)
        if retId is not 0:
            return None
        outStr=Node.byteArrToStr(outs)
        if not outStr:
            return None
        extJStr=Utils.filterJsonObject(outStr)
        if not extJStr:
            return None
        jStr=Node.normalizeJsonObject(extJStr)
        if not jStr:
            return None
        if trace: Utils.Print ("RAW > %s"% (outStr))
        #trace and Utils.Print ("JSON> %s"% jStr)
        jsonData=json.loads(jStr)
        return jsonData

    @staticmethod
    def getTransId(trans):
        """Retrieve transaction id from dictionary object."""
        assert trans
        assert isinstance(trans, dict), print("Input type is %s" % type(trans))

        #Utils.Print("%s" % trans)
        transId=trans["transaction_id"]
        return transId

    @staticmethod
    def byteArrToStr(arr):
        return arr.decode("utf-8")

    def setWalletEndpointArgs(self, args):
        self.endpointArgs="--url http://%s:%d %s" % (self.host, self.port, args)

    def validateAccounts(self, accounts):
        assert(accounts)
        assert(isinstance(accounts, list))

        for account in accounts:
            assert(account)
            assert(isinstance(account, Account))
            if Utils.Debug: Utils.Print("Validating account %s" % (account.name))
            accountInfo=self.getEnuAccount(account.name)
            try:
                assert(accountInfo)
                assert(accountInfo["account_name"] == account.name)
            except (AssertionError, TypeError, KeyError) as _:
                Utils.Print("account validation failed. account: %s" % (account.name))
                raise

    # pylint: disable=too-many-branches
    def getBlock(self, blockNum, retry=True, silentErrors=False):
        """Given a blockId will return block details."""
        assert(isinstance(blockNum, int))
        if not self.enableMongo:
<<<<<<< HEAD
            cmd="%s %s get block %s" % (Utils.EnuClientPath, self.endpointArgs, blockNum)
=======
            cmd="%s %s get block %d" % (Utils.EosClientPath, self.endpointArgs, blockNum)
>>>>>>> 5221920d
            if Utils.Debug: Utils.Print("cmd: %s" % (cmd))
            try:
                trans=Utils.runCmdReturnJson(cmd)
                return trans
            except subprocess.CalledProcessError as ex:
                if not silentErrors:
                    msg=ex.output.decode("utf-8")
                    Utils.Print("ERROR: Exception during get block. %s" % (msg))
                return None
        else:
            for _ in range(2):
                cmd="%s %s" % (Utils.MongoPath, self.mongoEndpointArgs)
                subcommand='db.Blocks.findOne( { "block_num": %d } )' % (blockNum)
                if Utils.Debug: Utils.Print("cmd: echo '%s' | %s" % (subcommand, cmd))
                try:
                    trans=Node.runMongoCmdReturnJson(cmd.split(), subcommand)
                    if trans is not None:
                        return trans
                except subprocess.CalledProcessError as ex:
                    if not silentErrors:
                        msg=ex.output.decode("utf-8")
                        Utils.Print("ERROR: Exception during get db node get block. %s" % (msg))
                    return None
                if not retry:
                    break
                if self.mongoSyncTime is not None:
                    if Utils.Debug: Utils.Print("cmd: sleep %d seconds" % (self.mongoSyncTime))
                    time.sleep(self.mongoSyncTime)

        return None

    def getBlockById(self, blockId, retry=True, silentErrors=False):
        for _ in range(2):
            cmd="%s %s" % (Utils.MongoPath, self.mongoEndpointArgs)
            subcommand='db.Blocks.findOne( { "block_id": "%s" } )' % (blockId)
            if Utils.Debug: Utils.Print("cmd: echo '%s' | %s" % (subcommand, cmd))
            try:
                trans=Node.runMongoCmdReturnJson(cmd.split(), subcommand)
                if trans is not None:
                    return trans
            except subprocess.CalledProcessError as ex:
                if not silentErrors:
                    msg=ex.output.decode("utf-8")
                    Utils.Print("ERROR: Exception during db get block by id. %s" % (msg))
                return None
            if not retry:
                break
            if self.mongoSyncTime is not None:
                if Utils.Debug: Utils.Print("cmd: sleep %d seconds" % (self.mongoSyncTime))
                time.sleep(self.mongoSyncTime)

        return None

    # def doesNodeHaveBlockNum(self, blockNum):
    #     """Does node have head_block_num >= blockNum"""
    #     assert isinstance(blockNum, int)
    #     assert (blockNum > 0)

    #     info=self.getInfo(silentErrors=True)
    #     assert(info)
    #     head_block_num=0
    #     try:
    #         head_block_num=int(info["head_block_num"])
    #     except (TypeError, KeyError) as _:
    #         Utils.Print("Failure in get info parsing. %s" % (info))
    #         raise

    #     return True if blockNum <= head_block_num else False

    def isBlockPresent(self, blockNum):
        """Does node have head_block_num >= blockNum"""
        assert isinstance(blockNum, int)
        assert (blockNum > 0)

        info=self.getInfo(silentErrors=True)
        assert(info)
        node_block_num=0
        try:
            node_block_num=int(info["head_block_num"])
        except (TypeError, KeyError) as _:
            Utils.Print("Failure in get info parsing. %s" % (info))
            raise

        return True if blockNum <= node_block_num else False

    def isBlockFinalized(self, blockNum):
        """Is blockNum finalized"""
        assert(blockNum)
        assert isinstance(blockNum, int)
        assert (blockNum > 0)

        info=self.getInfo(silentErrors=True)
        assert(info)
        node_block_num=0
        try:
            node_block_num=int(info["last_irreversible_block_num"])
        except (TypeError, KeyError) as _:
            Utils.Print("Failure in get info parsing. %s" % (info))
            raise

        return True if blockNum <= node_block_num else False

    
    # pylint: disable=too-many-branches
    def getTransaction(self, transId, retry=True, silentErrors=False):
        if not self.enableMongo:
            cmd="%s %s get transaction %s" % (Utils.EnuClientPath, self.endpointArgs, transId)
            if Utils.Debug: Utils.Print("cmd: %s" % (cmd))
            try:
                trans=Utils.runCmdReturnJson(cmd)
                return trans
            except subprocess.CalledProcessError as ex:
                msg=ex.output.decode("utf-8")
                if "Failed to connect" in msg:
                    Utils.Print("ERROR: Node is unreachable. %s" % (msg))
                    raise
                if not silentErrors:
                    Utils.Print("ERROR: Exception during transaction retrieval. %s" % (msg))
                return None
        else:
            for _ in range(2):
                cmd="%s %s" % (Utils.MongoPath, self.mongoEndpointArgs)
                subcommand='db.Transactions.findOne( { $and : [ { "transaction_id": "%s" }, {"pending":false} ] } )' % (transId)
                if Utils.Debug: Utils.Print("cmd: echo '%s' | %s" % (subcommand, cmd))
                try:
                    trans=Node.runMongoCmdReturnJson(cmd.split(), subcommand)
                    return trans
                except subprocess.CalledProcessError as ex:
                    if not silentErrors:
                        msg=ex.output.decode("utf-8")
                        Utils.Print("ERROR: Exception during get db node get trans. %s" % (msg))
                    return None
                if not retry:
                    break
                if self.mongoSyncTime is not None:
                    if Utils.Debug: Utils.Print("cmd: sleep %d seconds" % (self.mongoSyncTime))
                    time.sleep(self.mongoSyncTime)

        return None

    def isTransInBlock(self, transId, blockId):
        """Check if transId is within block identified by blockId"""
        assert(transId)
        assert(isinstance(transId, str))
        assert(blockId)
        assert(isinstance(blockId, int))

        block=self.getBlock(blockId)
        transactions=None
        try:
            transactions=block["transactions"]
        except (AssertionError, TypeError, KeyError) as _:
            Utils.Print("Failed to parse block. %s" % (block))
            raise

        if transactions is not None:
            for trans in transactions:
                assert(trans)
                try:
                    myTransId=trans["trx"]["id"]
                    if transId == myTransId:
                        return True
                except (TypeError, KeyError) as _:
                    Utils.Print("Failed to parse block transactions. %s" % (trans))

        return False

    def getBlockIdByTransId(self, transId):
        """Given a transaction Id (string), will return block id (int) containing the transaction"""
        assert(transId)
        assert(isinstance(transId, str))
        trans=self.getTransaction(transId)
        assert(trans)

        refBlockNum=None
        try:
            refBlockNum=trans["trx"]["trx"]["ref_block_num"]
            refBlockNum=int(refBlockNum)+1
        except (TypeError, ValueError, KeyError) as _:
            Utils.Print("transaction parsing failed. Transaction: %s" % (trans))
            return None

        headBlockNum=self.getHeadBlockNum()
        assert(headBlockNum)
        try:
            headBlockNum=int(headBlockNum)
        except(ValueError) as _:
            Utils.Print("Info parsing failed. %s" % (headBlockNum))

        for blockNum in range(refBlockNum, headBlockNum+1):
            if self.isTransInBlock(str(transId), blockNum):
                return blockNum

        return None

    def isTransInAnyBlock(self, transId):
        """Check if transaction (transId) is in a block."""
        assert(transId)
        assert(isinstance(transId, str))
        blockId=self.getBlockIdByTransId(transId)
        return True if blockId else False

    def isTransFinalized(self, transId):
        """Check if transaction (transId) has been finalized."""
        assert(transId)
        assert(isinstance(transId, str))
        blockId=self.getBlockIdByTransId(transId)
        if not blockId:
            return False

        assert(isinstance(blockId, int))
        return self.isBlockFinalized(blockId)

    # Disabling MongodDB funbction
    # def getTransByBlockId(self, blockId, retry=True, silentErrors=False):
    #     for _ in range(2):
    #         cmd="%s %s" % (Utils.MongoPath, self.mongoEndpointArgs)
    #         subcommand='db.Transactions.find( { "block_id": "%s" } )' % (blockId)
    #         if Utils.Debug: Utils.Print("cmd: echo '%s' | %s" % (subcommand, cmd))
    #         try:
    #             trans=Node.runMongoCmdReturnJson(cmd.split(), subcommand, True)
    #             if trans is not None:
    #                 return trans
    #         except subprocess.CalledProcessError as ex:
    #             if not silentErrors:
    #                 msg=ex.output.decode("utf-8")
    #                 Utils.Print("ERROR: Exception during db get trans by blockId. %s" % (msg))
    #             return None
    #         if not retry:
    #             break
    #         if self.mongoSyncTime is not None:
    #             if Utils.Debug: Utils.Print("cmd: sleep %d seconds" % (self.mongoSyncTime))
    #             time.sleep(self.mongoSyncTime)

    #     return None

    def getActionFromDb(self, transId, retry=True, silentErrors=False):
        for _ in range(2):
            cmd="%s %s" % (Utils.MongoPath, self.mongoEndpointArgs)
            subcommand='db.Actions.findOne( { "transaction_id": "%s" } )' % (transId)
            if Utils.Debug: Utils.Print("cmd: echo '%s' | %s" % (subcommand, cmd))
            try:
                trans=Node.runMongoCmdReturnJson(cmd.split(), subcommand)
                if trans is not None:
                    return trans
            except subprocess.CalledProcessError as ex:
                if not silentErrors:
                    msg=ex.output.decode("utf-8")
                    Utils.Print("ERROR: Exception during get db node get message. %s" % (msg))
                return None
            if not retry:
                break
            if self.mongoSyncTime is not None:
                if Utils.Debug: Utils.Print("cmd: sleep %d seconds" % (self.mongoSyncTime))
                time.sleep(self.mongoSyncTime)

        return None

    def getMessageFromDb(self, transId, retry=True, silentErrors=False):
        for _ in range(2):
            cmd="%s %s" % (Utils.MongoPath, self.mongoEndpointArgs)
            subcommand='db.Messages.findOne( { "transaction_id": "%s" } )' % (transId)
            if Utils.Debug: Utils.Print("cmd: echo '%s' | %s" % (subcommand, cmd))
            try:
                trans=Node.runMongoCmdReturnJson(cmd.split(), subcommand)
                if trans is not None:
                    return trans
            except subprocess.CalledProcessError as ex:
                if not silentErrors:
                    msg=ex.output.decode("utf-8")
                    Utils.Print("ERROR: Exception during get db node get message. %s" % (msg))
                return None
            if not retry:
                break
            if self.mongoSyncTime is not None:
                if Utils.Debug: Utils.Print("cmd: sleep %d seconds" % (self.mongoSyncTime))
                time.sleep(self.mongoSyncTime)

        return None

    # Create & initialize account and return creation transactions. Return transaction json object
    def createInitializeAccount(self, account, creatorAccount, stakedDeposit=1000, waitForTransBlock=False):
        cmd='%s %s system newaccount -j %s %s %s %s --stake-net "100 %s" --stake-cpu "100 %s" --buy-ram "100 %s"' % (
            Utils.EnuClientPath, self.endpointArgs, creatorAccount.name, account.name,
            account.ownerPublicKey, account.activePublicKey,
            CORE_SYMBOL, CORE_SYMBOL, CORE_SYMBOL)

        if Utils.Debug: Utils.Print("cmd: %s" % (cmd))
        trans=None
        try:
            trans=Utils.runCmdReturnJson(cmd)
            transId=Node.getTransId(trans)
        except subprocess.CalledProcessError as ex:
            msg=ex.output.decode("utf-8")
            Utils.Print("ERROR: Exception during account creation. %s" % (msg))
            return None

        if stakedDeposit > 0:
            self.waitForTransInBlock(transId) # seems like account creation needs to be finalized before transfer can happen
            trans = self.transferFunds(creatorAccount, account, Node.currencyIntToStr(stakedDeposit, CORE_SYMBOL), "init")
            transId=Node.getTransId(trans)

        if waitForTransBlock and not self.waitForTransInBlock(transId):
            return None

        return trans

    # Create account and return creation transactions. Return transaction json object
    # waitForTransBlock: wait on creation transaction id to appear in a block
    def createAccount(self, account, creatorAccount, stakedDeposit=1000, waitForTransBlock=False):
        cmd="%s %s create account -j %s %s %s %s" % (
            Utils.EnuClientPath, self.endpointArgs, creatorAccount.name, account.name,
            account.ownerPublicKey, account.activePublicKey)

        if Utils.Debug: Utils.Print("cmd: %s" % (cmd))
        trans=None
        try:
            trans=Utils.runCmdReturnJson(cmd)
            transId=Node.getTransId(trans)
        except subprocess.CalledProcessError as ex:
            msg=ex.output.decode("utf-8")
            Utils.Print("ERROR: Exception during account creation. %s" % (msg))
            return None

        if stakedDeposit > 0:
            self.waitForTransInBlock(transId) # seems like account creation needs to be finlized before transfer can happen
            trans = self.transferFunds(creatorAccount, account, "%0.04f %s" % (stakedDeposit/10000, CORE_SYMBOL), "init")
            transId=Node.getTransId(trans)

        if waitForTransBlock and not self.waitForTransInBlock(transId):
            return None

        return trans

    def getEnuAccount(self, name):
        assert(isinstance(name, str))
        cmd="%s %s get account -j %s" % (Utils.EnuClientPath, self.endpointArgs, name)
        if Utils.Debug: Utils.Print("cmd: %s" % (cmd))
        try:
            trans=Utils.runCmdReturnJson(cmd)
            return trans
        except subprocess.CalledProcessError as ex:
            msg=ex.output.decode("utf-8")
            Utils.Print("ERROR: Exception during get account. %s" % (msg))
            return None

    def getEnuAccountFromDb(self, name):
        cmd="%s %s" % (Utils.MongoPath, self.mongoEndpointArgs)
        subcommand='db.Accounts.findOne({"name" : "%s"})' % (name)
        if Utils.Debug: Utils.Print("cmd: echo '%s' | %s" % (subcommand, cmd))
        try:
            trans=Node.runMongoCmdReturnJson(cmd.split(), subcommand)
            return trans
        except subprocess.CalledProcessError as ex:
            msg=ex.output.decode("utf-8")
            Utils.Print("ERROR: Exception during get account from db. %s" % (msg))
            return None

    def getTable(self, contract, scope, table):
        cmd="%s %s get table %s %s %s" % (Utils.EnuClientPath, self.endpointArgs, contract, scope, table)
        if Utils.Debug: Utils.Print("cmd: %s" % (cmd))
        try:
            trans=Utils.runCmdReturnJson(cmd)
            return trans
        except subprocess.CalledProcessError as ex:
            msg=ex.output.decode("utf-8")
            Utils.Print("ERROR: Exception during table retrieval. %s" % (msg))
            return None

    def getTableAccountBalance(self, contract, scope):
        assert(isinstance(contract, str))
        assert(isinstance(scope, str))
        table="accounts"
        trans = self.getTable(contract, scope, table)
        assert(trans)
        try:
            return trans["rows"][0]["balance"]
        except (TypeError, KeyError) as _:
            print("Transaction parsing failed. Transaction: %s" % (trans))
            raise

    def getCurrencyBalance(self, contract, account, symbol=CORE_SYMBOL):
        """returns raw output from get currency balance e.g. '99999.9950 CUR'"""
        assert(contract)
        assert(isinstance(contract, str))
        assert(account)
        assert(isinstance(account, str))
        assert(symbol)
        assert(isinstance(symbol, str))
        cmd="%s %s get currency balance %s %s %s" % (Utils.EnuClientPath, self.endpointArgs, contract, account, symbol)
        if Utils.Debug: Utils.Print("cmd: %s" % (cmd))
        try:
            trans=Utils.runCmdReturnStr(cmd)
            return trans
        except subprocess.CalledProcessError as ex:
            msg=ex.output.decode("utf-8")
            Utils.Print("ERROR: Exception during get currency stats. %s" % (msg))
            return None

    def getCurrencyStats(self, contract, symbol=CORE_SYMBOL):
        """returns Json output from get currency stats."""
        assert(contract)
        assert(isinstance(contract, str))
        assert(symbol)
        assert(isinstance(symbol, str))
        cmd="%s %s get currency stats %s %s" % (Utils.EnuClientPath, self.endpointArgs, contract, symbol)
        if Utils.Debug: Utils.Print("cmd: %s" % (cmd))
        try:
            trans=Utils.runCmdReturnJson(cmd)
            return trans
        except subprocess.CalledProcessError as ex:
            msg=ex.output.decode("utf-8")
            Utils.Print("ERROR: Exception during get currency stats. %s" % (msg))
            return None

    # Verifies account. Returns "get account" json return object
    def verifyAccount(self, account):
        if not self.enableMongo:
            ret=self.getEnuAccount(account.name)
            if ret is not None:
                account_name=ret["account_name"]
                if account_name is None:
                    Utils.Print("ERROR: Failed to verify account creation.", account.name)
                    return None
                return ret
        else:
            for _ in range(2):
                ret=self.getEnuAccountFromDb(account.name)
                if ret is not None:
                    account_name=ret["name"]
                    if account_name is None:
                        Utils.Print("ERROR: Failed to verify account creation.", account.name)
                        return None
                    return ret
                if self.mongoSyncTime is not None:
                    if Utils.Debug: Utils.Print("cmd: sleep %d seconds" % (self.mongoSyncTime))
                    time.sleep(self.mongoSyncTime)

        return None

    def waitForTransInBlock(self, transId, timeout=None):
        """Wait for trans id to be finalized."""
        lam = lambda: self.isTransInAnyBlock(transId)
        ret=Utils.waitForBool(lam, timeout)
        return ret

    def waitForTransFinalization(self, transId, timeout=None):
        """Wait for trans id to be finalized."""
        assert(isinstance(transId, str))
        lam = lambda: self.isTransFinalized(transId)
        ret=Utils.waitForBool(lam, timeout)
        return ret

    def waitForNextBlock(self, timeout=None):
        num=self.getHeadBlockNum()
        lam = lambda: self.getHeadBlockNum() > num
        ret=Utils.waitForBool(lam, timeout)
        return ret

    # Trasfer funds. Returns "transfer" json return object
    def transferFunds(self, source, destination, amountStr, memo="memo", force=False, waitForTransBlock=False):
        assert isinstance(amountStr, str)
        assert(source)
        assert(isinstance(source, Account))
        assert(destination)
        assert(isinstance(destination, Account))

        cmd="%s %s -v transfer -j %s %s" % (
            Utils.EnuClientPath, self.endpointArgs, source.name, destination.name)
        cmdArr=cmd.split()
        cmdArr.append(amountStr)
        cmdArr.append(memo)
        if force:
            cmdArr.append("-f")
        s=" ".join(cmdArr)
        if Utils.Debug: Utils.Print("cmd: %s" % (s))
        trans=None
        try:
            trans=Utils.runCmdArrReturnJson(cmdArr)
        except subprocess.CalledProcessError as ex:
            msg=ex.output.decode("utf-8")
            Utils.Print("ERROR: Exception during funds transfer. %s" % (msg))
            return None

        assert(trans)
        transId=Node.getTransId(trans)
        if waitForTransBlock and not self.waitForTransInBlock(transId):
            return None

        return trans

    @staticmethod
    def currencyStrToInt(balanceStr):
        """Converts currency string of form "12.3456 ENU" to int 123456"""
        assert(isinstance(balanceStr, str))
        balanceStr=balanceStr.split()[0]
        #balance=int(decimal.Decimal(balanceStr[1:])*10000)
        balance=int(decimal.Decimal(balanceStr)*10000)

        return balance

    @staticmethod
    def currencyIntToStr(balance, symbol):
        """Converts currency int of form 123456 to string "12.3456 ENU" where ENU is symbol string"""
        assert(isinstance(balance, int))
        assert(isinstance(symbol, str))
        balanceStr="%.04f %s" % (balance/10000.0, symbol)

        return balanceStr

    def validateFunds(self, initialBalances, transferAmount, source, accounts):
        """Validate each account has the expected ENU balance. Validate cumulative balance matches expectedTotal."""
        assert(source)
        assert(isinstance(source, Account))
        assert(accounts)
        assert(isinstance(accounts, list))
        assert(len(accounts) > 0)
        assert(initialBalances)
        assert(isinstance(initialBalances, dict))
        assert(isinstance(transferAmount, int))

        currentBalances=self.getEnuBalances([source] + accounts)
        assert(currentBalances)
        assert(isinstance(currentBalances, dict))
        assert(len(initialBalances) == len(currentBalances))

        if len(currentBalances) != len(initialBalances):
            Utils.Print("ERROR: validateFunds> accounts length mismatch. Initial: %d, current: %d" % (len(initialBalances), len(currentBalances)))
            return False

        for key, value in currentBalances.items():
            initialBalance = initialBalances[key]
            assert(initialBalances)
            expectedInitialBalance = value - transferAmount
            if key is source:
                expectedInitialBalance = value + (transferAmount*len(accounts))

            if (initialBalance != expectedInitialBalance):
                Utils.Print("ERROR: validateFunds> Expected: %d, actual: %d for account %s" %
                            (expectedInitialBalance, initialBalance, key.name))
                return False

    def getEnuBalances(self, accounts):
        """Returns a dictionary with account balances keyed by accounts"""
        assert(accounts)
        assert(isinstance(accounts, list))

        balances={}
        for account in accounts:
            balance = self.getAccountEnuBalance(account.name)
            balances[account]=balance

        return balances

    # Gets accounts mapped to key. Returns json object
    def getAccountsByKey(self, key):
        cmd="%s %s get accounts %s" % (Utils.EnuClientPath, self.endpointArgs, key)
        if Utils.Debug: Utils.Print("cmd: %s" % (cmd))
        try:
            trans=Utils.runCmdReturnJson(cmd)
            return trans
        except subprocess.CalledProcessError as ex:
            msg=ex.output.decode("utf-8")
            Utils.Print("ERROR: Exception during accounts by key retrieval. %s" % (msg))
            return None

    # Get actions mapped to an account (enucli get actions)
    def getActions(self, account, pos=-1, offset=-1):
        assert(isinstance(account, Account))
        assert(isinstance(pos, int))
        assert(isinstance(offset, int))

        cmd="%s %s get actions -j %s %d %d" % (Utils.EnuClientPath, self.endpointArgs, account.name, pos, offset)
        if Utils.Debug: Utils.Print("cmd: %s" % (cmd))
        try:
            actions=Utils.runCmdReturnJson(cmd)
            return actions
        except subprocess.CalledProcessError as ex:
            msg=ex.output.decode("utf-8")
            Utils.Print("ERROR: Exception during actions by account retrieval. %s" % (msg))
            return None

    # Gets accounts mapped to key. Returns array
    def getAccountsArrByKey(self, key):
        trans=self.getAccountsByKey(key)
        assert(trans)
        assert("account_names" in trans)
        accounts=trans["account_names"]
        return accounts

    def getServants(self, name):
        cmd="%s %s get servants %s" % (Utils.EnuClientPath, self.endpointArgs, name)
        if Utils.Debug: Utils.Print("cmd: %s" % (cmd))
        try:
            trans=Utils.runCmdReturnJson(cmd)
            return trans
        except subprocess.CalledProcessError as ex:
            msg=ex.output.decode("utf-8")
            Utils.Print("ERROR: Exception during servants retrieval. %s" % (msg))
            return None

    def getServantsArr(self, name):
        trans=self.getServants(name)
        servants=trans["controlled_accounts"]
        return servants

    def getAccountEnuBalanceStr(self, scope):
        """Returns ENU currency0000 account balance from enucli get table command. Returned balance is string following syntax "98.0311 ENU". """
        assert isinstance(scope, str)
        if not self.enableMongo:
            amount=self.getTableAccountBalance("enu.token", scope)
            if Utils.Debug: Utils.Print("getNodeAccountEnuBalance %s %s" % (scope, amount))
            assert isinstance(amount, str)
            return amount
        else:
            if self.mongoSyncTime is not None:
                if Utils.Debug: Utils.Print("cmd: sleep %d seconds" % (self.mongoSyncTime))
                time.sleep(self.mongoSyncTime)

            account=self.getEnuAccountFromDb(scope)
            if account is not None:
                balance=account["enu_balance"]
                return balance

        return None

    def getAccountEnuBalance(self, scope):
        """Returns ENU currency0000 account balance from enucli get table command. Returned balance is an integer e.g. 980311. """
        balanceStr=self.getAccountEnuBalanceStr(scope)
        balance=Node.currencyStrToInt(balanceStr)
        return balance

    def getAccountCodeHash(self, account):
        cmd="%s %s get code %s" % (Utils.EnuClientPath, self.endpointArgs, account)
        if Utils.Debug: Utils.Print("cmd: %s" % (cmd))
        try:
            retStr=Utils.checkOutput(cmd.split())
            #Utils.Print ("get code> %s"% retStr)
            p=re.compile(r'code\shash: (\w+)\n', re.MULTILINE)
            m=p.search(retStr)
            if m is None:
                msg="Failed to parse code hash."
                Utils.Print("ERROR: "+ msg)
                return None

            return m.group(1)
        except subprocess.CalledProcessError as ex:
            msg=ex.output.decode("utf-8")
            Utils.Print("ERROR: Exception during code hash retrieval. %s" % (msg))
            return None

    # publish contract and return transaction as json object
    def publishContract(self, account, contractDir, wastFile, abiFile, waitForTransBlock=False, shouldFail=False):
        cmd="%s %s -v set contract -j %s %s" % (Utils.EnuClientPath, self.endpointArgs, account, contractDir)
        cmd += "" if wastFile is None else (" "+ wastFile)
        cmd += "" if abiFile is None else (" " + abiFile)
        if Utils.Debug: Utils.Print("cmd: %s" % (cmd))
        trans=None
        try:
            trans=Utils.runCmdReturnJson(cmd, trace=False)
        except subprocess.CalledProcessError as ex:
            if not shouldFail:
                msg=ex.output.decode("utf-8")
                Utils.Print("ERROR: Exception during code hash retrieval. %s" % (msg))
                return None
            else:
                retMap={}
                retMap["returncode"]=ex.returncode
                retMap["cmd"]=ex.cmd
                retMap["output"]=ex.output
                # commented below as they are available only in Python3.5 and above
                # retMap["stdout"]=ex.stdout
                # retMap["stderr"]=ex.stderr
                return retMap

        if shouldFail:
            Utils.Print("ERROR: The publish contract did not fail as expected.")
            return None

        Node.validateTransaction(trans)
        transId=Node.getTransId(trans)
        if waitForTransBlock and not self.waitForTransInBlock(transId):
            return None
        return trans

    def getTableRows(self, contract, scope, table):
        jsonData=self.getTable(contract, scope, table)
        if jsonData is None:
            return None
        rows=jsonData["rows"]
        return rows

    def getTableRow(self, contract, scope, table, idx):
        if idx < 0:
            Utils.Print("ERROR: Table index cannot be negative. idx: %d" % (idx))
            return None
        rows=self.getTableRows(contract, scope, table)
        if rows is None or idx >= len(rows):
            Utils.Print("ERROR: Retrieved table does not contain row %d" % idx)
            return None
        row=rows[idx]
        return row

    def getTableColumns(self, contract, scope, table):
        row=self.getTableRow(contract, scope, table, 0)
        keys=list(row.keys())
        return keys

    # returns tuple with transaction and
    def pushMessage(self, account, action, data, opts, silentErrors=False):
        cmd="%s %s push action -j %s %s" % (Utils.EnuClientPath, self.endpointArgs, account, action)
        cmdArr=cmd.split()
        if data is not None:
            cmdArr.append(data)
        if opts is not None:
            cmdArr += opts.split()
        s=" ".join(cmdArr)
        if Utils.Debug: Utils.Print("cmd: %s" % (s))
        try:
            trans=Utils.runCmdArrReturnJson(cmdArr)
            return (True, trans)
        except subprocess.CalledProcessError as ex:
            msg=ex.output.decode("utf-8")
            if not silentErrors:
                Utils.Print("ERROR: Exception during push message. %s" % (msg))
            return (False, msg)

    def setPermission(self, account, code, pType, requirement, waitForTransBlock=False):
        cmd="%s %s set action permission -j %s %s %s %s" % (
            Utils.EnuClientPath, self.endpointArgs, account, code, pType, requirement)
        if Utils.Debug: Utils.Print("cmd: %s" % (cmd))
        trans=None
        try:
            trans=Utils.runCmdReturnJson(cmd)
        except subprocess.CalledProcessError as ex:
            msg=ex.output.decode("utf-8")
            Utils.Print("ERROR: Exception during set permission. %s" % (msg))
            return None

        transId=Node.getTransId(trans)
        if waitForTransBlock and not self.waitForTransInBlock(transId):
            return None
        return trans

    def getInfo(self, silentErrors=False):
        cmd="%s %s get info" % (Utils.EnuClientPath, self.endpointArgs)
        if Utils.Debug: Utils.Print("cmd: %s" % (cmd))
        try:
            trans=Utils.runCmdReturnJson(cmd, silentErrors=silentErrors)
            return trans
        except subprocess.CalledProcessError as ex:
            if not silentErrors:
                msg=ex.output.decode("utf-8")
                Utils.Print("ERROR: Exception during get info. %s" % (msg))
            return None

    def getBlockFromDb(self, idx):
        cmd="%s %s" % (Utils.MongoPath, self.mongoEndpointArgs)
        subcommand="db.Blocks.find().sort({\"_id\":%d}).limit(1).pretty()" % (idx)
        if Utils.Debug: Utils.Print("cmd: echo \"%s\" | %s" % (subcommand, cmd))
        try:
            trans=Node.runMongoCmdReturnJson(cmd.split(), subcommand)
            return trans
        except subprocess.CalledProcessError as ex:
            msg=ex.output.decode("utf-8")
            Utils.Print("ERROR: Exception during get db block. %s" % (msg))
            return None

    def checkPulse(self):
        info=self.getInfo(True)
        return False if info is None else True

    def getHeadBlockNum(self):
        """returns head block number(string) as returned by enucli get info."""
        if not self.enableMongo:
            info=self.getInfo()
            if info is not None:
                headBlockNumTag="head_block_num"
                return info[headBlockNumTag]
        else:
            # Either this implementation or the one in getIrreversibleBlockNum are likely wrong.
            block=self.getBlockFromDb(-1)
            if block is not None:
                blockNum=block["block_num"]
                return blockNum
        return None

    def getIrreversibleBlockNum(self):
        if not self.enableMongo:
            info=self.getInfo()
            if info is not None:
                return info["last_irreversible_block_num"]
        else:
            # Either this implementation or the one in getHeadBlockNum are likely wrong.
            block=self.getBlockFromDb(-1)
            if block is not None:
                blockNum=block["block_num"]
                return blockNum
        return None

    def kill(self, killSignal):
        if Utils.Debug: Utils.Print("Killing node: %s" % (self.cmd))
        assert(self.pid is not None)
        try:
            os.kill(self.pid, killSignal)
        except OSError as ex:
            Utils.Print("ERROR: Failed to kill node (%d)." % (self.cmd), ex)
            return False

        # wait for kill validation
        def myFunc():
            try:
                os.kill(self.pid, 0) #check if process with pid is running
            except OSError as _:
                return True
            return False

        if not Utils.waitForBool(myFunc):
            Utils.Print("ERROR: Failed to validate node shutdown.")
            return False

        # mark node as killed
        self.pid=None
        self.killed=True
        return True

    # TBD: make nodeId an internal property
    # pylint: disable=too-many-locals
    def relaunch(self, nodeId, chainArg, newChain=False, timeout=Utils.systemWaitTimeout):

        assert(self.pid is None)
        assert(self.killed)

        if Utils.Debug: Utils.Print("Launching node process, Id: %d" % (nodeId))

        cmdArr=[]
        myCmd=self.cmd
        if not newChain:
            skip=False
            for i in self.cmd.split():
                Utils.Print("\"%s\"" % (i))
                if skip:
                    skip=False
                    continue
                if "--genesis-json" == i or "--genesis-timestamp" == i:
                    skip=True
                    continue

                cmdArr.append(i)
            myCmd=" ".join(cmdArr)

        dataDir="var/lib/node_%02d" % (nodeId)
        dt = datetime.datetime.now()
        dateStr="%d_%02d_%02d_%02d_%02d_%02d" % (
            dt.year, dt.month, dt.day, dt.hour, dt.minute, dt.second)
        stdoutFile="%s/stdout.%s.txt" % (dataDir, dateStr)
        stderrFile="%s/stderr.%s.txt" % (dataDir, dateStr)
        with open(stdoutFile, 'w') as sout, open(stderrFile, 'w') as serr:
            #cmd=self.cmd + ("" if chainArg is None else (" " + chainArg))
            cmd=myCmd + ("" if chainArg is None else (" " + chainArg))
            Utils.Print("cmd: %s" % (cmd))
            popen=subprocess.Popen(cmd.split(), stdout=sout, stderr=serr)
            self.pid=popen.pid

        def isNodeAlive():
            """wait for node to be responsive."""
            try:
                return True if self.checkPulse() else False
            except (TypeError) as _:
                pass
            return False

        isAlive=Utils.waitForBool(isNodeAlive, timeout)
        if isAlive:
            Utils.Print("Node relaunch was successfull.")
        else:
            Utils.Print("ERROR: Node relaunch Failed.")
            self.pid=None
            return False
            
        self.killed=False
        return True


###########################################################################################

Wallet=namedtuple("Wallet", "name password host port")
# pylint: disable=too-many-instance-attributes
class WalletMgr(object):
    __walletLogFile="test_enuwallet_output.log"
    __walletDataDir="test_wallet_0"

    # pylint: disable=too-many-arguments
    # enuwalletd [True|False] True=Launch wallet(enuwallet) process; False=Manage launch process externally.
    def __init__(self, enuwalletd, enunodePort=8888, enunodeHost="localhost", port=8899, host="localhost"):
        self.enuwalletd=enuwalletd
        self.enunodePort=enunodePort
        self.enunodeHost=enunodeHost
        self.port=port
        self.host=host
        self.wallets={}
        self.__walletPid=None
        self.endpointArgs="--url http://%s:%d" % (self.enunodeHost, self.enunodePort)
        self.walletEndpointArgs=""
        if self.enuwalletd:
            self.walletEndpointArgs += " --wallet-url http://%s:%d" % (self.host, self.port)
            self.endpointArgs += self.walletEndpointArgs

    def launch(self):
        if not self.enuwalletd:
            Utils.Print("ERROR: Wallet Manager wasn't configured to launch enuwallet")
            return False

        cmd="%s --data-dir %s --config-dir %s --http-server-address=%s:%d" % (
            Utils.EnuWalletPath, WalletMgr.__walletDataDir, WalletMgr.__walletDataDir, self.host, self.port)
        if Utils.Debug: Utils.Print("cmd: %s" % (cmd))
        with open(WalletMgr.__walletLogFile, 'w') as sout, open(WalletMgr.__walletLogFile, 'w') as serr:
            popen=subprocess.Popen(cmd.split(), stdout=sout, stderr=serr)
            self.__walletPid=popen.pid

        # Give enuwallet time to warm up
        time.sleep(1)
        return True

    def create(self, name):
        wallet=self.wallets.get(name)
        if wallet is not None:
            if Utils.Debug: Utils.Print("Wallet \"%s\" already exists. Returning same." % name)
            return wallet
        p = re.compile(r'\n\"(\w+)\"\n', re.MULTILINE)
        cmd="%s %s wallet create --name %s" % (Utils.EnuClientPath, self.endpointArgs, name)
        if Utils.Debug: Utils.Print("cmd: %s" % (cmd))
        retStr=Utils.checkOutput(cmd.split())
        #Utils.Print("create: %s" % (retStr))
        m=p.search(retStr)
        if m is None:
            Utils.Print("ERROR: wallet password parser failure")
            return None
        p=m.group(1)
        wallet=Wallet(name, p, self.host, self.port)
        self.wallets[name] = wallet

        return wallet

    def importKey(self, account, wallet):
        warningMsg="Key already in wallet"
        cmd="%s %s wallet import --name %s %s" % (
            Utils.EnuClientPath, self.endpointArgs, wallet.name, account.ownerPrivateKey)
        if Utils.Debug: Utils.Print("cmd: %s" % (cmd))
        try:
            Utils.checkOutput(cmd.split())
        except subprocess.CalledProcessError as ex:
            msg=ex.output.decode("utf-8")
            if warningMsg in msg:
                Utils.Print("WARNING: This key is already imported into the wallet.")
            else:
                Utils.Print("ERROR: Failed to import account owner key %s. %s" % (account.ownerPrivateKey, msg))
                return False

        if account.activePrivateKey is None:
            Utils.Print("WARNING: Active private key is not defined for account \"%s\"" % (account.name))
        else:
            cmd="%s %s wallet import --name %s %s" % (
                Utils.EnuClientPath, self.endpointArgs, wallet.name, account.activePrivateKey)
            if Utils.Debug: Utils.Print("cmd: %s" % (cmd))
            try:
                Utils.checkOutput(cmd.split())
            except subprocess.CalledProcessError as ex:
                msg=ex.output.decode("utf-8")
                if warningMsg in msg:
                    Utils.Print("WARNING: This key is already imported into the wallet.")
                else:
                    Utils.Print("ERROR: Failed to import account active key %s. %s" %
                                (account.activePrivateKey, msg))
                    return False

        return True

    def lockWallet(self, wallet):
        cmd="%s %s wallet lock --name %s" % (Utils.EnuClientPath, self.endpointArgs, wallet.name)
        if Utils.Debug: Utils.Print("cmd: %s" % (cmd))
        if 0 != subprocess.call(cmd.split(), stdout=Utils.FNull):
            Utils.Print("ERROR: Failed to lock wallet %s." % (wallet.name))
            return False

        return True

    def unlockWallet(self, wallet):
        cmd="%s %s wallet unlock --name %s" % (Utils.EnuClientPath, self.endpointArgs, wallet.name)
        if Utils.Debug: Utils.Print("cmd: %s" % (cmd))
        popen=subprocess.Popen(cmd.split(), stdout=Utils.FNull, stdin=subprocess.PIPE)
        _, errs = popen.communicate(input=wallet.password.encode("utf-8"))
        if 0 != popen.wait():
            Utils.Print("ERROR: Failed to unlock wallet %s: %s" % (wallet.name, errs.decode("utf-8")))
            return False

        return True

    def lockAllWallets(self):
        cmd="%s %s wallet lock_all" % (Utils.EnuClientPath, self.endpointArgs)
        if Utils.Debug: Utils.Print("cmd: %s" % (cmd))
        if 0 != subprocess.call(cmd.split(), stdout=Utils.FNull):
            Utils.Print("ERROR: Failed to lock all wallets.")
            return False

        return True

    def getOpenWallets(self):
        wallets=[]

        p = re.compile(r'\s+\"(\w+)\s\*\",?\n', re.MULTILINE)
        cmd="%s %s wallet list" % (Utils.EnuClientPath, self.endpointArgs)
        if Utils.Debug: Utils.Print("cmd: %s" % (cmd))
        retStr=Utils.checkOutput(cmd.split())
        #Utils.Print("retStr: %s" % (retStr))
        m=p.findall(retStr)
        if m is None:
            Utils.Print("ERROR: wallet list parser failure")
            return None
        wallets=m

        return wallets

    def getKeys(self, wallet):
        keys=[]

        p = re.compile(r'\n\s+\"(\w+)\"\n', re.MULTILINE)
        cmd="%s %s wallet private_keys --name %s --password %s " % (Utils.EnuClientPath, self.endpointArgs, wallet.name, wallet.password)
        if Utils.Debug: Utils.Print("cmd: %s" % (cmd))
        retStr=Utils.checkOutput(cmd.split())
        #Utils.Print("retStr: %s" % (retStr))
        m=p.findall(retStr)
        if m is None:
            Utils.Print("ERROR: wallet private_keys parser failure")
            return None
        keys=m

        return keys


    def dumpErrorDetails(self):
        Utils.Print("=================================================================")
        if self.__walletPid is not None:
            Utils.Print("Contents of %s:" % (WalletMgr.__walletLogFile))
            Utils.Print("=================================================================")
            with open(WalletMgr.__walletLogFile, "r") as f:
                shutil.copyfileobj(f, sys.stdout)

<<<<<<< HEAD
    # @staticmethod
    # def killall():
    #     cmd="pkill -9 %s" % (Utils.EnuWalletName)
    #     if Utils.Debug: Utils.Print("cmd: %s" % (cmd))
    #     subprocess.call(cmd.split())

=======
>>>>>>> 5221920d
    def killall(self, allInstances=False):
        """Kill enuwallet instances. allInstances will kill all enuwallet instances running on the system."""
        if self.__walletPid:
            Utils.Print("Killing wallet manager process %d:" % (self.__walletPid))
            os.kill(self.__walletPid, signal.SIGKILL)

        if allInstances:
            cmd="pkill -9 %s" % (Utils.EnuWalletName)
            if Utils.Debug: Utils.Print("cmd: %s" % (cmd))
            subprocess.call(cmd.split())


    @staticmethod
    def cleanup():
        dataDir=WalletMgr.__walletDataDir
        if os.path.isdir(dataDir) and os.path.exists(dataDir):
            shutil.rmtree(WalletMgr.__walletDataDir)



###########################################################################################
class Cluster(object):
    __chainSyncStrategies=Utils.getChainStrategies()
    __chainSyncStrategy=None
    __WalletName="MyWallet"
    __localHost="localhost"
    __BiosHost="localhost"
    __BiosPort=8788

    # pylint: disable=too-many-arguments
    # enuwalletd [True|False] Is enuwallet running. If not load the wallet plugin
    def __init__(self, enuwalletd=False, localCluster=True, host="localhost", port=8888, walletHost="localhost", walletPort=8899, enableMongo=False, mongoHost="localhost", mongoPort=27017, mongoDb="ENUtest", defproduceraPrvtKey=None, defproducerbPrvtKey=None, staging=False):
        """Cluster container.
        enuwalletd [True|False] Is wallet enuwallet running. If not load the wallet plugin
        localCluster [True|False] Is cluster local to host.
        host: enu server host
        port: enu server port
        walletHost: enu wallet host
        walletPort: enu wallet port
        enableMongo: Include mongoDb support, configures enu mongo plugin
        mongoHost: MongoDB host
        mongoPort: MongoDB port
        defproduceraPrvtKey: Defproducera account private key
        defproducerbPrvtKey: Defproducerb account private key
        """
        self.accounts={}
        self.nodes={}
        self.localCluster=localCluster
        self.wallet=None
        self.enuwalletd=enuwalletd
        self.enableMongo=enableMongo
        self.mongoHost=mongoHost
        self.mongoPort=mongoPort
        self.mongoDb=mongoDb
        self.walletMgr=None
        self.host=host
        self.port=port
        self.walletHost=walletHost
        self.walletPort=walletPort
        self.walletEndpointArgs=""
        if self.enuwalletd:
            self.walletEndpointArgs += " --wallet-url http://%s:%d" % (self.walletHost, self.walletPort)
        self.mongoEndpointArgs=""
        self.mongoUri=""
        if self.enableMongo:
            self.mongoUri="mongodb://%s:%d/%s" % (mongoHost, mongoPort, mongoDb)
            self.mongoEndpointArgs += "--host %s --port %d %s" % (mongoHost, mongoPort, mongoDb)
        self.staging=staging
        # init accounts
        self.defproduceraAccount=Account("defproducera")
        self.defproducerbAccount=Account("defproducerb")
        self.enumivoAccount=Account("enumivo")
        self.defproduceraAccount.ownerPrivateKey=defproduceraPrvtKey
        self.defproduceraAccount.activePrivateKey=defproduceraPrvtKey
        self.defproducerbAccount.ownerPrivateKey=defproducerbPrvtKey
        self.defproducerbAccount.activePrivateKey=defproducerbPrvtKey


    def setChainStrategy(self, chainSyncStrategy=Utils.SyncReplayTag):
        self.__chainSyncStrategy=self.__chainSyncStrategies.get(chainSyncStrategy)
        if self.__chainSyncStrategy is None:
            self.__chainSyncStrategy=self.__chainSyncStrategies.get("none")

    def setWalletMgr(self, walletMgr):
        self.walletMgr=walletMgr

    # launch local nodes and set self.nodes
    # pylint: disable=too-many-locals
    # pylint: disable=too-many-return-statements
    # pylint: disable=too-many-branches
    # pylint: disable=too-many-statements
    def launch(self, pnodes=1, totalNodes=1, prodCount=1, topo="mesh", p2pPlugin="net", delay=1, onlyBios=False, dontKill=False, dontBootstrap=False):
        """Launch cluster.
        pnodes: producer nodes count
        totalNodes: producer + non-producer nodes count
        prodCount: producers per prodcuer node count
        topo: cluster topology (as defined by launcher)
        delay: delay between individual nodes launch (as defined by launcher)
          delay 0 exposes a bootstrap bug where producer handover may have a large gap confusing nodes and bringing system to a halt.
        """
        if not self.localCluster:
            Utils.Print("WARNING: Cluster not local, not launching %s." % (Utils.EnuServerName))
            return True

        if len(self.nodes) > 0:
            raise RuntimeError("Cluster already running.")

<<<<<<< HEAD
        cmd="%s -p %s -n %s -s %s -d %s -i %s -f --p2p-plugin bnet" % (
            Utils.EnuLauncherPath, pnodes, totalNodes, topo, delay, datetime.datetime.utcnow().strftime("%Y-%m-%dT%H:%M:%S.%f")[:-3])
=======
        cmd="%s -p %s -n %s -s %s -d %s -i %s -f --p2p-plugin %s" % (
            Utils.EosLauncherPath, pnodes, totalNodes, topo, delay, datetime.datetime.utcnow().strftime("%Y-%m-%dT%H:%M:%S.%f")[:-3], p2pPlugin)
>>>>>>> 5221920d
        cmdArr=cmd.split()
        if self.staging:
            cmdArr.append("--nogen")

<<<<<<< HEAD
        enunodeArgs="--max-transaction-time 5000 --filter-on *"
        if not self.enuwalletd:
            enunodeArgs += " --plugin enumivo::wallet_api_plugin"
=======
        nodeosArgs="--max-transaction-time 5000 --filter-on * --p2p-max-nodes-per-host %d" % (totalNodes)
        if not self.walletd:
            nodeosArgs += " --plugin eosio::wallet_api_plugin"
>>>>>>> 5221920d
        if self.enableMongo:
            enunodeArgs += " --plugin enumivo::mongo_db_plugin --delete-all-blocks --mongodb-uri %s" % self.mongoUri

        if enunodeArgs:
            cmdArr.append("--enunode")
            cmdArr.append(enunodeArgs)

        s=" ".join(cmdArr)
        if Utils.Debug: Utils.Print("cmd: %s" % (s))
        if 0 != subprocess.call(cmdArr):
            Utils.Print("ERROR: Launcher failed to launch.")
            return False

        self.nodes=list(range(totalNodes)) # placeholder for cleanup purposes only

        nodes=self.discoverLocalNodes(totalNodes, timeout=Utils.systemWaitTimeout)
        if nodes is None or totalNodes != len(nodes):
            Utils.Print("ERROR: Unable to validate %s instances, expected: %d, actual: %d" %
                          (Utils.EnuServerName, totalNodes, len(nodes)))
            return False

        self.nodes=nodes

        if onlyBios:
            biosNode=Node(Cluster.__BiosHost, Cluster.__BiosPort)
            biosNode.setWalletEndpointArgs(self.walletEndpointArgs)
            if not biosNode.checkPulse():
                Utils.Print("ERROR: Bios node doesn't appear to be running...")
                return False

            self.nodes=[biosNode]

        # ensure cluster node are inter-connected by ensuring everyone has block 1
        Utils.Print("Cluster viability smoke test. Validate every cluster node has block 1. ")
        if not self.waitOnClusterBlockNumSync(1):
            Utils.Print("ERROR: Cluster doesn't seem to be in sync. Some nodes missing block 1")
            return False

        if dontBootstrap:
            Utils.Print("Skipping bootstrap.")
            return True

        Utils.Print("Bootstrap cluster.")
        if not Cluster.bootstrap(totalNodes, prodCount, Cluster.__BiosHost, Cluster.__BiosPort, dontKill, onlyBios):
            Utils.Print("ERROR: Bootstrap failed.")
            return False

        # validate iniX accounts can be retrieved

        producerKeys=Cluster.parseClusterKeys(totalNodes)
        if producerKeys is None:
            Utils.Print("ERROR: Unable to parse cluster info")
            return False

        init1Keys=producerKeys["defproducera"]
        init2Keys=producerKeys["defproducerb"]
        if init1Keys is None or init2Keys is None:
            Utils.Print("ERROR: Failed to parse defproducera or intb private keys from cluster config files.")
        self.defproduceraAccount.ownerPrivateKey=init1Keys["private"]
        self.defproduceraAccount.ownerPublicKey=init1Keys["public"]
        self.defproduceraAccount.activePrivateKey=init1Keys["private"]
        self.defproduceraAccount.activePublicKey=init1Keys["public"]
        self.defproducerbAccount.ownerPrivateKey=init2Keys["private"]
        self.defproducerbAccount.ownerPublicKey=init2Keys["public"]
        self.defproducerbAccount.activePrivateKey=init2Keys["private"]
        self.defproducerbAccount.activePublicKey=init2Keys["public"]
        producerKeys.pop("enumivo")

        return True

    # Initialize the default nodes (at present just the root node)
    def initializeNodes(self, defproduceraPrvtKey=None, defproducerbPrvtKey=None, onlyBios=False):
        port=Cluster.__BiosPort if onlyBios else self.port
        host=Cluster.__BiosHost if onlyBios else self.host
        node=Node(host, port, enableMongo=self.enableMongo, mongoHost=self.mongoHost, mongoPort=self.mongoPort, mongoDb=self.mongoDb)
        node.setWalletEndpointArgs(self.walletEndpointArgs)
        if Utils.Debug: Utils.Print("Node:", node)

        node.checkPulse()
        self.nodes=[node]

        if defproduceraPrvtKey is not None:
            self.defproduceraAccount.ownerPrivateKey=defproduceraPrvtKey
            self.defproduceraAccount.activePrivateKey=defproduceraPrvtKey

        if defproducerbPrvtKey is not None:
            self.defproducerbAccount.ownerPrivateKey=defproducerbPrvtKey
            self.defproducerbAccount.activePrivateKey=defproducerbPrvtKey

        return True

    # Initialize nodes from the Json nodes string
    def initializeNodesFromJson(self, nodesJsonStr):
        nodesObj= json.loads(nodesJsonStr)
        if nodesObj is None:
            Utils.Print("ERROR: Invalid Json string.")
            return False

        if "keys" in nodesObj:
            keysMap=nodesObj["keys"]

            if "defproduceraPrivateKey" in keysMap:
                defproduceraPrivateKey=keysMap["defproduceraPrivateKey"]
                self.defproduceraAccount.ownerPrivateKey=defproduceraPrivateKey

            if "defproducerbPrivateKey" in keysMap:
                defproducerbPrivateKey=keysMap["defproducerbPrivateKey"]
                self.defproducerbAccount.ownerPrivateKey=defproducerbPrivateKey

        nArr=nodesObj["nodes"]
        nodes=[]
        for n in nArr:
            port=n["port"]
            host=n["host"]
            node=Node(host, port)
            node.setWalletEndpointArgs(self.walletEndpointArgs)
            if Utils.Debug: Utils.Print("Node:", node)

            node.checkPulse()
            nodes.append(node)

        self.nodes=nodes
        return True

    def setNodes(self, nodes):
        """manually set nodes, alternative to explicit launch"""
        self.nodes=nodes

    def waitOnClusterSync(self, timeout=None):
        """Get head block on node 0, then ensure the block is present on every cluster node."""
        assert(self.nodes)
        assert(len(self.nodes) > 0)
        targetHeadBlockNum=self.nodes[0].getHeadBlockNum() #get root nodes head block num
        if Utils.Debug: Utils.Print("Head block number on root node: %d" % (targetHeadBlockNum))
        if targetHeadBlockNum == -1:
            return False

        return self.waitOnClusterBlockNumSync(targetHeadBlockNum, timeout)

    def waitOnClusterBlockNumSync(self, targetBlockNum, timeout=None):
        """Wait for all nodes to have targetBlockNum finalized."""
        assert(self.nodes)

        def doNodesHaveBlockNum(nodes, targetBlockNum):
            for node in nodes:
                try:
                    if (not node.killed) and (not node.isBlockPresent(targetBlockNum)):
                    #if (not node.killed) and (not node.isBlockFinalized(targetBlockNum)):
                        return False
                except (TypeError) as _:
                    # This can happen if client connects before server is listening
                    return False

            return True

        lam = lambda: doNodesHaveBlockNum(self.nodes, targetBlockNum)
        ret=Utils.waitForBool(lam, timeout)
        return ret

    @staticmethod
    def createAccountKeys(count):
        accounts=[]
        p = re.compile('Private key: (.+)\nPublic key: (.+)\n', re.MULTILINE)
        for _ in range(0, count):
            try:
                cmd="%s create key" % (Utils.EnuClientPath)
                if Utils.Debug: Utils.Print("cmd: %s" % (cmd))
                keyStr=Utils.checkOutput(cmd.split())
                m=p.search(keyStr)
                if m is None:
                    Utils.Print("ERROR: Owner key creation regex mismatch")
                    break

                ownerPrivate=m.group(1)
                ownerPublic=m.group(2)

                cmd="%s create key" % (Utils.EnuClientPath)
                if Utils.Debug: Utils.Print("cmd: %s" % (cmd))
                keyStr=Utils.checkOutput(cmd.split())
                m=p.match(keyStr)
                if m is None:
                    Utils.Print("ERROR: Active key creation regex mismatch")
                    break

                activePrivate=m.group(1)
                activePublic=m.group(2)

                name=''.join(random.choice(string.ascii_lowercase) for _ in range(12))
                account=Account(name)
                account.ownerPrivateKey=ownerPrivate
                account.ownerPublicKey=ownerPublic
                account.activePrivateKey=activePrivate
                account.activePublicKey=activePublic
                accounts.append(account)
                if Utils.Debug: Utils.Print("name: %s, key(owner): ['%s', '%s], key(active): ['%s', '%s']" % (name, ownerPublic, ownerPrivate, activePublic, activePrivate))

            except subprocess.CalledProcessError as ex:
                msg=ex.output.decode("utf-8")
                Utils.Print("ERROR: Exception during key creation. %s" % (msg))
                break

        if count != len(accounts):
            Utils.Print("Account keys creation failed. Expected %d, actual: %d" % (count, len(accounts)))
            return None

        return accounts

    # create account keys and import into wallet. Wallet initialization will be user responsibility
    # also imports defproducera and defproducerb accounts
    def populateWallet(self, accountsCount, wallet):
        if self.walletMgr is None:
            Utils.Print("ERROR: WalletMgr hasn't been initialized.")
            return False

        accounts=None
        if accountsCount > 0:
            Utils.Print ("Create account keys.")
            accounts = self.createAccountKeys(accountsCount)
            if accounts is None:
                Utils.Print("Account keys creation failed.")
                return False

        Utils.Print("Importing keys for account %s into wallet %s." % (self.defproduceraAccount.name, wallet.name))
        if not self.walletMgr.importKey(self.defproduceraAccount, wallet):
            Utils.Print("ERROR: Failed to import key for account %s" % (self.defproduceraAccount.name))
            return False

        Utils.Print("Importing keys for account %s into wallet %s." % (self.defproducerbAccount.name, wallet.name))
        if not self.walletMgr.importKey(self.defproducerbAccount, wallet):
            Utils.Print("ERROR: Failed to import key for account %s" % (self.defproducerbAccount.name))
            return False

        for account in accounts:
            Utils.Print("Importing keys for account %s into wallet %s." % (account.name, wallet.name))
            if not self.walletMgr.importKey(account, wallet):
                Utils.Print("ERROR: Failed to import key for account %s" % (account.name))
                return False

        self.accounts=accounts
        return True

    def getNode(self, nodeId=0):
        return self.nodes[nodeId]

    def getNodes(self):
        return self.nodes

    # Spread funds across accounts with transactions spread through cluster nodes.
    #  Validate transactions are synchronized on root node
    def spreadFunds(self, source, accounts, amount=1):
        assert(source)
        assert(isinstance(source, Account))
        assert(accounts)
        assert(isinstance(accounts, list))
        assert(len(accounts) > 0)
        Utils.Print("len(accounts): %d" % (len(accounts)))

        count=len(accounts)
        transferAmount=(count*amount)+amount
        transferAmountStr=Node.currencyIntToStr(transferAmount, CORE_SYMBOL)
        node=self.nodes[0]
        fromm=source
        to=accounts[0]
        Utils.Print("Transfer %s units from account %s to %s on enu server port %d" % (
            transferAmountStr, fromm.name, to.name, node.port))
        trans=node.transferFunds(fromm, to, transferAmountStr)
        assert(trans)
        transId=Node.getTransId(trans)
        if transId is None:
            return False

        if Utils.Debug: Utils.Print("Funds transfered on transaction id %s." % (transId))

        nextEnuIdx=-1
        for i in range(0, count):
            account=accounts[i]
            nextInstanceFound=False
            for _ in range(0, count):
                #Utils.Print("nextEnuIdx: %d, n: %d" % (nextEnuIdx, n))
                nextEnuIdx=(nextEnuIdx + 1)%count
                if not self.nodes[nextEnuIdx].killed:
                    #Utils.Print("nextEnuIdx: %d" % (nextEnuIdx))
                    nextInstanceFound=True
                    break

            if nextInstanceFound is False:
                Utils.Print("ERROR: No active nodes found.")
                return False

<<<<<<< HEAD
            #Utils.Print("nextEnuIdx: %d, count: %d" % (nextEnuIdx, count))
            node=self.nodes[nextEnuIdx]
            if Utils.Debug: Utils.Print("Wait for trasaction id %s on node port %d" % (transId, node.port))
            if node.waitForTransIdOnNode(transId) is False:
=======
            #Utils.Print("nextEosIdx: %d, count: %d" % (nextEosIdx, count))
            node=self.nodes[nextEosIdx]
            if Utils.Debug: Utils.Print("Wait for transaction id %s on node port %d" % (transId, node.port))
            if node.waitForTransInBlock(transId) is False:
>>>>>>> 5221920d
                Utils.Print("ERROR: Selected node never received transaction id %s" % (transId))
                return False

            transferAmount -= amount
            transferAmountStr=Node.currencyIntToStr(transferAmount, CORE_SYMBOL)
            fromm=account
            to=accounts[i+1] if i < (count-1) else source
            Utils.Print("Transfer %s units from account %s to %s on enu server port %d." %
                    (transferAmountStr, fromm.name, to.name, node.port))

            trans=node.transferFunds(fromm, to, transferAmountStr)
            transId=Node.getTransId(trans)
            if transId is None:
                return False

            if Utils.Debug: Utils.Print("Funds transfered on block num %s." % (transId))

        # As an extra step wait for last transaction on the root node
        node=self.nodes[0]
        if Utils.Debug: Utils.Print("Wait for transaction id %s on node port %d" % (transId, node.port))
        if node.waitForTransInBlock(transId) is False:
            Utils.Print("ERROR: Selected node never received transaction id %s" % (transId))
            return False

        return True

    def validateSpreadFunds(self, initialBalances, transferAmount, source, accounts):
        """Given initial Balances, will validate each account has the expected balance based upon transferAmount.
        This validation is repeated against every node in the cluster."""
        assert(source)
        assert(isinstance(source, Account))
        assert(accounts)
        assert(isinstance(accounts, list))
        assert(len(accounts) > 0)
        assert(initialBalances)
        assert(isinstance(initialBalances, dict))
        assert(isinstance(transferAmount, int))

        for node in self.nodes:
            if node.killed:
                continue

            if Utils.Debug: Utils.Print("Validate funds on %s server port %d." %
                                        (Utils.EnuServerName, node.port))

            if node.validateFunds(initialBalances, transferAmount, source, accounts) is False:
                Utils.Print("ERROR: Failed to validate funds on enu node port: %d" % (node.port))
                return False

        return True

    def spreadFundsAndValidate(self, transferAmount=1):
        """Sprays 'transferAmount' funds across configured accounts and validates action. The spray is done in a trickle down fashion with account 1
        receiving transferAmount*n ENU and forwarding x-transferAmount funds. Transfer actions are spread round-robin across the cluster to vaidate system cohesiveness."""

        if Utils.Debug: Utils.Print("Get initial system balances.")
        initialBalances=self.nodes[0].getEnuBalances([self.defproduceraAccount] + self.accounts)
        assert(initialBalances)
        assert(isinstance(initialBalances, dict))

        if False == self.spreadFunds(self.defproduceraAccount, self.accounts, transferAmount):
            Utils.Print("ERROR: Failed to spread funds across nodes.")
            return False

        Utils.Print("Funds spread across all accounts. Now validate funds")

        if False == self.validateSpreadFunds(initialBalances, transferAmount, self.defproduceraAccount, self.accounts):
            Utils.Print("ERROR: Failed to validate funds transfer across nodes.")
            return False

        return True

    def validateAccounts(self, accounts, testSysAccounts=True):
        assert(len(self.nodes) > 0)
        node=self.nodes[0]

        myAccounts = []
        if testSysAccounts:
            myAccounts += [self.enumivoAccount, self.defproduceraAccount, self.defproducerbAccount]
        if accounts:
            assert(isinstance(accounts, list))
            myAccounts += accounts

        node.validateAccounts(myAccounts)

    def createAccountAndVerify(self, account, creator, stakedDeposit=1000):
        """create account, verify account and return transaction id"""
        assert(len(self.nodes) > 0)
        node=self.nodes[0]
        trans=node.createInitializeAccount(account, creator, stakedDeposit)
        assert(trans)
        assert(node.verifyAccount(account))
        return trans

    # # create account, verify account and return transaction id
    # def createAccountAndVerify(self, account, creator, stakedDeposit=1000):
    #     if len(self.nodes) == 0:
    #         Utils.Print("ERROR: No nodes initialized.")
    #         return None
    #     node=self.nodes[0]

    #     transId=node.createAccount(account, creator, stakedDeposit)

    #     if transId is not None and node.verifyAccount(account) is not None:
    #         return transId
    #     return None

    def createInitializeAccount(self, account, creatorAccount, stakedDeposit=1000, waitForTransBlock=False):
        assert(len(self.nodes) > 0)
        node=self.nodes[0]
        trans=node.createInitializeAccount(account, creatorAccount, stakedDeposit, waitForTransBlock)
        return trans

    @staticmethod
    def nodeNameToId(name):
        r"""Convert node name to decimal id. Node name regex is "node_([\d]+)". "node_bios" is a special name which returns -1. Examples: node_00 => 0, node_21 => 21, node_bios => -1. """
        if name == "node_bios":
            return -1

        m=re.search(r"node_([\d]+)", name)
        return int(m.group(1))


    @staticmethod
    def parseProducerKeys(configFile, nodeName):
        """Parse node config file for producer keys. Returns dictionary. (Keys: account name; Values: dictionary objects (Keys: ["name", "node", "private","public"]; Values: account name, node id returned by nodeNameToId(nodeName), private key(string)and public key(string)))."""

        configStr=None
        with open(configFile, 'r') as f:
            configStr=f.read()

        pattern=r"^\s*private-key\s*=\W+(\w+)\W+(\w+)\W+$"
        m=re.search(pattern, configStr, re.MULTILINE)
        if m is None:
            if Utils.Debug: Utils.Print("Failed to find producer keys")
            return None

        pubKey=m.group(1)
        privateKey=m.group(2)

        pattern=r"^\s*producer-name\s*=\W*(\w+)\W*$"
        matches=re.findall(pattern, configStr, re.MULTILINE)
        if matches is None:
            if Utils.Debug: Utils.Print("Failed to find producers.")
            return None

        producerKeys={}
        for m in matches:
            if Utils.Debug: Utils.Print ("Found producer : %s" % (m))
            nodeId=Cluster.nodeNameToId(nodeName)
            keys={"name": m, "node": nodeId, "private": privateKey, "public": pubKey}
            producerKeys[m]=keys

        return producerKeys

    @staticmethod
    def parseClusterKeys(totalNodes):
        """Parse cluster config file. Updates producer keys data members."""

        node="node_bios"
        configFile="etc/enumivo/%s/config.ini" % (node)
        if Utils.Debug: Utils.Print("Parsing config file %s" % configFile)
        producerKeys=Cluster.parseProducerKeys(configFile, node)
        if producerKeys is None:
            Utils.Print("ERROR: Failed to parse enumivo private keys from cluster config files.")
            return None

        for i in range(0, totalNodes):
            node="node_%02d" % (i)
            configFile="etc/enumivo/%s/config.ini" % (node)
            if Utils.Debug: Utils.Print("Parsing config file %s" % configFile)

            keys=Cluster.parseProducerKeys(configFile, node)
            if keys is not None:
                producerKeys.update(keys)

        return producerKeys

    @staticmethod
    def bootstrap(totalNodes, prodCount, biosHost, biosPort, dontKill=False, onlyBios=False):
        """Create 'prodCount' init accounts and deposits 10000000000 ENU in each. If prodCount is -1 will initialize all possible producers.
        Ensure nodes are inter-connected prior to this call. One way to validate this will be to check if every node has block 1."""

        Utils.Print("Starting cluster bootstrap.")
        biosNode=Node(biosHost, biosPort)
        if not biosNode.checkPulse():
            Utils.Print("ERROR: Bios node doesn't appear to be running...")
            return False

        producerKeys=Cluster.parseClusterKeys(totalNodes)
        # should have totalNodes node plus bios node
        if producerKeys is None or len(producerKeys) < (totalNodes+1):
            Utils.Print("ERROR: Failed to parse private keys from cluster config files.")
            return False

        walletMgr=WalletMgr(True)
        walletMgr.killall()
        walletMgr.cleanup()

        if not walletMgr.launch():
            Utils.Print("ERROR: Failed to launch bootstrap wallet.")
            return False
        biosNode.setWalletEndpointArgs(walletMgr.walletEndpointArgs)

        try:
            ignWallet=walletMgr.create("ignition")
            if ignWallet is None:
                Utils.Print("ERROR: Failed to create ignition wallet.")
                return False

            enumivoName="enumivo"
            enumivoKeys=producerKeys[enumivoName]
            enumivoAccount=Account(enumivoName)
            enumivoAccount.ownerPrivateKey=enumivoKeys["private"]
            enumivoAccount.ownerPublicKey=enumivoKeys["public"]
            enumivoAccount.activePrivateKey=enumivoKeys["private"]
            enumivoAccount.activePublicKey=enumivoKeys["public"]

            if not walletMgr.importKey(enumivoAccount, ignWallet):
                Utils.Print("ERROR: Failed to import %s account keys into ignition wallet." % (enumivoName))
                return False

            contract="enu.bios"
            contractDir="contracts/%s" % (contract)
            wastFile="contracts/%s/%s.wast" % (contract, contract)
            abiFile="contracts/%s/%s.abi" % (contract, contract)
            Utils.Print("Publish %s contract" % (contract))
            trans=biosNode.publishContract(enumivoAccount.name, contractDir, wastFile, abiFile, waitForTransBlock=True)
            if trans is None:
                Utils.Print("ERROR: Failed to publish contract %s." % (contract))
                return False

            Node.validateTransaction(trans)

            Utils.Print("Creating accounts: %s " % ", ".join(producerKeys.keys()))
            producerKeys.pop(enumivoName)
            accounts=[]
            for name, keys in producerKeys.items():
                initx = None
                initx = Account(name)
                initx.ownerPrivateKey=keys["private"]
                initx.ownerPublicKey=keys["public"]
                initx.activePrivateKey=keys["private"]
                initx.activePublicKey=keys["public"]
                trans=biosNode.createAccount(initx, enumivoAccount, 0)
                if trans is None:
                    Utils.Print("ERROR: Failed to create account %s" % (name))
                    return False
                Node.validateTransaction(trans)
                accounts.append(initx)

            transId=Node.getTransId(trans)
            biosNode.waitForTransInBlock(transId)

            Utils.Print("Validating system accounts within bootstrap")
            biosNode.validateAccounts(accounts)

            if not onlyBios:
                if prodCount == -1:
                    setProdsFile="setprods.json"
                    if Utils.Debug: Utils.Print("Reading in setprods file %s." % (setProdsFile))
                    with open(setProdsFile, "r") as f:
                        setProdsStr=f.read()

                        Utils.Print("Setting producers.")
                        opts="--permission enumivo@active"
                        myTrans=biosNode.pushMessage("enumivo", "setprods", setProdsStr, opts)
                        if myTrans is None or not myTrans[0]:
                            Utils.Print("ERROR: Failed to set producers.")
                            return False
                else:
                    counts=dict.fromkeys(range(totalNodes), 0) #initialize node prods count to 0
                    setProdsStr='{"schedule": ['
                    firstTime=True
                    prodNames=[]
                    for name, keys in producerKeys.items():
                        if counts[keys["node"]] >= prodCount:
                            continue
                        if firstTime:
                            firstTime = False
                        else:
                            setProdsStr += ','

                        setProdsStr += ' { "producer_name": "%s", "block_signing_key": "%s" }' % (keys["name"], keys["public"])
                        prodNames.append(keys["name"])
                        counts[keys["node"]] += 1

                    setProdsStr += ' ] }'
                    if Utils.Debug: Utils.Print("setprods: %s" % (setProdsStr))
                    Utils.Print("Setting producers: %s." % (", ".join(prodNames)))
                    opts="--permission enumivo@active"
                    # pylint: disable=redefined-variable-type
                    trans=biosNode.pushMessage("enumivo", "setprods", setProdsStr, opts)
                    if trans is None or not trans[0]:
                        Utils.Print("ERROR: Failed to set producer %s." % (keys["name"]))
                        return False

                trans=trans[1]
                transId=Node.getTransId(trans)
                if not biosNode.waitForTransInBlock(transId):
                    return False

                # wait for block production handover (essentially a block produced by anyone but enumivo).
                lam = lambda: biosNode.getInfo()["head_block_producer"] != "enumivo"
                ret=Utils.waitForBool(lam)
                if not ret:
                    Utils.Print("ERROR: Block production handover failed.")
                    return False

            enumivoTokenAccount=copy.deepcopy(enumivoAccount)
            enumivoTokenAccount.name="enu.token"
            trans=biosNode.createAccount(enumivoTokenAccount, enumivoAccount, 0)
            if trans is None:
                Utils.Print("ERROR: Failed to create account %s" % (enumivoTokenAccount.name))
                return False

            enumivoRamAccount=copy.deepcopy(enumivoAccount)
            enumivoRamAccount.name="enu.ram"
            trans=biosNode.createAccount(enumivoRamAccount, enumivoAccount, 0)
            if trans is None:
                Utils.Print("ERROR: Failed to create account %s" % (enumivoRamAccount.name))
                return False

            enumivoRamfeeAccount=copy.deepcopy(enumivoAccount)
            enumivoRamfeeAccount.name="enu.ramfee"
            trans=biosNode.createAccount(enumivoRamfeeAccount, enumivoAccount, 0)
            if trans is None:
                Utils.Print("ERROR: Failed to create account %s" % (enumivoRamfeeAccount.name))
                return False

            enumivoStakeAccount=copy.deepcopy(enumivoAccount)
            enumivoStakeAccount.name="enu.stake"
            trans=biosNode.createAccount(enumivoStakeAccount, enumivoAccount, 0)
            if trans is None:
                Utils.Print("ERROR: Failed to create account %s" % (enumivoStakeAccount.name))
                return False

            Node.validateTransaction(trans)
            transId=Node.getTransId(trans)
            biosNode.waitForTransInBlock(transId)

            contract="enu.token"
            contractDir="contracts/%s" % (contract)
            wastFile="contracts/%s/%s.wast" % (contract, contract)
            abiFile="contracts/%s/%s.abi" % (contract, contract)
            Utils.Print("Publish %s contract" % (contract))
            trans=biosNode.publishContract(enumivoTokenAccount.name, contractDir, wastFile, abiFile, waitForTransBlock=True)
            if trans is None:
                Utils.Print("ERROR: Failed to publish contract %s." % (contract))
                return False

            # Create currency0000, followed by issue currency0000
            contract=enumivoTokenAccount.name
            Utils.Print("push create action to %s contract" % (contract))
            action="create"
            data="{\"issuer\":\"%s\",\"maximum_supply\":\"1000000000.0000 %s\",\"can_freeze\":\"0\",\"can_recall\":\"0\",\"can_whitelist\":\"0\"}" % (enumivoTokenAccount.name, CORE_SYMBOL)
            opts="--permission %s@active" % (contract)
            trans=biosNode.pushMessage(contract, action, data, opts)
            if trans is None or not trans[0]:
                Utils.Print("ERROR: Failed to push create action to enumivo contract.")
                return False

            Node.validateTransaction(trans[1])
            transId=Node.getTransId(trans[1])
            biosNode.waitForTransInBlock(transId)

            contract=enumivoTokenAccount.name
            Utils.Print("push issue action to %s contract" % (contract))
            action="issue"
            data="{\"to\":\"%s\",\"quantity\":\"1000000000.0000 %s\",\"memo\":\"initial issue\"}" % (enumivoAccount.name, CORE_SYMBOL)
            opts="--permission %s@active" % (contract)
            trans=biosNode.pushMessage(contract, action, data, opts)
            if trans is None or not trans[0]:
                Utils.Print("ERROR: Failed to push issue action to enumivo contract.")
                return False

            Node.validateTransaction(trans[1])
            Utils.Print("Wait for issue action transaction to become finalized.")
            transId=Node.getTransId(trans[1])
            # biosNode.waitForTransInBlock(transId)
            biosNode.waitForTransFinalization(transId)

            expectedAmount="1000000000.0000 {0}".format(CORE_SYMBOL)
            Utils.Print("Verify enumivo issue, Expected: %s" % (expectedAmount))
            actualAmount=biosNode.getAccountEnuBalanceStr(enumivoAccount.name)
            if expectedAmount != actualAmount:
                Utils.Print("ERROR: Issue verification failed. Excepted %s, actual: %s" %
                            (expectedAmount, actualAmount))
                return False

            contract="enu.system"
            contractDir="contracts/%s" % (contract)
            wastFile="contracts/%s/%s.wast" % (contract, contract)
            abiFile="contracts/%s/%s.abi" % (contract, contract)
            Utils.Print("Publish %s contract" % (contract))
            trans=biosNode.publishContract(enumivoAccount.name, contractDir, wastFile, abiFile, waitForTransBlock=True)
            if trans is None:
                Utils.Print("ERROR: Failed to publish contract %s." % (contract))
                return False

            Node.validateTransaction(trans)

            initialFunds="1000000.0000 {0}".format(CORE_SYMBOL)
            Utils.Print("Transfer initial fund %s to individual accounts." % (initialFunds))
            trans=None
            contract=enumivoTokenAccount.name
            action="transfer"
            for name, keys in producerKeys.items():
                data="{\"from\":\"%s\",\"to\":\"%s\",\"quantity\":\"%s\",\"memo\":\"%s\"}" % (enumivoAccount.name, name, initialFunds, "init transfer")
                opts="--permission %s@active" % (enumivoAccount.name)
                trans=biosNode.pushMessage(contract, action, data, opts)
                if trans is None or not trans[0]:
                    Utils.Print("ERROR: Failed to transfer funds from %s to %s." % (enumivoTokenAccount.name, name))
                    return False

                Node.validateTransaction(trans[1])

            Utils.Print("Wait for last transfer transaction to become finalized.")
            transId=Node.getTransId(trans[1])
            if not biosNode.waitForTransInBlock(transId):
                return False

            Utils.Print("Cluster bootstrap done.")
        finally:
            if not dontKill:
                walletMgr.killall()
                walletMgr.cleanup()

        return True


    # Populates list of EnuInstanceInfo objects, matched to actual running instances
    def discoverLocalNodes(self, totalNodes, timeout=0):
        nodes=[]

        pgrepOpts="-fl"
        # pylint: disable=deprecated-method
        if platform.linux_distribution()[0] in ["Ubuntu", "LinuxMint", "Fedora","CentOS Linux","arch"]:
            pgrepOpts="-a"

        cmd="pgrep %s %s" % (pgrepOpts, Utils.EnuServerName)

        def myFunc():
            psOut=None
            try:
                if Utils.Debug: Utils.Print("cmd: %s" % (cmd))
                psOut=Utils.checkOutput(cmd.split())
                return psOut
            except subprocess.CalledProcessError as _:
                pass
            return None

        psOut=Utils.waitForObj(myFunc, timeout)
        if psOut is None:
            Utils.Print("ERROR: No nodes discovered.")
            return nodes

        if Utils.Debug: Utils.Print("pgrep output: \"%s\"" % psOut)
        for i in range(0, totalNodes):
            pattern=r"[\n]?(\d+) (.* --data-dir var/lib/node_%02d .*)\n" % (i)
            m=re.search(pattern, psOut, re.MULTILINE)
            if m is None:
                Utils.Print("ERROR: Failed to find %s pid. Pattern %s" % (Utils.EnuServerName, pattern))
                break
            instance=Node(self.host, self.port + i, pid=int(m.group(1)), cmd=m.group(2), enableMongo=self.enableMongo, mongoHost=self.mongoHost, mongoPort=self.mongoPort, mongoDb=self.mongoDb)
            instance.setWalletEndpointArgs(self.walletEndpointArgs)
            if Utils.Debug: Utils.Print("Node>", instance)
            nodes.append(instance)

        return nodes

    # Kills a percentange of Enu instances starting from the tail and update enuInstanceInfos state
    def killSomeEnuInstances(self, killCount, killSignalStr=Utils.SigKillTag):
        killSignal=signal.SIGKILL
        if killSignalStr == Utils.SigTermTag:
            killSignal=signal.SIGTERM
        Utils.Print("Kill %d %s instances with signal %s." % (killCount, Utils.EnuServerName, killSignal))

        killedCount=0
        for node in reversed(self.nodes):
            if not node.kill(killSignal):
                return False

            killedCount += 1
            if killedCount >= killCount:
                break

        time.sleep(1) # Give processes time to stand down
        return True

    def relaunchEnuInstances(self):

        chainArg=self.__chainSyncStrategy.arg

        newChain= False if self.__chainSyncStrategy.name == Utils.SyncHardReplayTag else True
        for i in range(0, len(self.nodes)):
            node=self.nodes[i]
            if node.killed and not node.relaunch(i, chainArg, newChain=newChain):
                return False

        return True

    @staticmethod
    def dumpErrorDetailImpl(fileName):
        Utils.Print("=================================================================")
        Utils.Print("Contents of %s:" % (fileName))
        if os.path.exists(fileName):
            with open(fileName, "r") as f:
                shutil.copyfileobj(f, sys.stdout)
        else:
            Utils.Print("File %s not found." % (fileName))

    def dumpErrorDetails(self):
        fileName="etc/enumivo/node_bios/config.ini"
        Cluster.dumpErrorDetailImpl(fileName)
        fileName="var/lib/node_bios/stderr.txt"
        Cluster.dumpErrorDetailImpl(fileName)

        for i in range(0, len(self.nodes)):
            fileName="etc/enumivo/node_%02d/config.ini" % (i)
            Cluster.dumpErrorDetailImpl(fileName)
            fileName="var/lib/node_%02d/stderr.txt" % (i)
            Cluster.dumpErrorDetailImpl(fileName)

    def killall(self, silent=True, allInstances=False):
        """Kill cluster enunode instances. allInstances will kill all enunode instances running on the system."""
        cmd="%s -k 9" % (Utils.EnuLauncherPath)
        if Utils.Debug: Utils.Print("cmd: %s" % (cmd))
        if 0 != subprocess.call(cmd.split(), stdout=Utils.FNull):
            if not silent: Utils.Print("Launcher failed to shut down enu cluster.")

        if allInstances:
            # ocassionally the launcher cannot kill the enu server
            cmd="pkill -9 %s" % (Utils.EnuServerName)
            if Utils.Debug: Utils.Print("cmd: %s" % (cmd))
            if 0 != subprocess.call(cmd.split(), stdout=Utils.FNull):
                if not silent: Utils.Print("Failed to shut down enu cluster.")

        # another explicit nodes shutdown
        for node in self.nodes:
            try:
                if node.pid is not None:
                    os.kill(node.pid, signal.SIGKILL)
            except OSError as _:
                pass

    def isMongodDbRunning(self):
        cmd="%s %s" % (Utils.MongoPath, self.mongoEndpointArgs)
        subcommand="db.version()"
        if Utils.Debug: Utils.Print("echo %s | %s" % (subcommand, cmd))
        ret,outs,errs=Node.stdinAndCheckOutput(cmd.split(), subcommand)
        if ret is not 0:
            Utils.Print("ERROR: Failed to check database version: %s" % (Node.byteArrToStr(errs)) )
            return False
        if Utils.Debug: Utils.Print("MongoDb response: %s" % (outs))
        return True

    def waitForNextBlock(self, timeout=None):
        if timeout is None:
            timeout=Utils.systemWaitTimeout
        node=self.nodes[0]
        return node.waitForNextBlock(timeout)

    def cleanup(self):
        for f in glob.glob("var/lib/node_*"):
            shutil.rmtree(f)
        for f in glob.glob("etc/enumivo/node_*"):
            shutil.rmtree(f)

        if self.enableMongo:
            cmd="%s %s" % (Utils.MongoPath, self.mongoEndpointArgs)
            subcommand="db.dropDatabase()"
            if Utils.Debug: Utils.Print("echo %s | %s" % (subcommand, cmd))
            ret,_,errs=Node.stdinAndCheckOutput(cmd.split(), subcommand)
            if ret is not 0:
                Utils.Print("ERROR: Failed to drop database: %s" % (Node.byteArrToStr(errs)) )


    # Create accounts and validates that the last transaction is received on root node
    def createAccounts(self, creator, waitForTransBlock=True, stakedDeposit=1000):
        if self.accounts is None:
            return True

        transId=None
        for account in self.accounts:
            if Utils.Debug: Utils.Print("Create account %s." % (account.name))
            trans=self.createAccountAndVerify(account, creator, stakedDeposit)
            if trans is None:
                Utils.Print("ERROR: Failed to create account %s." % (account.name))
                return False
            if Utils.Debug: Utils.Print("Account %s created." % (account.name))
            transId=Node.getTransId(trans)

        if waitForTransBlock and transId is not None:
            node=self.nodes[0]
            if Utils.Debug: Utils.Print("Wait for transaction id %s on server port %d." % ( transId, node.port))
            if node.waitForTransInBlock(transId) is False:
                Utils.Print("ERROR: Failed waiting for transaction id %s on server port %d." % (
                    transId, node.port))
                return False

        return True
###########################################################################################<|MERGE_RESOLUTION|>--- conflicted
+++ resolved
@@ -307,11 +307,7 @@
         """Given a blockId will return block details."""
         assert(isinstance(blockNum, int))
         if not self.enableMongo:
-<<<<<<< HEAD
-            cmd="%s %s get block %s" % (Utils.EnuClientPath, self.endpointArgs, blockNum)
-=======
-            cmd="%s %s get block %d" % (Utils.EosClientPath, self.endpointArgs, blockNum)
->>>>>>> 5221920d
+            cmd="%s %s get block %d" % (Utils.EnuClientPath, self.endpointArgs, blockNum)
             if Utils.Debug: Utils.Print("cmd: %s" % (cmd))
             try:
                 trans=Utils.runCmdReturnJson(cmd)
@@ -1360,15 +1356,6 @@
             with open(WalletMgr.__walletLogFile, "r") as f:
                 shutil.copyfileobj(f, sys.stdout)
 
-<<<<<<< HEAD
-    # @staticmethod
-    # def killall():
-    #     cmd="pkill -9 %s" % (Utils.EnuWalletName)
-    #     if Utils.Debug: Utils.Print("cmd: %s" % (cmd))
-    #     subprocess.call(cmd.split())
-
-=======
->>>>>>> 5221920d
     def killall(self, allInstances=False):
         """Kill enuwallet instances. allInstances will kill all enuwallet instances running on the system."""
         if self.__walletPid:
@@ -1476,26 +1463,15 @@
         if len(self.nodes) > 0:
             raise RuntimeError("Cluster already running.")
 
-<<<<<<< HEAD
-        cmd="%s -p %s -n %s -s %s -d %s -i %s -f --p2p-plugin bnet" % (
-            Utils.EnuLauncherPath, pnodes, totalNodes, topo, delay, datetime.datetime.utcnow().strftime("%Y-%m-%dT%H:%M:%S.%f")[:-3])
-=======
         cmd="%s -p %s -n %s -s %s -d %s -i %s -f --p2p-plugin %s" % (
-            Utils.EosLauncherPath, pnodes, totalNodes, topo, delay, datetime.datetime.utcnow().strftime("%Y-%m-%dT%H:%M:%S.%f")[:-3], p2pPlugin)
->>>>>>> 5221920d
+            Utils.EnuLauncherPath, pnodes, totalNodes, topo, delay, datetime.datetime.utcnow().strftime("%Y-%m-%dT%H:%M:%S.%f")[:-3], p2pPlugin)
         cmdArr=cmd.split()
         if self.staging:
             cmdArr.append("--nogen")
 
-<<<<<<< HEAD
-        enunodeArgs="--max-transaction-time 5000 --filter-on *"
+        enunodeArgs="--max-transaction-time 5000 --filter-on * --p2p-max-nodes-per-host %d" % (totalNodes)
         if not self.enuwalletd:
             enunodeArgs += " --plugin enumivo::wallet_api_plugin"
-=======
-        nodeosArgs="--max-transaction-time 5000 --filter-on * --p2p-max-nodes-per-host %d" % (totalNodes)
-        if not self.walletd:
-            nodeosArgs += " --plugin eosio::wallet_api_plugin"
->>>>>>> 5221920d
         if self.enableMongo:
             enunodeArgs += " --plugin enumivo::mongo_db_plugin --delete-all-blocks --mongodb-uri %s" % self.mongoUri
 
@@ -1785,17 +1761,10 @@
                 Utils.Print("ERROR: No active nodes found.")
                 return False
 
-<<<<<<< HEAD
             #Utils.Print("nextEnuIdx: %d, count: %d" % (nextEnuIdx, count))
             node=self.nodes[nextEnuIdx]
-            if Utils.Debug: Utils.Print("Wait for trasaction id %s on node port %d" % (transId, node.port))
-            if node.waitForTransIdOnNode(transId) is False:
-=======
-            #Utils.Print("nextEosIdx: %d, count: %d" % (nextEosIdx, count))
-            node=self.nodes[nextEosIdx]
             if Utils.Debug: Utils.Print("Wait for transaction id %s on node port %d" % (transId, node.port))
             if node.waitForTransInBlock(transId) is False:
->>>>>>> 5221920d
                 Utils.Print("ERROR: Selected node never received transaction id %s" % (transId))
                 return False
 
