#!/bin/bash

#
# This test ensures that connections with the same p2p-server-address
# are not closed as redundant.
#

###############################################################
# Extracts staging directory and launchs cluster.
###############################################################

pnodes=1
total_nodes=2
topo=star
delay=1

read -d '' genesis << EOF
{
  "initial_timestamp": "2018-06-01T12:00:00.000",
  "initial_key": "EOS6MRyAjQq8ud7hVNYcfnVPJqcVpscN5So8BhtHuGYqET5GDW5CV",
  "initial_configuration": {
    "max_block_net_usage": 1048576,
    "target_block_net_usage_pct": 1000,
    "max_transaction_net_usage": 524288,
    "base_per_transaction_net_usage": 12,
    "net_usage_leeway": 500,
    "context_free_discount_net_usage_num": 20,
    "context_free_discount_net_usage_den": 100,
    "max_block_cpu_usage": 200000,
    "target_block_cpu_usage_pct": 1000,
    "max_transaction_cpu_usage": 150000,
    "min_transaction_cpu_usage": 100,
    "max_transaction_lifetime": 3600,
    "deferred_trx_expiration_window": 600,
    "max_transaction_delay": 3888000,
    "max_inline_action_size": 4096,
    "max_inline_action_depth": 4,
    "max_authority_depth": 6
}
EOF

read -d '' configbios << EOF
p2p-server-address = localhost:9876
<<<<<<< HEAD
plugin = enumivo::producer_plugin
plugin = enumivo::chain_api_plugin
plugin = enumivo::account_history_plugin
plugin = enumivo::account_history_api_plugin
required-participation = true
shared-file-dir = blockchain
=======
plugin = eosio::producer_plugin
plugin = eosio::chain_api_plugin
plugin = eosio::net_plugin
plugin = eosio::history_api_plugin
>>>>>>> 8e9c283f
http-server-address = 127.0.0.1:8888
blocks-dir = blocks
p2p-listen-endpoint = 0.0.0.0:9876
allowed-connection = any
private-key = ['ENU6MRyAjQq8ud7hVNYcfnVPJqcVpscN5So8BhtHuGYqET5GDW5CV','5KQwrPbwdL6PhXujxW37FSSQZ1JiwsST4cqQzDeyXtP79zkvFD3']
send-whole-blocks = true
readonly = 0
p2p-max-nodes-per-host = 10
enable-stale-production = true
producer-name = eosio
EOF

read -d '' config00 << EOF
blocks-dir = blocks
readonly = 0
send-whole-blocks = true
http-server-address = 127.0.0.1:8889
p2p-listen-endpoint = 0.0.0.0:9877
p2p-server-address = localhost:9877
allowed-connection = any
p2p-peer-address = localhost:9876
<<<<<<< HEAD
plugin = enumivo::chain_api_plugin
plugin = enumivo::account_history_plugin
plugin = enumivo::account_history_api_plugin
=======
plugin = eosio::chain_api_plugin
>>>>>>> 8e9c283f
EOF

read -d '' config01 << EOF
blocks-dir = blocks
readonly = 0
send-whole-blocks = true
http-server-address = 127.0.0.1:8890
p2p-listen-endpoint = 0.0.0.0:9878
p2p-server-address = localhost:9877
allowed-connection = any
p2p-peer-address = localhost:9876
<<<<<<< HEAD
plugin = enumivo::chain_api_plugin
plugin = enumivo::account_history_plugin
plugin = enumivo::account_history_api_plugin
=======
plugin = eosio::chain_api_plugin
>>>>>>> 8e9c283f
EOF

read -d '' loggingbios << EOF
{
  "includes": [],
  "appenders": [{
      "name": "stderr",
      "type": "console",
      "args": {
        "stream": "std_error",
        "level_colors": [{
            "level": "debug",
            "color": "green"
          },{
            "level": "warn",
            "color": "brown"
          },{
            "level": "error",
            "color": "red"
          }
        ]
      },
      "enabled": true
    },{
      "name": "stdout",
      "type": "console",
      "args": {
        "stream": "std_out",
        "level_colors": [{
            "level": "debug",
            "color": "green"
          },{
            "level": "warn",
            "color": "brown"
          },{
            "level": "error",
            "color": "red"
          }
        ]
      },
      "enabled": true
    }
  ],
  "loggers": [{
      "name": "default",
      "level": "debug",
      "enabled": true,
      "additivity": false,
      "appenders": [
        "stderr"
      ]
    }
  ]
}
EOF

read -d '' logging00 << EOF
{
  "includes": [],
  "appenders": [{
      "name": "stderr",
      "type": "console",
      "args": {
        "stream": "std_error",
        "level_colors": [{
            "level": "debug",
            "color": "green"
          },{
            "level": "warn",
            "color": "brown"
          },{
            "level": "error",
            "color": "red"
          }
        ]
      },
      "enabled": true
    },{
      "name": "stdout",
      "type": "console",
      "args": {
        "stream": "std_out",
        "level_colors": [{
            "level": "debug",
            "color": "green"
          },{
            "level": "warn",
            "color": "brown"
          },{
            "level": "error",
            "color": "red"
          }
        ]
      },
      "enabled": true
    }
  ],
  "loggers": [{
      "name": "default",
      "level": "debug",
      "enabled": true,
      "additivity": false,
      "appenders": [
        "stderr"
      ]
    }
  ]
}
EOF

read -d '' logging01 << EOF
{
  "includes": [],
  "appenders": [{
      "name": "stderr",
      "type": "console",
      "args": {
        "stream": "std_error",
        "level_colors": [{
            "level": "debug",
            "color": "green"
          },{
            "level": "warn",
            "color": "brown"
          },{
            "level": "error",
            "color": "red"
          }
        ]
      },
      "enabled": true
    },{
      "name": "stdout",
      "type": "console",
      "args": {
        "stream": "std_out",
        "level_colors": [{
            "level": "debug",
            "color": "green"
          },{
            "level": "warn",
            "color": "brown"
          },{
            "level": "error",
            "color": "red"
          }
        ]
      },
      "enabled": true
    }
  ],
  "loggers": [{
      "name": "default",
      "level": "debug",
      "enabled": true,
      "additivity": false,
      "appenders": [
        "stderr"
      ]
    }
  ]
}
EOF

rm -rf staging
rm -rf etc/enumivo/node_*
rm -rf var/lib
cName=config.ini
lName=logging.json
gName=genesis.json

path=staging/etc/eosio/node_bios
mkdir -p $path
echo "$configbios" > $path/$cName
echo "$loggingbios" > $path/$lName
echo "$genesis" > $path/$gName

path=staging/etc/enumivo/node_00
mkdir -p $path
echo "$config00" > $path/$cName
echo "$logging00" > $path/$lName
echo "$genesis" > $path/$gName

path=staging/etc/enumivo/node_01
mkdir -p $path
echo "$config01" > $path/$cName
echo "$logging01" > $path/$lName
<<<<<<< HEAD

path=staging/etc/enumivo/node_02
mkdir -p $path
echo "$config02" > $path/$cName
echo "$logging02" > $path/$lName
=======
echo "$genesis" > $path/$gName
>>>>>>> 8e9c283f


programs/eosio-launcher/eosio-launcher -p $pnodes -n $total_nodes --nogen -d $delay

sleep 5
res=$(grep "reason = duplicate" var/lib/node_*/stderr.txt | wc -l)
ret=0

if [ $res -ne 0 ]; then
    echo FAILURE: got a \"duplicate\" message
    ret=1
fi

b5idbios=`./programs/cleos/cleos -u http://localhost:8888 get block 5 | grep "^ *\"id\""`
b5id00=`./programs/cleos/cleos -u http://localhost:8889 get block 5 | grep "^ *\"id\""`
b5id01=`./programs/cleos/cleos -u http://localhost:8890 get block 5 | grep "^ *\"id\""`

if [ "$b5idbios" != "$b5id00" ]; then
    echo FAILURE: nodes are not in sync
    ret=1
fi

if [ "$b5idbios" != "$b5id01" ]; then
    echo FAILURE: nodes are not in sync
    ret=1
fi

if [ $ret  -eq 0 ]; then
    echo SUCCESS
fi

programs/eosio-launcher/eosio-launcher -k 15
rm -rf staging
rm -rf var/lib/node_*
<<<<<<< HEAD
rm -rf etc/enumivo/node_*
exit $res
=======
rm -rf etc/eosio/node_*
exit $ret
>>>>>>> 8e9c283f
<|MERGE_RESOLUTION|>--- conflicted
+++ resolved
@@ -17,7 +17,7 @@
 read -d '' genesis << EOF
 {
   "initial_timestamp": "2018-06-01T12:00:00.000",
-  "initial_key": "EOS6MRyAjQq8ud7hVNYcfnVPJqcVpscN5So8BhtHuGYqET5GDW5CV",
+  "initial_key": "ENU6MRyAjQq8ud7hVNYcfnVPJqcVpscN5So8BhtHuGYqET5GDW5CV",
   "initial_configuration": {
     "max_block_net_usage": 1048576,
     "target_block_net_usage_pct": 1000,
@@ -41,19 +41,10 @@
 
 read -d '' configbios << EOF
 p2p-server-address = localhost:9876
-<<<<<<< HEAD
 plugin = enumivo::producer_plugin
 plugin = enumivo::chain_api_plugin
-plugin = enumivo::account_history_plugin
-plugin = enumivo::account_history_api_plugin
-required-participation = true
-shared-file-dir = blockchain
-=======
-plugin = eosio::producer_plugin
-plugin = eosio::chain_api_plugin
-plugin = eosio::net_plugin
-plugin = eosio::history_api_plugin
->>>>>>> 8e9c283f
+plugin = enumivo::net_plugin
+plugin = enumivo::history_api_plugin
 http-server-address = 127.0.0.1:8888
 blocks-dir = blocks
 p2p-listen-endpoint = 0.0.0.0:9876
@@ -63,7 +54,7 @@
 readonly = 0
 p2p-max-nodes-per-host = 10
 enable-stale-production = true
-producer-name = eosio
+producer-name = enumivo
 EOF
 
 read -d '' config00 << EOF
@@ -75,13 +66,7 @@
 p2p-server-address = localhost:9877
 allowed-connection = any
 p2p-peer-address = localhost:9876
-<<<<<<< HEAD
 plugin = enumivo::chain_api_plugin
-plugin = enumivo::account_history_plugin
-plugin = enumivo::account_history_api_plugin
-=======
-plugin = eosio::chain_api_plugin
->>>>>>> 8e9c283f
 EOF
 
 read -d '' config01 << EOF
@@ -93,13 +78,7 @@
 p2p-server-address = localhost:9877
 allowed-connection = any
 p2p-peer-address = localhost:9876
-<<<<<<< HEAD
 plugin = enumivo::chain_api_plugin
-plugin = enumivo::account_history_plugin
-plugin = enumivo::account_history_api_plugin
-=======
-plugin = eosio::chain_api_plugin
->>>>>>> 8e9c283f
 EOF
 
 read -d '' loggingbios << EOF
@@ -271,7 +250,7 @@
 lName=logging.json
 gName=genesis.json
 
-path=staging/etc/eosio/node_bios
+path=staging/etc/enumivo/node_bios
 mkdir -p $path
 echo "$configbios" > $path/$cName
 echo "$loggingbios" > $path/$lName
@@ -287,18 +266,10 @@
 mkdir -p $path
 echo "$config01" > $path/$cName
 echo "$logging01" > $path/$lName
-<<<<<<< HEAD
-
-path=staging/etc/enumivo/node_02
-mkdir -p $path
-echo "$config02" > $path/$cName
-echo "$logging02" > $path/$lName
-=======
 echo "$genesis" > $path/$gName
->>>>>>> 8e9c283f
-
-
-programs/eosio-launcher/eosio-launcher -p $pnodes -n $total_nodes --nogen -d $delay
+
+
+programs/enulauncher/enulauncher -p $pnodes -n $total_nodes --nogen -d $delay
 
 sleep 5
 res=$(grep "reason = duplicate" var/lib/node_*/stderr.txt | wc -l)
@@ -309,9 +280,9 @@
     ret=1
 fi
 
-b5idbios=`./programs/cleos/cleos -u http://localhost:8888 get block 5 | grep "^ *\"id\""`
-b5id00=`./programs/cleos/cleos -u http://localhost:8889 get block 5 | grep "^ *\"id\""`
-b5id01=`./programs/cleos/cleos -u http://localhost:8890 get block 5 | grep "^ *\"id\""`
+b5idbios=`./programs/enucli/enucli -u http://localhost:8888 get block 5 | grep "^ *\"id\""`
+b5id00=`./programs/enucli/enucli -u http://localhost:8889 get block 5 | grep "^ *\"id\""`
+b5id01=`./programs/enucli/enucli -u http://localhost:8890 get block 5 | grep "^ *\"id\""`
 
 if [ "$b5idbios" != "$b5id00" ]; then
     echo FAILURE: nodes are not in sync
@@ -327,13 +298,8 @@
     echo SUCCESS
 fi
 
-programs/eosio-launcher/eosio-launcher -k 15
+programs/enulauncher/enulauncher -k 15
 rm -rf staging
 rm -rf var/lib/node_*
-<<<<<<< HEAD
 rm -rf etc/enumivo/node_*
-exit $res
-=======
-rm -rf etc/eosio/node_*
-exit $ret
->>>>>>> 8e9c283f
+exit $ret