#!/usr/bin/env python3

import testUtils

import argparse
import random

Print=testUtils.Utils.Print

def errorExit(msg="", errorCode=1):
    Print("ERROR:", msg)
    exit(errorCode)

seed=1

parser = argparse.ArgumentParser()
parser.add_argument("-p", type=int, help="producing nodes count", default=1)
parser.add_argument("-n", type=int, help="total nodes", default=0)
parser.add_argument("-d", type=int, help="delay between nodes startup", default=1)
parser.add_argument("-s", type=str, help="topology", default="mesh")
parser.add_argument("-v", help="verbose", action='store_true')
parser.add_argument("--nodes-file", type=str, help="File containing nodes info in JSON format.")
parser.add_argument("--seed", type=int, help="random seed", default=seed)
parser.add_argument("--dont-kill", help="Leave cluster running after test finishes", action='store_true')
parser.add_argument("--dump-error-details",
                    help="Upon error print etc/enumivo/node_*/config.ini and var/lib/node_*/stderr.log to stdout",
                    action='store_true')
parser.add_argument("--kill-all", help="Kill all nodeos and kleos instances", action='store_true')

args = parser.parse_args()
pnodes=args.p
topo=args.s
delay=args.d
total_nodes = pnodes if args.n == 0 else args.n
debug=args.v
nodesFile=args.nodes_file
seed=args.seed
dontKill=args.dont_kill
dumpErrorDetails=args.dump_error_details
killAll=args.kill_all

killWallet=not dontKill
killEnuInstances=not dontKill
if nodesFile is not None:
    killEnuInstances=False

testUtils.Utils.Debug=debug
testSuccessful=False

random.seed(seed) # Use a fixed seed for repeatability.
cluster=testUtils.Cluster(enuwalletd=True)
walletMgr=testUtils.WalletMgr(True)

try:
    cluster.setWalletMgr(walletMgr)

    if nodesFile is not None:
        jsonStr=None
        with open(nodesFile, "r") as f:
            jsonStr=f.read()
        if not cluster.initializeNodesFromJson(jsonStr):
            errorExit("Failed to initilize nodes from Json string.")
        total_nodes=len(cluster.getNodes())
    else:
        cluster.killall(allInstances=killAll)
        cluster.cleanup()
        walletMgr.killall(allInstances=killAll)
        walletMgr.cleanup()

        Print ("producing nodes: %s, non-producing nodes: %d, topology: %s, delay between nodes launch(seconds): %d" %
               (pnodes, total_nodes-pnodes, topo, delay))

        Print("Stand up cluster")
        if cluster.launch(pnodes, total_nodes, topo=topo, delay=delay) is False:
            errorExit("Failed to stand up enu cluster.")

        Print ("Wait for Cluster stabilization")
        # wait for cluster to start producing blocks
        if not cluster.waitOnClusterBlockNumSync(3):
            errorExit("Cluster never stabilized")

<<<<<<< HEAD
    Print("Stand up enuwallet")
    walletMgr.killall()
=======
    Print("Stand up EOS wallet keosd")
    walletMgr.killall(allInstances=killAll)
>>>>>>> 0437d0f9
    walletMgr.cleanup()
    if walletMgr.launch() is False:
        errorExit("Failed to stand up enuwallet.")

    accountsCount=total_nodes
    walletName="MyWallet-%d" % (random.randrange(10000))
    Print("Creating wallet %s if one doesn't already exist." % walletName)
    wallet=walletMgr.create(walletName)
    if wallet is None:
        errorExit("Failed to create wallet %s" % (walletName))

    Print ("Populate wallet with %d accounts." % (accountsCount))
    if not cluster.populateWallet(accountsCount, wallet):
        errorExit("Wallet initialization failed.")

    defproduceraAccount=cluster.defproduceraAccount
    defproducerbAccount=cluster.defproducerbAccount
    enumivoAccount=cluster.enumivoAccount

    Print("Create accounts.")
    if not cluster.createAccounts(enumivoAccount):
        errorExit("Accounts creation failed.")

    Print("Spread funds and validate")
    if not cluster.spreadFundsAndValidate(10):
        errorExit("Failed to spread and validate funds.")

    print("Funds spread validated")
    
    testSuccessful=True
finally:
    if not testSuccessful and dumpErrorDetails:
        cluster.dumpErrorDetails()
        Print("== Errors see above ==")

    if killEnuInstances:
        Print("Shut down the cluster and cleanup.")
        cluster.killall(allInstances=killAll)
        cluster.cleanup()
    if killWallet:
        Print("Shut down the wallet and cleanup.")
        walletMgr.killall(allInstances=killAll)
        walletMgr.cleanup()

exit(0)<|MERGE_RESOLUTION|>--- conflicted
+++ resolved
@@ -25,7 +25,7 @@
 parser.add_argument("--dump-error-details",
                     help="Upon error print etc/enumivo/node_*/config.ini and var/lib/node_*/stderr.log to stdout",
                     action='store_true')
-parser.add_argument("--kill-all", help="Kill all nodeos and kleos instances", action='store_true')
+parser.add_argument("--kill-all", help="Kill all enunode and enuwallet instances", action='store_true')
 
 args = parser.parse_args()
 pnodes=args.p
@@ -79,13 +79,8 @@
         if not cluster.waitOnClusterBlockNumSync(3):
             errorExit("Cluster never stabilized")
 
-<<<<<<< HEAD
-    Print("Stand up enuwallet")
-    walletMgr.killall()
-=======
-    Print("Stand up EOS wallet keosd")
+    Print("Stand up ENU wallet enuwallet")
     walletMgr.killall(allInstances=killAll)
->>>>>>> 0437d0f9
     walletMgr.cleanup()
     if walletMgr.launch() is False:
         errorExit("Failed to stand up enuwallet.")
