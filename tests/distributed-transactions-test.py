--- conflicted
+++ resolved
@@ -77,15 +77,9 @@
         if not cluster.waitOnClusterBlockNumSync(3):
             errorExit("Cluster never stabilized")
 
-<<<<<<< HEAD
-    #exit(0)
-
-    Print("Stand up ENU wallet enuwallet")
-=======
-    Print("Stand up EOS wallet keosd")
+    Print("Stand up ENU wallet keosd")
     walletMgr.killall()
     walletMgr.cleanup()
->>>>>>> 2152ced8
     if walletMgr.launch() is False:
         errorExit("Failed to stand up enuwallet.")
 
@@ -104,16 +98,9 @@
     defproducerbAccount=cluster.defproducerbAccount
     enumivoAccount=cluster.enumivoAccount
 
-<<<<<<< HEAD
-    # TBD: get account is currently failing. Enable when ready
-    # Print("Create accounts.")
-    # if not cluster.createAccounts(enumivoAccount):
-    #     errorExit("Accounts creation failed.")
-=======
     Print("Create accounts.")
-    if not cluster.createAccounts(eosioAccount):
+    if not cluster.createAccounts(enumivoAccount):
         errorExit("Accounts creation failed.")
->>>>>>> 2152ced8
 
     Print("Spread funds and validate")
     if not cluster.spreadFundsAndValidate(10):
