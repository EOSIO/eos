#!/usr/bin/env python3

import testUtils
from TestHelper import TestHelper

import random

Print=testUtils.Utils.Print

def errorExit(msg="", errorCode=1):
    Print("ERROR:", msg)
    exit(errorCode)

<<<<<<< HEAD
seed=1

parser = argparse.ArgumentParser()
parser.add_argument("-p", type=int, help="producing nodes count", default=1)
parser.add_argument("-n", type=int, help="total nodes", default=0)
parser.add_argument("-d", type=int, help="delay between nodes startup", default=1)
parser.add_argument("-s", type=str, help="topology", choices=["mesh"], default="mesh")
parser.add_argument("-v", help="verbose", action='store_true')
parser.add_argument("--nodes-file", type=str, help="File containing nodes info in JSON format.")
parser.add_argument("--seed", type=int, help="random seed", default=seed)
parser.add_argument("--leave-running", help="Leave cluster running after test finishes", action='store_true')
parser.add_argument("--dump-error-details",
                    help="Upon error print etc/enumivo/node_*/config.ini and var/lib/node_*/stderr.log to stdout",
                    action='store_true')
parser.add_argument("--clean-run", help="Kill all enunode and enuwallet instances", action='store_true')

args = parser.parse_args()
=======
args=TestHelper.parse_args({"-p","-n","-d","-s","--nodes-file","--seed"
                              ,"--dump-error-details","-v","--leave-running","--clean-run"})

>>>>>>> 4ff4caaa
pnodes=args.p
topo=args.s
delay=args.d
total_nodes = pnodes if args.n == 0 else args.n
debug=args.v
nodesFile=args.nodes_file
seed=args.seed
dontKill=args.leave_running
dumpErrorDetails=args.dump_error_details
killAll=args.clean_run

killWallet=not dontKill
killEnuInstances=not dontKill
if nodesFile is not None:
    killEnuInstances=False

testUtils.Utils.Debug=debug
testSuccessful=False

random.seed(seed) # Use a fixed seed for repeatability.
cluster=testUtils.Cluster(enuwalletd=True)
walletMgr=testUtils.WalletMgr(True)

try:
    cluster.setWalletMgr(walletMgr)

    if nodesFile is not None:
        jsonStr=None
        with open(nodesFile, "r") as f:
            jsonStr=f.read()
        if not cluster.initializeNodesFromJson(jsonStr):
            errorExit("Failed to initilize nodes from Json string.")
        total_nodes=len(cluster.getNodes())
    else:
        cluster.killall(allInstances=killAll)
        cluster.cleanup()
        walletMgr.killall(allInstances=killAll)
        walletMgr.cleanup()

        Print ("producing nodes: %s, non-producing nodes: %d, topology: %s, delay between nodes launch(seconds): %d" %
               (pnodes, total_nodes-pnodes, topo, delay))

        Print("Stand up cluster")
        if cluster.launch(pnodes, total_nodes, topo=topo, delay=delay) is False:
            errorExit("Failed to stand up enu cluster.")

        Print ("Wait for Cluster stabilization")
        # wait for cluster to start producing blocks
        if not cluster.waitOnClusterBlockNumSync(3):
            errorExit("Cluster never stabilized")

    Print("Stand up ENU wallet enuwallet")
    walletMgr.killall(allInstances=killAll)
    walletMgr.cleanup()
    if walletMgr.launch() is False:
        errorExit("Failed to stand up enuwallet.")

    accountsCount=total_nodes
    walletName="MyWallet-%d" % (random.randrange(10000))
    Print("Creating wallet %s if one doesn't already exist." % walletName)
    wallet=walletMgr.create(walletName)
    if wallet is None:
        errorExit("Failed to create wallet %s" % (walletName))

    Print ("Populate wallet with %d accounts." % (accountsCount))
    if not cluster.populateWallet(accountsCount, wallet):
        errorExit("Wallet initialization failed.")

    defproduceraAccount=cluster.defproduceraAccount
    defproducerbAccount=cluster.defproducerbAccount
    enumivoAccount=cluster.enumivoAccount

    Print("Create accounts.")
    if not cluster.createAccounts(enumivoAccount):
        errorExit("Accounts creation failed.")

    Print("Spread funds and validate")
    if not cluster.spreadFundsAndValidate(10):
        errorExit("Failed to spread and validate funds.")

    print("Funds spread validated")
    
    testSuccessful=True
finally:
<<<<<<< HEAD
    if not testSuccessful and dumpErrorDetails:
        cluster.dumpErrorDetails()
        Print("== Errors see above ==")

    if killEnuInstances:
        Print("Shut down the cluster and cleanup.")
        cluster.killall(allInstances=killAll)
        cluster.cleanup()
    if killWallet:
        Print("Shut down the wallet and cleanup.")
        walletMgr.killall(allInstances=killAll)
        walletMgr.cleanup()
=======
    TestHelper.shutdown(cluster, walletMgr, testSuccessful, killEosInstances, killWallet, False, killAll, dumpErrorDetails)
>>>>>>> 4ff4caaa

exit(0)<|MERGE_RESOLUTION|>--- conflicted
+++ resolved
@@ -11,29 +11,9 @@
     Print("ERROR:", msg)
     exit(errorCode)
 
-<<<<<<< HEAD
-seed=1
-
-parser = argparse.ArgumentParser()
-parser.add_argument("-p", type=int, help="producing nodes count", default=1)
-parser.add_argument("-n", type=int, help="total nodes", default=0)
-parser.add_argument("-d", type=int, help="delay between nodes startup", default=1)
-parser.add_argument("-s", type=str, help="topology", choices=["mesh"], default="mesh")
-parser.add_argument("-v", help="verbose", action='store_true')
-parser.add_argument("--nodes-file", type=str, help="File containing nodes info in JSON format.")
-parser.add_argument("--seed", type=int, help="random seed", default=seed)
-parser.add_argument("--leave-running", help="Leave cluster running after test finishes", action='store_true')
-parser.add_argument("--dump-error-details",
-                    help="Upon error print etc/enumivo/node_*/config.ini and var/lib/node_*/stderr.log to stdout",
-                    action='store_true')
-parser.add_argument("--clean-run", help="Kill all enunode and enuwallet instances", action='store_true')
-
-args = parser.parse_args()
-=======
 args=TestHelper.parse_args({"-p","-n","-d","-s","--nodes-file","--seed"
                               ,"--dump-error-details","-v","--leave-running","--clean-run"})
 
->>>>>>> 4ff4caaa
 pnodes=args.p
 topo=args.s
 delay=args.d
@@ -118,21 +98,6 @@
     
     testSuccessful=True
 finally:
-<<<<<<< HEAD
-    if not testSuccessful and dumpErrorDetails:
-        cluster.dumpErrorDetails()
-        Print("== Errors see above ==")
-
-    if killEnuInstances:
-        Print("Shut down the cluster and cleanup.")
-        cluster.killall(allInstances=killAll)
-        cluster.cleanup()
-    if killWallet:
-        Print("Shut down the wallet and cleanup.")
-        walletMgr.killall(allInstances=killAll)
-        walletMgr.cleanup()
-=======
-    TestHelper.shutdown(cluster, walletMgr, testSuccessful, killEosInstances, killWallet, False, killAll, dumpErrorDetails)
->>>>>>> 4ff4caaa
+    TestHelper.shutdown(cluster, walletMgr, testSuccessful, killEnuInstances, killWallet, False, killAll, dumpErrorDetails)
 
 exit(0)