#!/usr/bin/env python3
import json
import time
import unittest
<<<<<<< HEAD
import sys
=======
import os
>>>>>>> 2d58c3b4

from testUtils import Utils
from Cluster import Cluster
from TestHelper import TestHelper
from Node import Node
from WalletMgr import WalletMgr
from core_symbol import CORE_SYMBOL

signing_delay = 0

class TraceApiPluginTest(unittest.TestCase):
    sleep_s = 1
    cluster=Cluster(walletd=True, defproduceraPrvtKey=None)
    walletMgr=WalletMgr(True)
    accounts = []
    cluster.setWalletMgr(walletMgr)

    # kill nodeos and keosd and clean up dir
    def cleanEnv(self, shouldCleanup: bool) :
        self.cluster.killall(allInstances=True)
        if shouldCleanup:
            self.cluster.cleanup()
        self.walletMgr.killall(allInstances=True)
        if shouldCleanup:
            self.walletMgr.cleanup()

    # start keosd and nodeos
    def startEnv(self) :
        account_names = ["alice", "bob", "charlie"]
<<<<<<< HEAD
        traceNodeosArgs = " --plugin eosio::trace_api_plugin --trace-no-abis --trace-dir=. --signing-delay {}".format(signing_delay)
=======
        abs_path = os.path.abspath(os.getcwd() + '/../unittests/contracts/eosio.token/eosio.token.abi')
        traceNodeosArgs = " --plugin eosio::trace_api_plugin --trace-rpc-abi eosio.token=" + abs_path
>>>>>>> 2d58c3b4
        self.cluster.launch(totalNodes=1, extraNodeosArgs=traceNodeosArgs)
        self.walletMgr.launch()
        testWalletName="testwallet"
        testWallet=self.walletMgr.create(testWalletName, [self.cluster.eosioAccount, self.cluster.defproduceraAccount])
        self.cluster.validateAccounts(None)
        self.accounts=Cluster.createAccountKeys(len(account_names))
        node = self.cluster.getNode(0)
        for idx in range(len(account_names)):
            self.accounts[idx].name =  account_names[idx]
            self.walletMgr.importKey(self.accounts[idx], testWallet)
        for account in self.accounts:
            node.createInitializeAccount(account, self.cluster.eosioAccount, buyRAM=1000000, stakedDeposit=5000000, waitForTransBlock=True, exitOnError=True)
        time.sleep(self.sleep_s)

    def get_block(self, params: str, node: Node) -> json:
        base_cmd_str = ("curl http://%s:%s/v1/") % (TestHelper.LOCAL_HOST, node.port)
        cmd_str = base_cmd_str + "trace_api/get_block  -X POST -d " + ("'{\"block_num\":%s}'") % params
        return Utils.runCmdReturnJson(cmd_str)

    def test_TraceApi(self) :
        node = self.cluster.getNode(0)
        for account in self.accounts:
            self.assertIsNotNone(node.verifyAccount(account))

        expectedAmount = Node.currencyIntToStr(5000000, CORE_SYMBOL)
        account_balances = []
        for account in self.accounts:
            amount = node.getAccountEosBalanceStr(account.name)
            self.assertEqual(amount, expectedAmount)
            account_balances.append(amount)

        xferAmount = Node.currencyIntToStr(123456, CORE_SYMBOL)
        trans = node.transferFunds(self.accounts[0], self.accounts[1], xferAmount, "test transfer a->b")
        transId = Node.getTransId(trans)
        blockNum = Node.getTransBlockNum(trans)

        self.assertEqual(node.getAccountEosBalanceStr(self.accounts[0].name), Utils.deduceAmount(expectedAmount, xferAmount))
        self.assertEqual(node.getAccountEosBalanceStr(self.accounts[1].name), Utils.addAmount(expectedAmount, xferAmount))
        time.sleep(self.sleep_s)

        # verify trans via node api before calling trace_api RPC
        blockFromNode = node.getBlock(blockNum)
        self.assertIn("transactions", blockFromNode)
        isTrxInBlockFromNode = False
        for trx in blockFromNode["transactions"]:
            self.assertIn("trx", trx)
            self.assertIn("id", trx["trx"])
            if (trx["trx"]["id"] == transId) :
                isTrxInBlockFromNode = True
                break
        self.assertTrue(isTrxInBlockFromNode)

        # verify trans via trace_api by calling get_block RPC
        blockFromTraceApi = self.get_block(blockNum, node)
        self.assertIn("transactions", blockFromTraceApi)
        isTrxInBlockFromTraceApi = False
        for trx in blockFromTraceApi["transactions"]:
            self.assertIn("id", trx)
            if (trx["id"] == transId) :
                isTrxInBlockFromTraceApi = True
                break
        self.assertTrue(isTrxInBlockFromTraceApi)

    @classmethod
    def setUpClass(self):
        self.cleanEnv(self, shouldCleanup=True)
        self.startEnv(self)

    @classmethod
    def tearDownClass(self):
        self.cleanEnv(self, shouldCleanup=False)   # not cleanup to save log in case for further investigation

if __name__ == "__main__":
    num_args = len(sys.argv)
    if num_args > 2 and sys.argv[num_args-2] == "--signing-delay":
        signing_delay = sys.argv.pop()
        sys.argv.pop()
    unittest.main()<|MERGE_RESOLUTION|>--- conflicted
+++ resolved
@@ -2,11 +2,8 @@
 import json
 import time
 import unittest
-<<<<<<< HEAD
 import sys
-=======
 import os
->>>>>>> 2d58c3b4
 
 from testUtils import Utils
 from Cluster import Cluster
@@ -36,12 +33,8 @@
     # start keosd and nodeos
     def startEnv(self) :
         account_names = ["alice", "bob", "charlie"]
-<<<<<<< HEAD
-        traceNodeosArgs = " --plugin eosio::trace_api_plugin --trace-no-abis --trace-dir=. --signing-delay {}".format(signing_delay)
-=======
         abs_path = os.path.abspath(os.getcwd() + '/../unittests/contracts/eosio.token/eosio.token.abi')
-        traceNodeosArgs = " --plugin eosio::trace_api_plugin --trace-rpc-abi eosio.token=" + abs_path
->>>>>>> 2d58c3b4
+        traceNodeosArgs = " --plugin eosio::trace_api_plugin --trace-rpc-abi eosio.token={} --signing-delay {}".format(abs_path, signing_delay)
         self.cluster.launch(totalNodes=1, extraNodeosArgs=traceNodeosArgs)
         self.walletMgr.launch()
         testWalletName="testwallet"
