--- conflicted
+++ resolved
@@ -27,7 +27,7 @@
 
 args = TestHelper.parse_args({"--host","--port","--prod-count","--defproducera_prvt_key","--defproducerb_prvt_key"
                               ,"--dump-error-details","--dont-launch","--keep-logs","-v","--leave-running","--only-bios","--clean-run"
-                              ,"--sanity-test","--wallet-port"})
+                              ,"--sanity-test","--wallet-port","--amqp-address"})
 server=args.host
 port=args.port
 debug=args.v
@@ -42,6 +42,7 @@
 killAll=args.clean_run
 sanityTest=args.sanity_test
 walletPort=args.wallet_port
+amqpAddr=args.amqp_address
 
 Utils.Debug=debug
 localTest=True if server == TestHelper.LOCAL_HOST else False
@@ -65,11 +66,6 @@
         cluster.killall(allInstances=killAll)
         cluster.cleanup()
         Print("Stand up cluster")
-<<<<<<< HEAD
-        specificExtraNodeosArgs={ 0 : " --backing-store=chainbase",
-                                  1 : " --backing-store=rocksdb" }
-        if cluster.launch(totalNodes=3, prodCount=prodCount, onlyBios=onlyBios, dontBootstrap=dontBootstrap, specificExtraNodeosArgs=specificExtraNodeosArgs, printInfo=True) is False:
-=======
 
         if not amqpAddr:
             specificExtraNodeosArgs={ 0 : " --backing-store=chainbase",
@@ -78,7 +74,6 @@
             specificExtraNodeosArgs={ 0: "--backing-store=chainbase --plugin eosio::amqp_trx_plugin --amqp-trx-address %s" % (amqpAddr),
                                       1 : " --backing-store=rocksdb" }
         if cluster.launch(totalNodes=3, prodCount=prodCount, onlyBios=onlyBios, dontBootstrap=dontBootstrap, specificExtraNodeosArgs=specificExtraNodeosArgs) is False:
->>>>>>> d81b13fa
             cmdError("launcher")
             errorExit("Failed to stand up eos cluster.")
     else:
@@ -216,6 +211,8 @@
         errorExit("FAILURE - wallet keys did not include %s" % (noMatch), raw=True)
 
     node=cluster.getNode(0)
+    if amqpAddr:
+        node.setAMQPAddress(amqpAddr)
 
     Print("Validating accounts before user accounts creation")
     cluster.validateAccounts(None)
@@ -242,7 +239,7 @@
 
     transferAmount="97.5321 {0}".format(CORE_SYMBOL)
     Print("Transfer funds %s from account %s to %s" % (transferAmount, defproduceraAccount.name, testeraAccount.name))
-    node.transferFunds(defproduceraAccount, testeraAccount, transferAmount, "test transfer")
+    node.transferFunds(defproduceraAccount, testeraAccount, transferAmount, "test transfer", waitForTransBlock=amqpAddr)
 
     expectedAmount=transferAmount
     Print("Verify transfer, Expected: %s" % (expectedAmount))
@@ -254,7 +251,7 @@
     transferAmount="0.0100 {0}".format(CORE_SYMBOL)
     Print("Force transfer funds %s from account %s to %s" % (
         transferAmount, defproduceraAccount.name, testeraAccount.name))
-    node.transferFunds(defproduceraAccount, testeraAccount, transferAmount, "test transfer", force=True)
+    node.transferFunds(defproduceraAccount, testeraAccount, transferAmount, "test transfer", force=True, waitForTransBlock=amqpAddr)
 
     expectedAmount="97.5421 {0}".format(CORE_SYMBOL)
     Print("Verify transfer, Expected: %s" % (expectedAmount))
@@ -280,7 +277,7 @@
     transferAmount="97.5311 {0}".format(CORE_SYMBOL)
     Print("Transfer funds %s from account %s to %s" % (
         transferAmount, testeraAccount.name, currencyAccount.name))
-    trans=node.transferFunds(testeraAccount, currencyAccount, transferAmount, "test transfer a->b")
+    trans=node.transferFunds(testeraAccount, currencyAccount, transferAmount, "test transfer a->b", waitForTransBlock=amqpAddr)
     transId=Node.getTransId(trans)
 
     expectedAmount="98.0311 {0}".format(CORE_SYMBOL) # 5000 initial deposit
@@ -398,6 +395,10 @@
     except (AssertionError, KeyError) as _:
         Print("ERROR: Failed get currecy stats assertion. %s" % (res))
         raise
+
+    # disable amqp since cleos with amqp does not return a trace
+    if amqpAddr:
+        node.setAMQPAddress(None)
 
     dupRejected=False
     dupTransAmount=10
