#!/usr/bin/env python3

import testUtils

import decimal
import argparse
import re

###############################################################
# enunode_run_test
# --dump-error-details <Upon error print etc/enumivo/node_*/config.ini and var/lib/node_*/stderr.log to stdout>
# --keep-logs <Don't delete var/lib/node_* folders upon test completion>
###############################################################

Print=testUtils.Utils.Print
errorExit=testUtils.Utils.errorExit

from core_symbol import CORE_SYMBOL

def cmdError(name, cmdCode=0, exitNow=False):
    msg="FAILURE - %s%s" % (name, ("" if cmdCode == 0 else (" returned error code %d" % cmdCode)))
    if exitNow:
        errorExit(msg, True)
    else:
        Print(msg)

TEST_OUTPUT_DEFAULT="test_output_0.txt"
LOCAL_HOST="localhost"
DEFAULT_PORT=8888

parser = argparse.ArgumentParser(add_help=False)
# Override default help argument so that only --help (and not -h) can call help
parser.add_argument('-?', action='help', default=argparse.SUPPRESS,
                    help=argparse._('show this help message and exit'))
parser.add_argument("-o", "--output", type=str, help="output file", default=TEST_OUTPUT_DEFAULT)
parser.add_argument("-h", "--host", type=str, help="%s host name" % (testUtils.Utils.EnuServerName),
                    default=LOCAL_HOST)
parser.add_argument("-p", "--port", type=int, help="%s host port" % testUtils.Utils.EnuServerName,
                    default=DEFAULT_PORT)
parser.add_argument("-c", "--prod-count", type=int, help="Per node producer count", default=1)
parser.add_argument("--defproducera_prvt_key", type=str, help="defproducera private key.")
parser.add_argument("--defproducerb_prvt_key", type=str, help="defproducerb private key.")
parser.add_argument("--mongodb", help="Configure a MongoDb instance", action='store_true')
parser.add_argument("--dump-error-details",
                    help="Upon error print etc/enumivo/node_*/config.ini and var/lib/node_*/stderr.log to stdout",
                    action='store_true')
parser.add_argument("--dont-launch", help="Don't launch own node. Assume node is already running.",
                    action='store_true')
parser.add_argument("--keep-logs", help="Don't delete var/lib/node_* folders upon test completion",
                    action='store_true')
parser.add_argument("-v", help="verbose logging", action='store_true')
parser.add_argument("--dont-kill", help="Leave cluster running after test finishes", action='store_true')
parser.add_argument("--only-bios", help="Limit testing to bios node.", action='store_true')

args = parser.parse_args()
testOutputFile=args.output
server=args.host
port=args.port
debug=args.v
enableMongo=args.mongodb
defproduceraPrvtKey=args.defproducera_prvt_key
defproducerbPrvtKey=args.defproducerb_prvt_key
dumpErrorDetails=args.dump_error_details
keepLogs=args.keep_logs
dontLaunch=args.dont_launch
dontKill=args.dont_kill
prodCount=args.prod_count
onlyBios=args.only_bios

testUtils.Utils.Debug=debug
localTest=True if server == LOCAL_HOST else False
cluster=testUtils.Cluster(enuwalletd=True, enableMongo=enableMongo, defproduceraPrvtKey=defproduceraPrvtKey, defproducerbPrvtKey=defproducerbPrvtKey)
walletMgr=testUtils.WalletMgr(True)
testSuccessful=False
killEnuInstances=not dontKill
killWallet=not dontKill

EnuWalletDName="enuwallet"
ClientName="enucli"
# testUtils.Utils.setMongoSyncTime(50)

try:
    Print("BEGIN")
    Print("TEST_OUTPUT: %s" % (testOutputFile))
    Print("SERVER: %s" % (server))
    Print("PORT: %d" % (port))

    if enableMongo and not cluster.isMongodDbRunning():
        errorExit("MongoDb doesn't seem to be running.")

    walletMgr.killall()
    walletMgr.cleanup()

    if localTest and not dontLaunch:
        cluster.killall()
        cluster.cleanup()
        Print("Stand up cluster")
        if cluster.launch(prodCount=prodCount, onlyBios=onlyBios, dontKill=dontKill) is False:
            cmdError("launcher")
            errorExit("Failed to stand up enu cluster.")
    else:
        cluster.initializeNodes(defproduceraPrvtKey=defproduceraPrvtKey, defproducerbPrvtKey=defproducerbPrvtKey)
        killEnuInstances=False

    accounts=testUtils.Cluster.createAccountKeys(3)
    if accounts is None:
        errorExit("FAILURE - create keys")
    testeraAccount=accounts[0]
    testeraAccount.name="testera11111"
    currencyAccount=accounts[1]
    currencyAccount.name="currency1111"
    exchangeAccount=accounts[2]
    exchangeAccount.name="exchange1111"

    PRV_KEY1=testeraAccount.ownerPrivateKey
    PUB_KEY1=testeraAccount.ownerPublicKey
    PRV_KEY2=currencyAccount.ownerPrivateKey
    PUB_KEY2=currencyAccount.ownerPublicKey
    PRV_KEY3=exchangeAccount.activePrivateKey
    PUB_KEY3=exchangeAccount.activePublicKey

    testeraAccount.activePrivateKey=currencyAccount.activePrivateKey=PRV_KEY3
    testeraAccount.activePublicKey=currencyAccount.activePublicKey=PUB_KEY3

    exchangeAccount.ownerPrivateKey=PRV_KEY2
    exchangeAccount.ownerPublicKey=PUB_KEY2

    Print("Stand up enuwalletd")
    walletMgr.killall()
    walletMgr.cleanup()
    if walletMgr.launch() is False:
        cmdError("%s" % (EnuWalletDName))
        errorExit("Failed to stand up enuwalletd.")

    testWalletName="test"
    Print("Creating wallet \"%s\"." % (testWalletName))
    testWallet=walletMgr.create(testWalletName)
    if testWallet is None:
        cmdError("enu wallet create")
        errorExit("Failed to create wallet %s." % (testWalletName))

    Print("Wallet \"%s\" password=%s." % (testWalletName, testWallet.password.encode("utf-8")))

    for account in accounts:
        Print("Importing keys for account %s into wallet %s." % (account.name, testWallet.name))
        if not walletMgr.importKey(account, testWallet):
            cmdError("%s wallet import" % (ClientName))
            errorExit("Failed to import key for account %s" % (account.name))

    defproduceraWalletName="defproducera"
    Print("Creating wallet \"%s\"." % (defproduceraWalletName))
    defproduceraWallet=walletMgr.create(defproduceraWalletName)
    if defproduceraWallet is None:
        cmdError("enu wallet create")
        errorExit("Failed to create wallet %s." % (defproduceraWalletName))

    defproduceraAccount=cluster.defproduceraAccount
    defproducerbAccount=cluster.defproducerbAccount

    Print("Importing keys for account %s into wallet %s." % (defproduceraAccount.name, defproduceraWallet.name))
    if not walletMgr.importKey(defproduceraAccount, defproduceraWallet):
        cmdError("%s wallet import" % (ClientName))
        errorExit("Failed to import key for account %s" % (defproduceraAccount.name))

    Print("Locking wallet \"%s\"." % (testWallet.name))
    if not walletMgr.lockWallet(testWallet):
        cmdError("%s wallet lock" % (ClientName))
        errorExit("Failed to lock wallet %s" % (testWallet.name))

    Print("Unlocking wallet \"%s\"." % (testWallet.name))
    if not walletMgr.unlockWallet(testWallet):
        cmdError("%s wallet unlock" % (ClientName))
        errorExit("Failed to unlock wallet %s" % (testWallet.name))

    Print("Locking all wallets.")
    if not walletMgr.lockAllWallets():
        cmdError("%s wallet lock_all" % (ClientName))
        errorExit("Failed to lock all wallets")

    Print("Unlocking wallet \"%s\"." % (testWallet.name))
    if not walletMgr.unlockWallet(testWallet):
        cmdError("%s wallet unlock" % (ClientName))
        errorExit("Failed to unlock wallet %s" % (testWallet.name))

    Print("Getting open wallet list.")
    wallets=walletMgr.getOpenWallets()
    if len(wallets) == 0 or wallets[0] != testWallet.name or len(wallets) > 1:
        Print("FAILURE - wallet list did not include %s" % (testWallet.name))
        errorExit("Unexpected wallet list: %s" % (wallets))

    Print("Getting wallet keys.")
    actualKeys=walletMgr.getKeys()
    expectedkeys=[]
    for account in accounts:
        expectedkeys.append(account.ownerPrivateKey)
        expectedkeys.append(account.activePrivateKey)
    noMatch=list(set(expectedkeys) - set(actualKeys))
    if len(noMatch) > 0:
        errorExit("FAILURE - wallet keys did not include %s" % (noMatch), raw=True)

    Print("Locking all wallets.")
    if not walletMgr.lockAllWallets():
        cmdError("%s wallet lock_all" % (ClientName))
        errorExit("Failed to lock all wallets")

    Print("Unlocking wallet \"%s\"." % (defproduceraWallet.name))
    if not walletMgr.unlockWallet(defproduceraWallet):
        cmdError("%s wallet unlock" % (ClientName))
        errorExit("Failed to unlock wallet %s" % (defproduceraWallet.name))

    Print("Unlocking wallet \"%s\"." % (testWallet.name))
    if not walletMgr.unlockWallet(testWallet):
        cmdError("%s wallet unlock" % (ClientName))
        errorExit("Failed to unlock wallet %s" % (testWallet.name))

    Print("Getting wallet keys.")
    actualKeys=walletMgr.getKeys()
    expectedkeys=[defproduceraAccount.ownerPrivateKey]
    noMatch=list(set(expectedkeys) - set(actualKeys))
    if len(noMatch) > 0:
        errorExit("FAILURE - wallet keys did not include %s" % (noMatch), raw=True)

    node=cluster.getNode(0)
    if node is None:
        errorExit("Cluster in bad state, received None node")

    Print("Create new account %s via %s" % (testeraAccount.name, defproduceraAccount.name))
    transId=node.createInitializeAccount(testeraAccount, defproduceraAccount, stakedDeposit=0, waitForTransBlock=False)
    if transId is None:
        cmdError("%s create account" % (ClientName))
        errorExit("Failed to create account %s" % (testeraAccount.name))

    Print("Verify account %s" % (testeraAccount))
    if not node.verifyAccount(testeraAccount):
        errorExit("FAILURE - account creation failed.", raw=True)

<<<<<<< HEAD
    transferAmount="97.5321 ENU"
=======
    transferAmount="97.5321 {0}".format(CORE_SYMBOL)
>>>>>>> cd979827
    Print("Transfer funds %s from account %s to %s" % (transferAmount, defproduceraAccount.name, testeraAccount.name))
    if node.transferFunds(defproduceraAccount, testeraAccount, transferAmount, "test transfer") is None:
        cmdError("%s transfer" % (ClientName))
        errorExit("Failed to transfer funds %d from account %s to %s" % (
            transferAmount, defproduceraAccount.name, testeraAccount.name))

    expectedAmount=transferAmount
    Print("Verify transfer, Expected: %s" % (expectedAmount))
    actualAmount=node.getAccountEnuBalanceStr(testeraAccount.name)
    if expectedAmount != actualAmount:
        cmdError("FAILURE - transfer failed")
        errorExit("Transfer verification failed. Excepted %s, actual: %s" % (expectedAmount, actualAmount))

<<<<<<< HEAD
    transferAmount="0.0100 ENU"
=======
    transferAmount="0.0100 {0}".format(CORE_SYMBOL)
>>>>>>> cd979827
    Print("Force transfer funds %s from account %s to %s" % (
        transferAmount, defproduceraAccount.name, testeraAccount.name))
    if node.transferFunds(defproduceraAccount, testeraAccount, transferAmount, "test transfer", force=True) is None:
        cmdError("%s transfer" % (ClientName))
        errorExit("Failed to force transfer funds %d from account %s to %s" % (
            transferAmount, defproduceraAccount.name, testeraAccount.name))

<<<<<<< HEAD
    expectedAmount="97.5421 ENU"
=======
    expectedAmount="97.5421 {0}".format(CORE_SYMBOL)
>>>>>>> cd979827
    Print("Verify transfer, Expected: %s" % (expectedAmount))
    actualAmount=node.getAccountEnuBalanceStr(testeraAccount.name)
    if expectedAmount != actualAmount:
        cmdError("FAILURE - transfer failed")
        errorExit("Transfer verification failed. Excepted %s, actual: %s" % (expectedAmount, actualAmount))

    Print("Create new account %s via %s" % (currencyAccount.name, defproducerbAccount.name))
    transId=node.createInitializeAccount(currencyAccount, defproducerbAccount, stakedDeposit=5000)
    if transId is None:
        cmdError("%s create account" % (ClientName))
        errorExit("Failed to create account %s" % (currencyAccount.name))

    Print("Create new account %s via %s" % (exchangeAccount.name, defproduceraAccount.name))
    transId=node.createInitializeAccount(exchangeAccount, defproduceraAccount, waitForTransBlock=True)
    if transId is None:
        cmdError("%s create account" % (ClientName))
        errorExit("Failed to create account %s" % (exchangeAccount.name))

    Print("Locking all wallets.")
    if not walletMgr.lockAllWallets():
        cmdError("%s wallet lock_all" % (ClientName))
        errorExit("Failed to lock all wallets")

    Print("Unlocking wallet \"%s\"." % (testWallet.name))
    if not walletMgr.unlockWallet(testWallet):
        cmdError("%s wallet unlock" % (ClientName))
        errorExit("Failed to unlock wallet %s" % (testWallet.name))

<<<<<<< HEAD
    transferAmount="97.5311 ENU"
=======
    transferAmount="97.5311 {0}".format(CORE_SYMBOL)
>>>>>>> cd979827
    Print("Transfer funds %s from account %s to %s" % (
        transferAmount, testeraAccount.name, currencyAccount.name))
    trans=node.transferFunds(testeraAccount, currencyAccount, transferAmount, "test transfer a->b")
    if trans is None:
        cmdError("%s transfer" % (ClientName))
        errorExit("Failed to transfer funds %d from account %s to %s" % (
            transferAmount, testeraAccount.name, currencyAccount.name))
    transId=testUtils.Node.getTransId(trans)

<<<<<<< HEAD
    expectedAmount="98.0311 ENU" # 5000 initial deposit
=======
    expectedAmount="98.0311 {0}".format(CORE_SYMBOL) # 5000 initial deposit
>>>>>>> cd979827
    Print("Verify transfer, Expected: %s" % (expectedAmount))
    actualAmount=node.getAccountEnuBalanceStr(currencyAccount.name)
    if expectedAmount != actualAmount:
        cmdError("FAILURE - transfer failed")
        errorExit("Transfer verification failed. Excepted %s, actual: %s" % (expectedAmount, actualAmount))

    Print("Validate last action for account %s" % (testeraAccount.name))
    actions=node.getActions(testeraAccount, -1, -1)
    assert(actions)
    try:
        assert(actions["actions"][0]["action_trace"]["act"]["name"] == "transfer")
    except (AssertionError, KeyError) as e:
        Print("Last action validation failed. Actions: %s" % (actions))
        raise

    # Pre-mature exit on slim branch. This will pushed futher out as code stablizes.
    # testSuccessful=True
    # exit(0)

    # This API (get accounts) is no longer supported (Issue 2876)
    # expectedAccounts=[testeraAccount.name, currencyAccount.name, exchangeAccount.name]
    # Print("Get accounts by key %s, Expected: %s" % (PUB_KEY3, expectedAccounts))
    # actualAccounts=node.getAccountsArrByKey(PUB_KEY3)
    # if actualAccounts is None:
    #     cmdError("%s get accounts pub_key3" % (ClientName))
    #     errorExit("Failed to retrieve accounts by key %s" % (PUB_KEY3))
    # noMatch=list(set(expectedAccounts) - set(actualAccounts))
    # if len(noMatch) > 0:
    #     errorExit("FAILURE - Accounts lookup by key %s. Expected: %s, Actual: %s" % (
    #         PUB_KEY3, expectedAccounts, actualAccounts), raw=True)
    #
    # expectedAccounts=[testeraAccount.name]
    # Print("Get accounts by key %s, Expected: %s" % (PUB_KEY1, expectedAccounts))
    # actualAccounts=node.getAccountsArrByKey(PUB_KEY1)
    # if actualAccounts is None:
    #     cmdError("%s get accounts pub_key1" % (ClientName))
    #     errorExit("Failed to retrieve accounts by key %s" % (PUB_KEY1))
    # noMatch=list(set(expectedAccounts) - set(actualAccounts))
    # if len(noMatch) > 0:
    #     errorExit("FAILURE - Accounts lookup by key %s. Expected: %s, Actual: %s" % (
    #         PUB_KEY1, expectedAccounts, actualAccounts), raw=True)
    #
    # This API (get servants) is no longer supported.
    # expectedServants=[testeraAccount.name, currencyAccount.name]
    # Print("Get %s servants, Expected: %s" % (defproduceraAccount.name, expectedServants))
    # actualServants=node.getServantsArr(defproduceraAccount.name)
    # if actualServants is None:
    #     cmdError("%s get servants testera11111" % (ClientName))
    #     errorExit("Failed to retrieve %s servants" % (defproduceraAccount.name))
    # noMatch=list(set(expectedAccounts) - set(actualAccounts))
    # if len(noMatch) > 0:
    #     errorExit("FAILURE - %s servants. Expected: %s, Actual: %s" % (
    #         defproduceraAccount.name, expectedServants, actualServants), raw=True)
    #
    # Print("Get %s servants, Expected: []" % (testeraAccount.name))
    # actualServants=node.getServantsArr(testeraAccount.name)
    # if actualServants is None:
    #     cmdError("%s get servants testera11111" % (ClientName))
    #     errorExit("Failed to retrieve %s servants" % (testeraAccount.name))
    # if len(actualServants) > 0:
    #     errorExit("FAILURE - %s servants. Expected: [], Actual: %s" % (
    #         testeraAccount.name, actualServants), raw=True)

    node.waitForTransIdOnNode(transId)

    transaction=None
    if not enableMongo:
        transaction=node.getTransaction(transId)
    else:
        transaction=node.getActionFromDb(transId)
    if transaction is None:
        cmdError("%s get transaction trans_id" % (ClientName))
        errorExit("Failed to retrieve transaction details %s" % (transId))

    typeVal=None
    amountVal=None
    assert(transaction)
    try:
        if not enableMongo:
            typeVal=  transaction["traces"][0]["act"]["name"]
            amountVal=transaction["traces"][0]["act"]["data"]["quantity"]
            amountVal=int(decimal.Decimal(amountVal.split()[0])*10000)
        else:
            typeVal=  transaction["name"]
            amountVal=transaction["data"]["quantity"]
            amountVal=int(decimal.Decimal(amountVal.split()[0])*10000)
    except (AssertionError, KeyError) as e:
        Print("Transaction validation parsing failed. Transaction: %s" % (transaction))
        raise

    if typeVal != "transfer" or amountVal != 975311:
        errorExit("FAILURE - get transaction trans_id failed: %s %s %s" % (transId, typeVal, amountVal), raw=True)

    # This API (get transactions) is no longer supported.
    # Print("Get transactions for account %s" % (testeraAccount.name))
    # actualTransactions=node.getTransactionsArrByAccount(testeraAccount.name)
    # if actualTransactions is None:
    #     cmdError("%s get transactions testera11111" % (ClientName))
    #     errorExit("Failed to get transactions by account %s" % (testeraAccount.name))
    # if transId not in actualTransactions:
    #     errorExit("FAILURE - get transactions testera11111 failed", raw=True)

    Print("Currency Contract Tests")
    Print("verify no contract in place")
    Print("Get code hash for account %s" % (currencyAccount.name))
    codeHash=node.getAccountCodeHash(currencyAccount.name)
    if codeHash is None:
        cmdError("%s get code currency1111" % (ClientName))
        errorExit("Failed to get code hash for account %s" % (currencyAccount.name))
    hashNum=int(codeHash, 16)
    if hashNum != 0:
        errorExit("FAILURE - get code currency1111 failed", raw=True)

    contractDir="contracts/enumivo.coin"
    wastFile="contracts/enumivo.coin/enumivo.coin.wast"
    abiFile="contracts/enumivo.coin/enumivo.coin.abi"
    Print("Publish contract")
    trans=node.publishContract(currencyAccount.name, contractDir, wastFile, abiFile, waitForTransBlock=True)
    if trans is None:
        cmdError("%s set contract currency1111" % (ClientName))
        errorExit("Failed to publish contract.")

    if not enableMongo:
        Print("Get code hash for account %s" % (currencyAccount.name))
        codeHash=node.getAccountCodeHash(currencyAccount.name)
        if codeHash is None:
            cmdError("%s get code currency1111" % (ClientName))
            errorExit("Failed to get code hash for account %s" % (currencyAccount.name))
        hashNum=int(codeHash, 16)
        if hashNum == 0:
            errorExit("FAILURE - get code currency1111 failed", raw=True)
    else:
        Print("verify abi is set")
        account=node.getEnuAccountFromDb(currencyAccount.name)
        abiName=account["abi"]["structs"][0]["name"]
        abiActionName=account["abi"]["actions"][0]["name"]
        abiType=account["abi"]["actions"][0]["type"]
        if abiName != "transfer" or abiActionName != "transfer" or abiType != "transfer":
            errorExit("FAILURE - get ENU account failed", raw=True)

    Print("push create action to currency1111 contract")
    contract="currency1111"
    action="create"
    data="{\"issuer\":\"currency1111\",\"maximum_supply\":\"100000.0000 CUR\",\"can_freeze\":\"0\",\"can_recall\":\"0\",\"can_whitelist\":\"0\"}"
    opts="--permission currency1111@active"
    trans=node.pushMessage(contract, action, data, opts)
    if trans is None or not trans[0]:
        errorExit("FAILURE - create action to currency1111 contract failed", raw=True)

    Print("push issue action to currency1111 contract")
    action="issue"
    data="{\"to\":\"currency1111\",\"quantity\":\"100000.0000 CUR\",\"memo\":\"issue\"}"
    opts="--permission currency1111@active"
    trans=node.pushMessage(contract, action, data, opts)
    if trans is None or not trans[0]:
        errorExit("FAILURE - issue action to currency1111 contract failed", raw=True)

    Print("Verify currency1111 contract has proper initial balance (via get table)")
    contract="currency1111"
    table="accounts"
    row0=node.getTableRow(contract, currencyAccount.name, table, 0)
    if row0 is None:
        cmdError("%s get currency1111 table currency1111 account" % (ClientName))
        errorExit("Failed to retrieve contract %s table %s" % (contract, table))

    balanceKey="balance"
    keyKey="key"
    if row0[balanceKey] != "100000.0000 CUR":
        errorExit("FAILURE - Wrong currency1111 balance", raw=True)

    Print("Verify currency1111 contract has proper initial balance (via get currency1111 balance)")
    amountStr=node.getNodeAccountBalance("currency1111", currencyAccount.name)

    expected="100000.0000 CUR"
    actual=amountStr
    if actual != expected:
        errorExit("FAILURE - get currency1111 balance failed. Recieved response: <%s>" % (res), raw=True)

    # TBD: "get currency1111 stats is still not working. Enable when ready.
    # Print("Verify currency1111 contract has proper total supply of CUR (via get currency1111 stats)")
    # res=node.getCurrencyStats(contract, "CUR")
    # if res is None or not ("supply" in res):
    #     cmdError("%s get currency1111 stats" % (ClientName))
    #     errorExit("Failed to retrieve CUR stats from contract %s" % (contract))
    
    # if res["supply"] != "100000.0000 CUR":
    #     errorExit("FAILURE - get currency1111 stats failed", raw=True)

    Print("push transfer action to currency1111 contract")
    contract="currency1111"
    action="transfer"
    data="{\"from\":\"currency1111\",\"to\":\"defproducera\",\"quantity\":"
    data +="\"00.0050 CUR\",\"memo\":\"test\"}"
    opts="--permission currency1111@active"
    trans=node.pushMessage(contract, action, data, opts)
    if trans is None or not trans[0]:
        cmdError("%s push message currency1111 transfer" % (ClientName))
        errorExit("Failed to push message to currency1111 contract")
    transId=testUtils.Node.getTransId(trans[1])

    Print("verify transaction exists")
    if not node.waitForTransIdOnNode(transId):
        cmdError("%s get transaction trans_id" % (ClientName))
        errorExit("Failed to verify push message transaction id.")

    Print("read current contract balance")
    amountStr=node.getNodeAccountBalance("currency1111", defproduceraAccount.name) 

    expected="0.0050 CUR"
    actual=amountStr
    if actual != expected:
        errorExit("FAILURE - Wrong currency1111 balance (expected=%s, actual=%s)" % (str(expected), str(actual)), raw=True)

    amountStr=node.getNodeAccountBalance("currency1111", currencyAccount.name) 

    expected="99999.9950 CUR"
    actual=amountStr
    if actual != expected:
        errorExit("FAILURE - Wrong currency1111 balance (expected=%s, actual=%s)" % (str(expected), str(actual)), raw=True)

    Print("Exchange Contract Tests")
    Print("upload exchange contract")

    contractDir="contracts/exchange"
    wastFile="contracts/exchange/exchange.wast"
    abiFile="contracts/exchange/exchange.abi"
    Print("Publish exchange contract")
    trans=node.publishContract(exchangeAccount.name, contractDir, wastFile, abiFile, waitForTransBlock=True)
    if trans is None:
        cmdError("%s set contract exchange" % (ClientName))
        errorExit("Failed to publish contract.")

    contractDir="contracts/simpledb"
    wastFile="contracts/simpledb/simpledb.wast"
    abiFile="contracts/simpledb/simpledb.abi"
    Print("Setting simpledb contract without simpledb account was causing core dump in %s." % (ClientName))
    Print("Verify %s generates an error, but does not core dump." % (ClientName))
    retMap=node.publishContract("simpledb", contractDir, wastFile, abiFile, shouldFail=True)
    if retMap is None:
        errorExit("Failed to publish, but should have returned a details map")
    if retMap["returncode"] == 0 or retMap["returncode"] == 139: # 139 SIGSEGV
        errorExit("FAILURE - set contract exchange failed", raw=True)
    else:
        Print("Test successful, %s returned error code: %d" % (ClientName, retMap["returncode"]))

    Print("set permission")
    code="currency1111"
    pType="transfer"
    requirement="active"
    trans=node.setPermission(testeraAccount.name, code, pType, requirement, waitForTransBlock=True)
    if trans is None:
        cmdError("%s set action permission set" % (ClientName))
        errorExit("Failed to set permission")

    Print("remove permission")
    requirement="null"
    trans=node.setPermission(testeraAccount.name, code, pType, requirement, waitForTransBlock=True)
    if trans is None:
        cmdError("%s set action permission set" % (ClientName))
        errorExit("Failed to remove permission")

    Print("Locking all wallets.")
    if not walletMgr.lockAllWallets():
        cmdError("%s wallet lock_all" % (ClientName))
        errorExit("Failed to lock all wallets")

    Print("Unlocking wallet \"%s\"." % (defproduceraWallet.name))
    if not walletMgr.unlockWallet(defproduceraWallet):
        cmdError("%s wallet unlock defproducera" % (ClientName))
        errorExit("Failed to unlock wallet %s" % (defproduceraWallet.name))

    Print("Get account defproducera")
    account=node.getEnuAccount(defproduceraAccount.name)
    if account is None:
        cmdError("%s get account" % (ClientName))
        errorExit("Failed to get account %s" % (defproduceraAccount.name))

    #
    # Proxy
    #
    # not implemented

    Print("Get head block num.")
    currentBlockNum=node.getHeadBlockNum()
    Print("CurrentBlockNum: %d" % (currentBlockNum))
    Print("Request blocks 1-%d" % (currentBlockNum))
    for blockNum in range(1, currentBlockNum+1):
<<<<<<< HEAD
        block=node.getBlock(blockNum, retry=False, silentErrors=True)
=======
        block=node.getBlock(str(blockNum), retry=False, silentErrors=False)
>>>>>>> cd979827
        if block is None:
            cmdError("%s get block" % (ClientName))
            errorExit("get block by num %d" % blockNum)

        if enableMongo:
            blockId=block["block_id"]
            block2=node.getBlockById(blockId, retry=False)
            if block2 is None:
                errorExit("mongo get block by id %s" % blockId)

            # TBD: getTransByBlockId() needs to handle multiple returned transactions
            # trans=node.getTransByBlockId(blockId, retry=False)
            # if trans is not None:
            #     transId=testUtils.Node.getTransId(trans)
            #     trans2=node.getMessageFromDb(transId)
            #     if trans2 is None:
            #         errorExit("mongo get messages by transaction id %s" % (transId))


    Print("Request invalid block numbered %d. This will generate an extpected error message." % (currentBlockNum+1000))
    block=node.getBlock(currentBlockNum+1000, silentErrors=True, retry=False)
    if block is not None:
        errorExit("ERROR: Received block where not expected")
    else:
        Print("Success: No such block found")

    if localTest:
        p = re.compile('Assert')
        errFileName="var/lib/node_00/stderr.txt"
        assertionsFound=False
        with open(errFileName) as errFile:
            for line in errFile:
                if p.search(line):
                    assertionsFound=True

        if assertionsFound:
            # Too many assertion logs, hard to validate how many are genuine. Make this a warning
            #  for now, hopefully the logs will get cleaned up in future.
            Print("WARNING: Asserts in var/lib/node_00/stderr.txt")
            #errorExit("FAILURE - Assert in var/lib/node_00/stderr.txt")

    testSuccessful=True
finally:
    if testSuccessful:
        Print("Test succeeded.")
    else:
        Print("Test failed.")
    if not testSuccessful and dumpErrorDetails:
        cluster.dumpErrorDetails()
        walletMgr.dumpErrorDetails()
        Print("== Errors see above ==")

    if killEnuInstances:
        Print("Shut down the cluster.")
        cluster.killall()
        if testSuccessful and not keepLogs:
            Print("Cleanup cluster data.")
            cluster.cleanup()

    if killWallet:
        Print("Shut down the wallet.")
        walletMgr.killall()
        if testSuccessful and not keepLogs:
            Print("Cleanup wallet data.")
            walletMgr.cleanup()

exit(0)<|MERGE_RESOLUTION|>--- conflicted
+++ resolved
@@ -234,11 +234,7 @@
     if not node.verifyAccount(testeraAccount):
         errorExit("FAILURE - account creation failed.", raw=True)
 
-<<<<<<< HEAD
-    transferAmount="97.5321 ENU"
-=======
     transferAmount="97.5321 {0}".format(CORE_SYMBOL)
->>>>>>> cd979827
     Print("Transfer funds %s from account %s to %s" % (transferAmount, defproduceraAccount.name, testeraAccount.name))
     if node.transferFunds(defproduceraAccount, testeraAccount, transferAmount, "test transfer") is None:
         cmdError("%s transfer" % (ClientName))
@@ -252,11 +248,7 @@
         cmdError("FAILURE - transfer failed")
         errorExit("Transfer verification failed. Excepted %s, actual: %s" % (expectedAmount, actualAmount))
 
-<<<<<<< HEAD
-    transferAmount="0.0100 ENU"
-=======
     transferAmount="0.0100 {0}".format(CORE_SYMBOL)
->>>>>>> cd979827
     Print("Force transfer funds %s from account %s to %s" % (
         transferAmount, defproduceraAccount.name, testeraAccount.name))
     if node.transferFunds(defproduceraAccount, testeraAccount, transferAmount, "test transfer", force=True) is None:
@@ -264,11 +256,7 @@
         errorExit("Failed to force transfer funds %d from account %s to %s" % (
             transferAmount, defproduceraAccount.name, testeraAccount.name))
 
-<<<<<<< HEAD
-    expectedAmount="97.5421 ENU"
-=======
     expectedAmount="97.5421 {0}".format(CORE_SYMBOL)
->>>>>>> cd979827
     Print("Verify transfer, Expected: %s" % (expectedAmount))
     actualAmount=node.getAccountEnuBalanceStr(testeraAccount.name)
     if expectedAmount != actualAmount:
@@ -297,11 +285,7 @@
         cmdError("%s wallet unlock" % (ClientName))
         errorExit("Failed to unlock wallet %s" % (testWallet.name))
 
-<<<<<<< HEAD
-    transferAmount="97.5311 ENU"
-=======
     transferAmount="97.5311 {0}".format(CORE_SYMBOL)
->>>>>>> cd979827
     Print("Transfer funds %s from account %s to %s" % (
         transferAmount, testeraAccount.name, currencyAccount.name))
     trans=node.transferFunds(testeraAccount, currencyAccount, transferAmount, "test transfer a->b")
@@ -311,11 +295,7 @@
             transferAmount, testeraAccount.name, currencyAccount.name))
     transId=testUtils.Node.getTransId(trans)
 
-<<<<<<< HEAD
-    expectedAmount="98.0311 ENU" # 5000 initial deposit
-=======
     expectedAmount="98.0311 {0}".format(CORE_SYMBOL) # 5000 initial deposit
->>>>>>> cd979827
     Print("Verify transfer, Expected: %s" % (expectedAmount))
     actualAmount=node.getAccountEnuBalanceStr(currencyAccount.name)
     if expectedAmount != actualAmount:
@@ -603,11 +583,7 @@
     Print("CurrentBlockNum: %d" % (currentBlockNum))
     Print("Request blocks 1-%d" % (currentBlockNum))
     for blockNum in range(1, currentBlockNum+1):
-<<<<<<< HEAD
-        block=node.getBlock(blockNum, retry=False, silentErrors=True)
-=======
         block=node.getBlock(str(blockNum), retry=False, silentErrors=False)
->>>>>>> cd979827
         if block is None:
             cmdError("%s get block" % (ClientName))
             errorExit("get block by num %d" % blockNum)
