--- conflicted
+++ resolved
@@ -71,12 +71,8 @@
             specificExtraNodeosArgs={ 0 : " --backing-store=chainbase",
                                       1 : " --backing-store=rocksdb" }
         else:
-<<<<<<< HEAD
+            cluster.createAMQPQueue("trx")
             specificExtraNodeosArgs={ 0: "--backing-store=chainbase --plugin eosio::amqp_trx_plugin --amqp-trx-address %s" % (amqpAddr),
-=======
-            cluster.createAMQPQueue("trx")
-            specificExtraNodeosArgs={ 0: "--backing-store=chainbase --plugin eosio::amqp_trx_plugin --amqp-trx-address %s --plugin eosio::amqp_trace_plugin --amqp-trace-address %s" % (amqpAddr, amqpAddr),
->>>>>>> dcb7eba0
                                       1 : " --backing-store=rocksdb" }
         if cluster.launch(totalNodes=3, prodCount=prodCount, onlyBios=onlyBios, dontBootstrap=dontBootstrap, specificExtraNodeosArgs=specificExtraNodeosArgs) is False:
             cmdError("launcher")
