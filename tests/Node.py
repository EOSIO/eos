--- conflicted
+++ resolved
@@ -30,11 +30,7 @@
 
     # pylint: disable=too-many-instance-attributes
     # pylint: disable=too-many-arguments
-<<<<<<< HEAD
-    def __init__(self, host, port, nodeId, pid=None, cmd=None, walletMgr=None, participant=None):
-=======
     def __init__(self, host, port, nodeId, pid=None, cmd=None, walletMgr=None, participant=None, amqpAddr=None):
->>>>>>> d81b13fa
         self.host=host
         self.port=port
         self.pid=pid
@@ -52,6 +48,7 @@
         self.lastRetrievedHeadBlockProducer=""
         self.transCache={}
         self.walletMgr=walletMgr
+        self.amqpAddr=amqpAddr
         self.missingTransaction=False
         self.participant=participant
         if participant is not None: Utils.Print("Creating participant: {}".format(participant))
@@ -64,15 +61,12 @@
     def __str__(self):
         participantStr = ", Participant: {}".format(self.participant) if self.participant else ""
         return "Host: {}, Port:{}, NodeNum: {}, Pid: {}{}".format(self.host, self.port, self.nodeId, self.pid, participantStr)
-<<<<<<< HEAD
-=======
 
     def __eq__(self, obj):
         return isinstance(obj, Node) and str(self) == str(obj)
->>>>>>> d81b13fa
-
-    def __eq__(self, obj):
-        return isinstance(obj, Node) and str(self) == str(obj)
+
+    def setAMQPAddress(self, ampqAddr=None):
+        self.amqpAddr=ampqAddr
 
     @staticmethod
     def validateTransaction(trans):
@@ -584,6 +578,11 @@
         assert(isinstance(destination, Account))
         assert(expiration is None or isinstance(expiration, int))
 
+        amqpAddrStr = ""
+        if self.amqpAddr is not None:
+            amqpAddrStr = "--amqp %s " % self.amqpAddr
+            reportStatus = False
+
         dontSendStr = ""
         if dontSend:
             dontSendStr = "--dont-broadcast "
@@ -596,13 +595,8 @@
             expirationStr = "--expiration %d " % (expiration)
         else:
             expirationStr = "--expiration 120" # 2 minutes
-<<<<<<< HEAD
-        cmd="%s %s -v transfer -j %s %s" % (
-            Utils.EosClientPath, self.eosClientArgs(), dontSendStr, expirationStr)
-=======
         cmd="%s %s %s -v transfer -j %s %s" % (
             Utils.EosClientPath, amqpAddrStr, self.eosClientArgs(), dontSendStr, expirationStr)
->>>>>>> d81b13fa
         cmdArr=cmd.split()
         # not using __sign_str, since cmdArr messes up the string
         if sign:
@@ -845,6 +839,7 @@
 
     # returns tuple with indication if transaction was successfully sent and either the transaction or else the exception output
     def pushMessage(self, account, action, data, opts, silentErrors=False, signatures=None):
+        reportStatus = True
         cmd="%s %s push action -j %s %s" % (Utils.EosClientPath, self.eosClientArgs(), account, action)
         Utils.Print("cmd: {}".format(cmd))
         cmdArr=cmd.split()
@@ -860,7 +855,7 @@
         start=time.perf_counter()
         try:
             trans=Utils.runCmdArrReturnJson(cmdArr)
-            self.trackCmdTransaction(trans, ignoreNonTrans=True)
+            self.trackCmdTransaction(trans, ignoreNonTrans=True, reportStatus=reportStatus)
             if Utils.Debug:
                 end=time.perf_counter()
                 Utils.Print("cmd Duration: %.3f sec" % (end-start))
@@ -877,7 +872,12 @@
         assert(isinstance(trans, dict))
         if isinstance(permissions, str):
             permissions=[permissions]
-        cmd="%s %s push transaction -j" % (Utils.EosClientPath, self.eosClientArgs())
+        reportStatus = True
+        amqpAddrStr = ""
+        if self.amqpAddr is not None:
+            amqpAddrStr = "--amqp %s " % self.amqpAddr
+            reportStatus = False
+        cmd="%s %s %s push transaction -j" % (Utils.EosClientPath, amqpAddrStr, self.eosClientArgs())
         cmdArr=cmd.split()
         transStr = json.dumps(trans, separators=(',', ':'))
         transStr = transStr.replace("'", '"')
@@ -894,7 +894,7 @@
         start=time.perf_counter()
         try:
             retTrans=Utils.runCmdArrReturnJson(cmdArr)
-            self.trackCmdTransaction(retTrans, ignoreNonTrans=True)
+            self.trackCmdTransaction(retTrans, ignoreNonTrans=True, reportStatus=reportStatus)
             if Utils.Debug:
                 end=time.perf_counter()
                 Utils.Print("cmd Duration: %.3f sec" % (end-start))
