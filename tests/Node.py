import copy
import decimal
import subprocess
import time
import os
import re
import json
import signal
import requests

from datetime import datetime
from datetime import timedelta
from core_symbol import CORE_SYMBOL
from testUtils import Utils
from testUtils import Account
from testUtils import EnumType
from testUtils import addEnum
from testUtils import unhandledEnumType
from testUtils import ReturnType
from testUtils import WaitSpec

class BlockType(EnumType):
    pass

addEnum(BlockType, "head")
addEnum(BlockType, "lib")

# pylint: disable=too-many-public-methods
class Node(object):

    # pylint: disable=too-many-instance-attributes
    # pylint: disable=too-many-arguments
    def __init__(self, host, port, nodeId, pid=None, cmd=None, walletMgr=None, participant=None, amqpAddr=None):
        self.host=host
        self.port=port
        self.pid=pid
        self.cmd=cmd
        if nodeId != "bios":
            assert isinstance(nodeId, int)
        self.nodeId=nodeId
        if Utils.Debug: Utils.Print("new Node host=%s, port=%s, pid=%s, cmd=%s" % (self.host, self.port, self.pid, self.cmd))
        self.killed=False # marks node as killed
        self.endpointHttp="http://%s:%d" % (self.host, self.port)
        self.endpointArgs="--url %s" % (self.endpointHttp)
        self.infoValid=None
        self.lastRetrievedHeadBlockNum=None
        self.lastRetrievedLIB=None
        self.lastRetrievedHeadBlockProducer=""
        self.transCache={}
        self.walletMgr=walletMgr
        self.amqpAddr=amqpAddr
        self.missingTransaction=False
        self.participant=participant
        if participant is not None: Utils.Print("Creating participant: {}".format(participant))
        self.popenProc=None           # initial process is started by launcher, this will only be set on relaunch

    def eosClientArgs(self):
        walletArgs=" " + self.walletMgr.getWalletEndpointArgs() if self.walletMgr is not None else ""
        return self.endpointArgs + walletArgs + " " + Utils.MiscEosClientArgs

    def __str__(self):
        participantStr = ", Participant: {}".format(self.participant) if self.participant else ""
        return "Host: {}, Port:{}, NodeNum: {}, Pid: {}{}".format(self.host, self.port, self.nodeId, self.pid, participantStr)

    def __eq__(self, obj):
        return isinstance(obj, Node) and str(self) == str(obj)

    def setAMQPAddress(self, ampqAddr=None):
        self.amqpAddr=ampqAddr

    @staticmethod
    def validateTransaction(trans):
        assert trans
        assert isinstance(trans, dict), print("Input type is %s" % type(trans))

        executed="executed"
        def printTrans(trans, status):
            Utils.Print("ERROR: Valid transaction should be \"%s\" but it was \"%s\"." % (executed, status))
            Utils.Print("Transaction: %s" % (json.dumps(trans, indent=1)))

        transStatus=Node.getTransStatus(trans)
        assert transStatus == executed, printTrans(trans, transStatus)

    @staticmethod
    def __printTransStructureError(trans, context):
        Utils.Print("ERROR: Failure in expected transaction structure. Missing trans%s." % (context))
        Utils.Print("Transaction: %s" % (json.dumps(trans, indent=1)))

    class Context:
        def __init__(self, obj, desc):
            self.obj=obj
            self.sections=[obj]
            self.keyContext=[]
            self.desc=desc

        def __json(self):
            return "%s=\n%s" % (self.desc, json.dumps(self.obj, indent=1))

        def __keyContext(self):
            msg=""
            for key in self.keyContext:
                if msg=="":
                    msg="["
                else:
                    msg+="]["
                msg+=key
            if msg!="":
                msg+="]"
            return msg

        def __contextDesc(self):
            return "%s%s" % (self.desc, self.__keyContext())

        def hasKey(self, newKey, subSection = None):
            assert isinstance(newKey, str), print("ERROR: Trying to use %s as a key" % (newKey))
            if subSection is None:
                subSection=self.sections[-1]
            assert isinstance(subSection, dict), print("ERROR: Calling \"add\" method when context is not a dictionary. %s in %s" % (self.__contextDesc(), self.__json()))
            return newKey in subSection

        def add(self, newKey):
            subSection=self.sections[-1]
            assert self.hasKey(newKey, subSection), print("ERROR: %s does not contain key \"%s\". %s" % (self.__contextDesc(), newKey, self.__json()))
            current=subSection[newKey]
            self.sections.append(current)
            self.keyContext.append(newKey)
            return current

        def index(self, i):
            assert isinstance(i, int), print("ERROR: Trying to use \"%s\" as a list index" % (i))
            cur=self.getCurrent()
            assert isinstance(cur, list), print("ERROR: Calling \"index\" method when context is not a list.  %s in %s" % (self.__contextDesc(), self.__json()))
            listLen=len(cur)
            assert i < listLen, print("ERROR: Index %s is beyond the size of the current list (%s).  %s in %s" % (i, listLen, self.__contextDesc(), self.__json()))
            return self.sections.append(cur[i])

        def getCurrent(self):
            return self.sections[-1]

    @staticmethod
    def getTransStatus(trans):
        cntxt=Node.Context(trans, "trans")
        # could be a transaction response
        if cntxt.hasKey("processed"):
            cntxt.add("processed")
            cntxt.add("receipt")
            return cntxt.add("status")

        # or what the history plugin returns
        cntxt.add("trx")
        cntxt.add("receipt")
        return cntxt.add("status")

    @staticmethod
    def getTransBlockNum(trans):
        cntxt=Node.Context(trans, "trans")
        # could be a transaction response
        if cntxt.hasKey("processed"):
            cntxt.add("processed")
            cntxt.add("action_traces")
            cntxt.index(0)
            return cntxt.add("block_num")

        # or what the history plugin returns
        return cntxt.add("block_num")


    @staticmethod
    def stdinAndCheckOutput(cmd, subcommand):
        """Passes input to stdin, executes cmd. Returns tuple with return code(int), stdout(byte stream) and stderr(byte stream)."""
        assert(cmd)
        assert(isinstance(cmd, list))
        assert(subcommand)
        assert(isinstance(subcommand, str))
        outs=None
        errs=None
        ret=0
        try:
            popen=subprocess.Popen(cmd, stdin=subprocess.PIPE, stdout=subprocess.PIPE, stderr=subprocess.PIPE)
            outs,errs=popen.communicate(input=subcommand.encode("utf-8"))
            ret=popen.wait()
        except subprocess.CalledProcessError as ex:
            msg=ex.output
            return (ex.returncode, msg, None)

        return (ret, outs, errs)

    @staticmethod
    def normalizeJsonObject(extJStr):
        tmpStr=extJStr
        tmpStr=re.sub(r'ObjectId\("(\w+)"\)', r'"ObjectId-\1"', tmpStr)
        tmpStr=re.sub(r'ISODate\("([\w|\-|\:|\.]+)"\)', r'"ISODate-\1"', tmpStr)
        tmpStr=re.sub(r'NumberLong\("(\w+)"\)', r'"NumberLong-\1"', tmpStr)
        tmpStr=re.sub(r'NumberLong\((\w+)\)', r'\1', tmpStr)
        return tmpStr

    @staticmethod
    def getTransId(trans):
        """Retrieve transaction id from dictionary object."""
        assert trans
        assert isinstance(trans, dict), print("Input type is %s" % type(trans))

        assert "transaction_id" in trans or "id" in trans["result"], print("trans does not contain key %s or %s. trans=\n{%s}" % ("transaction_id", "result:id", json.dumps(trans, indent=2, sort_keys=True)))
        transId=trans["transaction_id"] if "transaction_id" in trans else trans["result"]["id"]
        return transId

    @staticmethod
    def isTrans(obj):
        """Identify if this is a transaction dictionary."""
        if obj is None or not isinstance(obj, dict):
            return False

        return True if "transaction_id" in obj else False

    @staticmethod
    def byteArrToStr(arr):
        return arr.decode("utf-8")

    def validateAccounts(self, accounts):
        assert(accounts)
        assert(isinstance(accounts, list))

        for account in accounts:
            assert(account)
            assert(isinstance(account, Account))
            if Utils.Debug: Utils.Print("Validating account %s" % (account.name))
            accountInfo=self.getEosAccount(account.name, exitOnError=True)
            try:
                assert(accountInfo["account_name"] == account.name)
            except (AssertionError, TypeError, KeyError) as _:
                Utils.Print("account validation failed. account: %s" % (account.name))
                raise

    # pylint: disable=too-many-branches
    def getBlock(self, blockNumOrId, silentErrors=False, exitOnError=False):
        """Given a blockId will return block details."""
        assert(isinstance(blockNumOrId, int) or isinstance(blockNumOrId, str))
        cmdDesc="get block"
        numOrId="number" if isinstance(blockNumOrId, int) else "id"
        cmd="%s %s" % (cmdDesc, blockNumOrId)
        msg="(block %s=%s)" % (numOrId, blockNumOrId)
        return self.processCleosCmd(cmd, cmdDesc, silentErrors=silentErrors, exitOnError=exitOnError, exitMsg=msg)

    def getHeadOrLib(self, blockType=BlockType.head, silentErrors=False, exitOnError=False):
        blockNum = self.getBlockNum(blockType=blockType)
        return self.getBlock(blockNum, silentErrors=silentErrors, exitOnError=exitOnError)

    def isBlockPresent(self, blockNum, blockType=BlockType.head):
        """Does node have head_block_num/last_irreversible_block_num >= blockNum"""
        assert isinstance(blockNum, int)
        assert isinstance(blockType, BlockType)
        assert (blockNum > 0)

        info=self.getInfo(silentErrors=True, exitOnError=True)
        node_block_num=0
        try:
            if blockType==BlockType.head:
                node_block_num=int(info["head_block_num"])
            elif blockType==BlockType.lib:
                node_block_num=int(info["last_irreversible_block_num"])
            else:
                unhandledEnumType(blockType)

        except (TypeError, KeyError) as _:
            Utils.Print("Failure in get info parsing %s block. %s" % (blockType.type, info))
            raise

        present = True if blockNum <= node_block_num else False
        if Utils.Debug and blockType==BlockType.lib:
            decorator=""
            if not present:
                decorator="not "
            Utils.Print("Block %d is %sfinalized." % (blockNum, decorator))

        return present

    def isBlockFinalized(self, blockNum):
        """Is blockNum finalized"""
        return self.isBlockPresent(blockNum, blockType=BlockType.lib)

    # pylint: disable=too-many-branches
    def getTransaction(self, transId, silentErrors=False, exitOnError=False, delayedRetry=True):
        assert(isinstance(transId, str))
        exitOnErrorForDelayed=not delayedRetry and exitOnError
        timeout=3
        cmdDesc="get transaction"
        cmd="%s %s" % (cmdDesc, transId)
        msg="(transaction id=%s)" % (transId);
        for i in range(0,(int(60/timeout) - 1)):
            trans=self.processCleosCmd(cmd, cmdDesc, silentErrors=silentErrors, exitOnError=exitOnErrorForDelayed, exitMsg=msg)
            if trans is not None or not delayedRetry:
                return trans
            if Utils.Debug: Utils.Print("Could not find transaction with id %s, delay and retry" % (transId))
            time.sleep(timeout)

        self.missingTransaction=True
        # either it is there or the transaction has timed out
        return self.processCleosCmd(cmd, cmdDesc, silentErrors=silentErrors, exitOnError=exitOnError, exitMsg=msg)

    def isTransInBlock(self, transId, blockId):
        """Check if transId is within block identified by blockId"""
        assert(transId)
        assert(isinstance(transId, str))
        assert(blockId)
        assert(isinstance(blockId, int))

        block=self.getBlock(blockId, exitOnError=True)

        transactions=None
        key=""
        try:
            key="[transactions]"
            transactions=block["transactions"]
        except (AssertionError, TypeError, KeyError) as _:
            Utils.Print("block%s not found. Block: %s" % (key,block))
            raise

        if transactions is not None:
            for trans in transactions:
                assert(trans)
                try:
                    myTransId=trans["trx"]["id"]
                    if transId == myTransId:
                        return True
                except (TypeError, KeyError) as _:
                    Utils.Print("transaction%s not found. Transaction: %s" % (key, trans))

        return False

    def getBlockNumByTransId(self, transId, exitOnError=True, delayedRetry=True, blocksAhead=5):
        """Given a transaction Id (string), will return the actual block id (int) containing the transaction"""
        assert(transId)
        assert(isinstance(transId, str))
        trans=self.getTransaction(transId, exitOnError=exitOnError, delayedRetry=delayedRetry)

        refBlockNum=None
        key=""
        try:
            key="[trx][trx][ref_block_num]"
            refBlockNum=trans["trx"]["trx"]["ref_block_num"] 
            refBlockNum=int(refBlockNum)+1
        except (TypeError, ValueError, KeyError) as _:
            Utils.Print("transaction%s not found. Transaction: %s" % (key, trans))
            return None

        headBlockNum=self.getHeadBlockNum()
        assert(headBlockNum)
        try:
            headBlockNum=int(headBlockNum)
        except(ValueError) as _:
            Utils.Print("ERROR: Block info parsing failed. %s" % (headBlockNum))
            raise

        if Utils.Debug: Utils.Print("Reference block num %d, Head block num: %d" % (refBlockNum, headBlockNum))
        for blockNum in range(refBlockNum, headBlockNum + blocksAhead):
            self.waitForBlock(blockNum, sleepTime=0.5)
            if self.isTransInBlock(str(transId), blockNum):
                if Utils.Debug: Utils.Print("Found transaction %s in block %d" % (transId, blockNum))
                return blockNum

        return None

    def isTransInAnyBlock(self, transId, exitOnError=True):
        """Check if transaction (transId) is in a block."""
        assert(transId)
        assert(isinstance(transId, (str,int)))
        blockId=self.getBlockNumByTransId(transId, exitOnError=exitOnError)
        return True if blockId else False

    def isTransFinalized(self, transId):
        """Check if transaction (transId) has been finalized."""
        assert(transId)
        assert(isinstance(transId, str))
        blockId=self.getBlockNumByTransId(transId)
        if not blockId:
            return False

        assert(isinstance(blockId, int))
        return self.isBlockPresent(blockId, blockType=BlockType.lib)


    # Create & initialize account and return creation transactions. Return transaction json object
    def createInitializeAccount(self, account, creatorAccount, stakedDeposit=1000, waitForTransBlock=False, stakeNet=100, stakeCPU=100, buyRAM=10000, exitOnError=False, sign=False, additionalArgs=''):
        signStr = Node.__sign_str(sign, [ creatorAccount.activePublicKey ])
        cmdDesc="system newaccount"
        cmd='%s -j %s %s \'%s\' \'%s\' --stake-net "%s %s" --stake-cpu "%s %s" --buy-ram "%s %s" %s' % (
            cmdDesc, creatorAccount.name, account.name, account.ownerPublicKey,
            account.activePublicKey, stakeNet, CORE_SYMBOL, stakeCPU, CORE_SYMBOL, buyRAM, CORE_SYMBOL, additionalArgs)
        msg="(creator account=%s, account=%s)" % (creatorAccount.name, account.name);
        trans=self.processCleosCmd(cmd, cmdDesc, silentErrors=False, exitOnError=exitOnError, exitMsg=msg)
        self.trackCmdTransaction(trans)
        transId=Node.getTransId(trans)

        if stakedDeposit > 0:
            self.waitForTransInBlock(transId) # seems like account creation needs to be finalized before transfer can happen
            trans = self.transferFunds(creatorAccount, account, Node.currencyIntToStr(stakedDeposit, CORE_SYMBOL), "init")
            transId=Node.getTransId(trans)

        return self.waitForTransBlockIfNeeded(trans, waitForTransBlock, exitOnError=exitOnError)

    def createAccount(self, account, creatorAccount, stakedDeposit=1000, waitForTransBlock=False, exitOnError=False, sign=False):
        """Create account and return creation transactions. Return transaction json object.
        waitForTransBlock: wait on creation transaction id to appear in a block."""
        signStr = Node.__sign_str(sign, [ creatorAccount.activePublicKey ])
        cmdDesc="create account"
        cmd="%s -j %s %s %s %s %s" % (
            cmdDesc, signStr, creatorAccount.name, account.name, account.ownerPublicKey, account.activePublicKey)
        msg="(creator account=%s, account=%s)" % (creatorAccount.name, account.name);
        trans=self.processCleosCmd(cmd, cmdDesc, silentErrors=False, exitOnError=exitOnError, exitMsg=msg)
        self.trackCmdTransaction(trans)
        transId=Node.getTransId(trans)

        if stakedDeposit > 0:
            self.waitForTransInBlock(transId) # seems like account creation needs to be finlized before transfer can happen
            trans = self.transferFunds(creatorAccount, account, "%0.04f %s" % (stakedDeposit/10000, CORE_SYMBOL), "init")
            self.trackCmdTransaction(trans)
            transId=Node.getTransId(trans)

        return self.waitForTransBlockIfNeeded(trans, waitForTransBlock, exitOnError=exitOnError)

    def getEosAccount(self, name, exitOnError=False, returnType=ReturnType.json):
        assert(isinstance(name, str))
        cmdDesc="get account"
        jsonFlag="-j" if returnType==ReturnType.json else ""
        cmd="%s %s %s" % (cmdDesc, jsonFlag, name)
        msg="( getEosAccount(name=%s) )" % (name);
        return self.processCleosCmd(cmd, cmdDesc, silentErrors=False, exitOnError=exitOnError, exitMsg=msg, returnType=returnType)

    def getTable(self, contract, scope, table, exitOnError=False):
        cmdDesc = "get table"
        cmd="%s %s %s %s" % (cmdDesc, contract, scope, table)
        msg="contract=%s, scope=%s, table=%s" % (contract, scope, table);
        return self.processCleosCmd(cmd, cmdDesc, exitOnError=exitOnError, exitMsg=msg)

    def getTableAccountBalance(self, contract, scope):
        assert(isinstance(contract, str))
        assert(isinstance(scope, str))
        table="accounts"
        trans = self.getTable(contract, scope, table, exitOnError=True)
        try:
            return trans["rows"][0]["balance"]
        except (TypeError, KeyError) as _:
            print("transaction[rows][0][balance] not found. Transaction: %s" % (trans))
            raise

    def getCurrencyBalance(self, contract, account, symbol=CORE_SYMBOL, exitOnError=False):
        """returns raw output from get currency balance e.g. '99999.9950 CUR'"""
        assert(contract)
        assert(isinstance(contract, str))
        assert(account)
        assert(isinstance(account, str))
        assert(symbol)
        assert(isinstance(symbol, str))
        cmdDesc = "get currency balance"
        cmd="%s %s %s %s" % (cmdDesc, contract, account, symbol)
        msg="contract=%s, account=%s, symbol=%s" % (contract, account, symbol);
        return self.processCleosCmd(cmd, cmdDesc, exitOnError=exitOnError, exitMsg=msg, returnType=ReturnType.raw)

    def getCurrencyStats(self, contract, symbol=CORE_SYMBOL, exitOnError=False):
        """returns Json output from get currency stats."""
        assert(contract)
        assert(isinstance(contract, str))
        assert(symbol)
        assert(isinstance(symbol, str))
        cmdDesc = "get currency stats"
        cmd="%s %s %s" % (cmdDesc, contract, symbol)
        msg="contract=%s, symbol=%s" % (contract, symbol);
        return self.processCleosCmd(cmd, cmdDesc, exitOnError=exitOnError, exitMsg=msg)

    # Verifies account. Returns "get account" json return object
    def verifyAccount(self, account):
        assert(account)
        ret = self.getEosAccount(account.name)
        if ret is not None:
            account_name = ret["account_name"]
            if account_name is None:
                Utils.Print("ERROR: Failed to verify account creation.", account.name)
                return None
            return ret

    def verifyAccountMdb(self, account):
        assert(account)
        ret=self.getEosAccountFromDb(account.name)
        if ret is not None:
            account_name=ret["name"]
            if account_name is None:
                Utils.Print("ERROR: Failed to verify account creation.", account.name)
                return None
            return ret

        return None

    def waitForTransInBlock(self, transId, timeout=None, exitOnError=True):
        """Wait for trans id to be finalized."""
        assert(isinstance(transId, str))
        lam = lambda: self.isTransInAnyBlock(transId, exitOnError=exitOnError)
        ret=Utils.waitForTruth(lam, timeout)
        return ret

    def waitForTransFinalization(self, transId, timeout=None):
        """Wait for trans id to be finalized."""
        assert(isinstance(transId, str))
        lam = lambda: self.isTransFinalized(transId)
        ret=Utils.waitForTruth(lam, timeout)
        return ret

    def waitForNextBlock(self, timeout=WaitSpec.default(), blockType=BlockType.head, sleepTime=3, errorContext=None):
        num=self.getBlockNum(blockType=blockType)
        return self.waitForBlock(num+1, timeout=timeout, blockType=blockType, sleepTime=sleepTime, errorContext=errorContext)

    def waitForBlock(self, blockNum, timeout=WaitSpec.default(), blockType=BlockType.head, sleepTime=3, reportInterval=None, errorContext=None):
        currentBlockNum=self.getBlockNum(blockType=blockType)
        currentTime=time.time()
        if isinstance(timeout, WaitSpec):
            timeout.convert(currentBlockNum, blockNum)

        blockDesc = "head" if blockType == BlockType.head else "LIB"
        count = 0

        class WaitReporter:
            def __init__(self, node, reportInterval):
                self.count = 0
                self.node = node
                self.reportInterval = reportInterval

            def __call__(self):
                self.count += 1
                if self.count % self.reportInterval == 0:
                    info = self.node.getInfo()
                    Utils.Print("Waiting on %s block num %d, get info = {\n%s\n}" % (blockDesc, blockNum, info))

        class RequireBlockNum:
            def __init__(self, node, blockNum):
                self.node = node
                self.blockNum = blockNum
                self.lastBlockNum = None
                self.passed = False
                self.advanced = None

            def __call__(self):
                currentBlockNum = self.node.getBlockNum(blockType=blockType)
                self.advanced = False
                if self.lastBlockNum is None or self.lastBlockNum < currentBlockNum:
                    self.advanced = True if self.lastBlockNum is not None else False
                elif self.lastBlockNum > currentBlockNum:
                    Utils.Print("waitForBlock is waiting to reach block number: %d and the block number has rolled back from %d to %d." %
                                (self.blockNum, self.lastBlockNum, currentBlockNum))
                self.lastBlockNum = currentBlockNum
                self.passed = self.lastBlockNum >= self.blockNum
                return self.passed

            def __enter__(self):
                return self

            def __exit__(self, exc_type, exc_value, exc_traceback):
                if not self.passed:
                    notAdvanceStr="(but has not changed since last sleep)" if not self.advanced else ""
                    Utils.Print("waitForBlock never reached block number: %d.  It started at: %d and had progressed%s to: %d after %d seconds." %
                                (blockNum, currentBlockNum, notAdvanceStr, self.lastBlockNum, time.time()-currentTime))

        with RequireBlockNum(self, blockNum) as lam:

            reporter = WaitReporter(self, reportInterval) if reportInterval is not None else None
            ret=Utils.waitForTruth(lam, timeout, reporter=reporter, sleepTime=sleepTime)

        assert ret or errorContext is None, Utils.errorExit("%s." % (errorContext))
        return ret

    def waitForIrreversibleBlock(self, blockNum, timeout=WaitSpec.default()):
        return self.waitForBlock(blockNum, timeout=timeout, blockType=BlockType.lib)

    # Trasfer funds. Returns "transfer" json return object
    def transferFunds(self, source, destination, amountStr, memo="memo", force=False, waitForTransBlock=False, exitOnError=True, reportStatus=True, sign=False, dontSend=False, expiration=None, skipSign=False):
        assert isinstance(amountStr, str)
        assert(source)
        assert(isinstance(source, Account))
        assert(destination)
        assert(isinstance(destination, Account))
        assert(expiration is None or isinstance(expiration, int))

        amqpAddrStr = ""
        if self.amqpAddr is not None:
            amqpAddrStr = "--amqp %s " % self.amqpAddr
            reportStatus = False

        dontSendStr = ""
        if dontSend:
            dontSendStr = "--dont-broadcast "
            if expiration is None:
                # default transaction expiration to be 4 minutes in the future
                expiration = 240

        expirationStr = ""
        if expiration is not None:
            expirationStr = "--expiration %d " % (expiration)
        else:
            expirationStr = "--expiration 120" # 2 minutes
<<<<<<< HEAD
        cmd="%s %s -v transfer -j %s %s" % (
            Utils.EosClientPath, self.eosClientArgs(), dontSendStr, expirationStr)
=======
        cmd="%s %s %s -v transfer -j %s %s" % (
            Utils.EosClientPath, amqpAddrStr, self.eosClientArgs(), dontSendStr, expirationStr)
>>>>>>> 0ed55dc6
        cmdArr=cmd.split()
        # not using __sign_str, since cmdArr messes up the string
        if sign:
            cmdArr.append("--sign-with")
            cmdArr.append("[ \"%s\" ]" % (source.activePublicKey))

        if skipSign:
            cmdArr.append("--skip-sign")

        cmdArr.append(source.name)
        cmdArr.append(destination.name)
        cmdArr.append(amountStr)
        cmdArr.append(memo)
        if force:
            cmdArr.append("-f")
        s=" ".join(cmdArr)
        if Utils.Debug: Utils.Print("cmd: %s" % (s))
        trans=None
        start=time.perf_counter()
        try:
            trans=Utils.runCmdArrReturnJson(cmdArr)
            if Utils.Debug:
                end=time.perf_counter()
                Utils.Print("cmd Duration: %.3f sec" % (end-start))
            if not dontSend:
                self.trackCmdTransaction(trans, reportStatus=reportStatus)
        except subprocess.CalledProcessError as ex:
            end=time.perf_counter()
            msg=ex.output.decode("utf-8")
            Utils.Print("ERROR: Exception during funds transfer.  cmd Duration: %.3f sec.  %s" % (end-start, msg))
            if exitOnError:
                Utils.cmdError("could not transfer \"%s\" from %s to %s" % (amountStr, source, destination))
                Utils.errorExit("Failed to transfer \"%s\" from %s to %s" % (amountStr, source, destination))
            return None

        if trans is None:
            Utils.cmdError("could not transfer \"%s\" from %s to %s" % (amountStr, source, destination))
            Utils.errorExit("Failed to transfer \"%s\" from %s to %s" % (amountStr, source, destination))

        return self.waitForTransBlockIfNeeded(trans, waitForTransBlock, exitOnError=exitOnError)

    @staticmethod
    def currencyStrToInt(balanceStr):
        """Converts currency string of form "12.3456 SYS" to int 123456"""
        assert(isinstance(balanceStr, str))
        balanceStr=balanceStr.split()[0]
        #balance=int(decimal.Decimal(balanceStr[1:])*10000)
        balance=int(decimal.Decimal(balanceStr)*10000)

        return balance

    @staticmethod
    def currencyIntToStr(balance, symbol):
        """Converts currency int of form 123456 to string "12.3456 SYS" where SYS is symbol string"""
        assert(isinstance(balance, int))
        assert(isinstance(symbol, str))
        balanceStr="%.04f %s" % (balance/10000.0, symbol)

        return balanceStr

    def validateFunds(self, initialBalances, transferAmount, source, accounts):
        """Validate each account has the expected SYS balance. Validate cumulative balance matches expectedTotal."""
        assert(source)
        assert(isinstance(source, Account))
        assert(accounts)
        assert(isinstance(accounts, list))
        assert(len(accounts) > 0)
        assert(initialBalances)
        assert(isinstance(initialBalances, dict))
        assert(isinstance(transferAmount, int))

        currentBalances=self.getEosBalances([source] + accounts)
        assert(currentBalances)
        assert(isinstance(currentBalances, dict))
        assert(len(initialBalances) == len(currentBalances))

        if len(currentBalances) != len(initialBalances):
            Utils.Print("ERROR: validateFunds> accounts length mismatch. Initial: %d, current: %d" % (len(initialBalances), len(currentBalances)))
            return False

        for key, value in currentBalances.items():
            initialBalance = initialBalances[key]
            assert(initialBalances)
            expectedInitialBalance = value - transferAmount
            if key is source:
                expectedInitialBalance = value + (transferAmount*len(accounts))

            if (initialBalance != expectedInitialBalance):
                Utils.Print("ERROR: validateFunds> Expected: %d, actual: %d for account %s" %
                            (expectedInitialBalance, initialBalance, key.name))
                return False

    def getEosBalances(self, accounts):
        """Returns a dictionary with account balances keyed by accounts"""
        assert(accounts)
        assert(isinstance(accounts, list))

        balances={}
        for account in accounts:
            balance = self.getAccountEosBalance(account.name)
            balances[account]=balance

        return balances

    # Gets accounts mapped to key. Returns json object
    def getAccountsByKey(self, key, exitOnError=False):
        cmdDesc = "get accounts"
        cmd="%s %s" % (cmdDesc, key)
        msg="key=%s" % (key);
        return self.processCleosCmd(cmd, cmdDesc, exitOnError=exitOnError, exitMsg=msg)

    # Get actions mapped to an account (cleos get actions)
    def getActions(self, account, pos=-1, offset=-1, exitOnError=False):
        assert(isinstance(account, Account))
        assert(isinstance(pos, int))
        assert(isinstance(offset, int))

        cmdDesc = "get actions"
        cmd = "%s -j %s %d %d" % (cmdDesc, account.name, pos, offset)
        msg = "account=%s, pos=%d, offset=%d" % (account.name, pos, offset);
        return self.processCleosCmd(cmd, cmdDesc, exitOnError=exitOnError, exitMsg=msg)

    # Gets accounts mapped to key. Returns array
    def getAccountsArrByKey(self, key):
        trans=self.getAccountsByKey(key)
        assert(trans)
        assert("account_names" in trans)
        accounts=trans["account_names"]
        return accounts

    def getServants(self, name, exitOnError=False):
        cmdDesc = "get servants"
        cmd="%s %s" % (cmdDesc, name)
        msg="name=%s" % (name);
        return self.processCleosCmd(cmd, cmdDesc, exitOnError=exitOnError, exitMsg=msg)

    def getServantsArr(self, name):
        trans=self.getServants(name, exitOnError=True)
        servants=trans["controlled_accounts"]
        return servants

    def getAccountEosBalanceStr(self, scope):
        """Returns SYS currency0000 account balance from cleos get table command. Returned balance is string following syntax "98.0311 SYS". """
        assert isinstance(scope, str)
        amount=self.getTableAccountBalance("eosio.token", scope)
        if Utils.Debug: Utils.Print("getNodeAccountEosBalance %s %s" % (scope, amount))
        assert isinstance(amount, str)
        return amount

    def getAccountEosBalance(self, scope):
        """Returns SYS currency0000 account balance from cleos get table command. Returned balance is an integer e.g. 980311. """
        balanceStr=self.getAccountEosBalanceStr(scope)
        balance=Node.currencyStrToInt(balanceStr)
        return balance

    def getAccountCodeHash(self, account):
        cmd="%s %s get code %s" % (Utils.EosClientPath, self.eosClientArgs(), account)
        if Utils.Debug: Utils.Print("cmd: %s" % (cmd))
        start=time.perf_counter()
        try:
            retStr=Utils.checkOutput(cmd.split())
            if Utils.Debug:
                end=time.perf_counter()
                Utils.Print("cmd Duration: %.3f sec" % (end-start))
            #Utils.Print ("get code> %s"% retStr)
            p=re.compile(r'code\shash: (\w+)\n', re.MULTILINE)
            m=p.search(retStr)
            if m is None:
                msg="Failed to parse code hash."
                Utils.Print("ERROR: "+ msg)
                return None

            return m.group(1)
        except subprocess.CalledProcessError as ex:
            end=time.perf_counter()
            msg=ex.output.decode("utf-8")
            Utils.Print("ERROR: Exception during code hash retrieval.  cmd Duration: %.3f sec.  %s" % (end-start, msg))
            return None

    # publish contract and return transaction as json object
    def publishContract(self, account, contractDir, wasmFile, abiFile, waitForTransBlock=False, shouldFail=False, sign=False):
        signStr = Node.__sign_str(sign, [ account.activePublicKey ])
        cmd="%s %s -v set contract -j %s %s %s" % (Utils.EosClientPath, self.eosClientArgs(), signStr, account.name, contractDir)
        cmd += "" if wasmFile is None else (" "+ wasmFile)
        cmd += "" if abiFile is None else (" " + abiFile)
        if Utils.Debug: Utils.Print("cmd: %s" % (cmd))
        trans=None
        start=time.perf_counter()
        try:
            trans=Utils.runCmdReturnJson(cmd, trace=False)
            self.trackCmdTransaction(trans)
            if Utils.Debug:
                end=time.perf_counter()
                Utils.Print("cmd Duration: %.3f sec" % (end-start))
        except subprocess.CalledProcessError as ex:
            if not shouldFail:
                end=time.perf_counter()
                msg=ex.output.decode("utf-8")
                Utils.Print("ERROR: Exception during set contract.  cmd Duration: %.3f sec.  %s" % (end-start, msg))
                return None
            else:
                retMap={}
                retMap["returncode"]=ex.returncode
                retMap["cmd"]=ex.cmd
                retMap["output"]=ex.output
                # commented below as they are available only in Python3.5 and above
                # retMap["stdout"]=ex.stdout
                # retMap["stderr"]=ex.stderr
                return retMap

        if shouldFail:
            Utils.Print("ERROR: The publish contract did not fail as expected.")
            return None

        Node.validateTransaction(trans)
        return self.waitForTransBlockIfNeeded(trans, waitForTransBlock, exitOnError=False)

    def getTableRows(self, contract, scope, table):
        jsonData=self.getTable(contract, scope, table)
        if jsonData is None:
            return None
        rows=jsonData["rows"]
        return rows

    def getTableRow(self, contract, scope, table, idx):
        if idx < 0:
            Utils.Print("ERROR: Table index cannot be negative. idx: %d" % (idx))
            return None
        rows=self.getTableRows(contract, scope, table)
        if rows is None or idx >= len(rows):
            Utils.Print("ERROR: Retrieved table does not contain row %d" % idx)
            return None
        row=rows[idx]
        return row

    def getTableColumns(self, contract, scope, table):
        row=self.getTableRow(contract, scope, table, 0)
        keys=list(row.keys())
        return keys

    # returns tuple with indication if transaction was successfully sent and either the transaction or else the exception output
    def pushMessage(self, account, action, data, opts, silentErrors=False, signatures=None):
        reportStatus = True
        cmd="%s %s push action -j %s %s" % (Utils.EosClientPath, self.eosClientArgs(), account, action)
        Utils.Print("cmd: {}".format(cmd))
        cmdArr=cmd.split()
        # not using __sign_str, since cmdArr messes up the string
        if signatures is not None:
            cmdArr.append("--sign-with")
            cmdArr.append("[ \"%s\" ]" % ("\", \"".join(signatures)))
        if data is not None:
            cmdArr.append(data)
        if opts is not None:
            cmdArr += opts.split()
        if Utils.Debug: Utils.Print("cmd: %s" % (cmdArr))
        start=time.perf_counter()
        try:
            trans=Utils.runCmdArrReturnJson(cmdArr)
            self.trackCmdTransaction(trans, ignoreNonTrans=True, reportStatus=reportStatus)
            if Utils.Debug:
                end=time.perf_counter()
                Utils.Print("cmd Duration: %.3f sec" % (end-start))
            return (True, trans)
        except subprocess.CalledProcessError as ex:
            msg=ex.output.decode("utf-8")
            if not silentErrors:
                end=time.perf_counter()
                Utils.Print("ERROR: Exception during push message.  cmd Duration=%.3f sec.  %s" % (end - start, msg))
            return (False, msg)

    # returns tuple with indication if transaction was successfully sent and either the transaction or else the exception output
    def pushTransaction(self, trans, opts="--skip-sign", silentErrors=False, permissions=None):
        assert(isinstance(trans, dict))
        if isinstance(permissions, str):
            permissions=[permissions]
        reportStatus = True
        amqpAddrStr = ""
        if self.amqpAddr is not None:
            amqpAddrStr = "--amqp %s " % self.amqpAddr
            reportStatus = False
        cmd="%s %s %s push transaction -j" % (Utils.EosClientPath, amqpAddrStr, self.eosClientArgs())
        cmdArr=cmd.split()
        transStr = json.dumps(trans, separators=(',', ':'))
        transStr = transStr.replace("'", '"')
        cmdArr.append(transStr)
        if opts is not None:
            cmdArr += opts.split()
        if permissions is not None:
            for permission in permissions:
                cmdArr.append("-p")
                cmdArr.append(permission)

        s=" ".join(cmdArr)
        if Utils.Debug: Utils.Print("cmd: %s" % (cmdArr))
        start=time.perf_counter()
        try:
            retTrans=Utils.runCmdArrReturnJson(cmdArr)
            self.trackCmdTransaction(retTrans, ignoreNonTrans=True, reportStatus=reportStatus)
            if Utils.Debug:
                end=time.perf_counter()
                Utils.Print("cmd Duration: %.3f sec" % (end-start))
            return (True, retTrans)
        except subprocess.CalledProcessError as ex:
            msg=ex.output.decode("utf-8")
            if not silentErrors:
                end=time.perf_counter()
                Utils.Print("ERROR: Exception during push message.  cmd Duration=%.3f sec.  %s" % (end - start, msg))
            return (False, msg)

    @staticmethod
    def __sign_str(sign, keys):
        assert(isinstance(sign, bool))
        assert(isinstance(keys, list))
        if not sign:
            return ""

        return "--sign-with '[ \"" + "\", \"".join(keys) + "\" ]'"

    def setPermission(self, account, code, pType, requirement, waitForTransBlock=False, exitOnError=False, sign=False):
        assert(isinstance(account, Account))
        assert(isinstance(code, Account))
        signStr = Node.__sign_str(sign, [ account.activePublicKey ])
        cmdDesc="set action permission"
        cmd="%s -j %s %s %s %s %s" % (cmdDesc, signStr, account.name, code.name, pType, requirement)
        trans=self.processCleosCmd(cmd, cmdDesc, silentErrors=False, exitOnError=exitOnError)
        self.trackCmdTransaction(trans)

        return self.waitForTransBlockIfNeeded(trans, waitForTransBlock, exitOnError=exitOnError)

    def delegatebw(self, fromAccount, netQuantity, cpuQuantity, toAccount=None, transferTo=False, waitForTransBlock=False, exitOnError=False, sign=False, reportStatus=True):
        if toAccount is None:
            toAccount=fromAccount

        signStr = Node.__sign_str(sign, [ fromAccount.activePublicKey ])
        cmdDesc="system delegatebw"
        transferStr="--transfer" if transferTo else ""
        cmd="%s -j %s %s %s \"%s %s\" \"%s %s\" %s" % (
            cmdDesc, signStr, fromAccount.name, toAccount.name, netQuantity, CORE_SYMBOL, cpuQuantity, CORE_SYMBOL, transferStr)
        msg="fromAccount=%s, toAccount=%s" % (fromAccount.name, toAccount.name);
        trans=self.processCleosCmd(cmd, cmdDesc, exitOnError=exitOnError, exitMsg=msg)
        self.trackCmdTransaction(trans, reportStatus=reportStatus)

        return self.waitForTransBlockIfNeeded(trans, waitForTransBlock, exitOnError=exitOnError)

    def undelegatebw(self, fromAccount, netQuantity, cpuQuantity, toAccount=None, waitForTransBlock=False, exitOnError=False, sign=False):
        if toAccount is None:
            toAccount=fromAccount

        signStr = Node.__sign_str(sign, [ fromAccount.activePublicKey ])
        cmdDesc="system undelegatebw"
        cmd="%s -j %s %s %s \"%s %s\" \"%s %s\"" % (
            cmdDesc, signStr, fromAccount.name, toAccount.name, netQuantity, CORE_SYMBOL, cpuQuantity, CORE_SYMBOL)
        msg="fromAccount=%s, toAccount=%s" % (fromAccount.name, toAccount.name);
        trans=self.processCleosCmd(cmd, cmdDesc, exitOnError=exitOnError, exitMsg=msg)
        self.trackCmdTransaction(trans)

        return self.waitForTransBlockIfNeeded(trans, waitForTransBlock, exitOnError=exitOnError)

    def regproducer(self, producer, url, location, waitForTransBlock=False, exitOnError=False, sign=False):
        signStr = Node.__sign_str(sign, [ producer.activePublicKey ])
        cmdDesc="system regproducer"
        cmd="%s -j %s %s %s %s %s" % (
            cmdDesc, signStr, producer.name, producer.activePublicKey, url, location)
        msg="producer=%s" % (producer.name);
        trans=self.processCleosCmd(cmd, cmdDesc, exitOnError=exitOnError, exitMsg=msg)
        self.trackCmdTransaction(trans)

        return self.waitForTransBlockIfNeeded(trans, waitForTransBlock, exitOnError=exitOnError)

    def vote(self, account, producers, waitForTransBlock=False, exitOnError=False, sign=False):
        signStr = Node.__sign_str(sign, [ account.activePublicKey ])
        cmdDesc = "system voteproducer prods"
        cmd="%s -j %s %s %s" % (
            cmdDesc, signStr, account.name, " ".join(producers))
        msg="account=%s, producers=[ %s ]" % (account.name, ", ".join(producers));
        trans=self.processCleosCmd(cmd, cmdDesc, exitOnError=exitOnError, exitMsg=msg)
        self.trackCmdTransaction(trans)

        return self.waitForTransBlockIfNeeded(trans, waitForTransBlock, exitOnError=exitOnError)

    def processCleosCmd(self, cmd, cmdDesc, silentErrors=True, exitOnError=False, exitMsg=None, returnType=ReturnType.json):
        assert(isinstance(returnType, ReturnType))
        cmd="%s %s %s" % (Utils.EosClientPath, self.eosClientArgs(), cmd)
        if Utils.Debug: Utils.Print("cmd: %s" % (cmd))
        if exitMsg is not None:
            exitMsg="Context: " + exitMsg
        else:
            exitMsg=""
        trans=None
        start=time.perf_counter()
        try:
            if returnType==ReturnType.json:
                trans=Utils.runCmdReturnJson(cmd, silentErrors=silentErrors)
            elif returnType==ReturnType.raw:
                trans=Utils.runCmdReturnStr(cmd)
            else:
                unhandledEnumType(returnType)

            if Utils.Debug:
                end=time.perf_counter()
                Utils.Print("cmd Duration: %.3f sec" % (end-start))
        except subprocess.CalledProcessError as ex:
            if not silentErrors:
                end=time.perf_counter()
                msg=ex.output.decode("utf-8")
                errorMsg="Exception during \"%s\". Exception message: %s.  cmd Duration=%.3f sec. %s" % (cmdDesc, msg, end-start, exitMsg)
                if exitOnError:
                    Utils.cmdError(errorMsg)
                    Utils.errorExit(errorMsg)
                else:
                    Utils.Print("ERROR: %s" % (errorMsg))
            return None

        if exitOnError and trans is None:
            Utils.cmdError("could not \"%s\". %s" % (cmdDesc,exitMsg))
            Utils.errorExit("Failed to \"%s\"" % (cmdDesc))

        return trans

    def killNodeOnProducer(self, producer, whereInSequence, blockType=BlockType.head, silentErrors=True, exitOnError=False, exitMsg=None, returnType=ReturnType.json):
        assert(isinstance(producer, str))
        assert(isinstance(whereInSequence, int))
        assert(isinstance(blockType, BlockType))
        assert(isinstance(returnType, ReturnType))
        basedOnLib="true" if blockType==BlockType.lib else "false"
        payload="{ \"producer\":\"%s\", \"where_in_sequence\":%d, \"based_on_lib\":\"%s\" }" % (producer, whereInSequence, basedOnLib)
        return self.processCurlCmd("test_control", "kill_node_on_producer", payload, silentErrors=silentErrors, exitOnError=exitOnError, exitMsg=exitMsg, returnType=returnType)

    def processCurlCmd(self, resource, command, payload, silentErrors=True, exitOnError=False, exitMsg=None, returnType=ReturnType.json):
        cmd="curl %s/v1/%s/%s -d '%s' -X POST -H \"Content-Type: application/json\"" % \
            (self.endpointHttp, resource, command, payload)
        if Utils.Debug: Utils.Print("cmd: %s" % (cmd))
        rtn=None
        start=time.perf_counter()
        try:
            if returnType==ReturnType.json:
                rtn=Utils.runCmdReturnJson(cmd, silentErrors=silentErrors)
            elif returnType==ReturnType.raw:
                rtn=Utils.runCmdReturnStr(cmd)
            else:
                unhandledEnumType(returnType)

            if Utils.Debug:
                end=time.perf_counter()
                Utils.Print("cmd Duration: %.3f sec" % (end-start))
                printReturn=json.dumps(rtn) if returnType==ReturnType.json else rtn
                Utils.Print("cmd returned: %s" % (printReturn))
        except subprocess.CalledProcessError as ex:
            if not silentErrors:
                end=time.perf_counter()
                msg=ex.output.decode("utf-8")
                errorMsg="Exception during \"%s\". %s.  cmd Duration=%.3f sec." % (cmd, msg, end-start)
                if exitOnError:
                    Utils.cmdError(errorMsg)
                    Utils.errorExit(errorMsg)
                else:
                    Utils.Print("ERROR: %s" % (errorMsg))
            return None

        if exitMsg is not None:
            exitMsg=": " + exitMsg
        else:
            exitMsg=""
        if exitOnError and rtn is None:
            Utils.cmdError("could not \"%s\" - %s" % (cmd,exitMsg))
            Utils.errorExit("Failed to \"%s\"" % (cmd))

        return rtn

    def txnGenCreateTestAccounts(self, genAccount, genKey, silentErrors=True, exitOnError=False, exitMsg=None, returnType=ReturnType.json):
        assert(isinstance(genAccount, str))
        assert(isinstance(genKey, str))
        assert(isinstance(returnType, ReturnType))

        payload="[ \"%s\", \"%s\" ]" % (genAccount, genKey)
        return self.processCurlCmd("txn_test_gen", "create_test_accounts", payload, silentErrors=silentErrors, exitOnError=exitOnError, exitMsg=exitMsg, returnType=returnType)

    def txnGenStart(self, salt, period, batchSize, silentErrors=True, exitOnError=False, exitMsg=None, returnType=ReturnType.json):
        assert(isinstance(salt, str))
        assert(isinstance(period, int))
        assert(isinstance(batchSize, int))
        assert(isinstance(returnType, ReturnType))

        payload="[ \"%s\", %d, %d ]" % (salt, period, batchSize)
        return self.processCurlCmd("txn_test_gen", "start_generation", payload, silentErrors=silentErrors, exitOnError=exitOnError, exitMsg=exitMsg, returnType=returnType)

    def waitForTransBlockIfNeeded(self, trans, waitForTransBlock, exitOnError=False):
        if not waitForTransBlock:
            return trans

        transId=Node.getTransId(trans)
        if not self.waitForTransInBlock(transId):
            if exitOnError:
                Utils.cmdError("transaction with id %s never made it to a block" % (transId))
                Utils.errorExit("Failed to find transaction with id %s in a block before timeout" % (transId))
            return None
        return trans

    def getInfo(self, silentErrors=False, exitOnError=False):
        cmdDesc = "get info"
        info=self.processCleosCmd(cmdDesc, cmdDesc, silentErrors=silentErrors, exitOnError=exitOnError)
        if info is None:
            self.infoValid=False
        else:
            self.infoValid=True
            self.lastRetrievedHeadBlockNum=int(info["head_block_num"])
            self.lastRetrievedLIB=int(info["last_irreversible_block_num"])
            self.lastRetrievedHeadBlockProducer=info["head_block_producer"]
        return info

    def checkPulse(self, exitOnError=False):
        info=self.getInfo(True, exitOnError=exitOnError)
        return False if info is None else True

    def getHeadBlockNum(self):
        """returns head block number(string) as returned by cleos get info."""
        info = self.getInfo(exitOnError=True)
        if info is not None:
            headBlockNumTag = "head_block_num"
            return info[headBlockNumTag]

    def getIrreversibleBlockNum(self):
        info = self.getInfo(exitOnError=True)
        if info is not None:
            Utils.Print("current lib: %d" % (info["last_irreversible_block_num"]))
            return info["last_irreversible_block_num"]

    def getBlockNum(self, blockType=BlockType.head):
        assert isinstance(blockType, BlockType)
        if blockType==BlockType.head:
            return self.getHeadBlockNum()
        elif blockType==BlockType.lib:
            return self.getIrreversibleBlockNum()
        else:
            unhandledEnumType(blockType)

    def kill(self, killSignal):
        if Utils.Debug: Utils.Print("Killing node: %s" % (self.cmd))
        assert (self.pid is not None)
        Utils.Print("Killing node pid: {}".format(self.pid))
        try:
            if self.popenProc is not None:
               Utils.Print("self.popenProc is not None")
               self.popenProc.send_signal(killSignal)
               self.popenProc.wait()
            else:
               os.kill(self.pid, killSignal)
        except OSError as ex:
            Utils.Print("ERROR: Failed to kill node (%s)." % (self.cmd), ex)
            return False

        # wait for kill validation
        def myFunc():
            try:
                os.kill(self.pid, 0) #check if process with pid is running
            except OSError as _:
                return True
            return False

        if not Utils.waitForTruth(myFunc):
            Utils.Print("ERROR: Failed to validate node shutdown.")
            return False

        # mark node as killed
        self.pid=None
        self.killed=True
        return True

    def interruptAndVerifyExitStatus(self, timeout=60):
        if Utils.Debug: Utils.Print("terminating node: %s" % (self.cmd))
        assert self.popenProc is not None, "node: \"%s\" does not have a popenProc, this may be because it is only set after a relaunch." % (self.cmd)
        self.popenProc.send_signal(signal.SIGINT)
        try:
            outs, _ = self.popenProc.communicate(timeout=timeout)
            assert self.popenProc.returncode == 0, "Expected terminating \"%s\" to have an exit status of 0, but got %d" % (self.cmd, self.popenProc.returncode)
        except subprocess.TimeoutExpired:
            Utils.errorExit("Terminate call failed on node: %s" % (self.cmd))

        # mark node as killed
        self.pid=None
        self.killed=True

    def verifyAlive(self, silent=False):
        logStatus=not silent and Utils.Debug
        pid=self.pid
        if logStatus: Utils.Print("Checking if node(pid=%s) is alive(killed=%s): %s" % (self.pid, self.killed, self.cmd))
        if self.killed or self.pid is None:
            self.killed=True
            self.pid=None
            return False

        try:
            os.kill(self.pid, 0)
        except ProcessLookupError as ex:
            # mark node as killed
            self.pid=None
            self.killed=True
            if logStatus: Utils.Print("Determined node(formerly pid=%s) is killed" % (pid))
            return False
        except PermissionError as ex:
            if logStatus: Utils.Print("Determined node(formerly pid=%s) is alive" % (pid))
            return True

        if logStatus: Utils.Print("Determined node(pid=%s) is alive" % (self.pid))
        return True

    @staticmethod
    def getBlockAttribute(block, key, blockNum, exitOnError=True):
        value=block[key]

        if value is None and exitOnError:
            blockNumStr=" for block number %s" % (blockNum)
            blockStr=" with block content:\n%s" % (json.dumps(block, indent=4, sort_keys=True))
            Utils.cmdError("could not get %s%s%s" % (key, blockNumStr, blockStr))
            Utils.errorExit("Failed to get block's %s" % (key))

        return value

    def getBlockProducerByNum(self, blockNum, timeout=None, waitForBlock=True, exitOnError=True):
        if waitForBlock:
            self.waitForBlock(blockNum, timeout=timeout, blockType=BlockType.head)
        block=self.getBlock(blockNum, exitOnError=exitOnError)
        return Node.getBlockAttribute(block, "producer", blockNum, exitOnError=exitOnError)

    def getBlockProducer(self, timeout=None, exitOnError=True, blockType=BlockType.head):
        blockNum=self.getBlockNum(blockType=blockType)
        block=self.getBlock(blockNum, exitOnError=exitOnError)
        return Node.getBlockAttribute(block, "producer", blockNum, exitOnError=exitOnError)

    def getNextCleanProductionCycle(self, trans):
        rounds=21*12*2  # max time to ensure that at least 2/3+1 of producers x blocks per producer x at least 2 times
        if trans is not None:
            transId=Node.getTransId(trans)
            self.waitForTransFinalization(transId, timeout=rounds/2)
        else:
            transId="Null"
        irreversibleBlockNum=self.getIrreversibleBlockNum()

        # The voted schedule should be promoted now, then need to wait for that to become irreversible
        votingTallyWindow=120  #could be up to 120 blocks before the votes were tallied
        promotedBlockNum=self.getHeadBlockNum()+votingTallyWindow
        # There was waitForIrreversibleBlock but due to bug it was waiting for head and not lib.
        # leaving waitForIrreversibleBlock here slows down voting test by few minutes so since
        # it was fine with head block for few years, switching to waitForBlock instead
        self.waitForBlock(promotedBlockNum, timeout=rounds/2)

        ibnSchedActive=self.getIrreversibleBlockNum()

        blockNum=self.getHeadBlockNum()
        Utils.Print("Searching for clean production cycle blockNum=%s ibn=%s  transId=%s  promoted bn=%s  ibn for schedule active=%s" % (blockNum,irreversibleBlockNum,transId,promotedBlockNum,ibnSchedActive))
        blockProducer=self.getBlockProducerByNum(blockNum)
        blockNum+=1
        Utils.Print("Advance until the next block producer is retrieved")
        while blockProducer == self.getBlockProducerByNum(blockNum):
            blockNum+=1

        blockProducer=self.getBlockProducerByNum(blockNum)
        return blockNum


    # pylint: disable=too-many-locals
    # If nodeosPath is equal to None, it will use the existing nodeos path
    def relaunch(self, chainArg=None, newChain=False, skipGenesis=True, timeout=Utils.systemWaitTimeout, addSwapFlags=None, deleteFlags={}, cachePopen=False, nodeosPath=None):

        assert(self.pid is None)
        assert(self.killed)

        if Utils.Debug: Utils.Print("Launching node process, Id: {}".format(self.nodeId))

        cmdArr=[]
        splittedCmd=self.cmd.split()
        if nodeosPath: splittedCmd[0] = nodeosPath
        myCmd=" ".join(splittedCmd)
        toAddOrSwap=copy.deepcopy(addSwapFlags) if addSwapFlags is not None else {}
        if not newChain:
            skip=False
            swapValue=None
            for i in splittedCmd:
                Utils.Print("\"%s\"" % (i))
                if skip:
                    skip=False
                    continue
                if skipGenesis and ("--genesis-json" == i or "--genesis-timestamp" == i):
                    skip=True
                    continue

                if i in deleteFlags:
                    if deleteFlags[i] == True:
                        skip = True
                    continue

                if swapValue is None:
                    cmdArr.append(i)
                else:
                    cmdArr.append(swapValue)
                    swapValue=None

                if i in toAddOrSwap:
                    swapValue=toAddOrSwap[i]
                    del toAddOrSwap[i]
            for k,v in toAddOrSwap.items():
                cmdArr.append(k)
                cmdArr.append(v)
            myCmd=" ".join(cmdArr)

        cmd=myCmd + ("" if chainArg is None else (" " + chainArg))
        self.launchCmd(cmd, cachePopen)

        def isNodeAlive():
            """wait for node to be responsive."""
            try:
                return True if self.checkPulse() else False
            except (TypeError) as _:
                pass
            return False

        class DidProcessExitGracefully:
            def __init__(self, popen, timeout):
                self.popen = popen
                self.timeout = timeout

            def __call__(self):
                try:
                    self.popen.communicate(timeout=self.timeout)
                except TimeoutExpired:
                    return False
                with open(self.popen.errfile.name, 'r') as f:
                    if "Reached configured maximum block 10; terminating" in f.read():
                        return True
                    else:
                        return False

        if "terminate-at-block" not in cmd:
            isAlive=Utils.waitForTruth(isNodeAlive, timeout, sleepTime=1)
        else:
            lam=DidProcessExitGracefully(self.popenProc, timeout)
            isAlive=Utils.waitForTruth(lam, timeout, sleepTime=1)
        if isAlive:
            Utils.Print("Node relaunch was successful.")
        else:
            Utils.Print("ERROR: Node relaunch Failed.")
            # Ensure the node process is really killed
            if self.popenProc:
                self.popenProc.send_signal(signal.SIGTERM)
                self.popenProc.wait()
            self.pid=None
            return False

        self.cmd=cmd
        self.killed=False
        return True

    @staticmethod
    def unstartedFile(nodeId):
        assert(isinstance(nodeId, int))
        startFile=Utils.getNodeDataDir(nodeId, "start.cmd")
        if not os.path.exists(startFile):
            Utils.errorExit("Cannot find unstarted node since %s file does not exist" % startFile)
        return startFile

    def launchUnstarted(self, cachePopen=False):
        Utils.Print("launchUnstarted cmd: %s" % (self.cmd))
        self.launchCmd(self.cmd, cachePopen)

    def launchCmd(self, cmd, cachePopen=False):
        dataDir=Utils.getNodeDataDir(self.nodeId)
        dt = datetime.now()
        dateStr=Utils.getDateString(dt)
        stdoutFile="%s/stdout.%s.txt" % (dataDir, dateStr)
        stderrFile="%s/stderr.%s.txt" % (dataDir, dateStr)
        with open(stdoutFile, 'w') as sout, open(stderrFile, 'w') as serr:
            Utils.Print("cmd: %s" % (cmd))
            popen=subprocess.Popen(cmd.split(), stdout=sout, stderr=serr)
            if cachePopen:
                popen.outfile=sout
                popen.errfile=serr
                self.popenProc=popen
            self.pid=popen.pid
            if Utils.Debug: Utils.Print("start Node host=%s, port=%s, pid=%s, cmd=%s" % (self.host, self.port, self.pid, self.cmd))

    def trackCmdTransaction(self, trans, ignoreNonTrans=False, reportStatus=True):
        if trans is None:
            if Utils.Debug: Utils.Print("  cmd returned transaction: %s" % (trans))
            return

        if ignoreNonTrans and not Node.isTrans(trans):
            if Utils.Debug: Utils.Print("  cmd returned a non-transaction: %s" % (trans))
            return

        transId=Node.getTransId(trans)
        if transId in self.transCache.keys():
            replaceMsg="replacing previous trans=\n%s" % json.dumps(self.transCache[transId], indent=2, sort_keys=True)
        else:
            replaceMsg=""

        if Utils.Debug and reportStatus:
            status=Node.getTransStatus(trans)
            blockNum=Node.getTransBlockNum(trans)
            Utils.Print("  cmd returned transaction id: %s, status: %s, (possible) block num: %s %s" % (transId, status, blockNum, replaceMsg))
        elif Utils.Debug:
            Utils.Print("  cmd returned transaction id: %s %s" % (transId, replaceMsg))

        self.transCache[transId]=trans

    def reportStatus(self):
        Utils.Print("Node State:")
        Utils.Print(" cmd   : %s" % (self.cmd))
        self.verifyAlive(silent=True)
        Utils.Print(" killed: %s" % (self.killed))
        Utils.Print(" host  : %s" % (self.host))
        Utils.Print(" port  : %s" % (self.port))
        Utils.Print(" pid   : %s" % (self.pid))
        status="last getInfo returned None" if not self.infoValid else "at last call to getInfo"
        Utils.Print(" hbn   : %s (%s)" % (self.lastRetrievedHeadBlockNum, status))
        Utils.Print(" lib   : %s (%s)" % (self.lastRetrievedLIB, status))

    # Require producer_api_plugin
    def scheduleProtocolFeatureActivations(self, featureDigests=[]):
        param = { "protocol_features_to_activate": featureDigests }
        self.processCurlCmd("producer", "schedule_protocol_feature_activations", json.dumps(param))

    # Require producer_api_plugin
    def getSupportedProtocolFeatures(self, excludeDisabled=False, excludeUnactivatable=False):
        param = {
           "exclude_disabled": excludeDisabled,
           "exclude_unactivatable": excludeUnactivatable
        }
        res = self.processCurlCmd("producer", "get_supported_protocol_features", json.dumps(param))
        return res

    # This will return supported protocol features in a dict (feature codename as the key), i.e.
    # {
    #   "PREACTIVATE_FEATURE": {...},
    #   "ONLY_LINK_TO_EXISTING_PERMISSION": {...},
    # }
    # Require producer_api_plugin
    def getSupportedProtocolFeatureDict(self, excludeDisabled=False, excludeUnactivatable=False):
        protocolFeatureDigestDict = {}
        supportedProtocolFeatures = self.getSupportedProtocolFeatures(excludeDisabled, excludeUnactivatable)
        for protocolFeature in supportedProtocolFeatures:
            for spec in protocolFeature["specification"]:
                if (spec["name"] == "builtin_feature_codename"):
                    codename = spec["value"]
                    protocolFeatureDigestDict[codename] = protocolFeature
                    break
        return protocolFeatureDigestDict

    def waitForHeadToAdvance(self, blocksToAdvance=1, timeout=None, reportInterval=None):
        originalHead = self.getHeadBlockNum()
        targetHead = originalHead + blocksToAdvance
        if timeout is None:
            timeout = 6 + blocksToAdvance / 2
        count = 0
        def isHeadAdvancing():
            nonlocal count
            nonlocal reportInterval
            nonlocal targetHead
            head = self.getHeadBlockNum()
            count += 1
            done = head >= targetHead
            if not done and reportInterval and count % reportInterval == 0:
                Utils.Print("waitForHeadToAdvance to {}, currently at {}".format(targetHead, head))

            return done
        return Utils.waitForTruth(isHeadAdvancing, timeout)

    def waitForLibToAdvance(self, timeout=30):
        currentLib = self.getIrreversibleBlockNum()
        def isLibAdvancing():
            return self.getIrreversibleBlockNum() > currentLib
        return Utils.waitForTruth(isLibAdvancing, timeout)

    def waitUntilBeginningOfProdTurn(self, producerName, timeout=30, sleepTime=0.4):
        beginningOfProdTurnHead = 0
        def isDesiredProdTurn():
            nonlocal beginningOfProdTurnHead
            beginningOfProdTurnHead = self.getHeadBlockNum()
            res =  self.getBlock(beginningOfProdTurnHead)["producer"] == producerName and \
                   self.getBlock(beginningOfProdTurnHead-1)["producer"] != producerName
            return res
        ret = Utils.waitForTruth(isDesiredProdTurn, timeout, sleepTime)
        assert ret != None, "Expected producer to arrive within {} seconds".format(timeout)
        return beginningOfProdTurnHead

    # Require producer_api_plugin
    def activateFeatures(self, features, blocksToAdvance=2):
        assert blocksToAdvance >= 0
        featureDigests = []
        for feature in features:
            protocolFeatureDigestDict = self.getSupportedProtocolFeatureDict()
            assert feature in protocolFeatureDigestDict
            featureDigest = protocolFeatureDigestDict[feature]["feature_digest"]
            assert featureDigest
            featureDigests.append(featureDigest)

        self.scheduleProtocolFeatureActivations(featureDigests)

        # Wait for the next block to be produced so the scheduled protocol feature is activated
        assert self.waitForHeadToAdvance(blocksToAdvance=blocksToAdvance), print("ERROR: TIMEOUT WAITING FOR activating features: {}".format(",".join(features)))

    def activateAndVerifyFeatures(self, features):
        self.activateFeatures(features, blocksToAdvance=0)
        headBlockNum = self.getBlockNum()
        blockNum = headBlockNum
        while True:
            block = self.getBlock(blockNum)
            if self.containsFeatures(features):
                return

            producer = block["producer"]

            # feature should be in block for this node's producers, if it is at least 2 blocks after we sent the activate
            minBlocksForGuarantee = 2
            assert producer not in self.getProducers() or blockNum - headBlockNum < minBlocksForGuarantee, \
                   "It is {} blocks past the block when we activated the features and block num {} was produced by this \
                   node, so features should have been set.".format(blockNum - headBlockNum, blockNum)
            self.waitForBlock(blockNum + 1)
            blockNum = self.getBlockNum()



    # Require producer_api_plugin
    def activatePreactivateFeature(self):
        return self.activateFeatures(["PREACTIVATE_FEATURE"])

    # similar to getActivatedProtocolFeatures functionality but different method since getting block header doesn't
    # work in all cases
    def getActivatedFeatures(self):
        url = "http://{}:{}/v1/chain/get_activated_protocol_features".format(self.host, self.port)
        data= {"limit" : 2**32-1} # 2^32-1 is numeric_limits<uint32_t>::max()
        response = requests.get(url, json=data)
        if Utils.Debug: Utils.Print("get_activated_protocol_features response status: {}".format(response.status_code))
        assert response.status_code == 200
        jsonObj = json.loads(response.text)
        if Utils.Debug: Utils.Print("get_activated_protocol_features response: {}".format(json.dumps(jsonObj, indent=4, sort_keys=True)))
        return jsonObj["activated_protocol_features"]

    def containsFeatures(self, features:set):
        activatedFeatures = self.getActivatedFeatures()
        curFeatures = set()
        for feature in features:
            for activatedFeature in activatedFeatures:
                for specs in activatedFeature["specification"]:
                    if specs["name"] == "builtin_feature_codename" and specs["value"] == feature:
                        curFeatures.add(feature)
                        break
        if Utils.Debug: Utils.Print("activated features: {}".format(curFeatures))
        return features == curFeatures

    def containsPreactivateFeature(self):
        return self.containsFeatures({"PREACTIVATE_FEATURE"})

    def getAllBuiltInFeaturesInfo(self):
        protocolFeatures = {}
        supportedProtocolFeatures = self.getSupportedProtocolFeatures()
        for protocolFeature in supportedProtocolFeatures:
            for spec in protocolFeature["specification"]:
                if (spec["name"] == "builtin_feature_codename"):
                    codename = spec["value"]
                    protocolFeatures[codename] = protocolFeature["feature_digest"]
        return protocolFeatures

    # Return an array of feature digests to be preactivated in a correct order respecting dependencies
    # Require producer_api_plugin
    def getAllBuiltinFeatureDigestsToPreactivate(self):
        protocolFeatures = []
        supportedProtocolFeatures = self.getSupportedProtocolFeatures()
        for protocolFeature in supportedProtocolFeatures:
            for spec in protocolFeature["specification"]:
                if (spec["name"] == "builtin_feature_codename"):
                    codename = spec["value"]
                    # Filter out "PREACTIVATE_FEATURE"
                    if codename != "PREACTIVATE_FEATURE":
                        protocolFeatures.append(protocolFeature["feature_digest"])
                    break
        return protocolFeatures

    # Require PREACTIVATE_FEATURE to be activated and require eosio.bios with preactivate_feature
    def preactivateProtocolFeatures(self, featureDigests:list, failOnError=False):
        for digest in featureDigests:
            Utils.Print("push activate action with digest {}".format(digest))
            data="{{\"feature_digest\":{}}}".format(digest)
            opts="--permission eosio@active"
            trans=self.pushMessage("eosio", "activate", data, opts)
            if trans is None or not trans[0]:
                Utils.Print("ERROR: Failed to preactive digest {}".format(digest))
                assert not failOnError
        self.waitForHeadToAdvance(blocksToAdvance=2)

    # Require PREACTIVATE_FEATURE to be activated and require eosio.bios with preactivate_feature
    def preactivateAllBuiltinProtocolFeature(self, failOnError=False):
        allBuiltinProtocolFeatureDigests = self.getAllBuiltinFeatureDigestsToPreactivate()
        self.preactivateProtocolFeatures(allBuiltinProtocolFeatureDigests, failOnError)

    def getLatestBlockHeaderState(self):
        headBlockNum = self.getHeadBlockNum()
        return self.getBlockHeaderState(headBlockNum)

    def getBlockHeaderState(self, blockNum, errorOnNone=True):
        cmdDesc = "get block {} --header-state".format(blockNum)
        blockHeaderState = self.processCleosCmd(cmdDesc, cmdDesc)
        if blockHeaderState is None and errorOnNone:
            info = self.getInfo()
            lib = info["last_irreversible_block_num"]
            head = info["head_block_num"]
            assert head == lib + 1, "getLatestBlockHeaderState failed to retrieve the latest block. This should be investigated."
            Utils.errorExit("Called getLatestBlockHeaderState, which can only retrieve blocks in reversible database, but the test setup only has one producer so there" +
                            " is only 1 block in the reversible database. Test should be redesigned to aquire this information via another interface.")
        return blockHeaderState

    # not used at the moment but leaving as an alternative to getActivatedFeatures
    def getActivatedFeaturesFromHeaderState(self, blockHeaderState=None):
        if blockHeaderState is None:
            blockHeaderState = self.getLatestBlockHeaderState()
        if "activated_protocol_features" not in blockHeaderState or "protocol_features" not in blockHeaderState["activated_protocol_features"]:
            Utils.errorExit("getLatestBlockHeaderState did not return expected output, should contain [\"activated_protocol_features\"][\"protocol_features\"]: {}".format(latestBlockHeaderState))
        return blockHeaderState["activated_protocol_features"]["protocol_features"]

    def modifyBuiltinPFSubjRestrictions(self, featureCodename, subjectiveRestriction={}):
        jsonPath = os.path.join(Utils.getNodeConfigDir(self.nodeId),
                                "protocol_features",
                                "BUILTIN-{}.json".format(featureCodename))
        protocolFeatureJson = []
        with open(jsonPath) as f:
            protocolFeatureJson = json.load(f)
        protocolFeatureJson["subjective_restrictions"].update(subjectiveRestriction)
        with open(jsonPath, "w") as f:
            json.dump(protocolFeatureJson, f, indent=2)

    # Require producer_api_plugin
    def createSnapshot(self):
        param = { }
        return self.processCurlCmd("producer", "create_snapshot", json.dumps(param))

    def getScope(self, contract, table=None, limit=None, lower=None, upper=None, reverse=False, exitOnError=False):
        cmdDesc = "get scope"
        cmd="%s %s " % (cmdDesc, contract)
        if table:
            cmd+="--table %s " % (table)
        if limit:
            cmd+="--limit %s " % (limit)
        if lower:
            cmd+="--lower %s " % (lower)
        if upper:
            cmd+="--upper %s " % (upper)
        if reverse:
            cmd+="--reverse "
        msg="contract=%s" % (contract);
        return self.processCleosCmd(cmd, cmdDesc, exitOnError=exitOnError, exitMsg=msg)

    # kill all exsiting nodeos in case lingering from previous test
    @staticmethod
    def killAllNodeos():
        # kill the eos server
        cmd="pkill -9 %s" % (Utils.EosServerName)
        ret_code = subprocess.call(cmd.split(), stdout=Utils.FNull)
        Utils.Print("cmd: %s, ret:%d" % (cmd, ret_code))

    @staticmethod
    def findStderrFiles(path):
        files=[]
        it=os.scandir(path)
        for entry in it:
            if entry.is_file(follow_symlinks=False):
                match=re.match("stderr\..+\.txt", entry.name)
                if match:
                    files.append(os.path.join(path, entry.name))
        files.sort()
        return files

    @staticmethod
    def participantName(nodeNumber):
        # this function converts number to eos name string
        # eos name can have only numbers 1-5
        # e.g. 0 -> 1, 6 -> 5.1, 12 -> 5.5.2
        def normalizeNumber(number):
            assert(number > 0)
            if number <= 5:
                return str(number)
            cnt = number
            ret = "5"
            while cnt > 5:
                cnt = cnt - 5
                if cnt > 5:
                    ret = "{}.5".format(ret)
                else:
                    ret = "{}.{}".format(ret, cnt)
                assert(len(ret) <= 13)

            return ret
        return "node{}".format(normalizeNumber(nodeNumber))

    def analyzeProduction(self, specificBlockNum=None, thresholdMs=500):
        dataDir=Utils.getNodeDataDir(self.nodeId)
        files=Node.findStderrFiles(dataDir)
        blockAnalysis={}
        anyBlockStr=r'[0-9]+'
        initialTimestamp=r'\s+([0-9]{4}-[0-9]{2}-[0-9]{2}T[0-9]{2}:[0-9]{2}:[0-9]{2}.[0-9]{3})\s'
        producedBlockPreStr=r'.+Produced\sblock\s+.+\s#('
        producedBlockPostStr=r')\s@\s([0-9]{4}-[0-9]{2}-[0-9]{2}T[0-9]{2}:[0-9]{2}:[0-9]{2}.[0-9]{3})'
        anyBlockPtrn=re.compile(initialTimestamp + producedBlockPreStr + anyBlockStr + producedBlockPostStr)
        producedBlockPtrn=re.compile(initialTimestamp + producedBlockPreStr + str(specificBlockNum) + producedBlockPostStr) if specificBlockNum is not None else anyBlockPtrn
        producedBlockDonePtrn=re.compile(initialTimestamp + r'.+Producing\sBlock\s+#' + anyBlockStr + '\sreturned:\strue')
        for file in files:
            with open(file, 'r') as f:
                line = f.readline()
                while line:
                    readLine=True  # assume we need to read the next line before the next pass
                    match = producedBlockPtrn.search(line)
                    if match:
                        prodTimeStr = match.group(1)
                        slotTimeStr = match.group(3)
                        blockNum = int(match.group(2))

                        line = f.readline()
                        while line:
                            matchNextBlock = anyBlockPtrn.search(line)
                            if matchNextBlock:
                                readLine=False  #already have the next line ready to check on next pass
                                break

                            matchBlockActuallyProduced = producedBlockDonePtrn.search(line)
                            if matchBlockActuallyProduced:
                                prodTimeStr = matchBlockActuallyProduced.group(1)
                                break

                            line = f.readline()

                        prodTime = datetime.strptime(prodTimeStr, Utils.TimeFmt)
                        slotTime = datetime.strptime(slotTimeStr, Utils.TimeFmt)
                        delta = prodTime - slotTime
                        limit = timedelta(milliseconds=thresholdMs)
                        if delta > limit:
                            if blockNum in blockAnalysis:
                                Utils.errorExit("Found repeat production of the same block num: %d in one of the stderr files in: %s" % (blockNum, dataDir))
                            blockAnalysis[blockNum] = { "slot": slotTimeStr, "prod": prodTimeStr }

                        if specificBlockNum is not None:
                            return blockAnalysis

                    if readLine:
                        line = f.readline()

        if specificBlockNum is not None and specificBlockNum not in blockAnalysis:
            blockAnalysis[specificBlockNum] = { "slot": None, "prod": None}

        return blockAnalysis

    def hasProducedBlockInRange(self, blockProducer, range):
        """Returns if any block in the specified range is produced by the specified producer"""
        try: 
            for blockNum in reversed(range):
                if blockProducer == self.getBlockProducerByNum(blockNum):
                    return True
            return False
        except:
            return False

    def waitForIrreversibleBlockProducedBy(self, producer, startBlockNum=0, retry=10):
        """
            wait until a node has seen a least an irreversible block produced by the specified producer since the specified startBlockNum
        """
        while retry > 0:
            latestBlockNum = self.getIrreversibleBlockNum()
            if self.hasProducedBlockInRange(producer, range(startBlockNum, latestBlockNum + 1)):
                return True
            time.sleep(1)
            retry = retry - 1
            startBlockNum = latestBlockNum + 1
        return False

    def getConfigString(self):
        configFile=Utils.getNodeConfigDir(self.nodeId, "config.ini")
        if Utils.Debug: Utils.Print("Parsing config file %s" % configFile)

        configStr = None
        with open(configFile, 'r') as f:
            configStr = f.read()
        
        return configStr

    def getProducers(self):
        """Parse node config file for producers."""
        
        pattern=r"^\s*producer-name\s*=\W*(\w+)\W*$"
        producerMatches=re.findall(pattern, self.getConfigString(), re.MULTILINE)
        if producerMatches is None:
            if Utils.Debug: Utils.Print("Failed to find producers.")
            return None

        return producerMatches


    def getParticipant(self):
        return self.participant

    def getConnections(self):
        """this method needs net_api_plugin"""

        response = requests.get("http://{}:{}/v1/net/connections".format(self.host, self.port))
        if Utils.Debug: Utils.Print("net connections response status: {}".format(response.status_code))
        assert response.status_code == 201
        jsonObj = json.loads(response.text)
        if Utils.Debug: Utils.Print("net connections response: {}".format(json.dumps(jsonObj, indent=4, sort_keys=True)))
        return jsonObj

    def getListenEndpoint(self):
        pattern=r"^\s*p2p-listen-endpoint\s*=\s*([a-z:0-9\.]+)"
        match = re.search(pattern, self.getConfigString(), re.MULTILINE)

        assert match and len(match.groups())
        if Utils.Debug: Utils.Print("getListenEndpoint: entire match: {}".format(match.group()))
        if Utils.Debug: Utils.Print("getListenEndpoint: returning {}".format(match.group(1)))
        return match.group(1)

    @staticmethod
    def verifyInSync(nodes, maxDelayForABlock = 1):
        if Utils.Debug: Utils.Print("Ensure all nodes are in-sync")
        lib = nodes[0].getInfo()["last_irreversible_block_num"]
        headBlockNum = nodes[0].getBlockNum()
        headBlock = nodes[0].getBlock(headBlockNum)
        if Utils.Debug: Utils.Print("headBlock: {}".format(json.dumps(headBlock, indent=4, sort_keys=True)))
        headBlockId = headBlock["id"]
        for nodeNum in range(1,len(nodes)):
            node = nodes[nodeNum]
            assert node.waitForBlock(headBlockNum, timeout = maxDelayForABlock, reportInterval = 1) != None, \
                   "Node {} not in sync with node {}, failed to get block number {}".format(nodes[0].nodeId, node.nodeId, headBlockNum)
            node.getBlock(headBlockId)  # if it isn't there it will throw an exception
            assert node.waitForBlock(lib, blockType=BlockType.lib), \
                   "Node {} is failing to advance its lib ({}) with node {} ({})".format(node.nodeId, node.getInfo()["last_irreversible_block_num"], node.nodeId, lib)

        if Utils.Debug: Utils.Print("Ensure all nodes are in-sync")
        assert nodes[0].waitForBlock(lib + 1, blockType=BlockType.lib, reportInterval = 1) != None, \
               "Node {} failed to advance lib ahead one block to: {}".format(nodes[0].nodeId, lib + 1)

    def waitForProducer(self, producer, atStart=False, timeout=None):
        """Wait for head block with the provided producer."""
        assert(isinstance(producer, str))
        lastProd = None
        if atStart:
            lastProd = self.getBlockProducer()
        def found():
            currentProd = self.getBlockProducer()
            nonlocal lastProd
            if currentProd == producer and currentProd != lastProd:
                return True
            lastProd = currentProd
            return False
        ret=Utils.waitForTruth(found, timeout)
        return ret<|MERGE_RESOLUTION|>--- conflicted
+++ resolved
@@ -595,13 +595,8 @@
             expirationStr = "--expiration %d " % (expiration)
         else:
             expirationStr = "--expiration 120" # 2 minutes
-<<<<<<< HEAD
-        cmd="%s %s -v transfer -j %s %s" % (
-            Utils.EosClientPath, self.eosClientArgs(), dontSendStr, expirationStr)
-=======
         cmd="%s %s %s -v transfer -j %s %s" % (
             Utils.EosClientPath, amqpAddrStr, self.eosClientArgs(), dontSendStr, expirationStr)
->>>>>>> 0ed55dc6
         cmdArr=cmd.split()
         # not using __sign_str, since cmdArr messes up the string
         if sign:
