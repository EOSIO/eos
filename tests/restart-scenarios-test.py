--- conflicted
+++ resolved
@@ -36,15 +36,9 @@
 parser.add_argument("-c", type=str, help="chain strategy",
                     choices=[testUtils.Utils.SyncResyncTag, testUtils.Utils.SyncNoneTag, testUtils.Utils.SyncHardReplayTag],
                     default=testUtils.Utils.SyncResyncTag)
-<<<<<<< HEAD
-parser.add_argument("--kill-sig", type=str, help="kill signal[%s|%s]" %
-                    (testUtils.Utils.SigKillTag, testUtils.Utils.SigTermTag), default=testUtils.Utils.SigKillTag)
-parser.add_argument("--kill-count", type=int, help="enunode instances to kill", default=-1)
-=======
 parser.add_argument("--kill-sig", type=str, choices=[testUtils.Utils.SigKillTag, testUtils.Utils.SigTermTag], help="kill signal.",
                     default=testUtils.Utils.SigKillTag)
-parser.add_argument("--kill-count", type=int, help="nodeos instances to kill", default=-1)
->>>>>>> 72bb1329
+parser.add_argument("--kill-count", type=int, help="enunode instances to kill", default=-1)
 parser.add_argument("-v", help="verbose logging", action='store_true')
 parser.add_argument("--leave-running", help="Leave cluster running after test finishes", action='store_true')
 parser.add_argument("--dump-error-details",
@@ -52,13 +46,8 @@
                     action='store_true')
 parser.add_argument("--keep-logs", help="Don't delete var/lib/node_* folders upon test completion",
                     action='store_true')
-<<<<<<< HEAD
 parser.add_argument("--clean-run", help="Kill all enunode and enuwallet instances", action='store_true')
-parser.add_argument("--p2p-plugin", help="select a p2p plugin to use (either net or bnet). Defaults to net.", default="net")
-=======
-parser.add_argument("--clean-run", help="Kill all nodeos and kleos instances", action='store_true')
 parser.add_argument("--p2p-plugin", choices=["net", "bnet"], help="select a p2p plugin to use. Defaults to net.", default="net")
->>>>>>> 72bb1329
 
 args = parser.parse_args()
 pnodes=args.p
