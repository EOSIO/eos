--- conflicted
+++ resolved
@@ -29,32 +29,8 @@
     traceback.print_stack(limit=-1)
     exit(errorCode)
 
-<<<<<<< HEAD
-parser = argparse.ArgumentParser()
-parser.add_argument("-p", type=int, help="producing nodes count", default=2)
-parser.add_argument("-d", type=int, help="delay between nodes startup", default=1)
-parser.add_argument("-s", type=str, help="topology", choices=["mesh"], default="mesh")
-parser.add_argument("-c", type=str, help="chain strategy",
-                    choices=[testUtils.Utils.SyncResyncTag, testUtils.Utils.SyncNoneTag, testUtils.Utils.SyncHardReplayTag],
-                    default=testUtils.Utils.SyncResyncTag)
-parser.add_argument("--kill-sig", type=str, choices=[testUtils.Utils.SigKillTag, testUtils.Utils.SigTermTag], help="kill signal.",
-                    default=testUtils.Utils.SigKillTag)
-parser.add_argument("--kill-count", type=int, help="enunode instances to kill", default=-1)
-parser.add_argument("-v", help="verbose logging", action='store_true')
-parser.add_argument("--leave-running", help="Leave cluster running after test finishes", action='store_true')
-parser.add_argument("--dump-error-details",
-                    help="Upon error print etc/enumivo/node_*/config.ini and var/lib/node_*/stderr.log to stdout",
-                    action='store_true')
-parser.add_argument("--keep-logs", help="Don't delete var/lib/node_* folders upon test completion",
-                    action='store_true')
-parser.add_argument("--clean-run", help="Kill all enunode and enuwallet instances", action='store_true')
-parser.add_argument("--p2p-plugin", choices=["net", "bnet"], help="select a p2p plugin to use. Defaults to net.", default="net")
-
-args = parser.parse_args()
-=======
 args=TestHelper.parse_args({"-p","-d","-s","-c","--kill-sig","--kill-count","--keep-logs","--p2p-plugin"
                             ,"--dump-error-details","-v","--leave-running","--clean-run"})
->>>>>>> 4ff4caaa
 pnodes=args.p
 topo=args.s
 delay=args.d
@@ -163,26 +139,6 @@
 
     testSuccessful=True
 finally:
-<<<<<<< HEAD
-    if testSuccessful:
-        Print("Test succeeded.")
-    else:
-        Print("Test failed.")
-    if not testSuccessful and dumpErrorDetails:
-        cluster.dumpErrorDetails()
-        walletMgr.dumpErrorDetails()
-        Print("== Errors see above ==")
-
-    if killEnuInstances:
-        Print("Shut down the cluster%s" % (" and cleanup." if (testSuccessful and not keepLogs) else "."))
-        cluster.killall(allInstances=killAll)
-        walletMgr.killall(allInstances=killAll)
-        if testSuccessful and not keepLogs:
-            Print("Cleanup cluster and wallet data.")
-            cluster.cleanup()
-            walletMgr.cleanup()
-=======
-    TestHelper.shutdown(cluster, walletMgr, testSuccessful, killEosInstances, killEosInstances, keepLogs, killAll, dumpErrorDetails)
->>>>>>> 4ff4caaa
+    TestHelper.shutdown(cluster, walletMgr, testSuccessful, killEosInstances, killEnuInstances, keepLogs, killAll, dumpErrorDetails)
 
 exit(0)