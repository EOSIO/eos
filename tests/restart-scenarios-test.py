#!/usr/bin/env python3

import testUtils

import argparse
import random
import traceback

###############################################################
# Test for different nodes restart scenarios.
# Nodes can be producing or non-producing.
# -p <producing nodes count>
# -c <chain strategy[replay|resync|none]>
# -s <topology>
# -d <delay between nodes startup>
# -v <verbose logging>
# --kill-sig <kill signal [term|kill]>
# --kill-count <enunode instances to kill>
# --dont-kill <Leave cluster running after test finishes>
# --dump-error-details <Upon error print etc/enumivo/node_*/config.ini and var/lib/node_*/stderr.log to stdout>
# --keep-logs <Don't delete var/lib/node_* folders upon test completion>
###############################################################


Print=testUtils.Utils.Print

def errorExit(msg="", errorCode=1):
    Print("ERROR:", msg)
    traceback.print_stack(limit=-1)
    exit(errorCode)

parser = argparse.ArgumentParser()
parser.add_argument("-p", type=int, help="producing nodes count", default=2)
parser.add_argument("-d", type=int, help="delay between nodes startup", default=1)
parser.add_argument("-s", type=str, help="topology", default="mesh")
parser.add_argument("-c", type=str, help="chain strategy[%s|%s|%s]" %
                    (testUtils.Utils.SyncResyncTag, testUtils.Utils.SyncNoneTag, testUtils.Utils.SyncHardReplayTag),
                    default=testUtils.Utils.SyncResyncTag)
parser.add_argument("--kill-sig", type=str, help="kill signal[%s|%s]" %
                    (testUtils.Utils.SigKillTag, testUtils.Utils.SigTermTag), default=testUtils.Utils.SigKillTag)
parser.add_argument("--kill-count", type=int, help="enunode instances to kill", default=-1)
parser.add_argument("-v", help="verbose logging", action='store_true')
parser.add_argument("--leave-running", help="Leave cluster running after test finishes", action='store_true')
parser.add_argument("--dump-error-details",
                    help="Upon error print etc/enumivo/node_*/config.ini and var/lib/node_*/stderr.log to stdout",
                    action='store_true')
parser.add_argument("--keep-logs", help="Don't delete var/lib/node_* folders upon test completion",
                    action='store_true')
<<<<<<< HEAD
parser.add_argument("--kill-all", help="Kill all enunode and enuwallet instances", action='store_true')
=======
parser.add_argument("--clean-run", help="Kill all nodeos and kleos instances", action='store_true')
parser.add_argument("--p2p-plugin", help="select a p2p plugin to use (either net or bnet). Defaults to net.", default="net")
>>>>>>> 5221920d

args = parser.parse_args()
pnodes=args.p
topo=args.s
delay=args.d
chainSyncStrategyStr=args.c
debug=args.v
total_nodes = pnodes
killCount=args.kill_count if args.kill_count > 0 else 1
killSignal=args.kill_sig
<<<<<<< HEAD
killEnuInstances= not args.dont_kill
=======
killEosInstances= not args.leave_running
>>>>>>> 5221920d
dumpErrorDetails=args.dump_error_details
keepLogs=args.keep_logs
killAll=args.clean_run
p2pPlugin=args.p2p_plugin

seed=1
testUtils.Utils.Debug=debug
testSuccessful=False

assert (chainSyncStrategyStr == testUtils.Utils.SyncResyncTag or chainSyncStrategyStr == testUtils.Utils.SyncNoneTag or
        chainSyncStrategyStr == testUtils.Utils.SyncHardReplayTag)
random.seed(seed) # Use a fixed seed for repeatability.
cluster=testUtils.Cluster(enuwalletd=True)
walletMgr=testUtils.WalletMgr(True)

try:
    cluster.setChainStrategy(chainSyncStrategyStr)
    cluster.setWalletMgr(walletMgr)

    cluster.killall(allInstances=killAll)
    cluster.cleanup()
    walletMgr.killall(allInstances=killAll)
    walletMgr.cleanup()

    Print ("producing nodes: %d, topology: %s, delay between nodes launch(seconds): %d, chain sync strategy: %s" % (
    pnodes, topo, delay, chainSyncStrategyStr))

    Print("Stand up cluster")
<<<<<<< HEAD
    if cluster.launch(pnodes, total_nodes, topo=topo, delay=delay) is False:
        errorExit("Failed to stand up enu cluster.")
=======
    if cluster.launch(pnodes, total_nodes, topo=topo, delay=delay, p2pPlugin=p2pPlugin) is False:
        errorExit("Failed to stand up eos cluster.")
>>>>>>> 5221920d

    Print ("Wait for Cluster stabilization")
    # wait for cluster to start producing blocks
    if not cluster.waitOnClusterBlockNumSync(3):
        errorExit("Cluster never stabilized")

    Print("Stand up ENU wallet enuwallet")
    walletMgr.killall(allInstances=killAll)
    walletMgr.cleanup()
    if walletMgr.launch() is False:
        errorExit("Failed to stand up enuwallet.")

    accountsCount=total_nodes
    walletName="MyWallet"
    Print("Creating wallet %s if one doesn't already exist." % walletName)
    wallet=walletMgr.create(walletName)
    if wallet is None:
        errorExit("Failed to create wallet %s" % (walletName))

    Print ("Populate wallet with %d accounts." % (accountsCount))
    if not cluster.populateWallet(accountsCount, wallet):
        errorExit("Wallet initialization failed.")

    defproduceraAccount=cluster.defproduceraAccount
    enumivoAccount=cluster.enumivoAccount

    Print("Importing keys for account %s into wallet %s." % (defproduceraAccount.name, wallet.name))
    if not walletMgr.importKey(defproduceraAccount, wallet):
        errorExit("Failed to import key for account %s" % (defproduceraAccount.name))

    Print("Create accounts.")
<<<<<<< HEAD
    #if not cluster.createAccounts(defproduceraAccount):
    if not cluster.createAccounts(enumivoAccount):
=======
    if not cluster.createAccounts(eosioAccount):
>>>>>>> 5221920d
        errorExit("Accounts creation failed.")

    Print("Wait on cluster sync.")
    if not cluster.waitOnClusterSync():
        errorExit("Cluster sync wait failed.")

    Print("Kill %d cluster node instances." % (killCount))
    if cluster.killSomeEnuInstances(killCount, killSignal) is False:
        errorExit("Failed to kill Enu instances")
    Print("enunode instances killed.")

    Print("Spread funds and validate")
    if not cluster.spreadFundsAndValidate(10):
        errorExit("Failed to spread and validate funds.")

    Print("Wait on cluster sync.")
    if not cluster.waitOnClusterSync():
        errorExit("Cluster sync wait failed.")

    Print ("Relaunch dead cluster nodes instances.")
    if cluster.relaunchEnuInstances() is False:
        errorExit("Failed to relaunch Enu instances")
    Print("enunode instances relaunched.")

    Print ("Resyncing cluster nodes.")
    if not cluster.waitOnClusterSync():
        errorExit("Cluster never synchronized")
    Print ("Cluster synched")

    Print("Spread funds and validate")
    if not cluster.spreadFundsAndValidate(10):
        errorExit("Failed to spread and validate funds.")

    Print("Wait on cluster sync.")
    if not cluster.waitOnClusterSync():
        errorExit("Cluster sync wait failed.")

    testSuccessful=True
finally:
    if testSuccessful:
        Print("Test succeeded.")
    else:
        Print("Test failed.")
    if not testSuccessful and dumpErrorDetails:
        cluster.dumpErrorDetails()
        walletMgr.dumpErrorDetails()
        Print("== Errors see above ==")

    if killEnuInstances:
        Print("Shut down the cluster%s" % (" and cleanup." if (testSuccessful and not keepLogs) else "."))
        cluster.killall(allInstances=killAll)
        walletMgr.killall(allInstances=killAll)
        if testSuccessful and not keepLogs:
            Print("Cleanup cluster and wallet data.")
            cluster.cleanup()
            walletMgr.cleanup()

exit(0)<|MERGE_RESOLUTION|>--- conflicted
+++ resolved
@@ -46,12 +46,8 @@
                     action='store_true')
 parser.add_argument("--keep-logs", help="Don't delete var/lib/node_* folders upon test completion",
                     action='store_true')
-<<<<<<< HEAD
-parser.add_argument("--kill-all", help="Kill all enunode and enuwallet instances", action='store_true')
-=======
-parser.add_argument("--clean-run", help="Kill all nodeos and kleos instances", action='store_true')
+parser.add_argument("--clean-run", help="Kill all enunode and enuwallet instances", action='store_true')
 parser.add_argument("--p2p-plugin", help="select a p2p plugin to use (either net or bnet). Defaults to net.", default="net")
->>>>>>> 5221920d
 
 args = parser.parse_args()
 pnodes=args.p
@@ -62,11 +58,7 @@
 total_nodes = pnodes
 killCount=args.kill_count if args.kill_count > 0 else 1
 killSignal=args.kill_sig
-<<<<<<< HEAD
-killEnuInstances= not args.dont_kill
-=======
-killEosInstances= not args.leave_running
->>>>>>> 5221920d
+killEnuInstances= not args.leave_running
 dumpErrorDetails=args.dump_error_details
 keepLogs=args.keep_logs
 killAll=args.clean_run
@@ -95,13 +87,8 @@
     pnodes, topo, delay, chainSyncStrategyStr))
 
     Print("Stand up cluster")
-<<<<<<< HEAD
-    if cluster.launch(pnodes, total_nodes, topo=topo, delay=delay) is False:
+    if cluster.launch(pnodes, total_nodes, topo=topo, delay=delay, p2pPlugin=p2pPlugin) is False:
         errorExit("Failed to stand up enu cluster.")
-=======
-    if cluster.launch(pnodes, total_nodes, topo=topo, delay=delay, p2pPlugin=p2pPlugin) is False:
-        errorExit("Failed to stand up eos cluster.")
->>>>>>> 5221920d
 
     Print ("Wait for Cluster stabilization")
     # wait for cluster to start producing blocks
@@ -133,12 +120,7 @@
         errorExit("Failed to import key for account %s" % (defproduceraAccount.name))
 
     Print("Create accounts.")
-<<<<<<< HEAD
-    #if not cluster.createAccounts(defproduceraAccount):
     if not cluster.createAccounts(enumivoAccount):
-=======
-    if not cluster.createAccounts(eosioAccount):
->>>>>>> 5221920d
         errorExit("Accounts creation failed.")
 
     Print("Wait on cluster sync.")
