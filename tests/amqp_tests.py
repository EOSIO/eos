#!/usr/bin/env python3

from testUtils import Account
from testUtils import Utils
from testUtils import WaitSpec
from Cluster import Cluster
from WalletMgr import WalletMgr
from Node import Node
from Node import ReturnType
from TestHelper import TestHelper

import decimal
import re
import json
import os
import signal
import time

###############################################################
# amqp_tests 
#
# tests for the amqp functionality of pause/resume of producer
#
###############################################################

Print=Utils.Print
errorExit=Utils.errorExit
cmdError=Utils.cmdError
from core_symbol import CORE_SYMBOL

args = TestHelper.parse_args({"--host","--port"
                                 ,"--dump-error-details","--dont-launch","--keep-logs","-v","--leave-running","--clean-run"
                                 ,"--wallet-port","--amqp-address"})
server=args.host
port=args.port
debug=args.v
dumpErrorDetails=args.dump_error_details
keepLogs=args.keep_logs
dontLaunch=args.dont_launch
dontKill=args.leave_running
killAll=args.clean_run
walletPort=args.wallet_port
amqpAddr=args.amqp_address

Utils.Debug=debug
localTest=True if server == TestHelper.LOCAL_HOST else False
cluster=Cluster(host=server, port=port, walletd=True)
walletMgr=WalletMgr(True, port=walletPort)
testSuccessful=False
killEosInstances=not dontKill
killWallet=not dontKill

WalletdName=Utils.EosWalletName
ClientName="cleos"

try:
    TestHelper.printSystemInfo("BEGIN")
    cluster.setWalletMgr(walletMgr)
    Print("SERVER: %s" % (server))
    Print("PORT: %d" % (port))
    cluster.createAMQPQueue("trx")
    if localTest and not dontLaunch:
        cluster.killall(allInstances=killAll)
        cluster.cleanup()
        Print("Stand up cluster")

        amqProducerAccount = cluster.defProducerAccounts["eosio"]

        specificExtraNodeosArgs={ 0: " --backing-store=chainbase --plugin eosio::amqp_trx_plugin --amqp-trx-address %s" % (amqpAddr),
                                  1: " --backing-store=chainbase --plugin eosio::amqp_trx_plugin --amqp-trx-address %s" % (amqpAddr)}

<<<<<<< HEAD

        manualProducerArgs = {0 : { 'key': amqProducerAccount, 'names': ['defproducera']}, 1 : { 'key': amqProducerAccount, 'names': ['defproducera']} }
        abs_path = os.path.abspath(os.getcwd() + '/../unittests/contracts/eosio.token/eosio.token.abi')
        traceNodeosArgs=" --plugin eosio::trace_api_plugin --trace-rpc-abi eosio.token=" + abs_path
        if cluster.launch(totalNodes=2, totalProducers=3, pnodes=1, dontBootstrap=False, onlyBios=False, useBiosBootFile=True, specificExtraNodeosArgs=specificExtraNodeosArgs, manualProducerNodeConf=manualProducerArgs, extraNodeosArgs=traceNodeosArgs) is False:
=======
        if cluster.launch(totalNodes=2, totalProducers=3, pnodes=2, dontBootstrap=False, onlyBios=False, useBiosBootFile=True, specificExtraNodeosArgs=specificExtraNodeosArgs) is False:
>>>>>>> 02cfafaf
            cmdError("launcher")
            errorExit("Failed to stand up eos cluster.")
    else:
        Print("Collecting cluster info.")
        killEosInstances=False
        Print("Stand up %s" % (WalletdName))
        walletMgr.killall(allInstances=killAll)
        walletMgr.cleanup()
        print("Stand up walletd")
        if walletMgr.launch() is False:
            cmdError("%s" % (WalletdName))
            errorExit("Failed to stand up eos walletd.")

    Print("Validating system accounts after bootstrap")
    cluster.validateAccounts(None)

    amqProducerAccount = cluster.defProducerAccounts["eosio"]
    backup_node = cluster.getNode(1)
    backup_node.kill(signal.SIGTERM)
    backup_node.relaunch(addSwapFlags={
        "--pause-on-startup": "",
        "--producer-name": "eosio",
        "--plugin": "eosio::producer_plugin",
        "--plugin": "eosio::producer_api_plugin",
        "--signature-provider": "{}=KEY:{}".format(amqProducerAccount.ownerPublicKey, amqProducerAccount.ownerPrivateKey)
    })

    accounts=Cluster.createAccountKeys(2)
    if accounts is None:
        errorExit("FAILURE - create keys")
    testeraAccount=accounts[0]
    testeraAccount.name="testera11111"
    currencyAccount=accounts[1]
    currencyAccount.name="currency1111"

    testWalletName="test"
    Print("Creating wallet \"%s\"." % (testWalletName))
    walletAccounts=[cluster.defproduceraAccount]
    if not dontLaunch:
        walletAccounts.append(cluster.eosioAccount)
    testWallet=walletMgr.create(testWalletName, walletAccounts)

    Print("Wallet \"%s\" password=%s." % (testWalletName, testWallet.password.encode("utf-8")))

    for account in accounts:
        Print("Importing keys for account %s into wallet %s." % (account.name, testWallet.name))
        if not walletMgr.importKey(account, testWallet):
            cmdError("%s wallet import" % (ClientName))
            errorExit("Failed to import key for account %s" % (account.name))

    defproduceraWalletName="defproducera"
    Print("Creating wallet \"%s\"." % (defproduceraWalletName))
    defproduceraWallet=walletMgr.create(defproduceraWalletName)

    Print("Wallet \"%s\" password=%s." % (defproduceraWalletName, defproduceraWallet.password.encode("utf-8")))

    defproduceraAccount=cluster.defproduceraAccount

    Print("Importing keys for account %s into wallet %s." % (defproduceraAccount.name, defproduceraWallet.name))
    if not walletMgr.importKey(defproduceraAccount, defproduceraWallet):
        cmdError("%s wallet import" % (ClientName))
        errorExit("Failed to import key for account %s" % (defproduceraAccount.name))


    node=cluster.getNode(0)

    Print("Validating accounts before user accounts creation")
    cluster.validateAccounts(None)

    Print("Create new account %s via %s" % (testeraAccount.name, cluster.defproduceraAccount.name))
    transId=node.createInitializeAccount(testeraAccount, cluster.defproduceraAccount, stakedDeposit=0, waitForTransBlock=False, exitOnError=True)

    Print("Create new account %s via %s" % (currencyAccount.name, cluster.defproduceraAccount.name))
    transId=node.createInitializeAccount(currencyAccount, cluster.defproduceraAccount, buyRAM=200000, stakedDeposit=5000, exitOnError=True)

    Print("Validating accounts after user accounts creation")
    accounts=[testeraAccount, currencyAccount]
    cluster.validateAccounts(accounts)

    Print("**** transfer http ****")

    transferAmount="97.5321 {0}".format(CORE_SYMBOL)
    Print("Transfer funds %s from account %s to %s" % (transferAmount, defproduceraAccount.name, testeraAccount.name))
    node.transferFunds(defproduceraAccount, testeraAccount, transferAmount, "test transfer", waitForTransBlock=True)

    expectedAmount=transferAmount
    Print("Verify transfer, Expected: %s" % (expectedAmount))
    actualAmount=node.getAccountEosBalanceStr(testeraAccount.name)
    if expectedAmount != actualAmount:
        cmdError("FAILURE - transfer failed")
        errorExit("Transfer verification failed. Excepted %s, actual: %s" % (expectedAmount, actualAmount))

    Print("**** Killing Main Producer Node & bios node ****")
    cluster.getNode(0).kill(signal.SIGTERM)
    cluster.discoverBiosNode().kill(signal.SIGTERM)

    Print("**** Start AMQP Testing ****")
    node = cluster.getNode(1)
    if amqpAddr:
        node.setAMQPAddress(amqpAddr)

    Print("**** Transfer with producer paused on startup, waits on timeout ****")
    transferAmount="0.0100 {0}".format(CORE_SYMBOL)
    Print("Force transfer funds %s from account %s to %s" % (
        transferAmount, defproduceraAccount.name, testeraAccount.name))
    result = node.transferFunds(defproduceraAccount, testeraAccount, transferAmount, "test transfer", expiration=3600, waitForTransBlock=False, exitOnError=False)
    transId = node.getTransId(result)
    noTrans = node.getTransaction(transId, silentErrors=True)
    if noTrans is not None:
        cmdError("FAILURE - transfer should not have been executed yet")
        errorExit("result: %s" % (noTrans))
    expectedAmount="97.5321 {0}".format(CORE_SYMBOL)
    Print("Verify no transfer, Expected: %s" % (expectedAmount))
    actualAmount=node.getAccountEosBalanceStr(testeraAccount.name)
    if expectedAmount != actualAmount:
        cmdError("FAILURE - transfer executed")
        errorExit("Verification failed. Excepted %s, actual: %s" % (expectedAmount, actualAmount))

    Print("**** Resuming Producer Node ****")
    resumeResults = node.processCurlCmd(resource="producer", command="resume", payload="{}")
    Print(resumeResults)

    Print("**** Verify producing ****")
    node.waitForHeadToAdvance()

    Print("**** Waiting for transaction ****")
    node.waitForTransInBlock(transId)

    Print("**** Verify transfer waiting in queue was processed ****")
    expectedAmount="97.5421 {0}".format(CORE_SYMBOL)
    Print("Verify transfer, Expected: %s" % (expectedAmount))
    actualAmount=node.getAccountEosBalanceStr(testeraAccount.name)
    if expectedAmount != actualAmount:
        cmdError("FAILURE - transfer failed")
        errorExit("Transfer verification failed. Excepted %s, actual: %s" % (expectedAmount, actualAmount))

    Print("**** Processed Transfer ****")

    Print("**** Another transfer ****")
    transferAmount="0.0001 {0}".format(CORE_SYMBOL)
    Print("Transfer funds %s from account %s to %s" % (
        transferAmount, defproduceraAccount.name, testeraAccount.name))
    trans=node.transferFunds(defproduceraAccount, testeraAccount, transferAmount, "test transfer 2", waitForTransBlock=True)
    transId=Node.getTransId(trans)

    expectedAmount="97.5422 {0}".format(CORE_SYMBOL)
    Print("Verify transfer, Expected: %s" % (expectedAmount))
    actualAmount=node.getAccountEosBalanceStr(testeraAccount.name)
    if expectedAmount != actualAmount:
        cmdError("FAILURE - transfer failed")
        errorExit("Transfer verification failed. Excepted %s, actual: %s" % (expectedAmount, actualAmount))

<<<<<<< HEAD
    ## get_actions was only supported in history api plugin
    #Print("Validate last action for account %s" % (testeraAccount.name))
    #actions=node.getActions(testeraAccount, -1, -1, exitOnError=True)
    #try:
    #    assert (actions["actions"][0]["action_trace"]["act"]["name"] == "transfer")
    #except (AssertionError, TypeError, KeyError) as _:
    #    Print("Action validation failed. Actions: %s" % (actions))
    #    raise
=======
    Print("**** Pause producer ****")
    resumeResults = node.processCurlCmd(resource="producer", command="pause", payload="{}")
    Print(resumeResults)
>>>>>>> 02cfafaf

    Print("**** Give time for producer to pause, pause only signals to pause on next block ****")
    time.sleep(WaitSpec.block_interval)

    Print("**** ********************************** ****")
    Print("**** Run same test with paused producer ****")

    Print("**** Transfer with producer paused, waits on timeout ****")
    transferAmount="0.0100 {0}".format(CORE_SYMBOL)
    Print("Force transfer funds %s from account %s to %s" % (
        transferAmount, defproduceraAccount.name, testeraAccount.name))
    result = node.transferFunds(defproduceraAccount, testeraAccount, transferAmount, "test transfer", expiration=3600, waitForTransBlock=False, exitOnError=False)
    transId = node.getTransId(result)
    noTrans = node.getTransaction(transId, silentErrors=True)
    if noTrans is not None:
        cmdError("FAILURE - transfer should not have been executed yet")
        errorExit("result: %s" % (noTrans))
    expectedAmount="97.5422 {0}".format(CORE_SYMBOL)
    Print("Verify no transfer, Expected: %s" % (expectedAmount))
    actualAmount=node.getAccountEosBalanceStr(testeraAccount.name)
    if expectedAmount != actualAmount:
        cmdError("FAILURE - transfer executed")
        errorExit("Verification failed. Excepted %s, actual: %s" % (expectedAmount, actualAmount))

    Print("**** Resuming Backup Node ****")
    resumeResults = node.processCurlCmd(resource="producer", command="resume", payload="{}")
    Print(resumeResults)

    Print("**** Verify producing ****")
    node.waitForHeadToAdvance()

    Print("**** Waiting for transaction ****")
    node.waitForTransInBlock(transId)

<<<<<<< HEAD
    transaction=node.getTransaction(transId, exitOnError=True, delayedRetry=False)

    typeVal=None
    amountVal=None
    key=""
    try:
        key = "[actions][0][action]"
        typeVal = transaction["actions"][0]["action"]
        key = "[actions][0][params][quantity]"
        amountVal = transaction["actions"][0]["params"]["quantity"]
        amountVal = int(decimal.Decimal(amountVal.split()[0]) * 10000)
    except (TypeError, KeyError) as e:
        Print("transaction%s not found. Transaction: %s" % (key, transaction))
        raise

    if typeVal != "transfer" or amountVal != 975311:
        errorExit("FAILURE - get transaction trans_id failed: %s %s %s" % (transId, typeVal, amountVal), raw=True)


    if localTest:
        p = re.compile('Assert')
        errFileName="var/lib/node_00/stderr.txt"
        assertionsFound=False
        with open(errFileName) as errFile:
            for line in errFile:
                if p.search(line):
                    assertionsFound=True

        if assertionsFound:
            # Too many assertion logs, hard to validate how many are genuine. Make this a warning
            #  for now, hopefully the logs will get cleaned up in future.
            Print("WARNING: Asserts in var/lib/node_00/stderr.txt")
            #errorExit("FAILURE - Assert in var/lib/node_00/stderr.txt")
=======
    Print("**** Verify transfer waiting in queue was processed ****")
    expectedAmount="97.5522 {0}".format(CORE_SYMBOL)
    Print("Verify transfer, Expected: %s" % (expectedAmount))
    actualAmount=node.getAccountEosBalanceStr(testeraAccount.name)
    if expectedAmount != actualAmount:
        cmdError("FAILURE - transfer failed")
        errorExit("Transfer verification failed. Excepted %s, actual: %s" % (expectedAmount, actualAmount))

    Print("**** Processed Transfer ****")
>>>>>>> 02cfafaf

    testSuccessful=True
finally:
    TestHelper.shutdown(cluster, walletMgr, testSuccessful, killEosInstances, killWallet, keepLogs, killAll, dumpErrorDetails)

exit(0)<|MERGE_RESOLUTION|>--- conflicted
+++ resolved
@@ -69,15 +69,9 @@
         specificExtraNodeosArgs={ 0: " --backing-store=chainbase --plugin eosio::amqp_trx_plugin --amqp-trx-address %s" % (amqpAddr),
                                   1: " --backing-store=chainbase --plugin eosio::amqp_trx_plugin --amqp-trx-address %s" % (amqpAddr)}
 
-<<<<<<< HEAD
-
-        manualProducerArgs = {0 : { 'key': amqProducerAccount, 'names': ['defproducera']}, 1 : { 'key': amqProducerAccount, 'names': ['defproducera']} }
         abs_path = os.path.abspath(os.getcwd() + '/../unittests/contracts/eosio.token/eosio.token.abi')
         traceNodeosArgs=" --plugin eosio::trace_api_plugin --trace-rpc-abi eosio.token=" + abs_path
-        if cluster.launch(totalNodes=2, totalProducers=3, pnodes=1, dontBootstrap=False, onlyBios=False, useBiosBootFile=True, specificExtraNodeosArgs=specificExtraNodeosArgs, manualProducerNodeConf=manualProducerArgs, extraNodeosArgs=traceNodeosArgs) is False:
-=======
-        if cluster.launch(totalNodes=2, totalProducers=3, pnodes=2, dontBootstrap=False, onlyBios=False, useBiosBootFile=True, specificExtraNodeosArgs=specificExtraNodeosArgs) is False:
->>>>>>> 02cfafaf
+        if cluster.launch(totalNodes=2, totalProducers=3, pnodes=1, dontBootstrap=False, onlyBios=False, useBiosBootFile=True, specificExtraNodeosArgs=specificExtraNodeosArgs, extraNodeosArgs=traceNodeosArgs) is False:
             cmdError("launcher")
             errorExit("Failed to stand up eos cluster.")
     else:
@@ -230,20 +224,9 @@
         cmdError("FAILURE - transfer failed")
         errorExit("Transfer verification failed. Excepted %s, actual: %s" % (expectedAmount, actualAmount))
 
-<<<<<<< HEAD
-    ## get_actions was only supported in history api plugin
-    #Print("Validate last action for account %s" % (testeraAccount.name))
-    #actions=node.getActions(testeraAccount, -1, -1, exitOnError=True)
-    #try:
-    #    assert (actions["actions"][0]["action_trace"]["act"]["name"] == "transfer")
-    #except (AssertionError, TypeError, KeyError) as _:
-    #    Print("Action validation failed. Actions: %s" % (actions))
-    #    raise
-=======
     Print("**** Pause producer ****")
     resumeResults = node.processCurlCmd(resource="producer", command="pause", payload="{}")
     Print(resumeResults)
->>>>>>> 02cfafaf
 
     Print("**** Give time for producer to pause, pause only signals to pause on next block ****")
     time.sleep(WaitSpec.block_interval)
@@ -278,41 +261,6 @@
     Print("**** Waiting for transaction ****")
     node.waitForTransInBlock(transId)
 
-<<<<<<< HEAD
-    transaction=node.getTransaction(transId, exitOnError=True, delayedRetry=False)
-
-    typeVal=None
-    amountVal=None
-    key=""
-    try:
-        key = "[actions][0][action]"
-        typeVal = transaction["actions"][0]["action"]
-        key = "[actions][0][params][quantity]"
-        amountVal = transaction["actions"][0]["params"]["quantity"]
-        amountVal = int(decimal.Decimal(amountVal.split()[0]) * 10000)
-    except (TypeError, KeyError) as e:
-        Print("transaction%s not found. Transaction: %s" % (key, transaction))
-        raise
-
-    if typeVal != "transfer" or amountVal != 975311:
-        errorExit("FAILURE - get transaction trans_id failed: %s %s %s" % (transId, typeVal, amountVal), raw=True)
-
-
-    if localTest:
-        p = re.compile('Assert')
-        errFileName="var/lib/node_00/stderr.txt"
-        assertionsFound=False
-        with open(errFileName) as errFile:
-            for line in errFile:
-                if p.search(line):
-                    assertionsFound=True
-
-        if assertionsFound:
-            # Too many assertion logs, hard to validate how many are genuine. Make this a warning
-            #  for now, hopefully the logs will get cleaned up in future.
-            Print("WARNING: Asserts in var/lib/node_00/stderr.txt")
-            #errorExit("FAILURE - Assert in var/lib/node_00/stderr.txt")
-=======
     Print("**** Verify transfer waiting in queue was processed ****")
     expectedAmount="97.5522 {0}".format(CORE_SYMBOL)
     Print("Verify transfer, Expected: %s" % (expectedAmount))
@@ -322,7 +270,6 @@
         errorExit("Transfer verification failed. Excepted %s, actual: %s" % (expectedAmount, actualAmount))
 
     Print("**** Processed Transfer ****")
->>>>>>> 02cfafaf
 
     testSuccessful=True
 finally:
