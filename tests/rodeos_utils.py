--- conflicted
+++ resolved
@@ -241,8 +241,13 @@
         for _ in range (retry_count):
             try:
                 if data is not None:
+                    if self.unix_socket_option:
+                        return Utils.runCmdArrReturnJson(['curl', '-X', 'POST', '-H', 'Content-Type: application/json', '-H', \
+                            'Accept: application/json', '--unix-socket', './var/lib/rodeos{}/rodeos{}.sock'.format(rodeosId, rodeosId) , 'http://localhost/' + endpoint, '--data', json.dumps(data)])
                     return Utils.runCmdArrReturnJson(['curl', '-X', 'POST', '-H', 'Content-Type: application/json', '-H', 'Accept: application/json', self.wqlEndPoints[rodeosId] + endpoint, '--data', json.dumps(data)])
                 else:
+                    if self.unix_socket_option:
+                        return Utils.runCmdArrReturnJson(['curl', '-H', 'Accept: application/json', '--unix-socket', './var/lib/rodeos{}/rodeos{}.sock'.format(rodeosId, rodeosId), 'http://localhost/' + endpoint])
                     return Utils.runCmdArrReturnJson(['curl', '-X', 'POST', '-H', 'Content-Type: application/json', '-H', 'Accept: application/json', self.wqlEndPoints[rodeosId] + endpoint])
             except subprocess.CalledProcessError as ex:
                 # On MacOS, we occassionally get empty return (code 52)
@@ -255,23 +260,10 @@
 
     def getBlock(self, blockNum, rodeosId=0):
         request_body = { "block_num_or_id": blockNum }
-<<<<<<< HEAD
-        if self.unix_socket_option:
-            return Utils.runCmdArrReturnJson(['curl', '-X', 'POST', '-H', 'Content-Type: application/json', '-H', \
-                'Accept: application/json', '--unix-socket', './var/lib/rodeos{}/rodeos{}.sock'.format(rodeosId, rodeosId) , 'http://localhost/v1/chain/get_block', '--data', json.dumps(request_body)])
-        return Utils.runCmdArrReturnJson(['curl', '-X', 'POST', '-H', 'Content-Type: application/json', '-H', 'Accept: application/json', self.wqlEndPoints[rodeosId] + 'v1/chain/get_block', '--data', json.dumps(request_body)])
-
-    def getInfo(self, rodeosId=0):
-        assert(rodeosId >= 0 and rodeosId < self.numRodeos)
-        if self.unix_socket_option:
-            return Utils.runCmdArrReturnJson(['curl', '-H', 'Accept: application/json', '--unix-socket', './var/lib/rodeos{}/rodeos{}.sock'.format(rodeosId, rodeosId), 'http://localhost/v1/chain/get_info'])
-        return Utils.runCmdArrReturnJson(['curl', '-H', 'Accept: application/json', self.wqlEndPoints[rodeosId] + 'v1/chain/get_info'])
-=======
         return self.callCmdArrReturnJson(rodeosId, 'v1/chain/get_block', request_body)
 
     def getInfo(self, rodeosId=0):
         return self.callCmdArrReturnJson(rodeosId, 'v1/chain/get_info')
->>>>>>> 33d04522
 
     def produceBlocks(self, numBlocks):
         Utils.Print("Wait for Nodeos to produce {} blocks".format(numBlocks))
