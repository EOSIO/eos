#!/usr/bin/env python3

from testUtils import Utils
from datetime import datetime
from datetime import timedelta
import time
from Cluster import Cluster
from WalletMgr import WalletMgr
from Node import Node
from Node import BlockType
from TestHelper import TestHelper
from TestHelper import AppArgs

import json
import os
import subprocess
import re
import shutil
import signal
import time
import sys

###############################################################
# rodeos_utils
# 
# This file contains common utilities for managing producer,
#   ship, and rodeos. It supports a cluster of one producer,
#   one SHiP, and multiple rodeos'.
#
###############################################################
class RodeosCluster(object):

    def __init__(self, dump_error_details, keep_logs, leave_running, clean_run, unix_socket_option, filterName, filterWasm, enableOC=False, numRodeos=1, numShip=1):
        self.cluster=Cluster(walletd=True)
        self.dumpErrorDetails=dump_error_details
        self.keepLogs=keep_logs
        self.walletMgr=WalletMgr(True, port=TestHelper.DEFAULT_WALLET_PORT)
        self.testSuccessful=False
        self.killAll=clean_run
        self.killEosInstances=not leave_running
        self.killWallet=not leave_running
        self.clean_run=clean_run
<<<<<<< HEAD
        self.unix_socket_option=unix_socket_option
        self.totalNodes=numShip+1 # Ship nodes + one producer # Number of producer is harded coded 
=======
        self.unix_socket=unix_socket
        self.producerNeverRestarted=True
>>>>>>> dc19413e

        self.numRodeos=numRodeos
        self.rodeosDir=[]
        self.rodeos=[]
        self.rodeosStdout=[None] * numRodeos
        self.rodeosStderr=[None] * numRodeos
        self.wqlHostPort=[]
        self.wqlEndPoints=[]

        self.numShip=numShip
        self.shipNodeIdPortsNodes={}


        port=9999
        for i in range(1, 1+numShip): # One producer
            self.shipNodeIdPortsNodes[i]=["127.0.0.1:" + str(port)]
            port+=1

        port=8880
        for i in range(numRodeos):
            self.rodeosDir.append(os.path.join(os.getcwd(), 'var/lib/rodeos' + str(i)))
            shutil.rmtree(self.rodeosDir[i], ignore_errors=True)
            os.makedirs(self.rodeosDir[i], exist_ok=True)
            self.wqlHostPort.append("127.0.0.1:" + str(port))
            self.wqlEndPoints.append("http://" + self.wqlHostPort[i] + "/")
            port+=1
        

        self.filterName = filterName
        self.filterWasm = filterWasm
        self.OCArg=["--eos-vm-oc-enable"] if enableOC else []

    def __enter__(self):
        self.cluster.setWalletMgr(self.walletMgr)
        self.cluster.killall(allInstances=self.clean_run)
        self.cluster.cleanup()
        Utils.Print("Stand up cluster")
        specificExtraNodeosArgs={}
        # non-producing nodes are at the end of the cluster's nodes, so reserving the last one for SHiP node

<<<<<<< HEAD
        self.producerNodeId=0
        for i in self.shipNodeIdPortsNodes: # Nodeos args for ship nodes.
            specificExtraNodeosArgs[i]=\
                "--plugin eosio::state_history_plugin --trace-history --chain-state-history --state-history-endpoint {} --disable-replay-opts --plugin eosio::net_api_plugin "\
                    .format(self.shipNodeIdPortsNodes[i][0])
            if self.unix_socket_option:
                specificExtraNodeosArgs[i]+="--state-history-unix-socket-path ship{}.sock".format(i)

        if self.cluster.launch(pnodes=1, totalNodes=self.totalNodes, totalProducers=1, useBiosBootFile=False, specificExtraNodeosArgs=specificExtraNodeosArgs) is False:
=======
        if self.cluster.launch(pnodes=1, totalNodes=2, totalProducers=1, useBiosBootFile=False, specificExtraNodeosArgs=specificExtraNodeosArgs) is False:
>>>>>>> dc19413e
            Utils.cmdError("launcher")
            Utils.errorExit("Failed to stand up eos cluster.")

        for i in self.shipNodeIdPortsNodes:
            self.shipNodeIdPortsNodes[i].append(self.cluster.getNode(i))

        self.prodNode = self.cluster.getNode(self.producerNodeId)

        #verify nodes are in sync and advancing
        self.cluster.waitOnClusterSync(blockAdvancing=5)
        Utils.Print("Cluster in Sync")

        # Shut down bios node such that the cluster contains only one producer,
        # which makes SHiP not fork
        self.cluster.biosNode.kill(signal.SIGTERM)

        it=iter(self.shipNodeIdPortsNodes)
        for i in range(self.numRodeos): # connecting each ship to rodeos and if there are more rodeos nodes than ships, rodeos will be connected to same set of ship.
            res = next(it, None)
            if res == None:
                it=iter(self.shipNodeIdPortsNodes)
                res = next(it)
            self.restartRodeos(res, i, clean=True)

        return self

    def __exit__(self, exc_type, exc_value, traceback):
        TestHelper.shutdown(self.cluster, self.walletMgr, testSuccessful=self.testSuccessful, killEosInstances=self.killEosInstances, killWallet=self.killWallet, keepLogs=self.keepLogs, cleanRun=self.killAll, dumpErrorDetails=self.dumpErrorDetails)

        for i in range(self.numRodeos):
            if self.rodeos[i] is not None:
                self.rodeos[i].send_signal(signal.SIGTERM)
                self.rodeos[i].wait()
            if self.rodeosStdout[i] is not None:
                self.rodeosStdout[i].close()
            if self.rodeosStderr[i] is not None:
                self.rodeosStderr[i].close()
            if not self.keepLogs:
                shutil.rmtree(self.rodeosDir[i], ignore_errors=True)

    def relaunchNode(self, node: Node, chainArg="", relaunchAssertMessage="Fail to relaunch", clean=False):
        if clean:
            shutil.rmtree(Utils.getNodeDataDir(node.nodeId))
            os.makedirs(Utils.getNodeDataDir(node.nodeId))

        # skipGenesis=False starts the same chain
<<<<<<< HEAD
        isRelaunchSuccess=node.relaunch(chainArg=chainArg, timeout=10, skipGenesis=False, cachePopen=True)
=======
        isRelaunchSuccess=node.relaunch(chainArg=chainArg,                      timeout=10, skipGenesis=False, cachePopen=True)
>>>>>>> dc19413e
        time.sleep(1) # Give a second to replay or resync if needed
        assert isRelaunchSuccess, relaunchAssertMessage
        return isRelaunchSuccess

    def restartProducer(self, clean):
<<<<<<< HEAD
        # need to reenable producing after restart
        self.relaunchNode(self.prodNode, chainArg="-e -p defproducera ", clean=clean)
=======
        # The first time relaunchNode is called, it does not have
        # "-e -p" for enabling block producing;
        # that's why chainArg="-e -p defproducera " is needed.
        # Calls afterward reuse command in the first call,
        # chainArg is not needed to set any more.
        chainArg=""
        if self.producerNeverRestarted:
            self.producerNeverRestarted=False
            chainArg="-e -p defproducera "

        self.relaunchNode(self.prodNode, chainArg=chainArg, clean=clean)
>>>>>>> dc19413e

    def stopProducer(self, killSignal):
        self.prodNode.kill(killSignal)

<<<<<<< HEAD
    def restartShip(self, clean, shipNodeId):
        assert (shipNodeId>=0 and shipNodeId<self.numShip), "Node ID doesn't exist!"

        arg="--plugin eosio::state_history_plugin --trace-history --chain-state-history --state-history-endpoint {} --disable-replay-opts --plugin eosio::net_api_plugin "\
            .format(self.shipNodeIdPortsNodes[shipNodeId][0])
        if self.unix_socket_option:
            arg+="--state-history-unix-socket-path ship{}.sock".format(shipNodeId)
=======
    def restartShip(self, clean):
        if self.unix_socket:
            arg += "--state-history-unix-socket-path ship.sock"
        self.relaunchNode(self.shipNode, clean=clean)
>>>>>>> dc19413e

        self.relaunchNode(self.shipNodeIdPortsNodes[shipNodeId][1], chainArg=arg, clean=clean)

    def stopShip(self, killSignal, shipNodeId):
        assert (shipNodeId>=0 and shipNodeId<=self.numShip), "Node ID doesn't exist!"
        self.shipNodeIdPortsNodes[shipNodeId][1].kill(killSignal)

    def restartRodeos(self, shipNodeId, rodeosId=0, clean=True):
        assert(shipNodeId in self.shipNodeIdPortsNodes), "ShiP node Id doesn't exist"
        assert(rodeosId >= 0 and rodeosId < self.numRodeos)
        if clean:
            if self.rodeosStdout[rodeosId] is not None:
                self.rodeosStdout[rodeosId].close()
            if self.rodeosStderr[rodeosId] is not None:
                self.rodeosStderr[rodeosId].close()
            shutil.rmtree(self.rodeosDir[rodeosId], ignore_errors=True)
            os.makedirs(self.rodeosDir[rodeosId], exist_ok=True)
            self.rodeosStdout[rodeosId]=open(os.path.join(self.rodeosDir[rodeosId], "stdout.out"), "w")
            self.rodeosStderr[rodeosId]=open(os.path.join(self.rodeosDir[rodeosId], "stderr.out"), "w")
        if self.unix_socket_option:
            socket_path=os.path.join(os.getcwd(), Utils.getNodeDataDir(shipNodeId), 'ship{}.sock'.format(shipNodeId))
            self.rodeos.append(subprocess.Popen(['./programs/rodeos/rodeos', '--rdb-database', os.path.join(self.rodeosDir[rodeosId],'rocksdb'),
                                '--data-dir', self.rodeosDir[rodeosId], '--clone-unix-connect-to', socket_path, '--wql-listen', self.wqlHostPort[rodeosId],
                                '--wql-threads', '8', '--filter-name', self.filterName , '--filter-wasm', self.filterWasm ] + self.OCArg,
                                stdout=self.rodeosStdout[rodeosId], stderr=self.rodeosStderr[rodeosId]))
        else: # else means TCP/IP
            self.rodeos.append(subprocess.Popen(['./programs/rodeos/rodeos', '--rdb-database', os.path.join(self.rodeosDir[rodeosId],'rocksdb'),
                                '--data-dir', self.rodeosDir[rodeosId], '--clone-connect-to', self.shipNodeIdPortsNodes[shipNodeId][0], '--wql-listen'
                                , self.wqlHostPort[rodeosId], '--wql-threads', '8', '--filter-name', self.filterName , '--filter-wasm', self.filterWasm ] + self.OCArg,
                                stdout=self.rodeosStdout[rodeosId], stderr=self.rodeosStderr[rodeosId]))

    # SIGINT to simulate CTRL-C
    def stopRodeos(self, killSignal=signal.SIGINT, rodeosId=0):
        assert(rodeosId >= 0 and rodeosId < self.numRodeos)
        if self.rodeos[rodeosId] is not None:
            self.rodeos[rodeosId].send_signal(killSignal)
            self.rodeos[rodeosId].wait()
            self.rodeos[rodeosId] = None

    def waitRodeosReady(self, rodeosId=0):
        assert(rodeosId >= 0 and rodeosId < self.numRodeos)
        return Utils.waitForTruth(lambda:  Utils.runCmdArrReturnStr(['curl', '-H', 'Accept: application/json', self.wqlEndPoints[rodeosId] + 'v1/chain/get_info'], silentErrors=True) != "" , timeout=30)

    def getBlock(self, blockNum, rodeosId=0):
        assert(rodeosId >= 0 and rodeosId < self.numRodeos)
        request_body = { "block_num_or_id": blockNum }
        return Utils.runCmdArrReturnJson(['curl', '-X', 'POST', '-H', 'Content-Type: application/json', '-H', 'Accept: application/json', self.wqlEndPoints[rodeosId] + 'v1/chain/get_block', '--data', json.dumps(request_body)])
        
    def getInfo(self, rodeosId=0):
        assert(rodeosId >= 0 and rodeosId < self.numRodeos)
        return Utils.runCmdArrReturnJson(['curl', '-H', 'Accept: application/json', self.wqlEndPoints[rodeosId] + 'v1/chain/get_info'])

    def produceBlocks(self, numBlocks):
        Utils.Print("Wait for Nodeos to produce {} blocks".format(numBlocks))
        return self.prodNode.waitForBlock(numBlocks, blockType=BlockType.lib)

    def allBlocksReceived(self, lastBlockNum, rodeosId=0):
        assert(rodeosId >= 0 and rodeosId < self.numRodeos)

        Utils.Print("Verifying {} blocks has received by rodeos #{}".format(lastBlockNum, rodeosId))
        headBlockNum=0
        numSecsSleep=0
        while headBlockNum < lastBlockNum:
            response = self.getInfo(rodeosId)
            assert 'head_block_num' in response, "Rodeos response does not contain head_block_num, response body = {}".format(json.dumps(response))
            headBlockNum = int(response['head_block_num'])
            Utils.Print("head_block_num {}".format(headBlockNum))
            if headBlockNum < lastBlockNum:
                if numSecsSleep >= 60:
                    Utils.Print("Rodeos did not receive block {} after {} seconds. Only block {} received".format(lastBlockNum, numSecsSleep, headBlockNum))
                    return False
                time.sleep(1)
                numSecsSleep+=1
        Utils.Print("{} blocks has received".format(lastBlockNum))
        
        # find the first block number
        firstBlockNum=0
        for i in range(1, lastBlockNum+1):
            response = self.getBlock(i, rodeosId)
            if "block_num" in response:
                firstBlockNum=response["block_num"]
                Utils.Print("firstBlockNum is {}".format(firstBlockNum))
                break
        assert firstBlockNum >= 1, "firstBlockNum not found"

        Utils.Print("Verifying blocks were not skipped")
        for blockNum in range(firstBlockNum, lastBlockNum+1):
            response = self.getBlock(blockNum, rodeosId)
            #Utils.Print("response body = {}".format(json.dumps(response)))
            if "block_num" in response:
                assert response["block_num"] == blockNum, "Rodeos responds with wrong block {0}, response body = {1}".format(i, json.dumps(response))
        Utils.Print("No blocks were skipped")

        return True

    def setTestSuccessful(self, testSuccessful):
        self.testSuccessful=testSuccessful<|MERGE_RESOLUTION|>--- conflicted
+++ resolved
@@ -40,13 +40,10 @@
         self.killEosInstances=not leave_running
         self.killWallet=not leave_running
         self.clean_run=clean_run
-<<<<<<< HEAD
+
         self.unix_socket_option=unix_socket_option
         self.totalNodes=numShip+1 # Ship nodes + one producer # Number of producer is harded coded 
-=======
-        self.unix_socket=unix_socket
         self.producerNeverRestarted=True
->>>>>>> dc19413e
 
         self.numRodeos=numRodeos
         self.rodeosDir=[]
@@ -87,7 +84,6 @@
         specificExtraNodeosArgs={}
         # non-producing nodes are at the end of the cluster's nodes, so reserving the last one for SHiP node
 
-<<<<<<< HEAD
         self.producerNodeId=0
         for i in self.shipNodeIdPortsNodes: # Nodeos args for ship nodes.
             specificExtraNodeosArgs[i]=\
@@ -97,9 +93,6 @@
                 specificExtraNodeosArgs[i]+="--state-history-unix-socket-path ship{}.sock".format(i)
 
         if self.cluster.launch(pnodes=1, totalNodes=self.totalNodes, totalProducers=1, useBiosBootFile=False, specificExtraNodeosArgs=specificExtraNodeosArgs) is False:
-=======
-        if self.cluster.launch(pnodes=1, totalNodes=2, totalProducers=1, useBiosBootFile=False, specificExtraNodeosArgs=specificExtraNodeosArgs) is False:
->>>>>>> dc19413e
             Utils.cmdError("launcher")
             Utils.errorExit("Failed to stand up eos cluster.")
 
@@ -146,20 +139,13 @@
             os.makedirs(Utils.getNodeDataDir(node.nodeId))
 
         # skipGenesis=False starts the same chain
-<<<<<<< HEAD
+
         isRelaunchSuccess=node.relaunch(chainArg=chainArg, timeout=10, skipGenesis=False, cachePopen=True)
-=======
-        isRelaunchSuccess=node.relaunch(chainArg=chainArg,                      timeout=10, skipGenesis=False, cachePopen=True)
->>>>>>> dc19413e
         time.sleep(1) # Give a second to replay or resync if needed
         assert isRelaunchSuccess, relaunchAssertMessage
         return isRelaunchSuccess
 
     def restartProducer(self, clean):
-<<<<<<< HEAD
-        # need to reenable producing after restart
-        self.relaunchNode(self.prodNode, chainArg="-e -p defproducera ", clean=clean)
-=======
         # The first time relaunchNode is called, it does not have
         # "-e -p" for enabling block producing;
         # that's why chainArg="-e -p defproducera " is needed.
@@ -171,12 +157,11 @@
             chainArg="-e -p defproducera "
 
         self.relaunchNode(self.prodNode, chainArg=chainArg, clean=clean)
->>>>>>> dc19413e
 
     def stopProducer(self, killSignal):
         self.prodNode.kill(killSignal)
 
-<<<<<<< HEAD
+
     def restartShip(self, clean, shipNodeId):
         assert (shipNodeId>=0 and shipNodeId<self.numShip), "Node ID doesn't exist!"
 
@@ -184,12 +169,6 @@
             .format(self.shipNodeIdPortsNodes[shipNodeId][0])
         if self.unix_socket_option:
             arg+="--state-history-unix-socket-path ship{}.sock".format(shipNodeId)
-=======
-    def restartShip(self, clean):
-        if self.unix_socket:
-            arg += "--state-history-unix-socket-path ship.sock"
-        self.relaunchNode(self.shipNode, clean=clean)
->>>>>>> dc19413e
 
         self.relaunchNode(self.shipNodeIdPortsNodes[shipNodeId][1], chainArg=arg, clean=clean)
 
