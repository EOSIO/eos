--- conflicted
+++ resolved
@@ -21,13 +21,6 @@
 target_include_directories( plugin_test PUBLIC
                             ${CMAKE_SOURCE_DIR}/plugins/net_plugin/include
                             ${CMAKE_SOURCE_DIR}/plugins/chain_plugin/include )
-<<<<<<< HEAD
-
-add_dependencies(plugin_test asserter test_api test_api_mem
-        # test_api_db test_api_multi_index proxy TODO: CyberWay
-        identity identity_test stltest infinite eosio.system eosio.token eosio.bios test.inline multi_index_test noop eosio.msig)
-=======
->>>>>>> b9ee1b16
 
 #
 configure_file(${CMAKE_CURRENT_SOURCE_DIR}/core_symbol.py.in ${CMAKE_CURRENT_BINARY_DIR}/core_symbol.py)
