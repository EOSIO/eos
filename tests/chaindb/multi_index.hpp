#pragma once

#include <string.h>

#include <fc/io/datastream.hpp>

#include <eosio/chain/config.hpp>

#include <vector>
#include <tuple>
#include <functional>
#include <utility>
#include <type_traits>
#include <iterator>
#include <limits>
#include <algorithm>
#include <memory>

#include <boost/hana.hpp>
#include <boost/multi_index/mem_fun.hpp>
#include <boost/tuple/tuple_comparison.hpp>

#include "chaindb.h"

using fc::raw::pack_size;

#define chaindb_assert(_EXPR, ...) EOS_ASSERT(_EXPR, fc::exception, __VA_ARGS__)

namespace boost { namespace tuples {

template<typename T,typename I1>
fc::datastream<T>& operator<<(fc::datastream<T>& stream, const boost::tuple<I1>& value) {
    // TODO Do streaming tuple values
    fc::raw::pack(stream, boost::tuples::get<0>(value));
    return stream;
}

template<typename T,typename I1, typename I2>
fc::datastream<T>& operator<<(fc::datastream<T>& stream, const boost::tuple<I1,I2>& value) {
    // TODO Do streaming tuple values
    fc::raw::pack(stream, boost::tuples::get<0>(value));
    fc::raw::pack(stream, boost::tuples::get<1>(value));
    return stream;
}

template<typename T,typename I1, typename I2, typename I3>
fc::datastream<T>& operator<<(fc::datastream<T>& stream, const boost::tuple<I1,I2,I3>& value) {
    // TODO Do streaming tuple values
    fc::raw::pack(stream, boost::tuples::get<0>(value));
    fc::raw::pack(stream, boost::tuples::get<1>(value));
    fc::raw::pack(stream, boost::tuples::get<2>(value));
    return stream;
}

} } // namespace boost::tuples

namespace chaindb {

inline const uint64_t hash_64_fnv1a(const void* key, const uint64_t len) {
    
    const char* data = (char*)key;
    uint64_t hash = 0xcbf29ce484222325;
    uint64_t prime = 0x100000001b3;
    
    for(int i = 0; i < len; ++i) {
        uint8_t value = data[i];
        hash = hash ^ value;
        hash *= prime;
    }
    
    return hash;

} //hash_64_fnv1a


inline const uint64_t hash_64_fnv1a(const std::string& value) {
    return hash_64_fnv1a(value.c_str(), value.length());
}

using boost::multi_index::const_mem_fun;

template<index_name_t IndexName, typename Extractor>
struct indexed_by {
    //enum constants { index_name = IndexName };
    typedef Extractor extractor_type;
    using index_name = std::integral_constant<index_name_t,IndexName>;
};

struct primary_key_extractor {
    template<typename T>
    primary_key_t operator()(const T& o) const {
        return o.primary_key();
    }
}; // struct primary_key_extractor

template<typename O>
void pack_object(const O& o, char* data, const size_t size) {
    fc::datastream<char*> ds(data, size);
    fc::raw::pack(ds, o);
}

template<typename O>
void unpack_object(O& o, const char* data, const size_t size) {
    fc::datastream<const char*> ds(data, size);
    fc::raw::unpack(ds, o);
}

template<typename Lambda>
void safe_allocate(const size_t size, const char* error_msg, Lambda&& callback) {
    chaindb_assert(size > 0, error_msg);

    constexpr static size_t max_stack_data_size = 512;

    struct allocator {
        char* data = nullptr;
        const bool use_malloc;
        allocator(const size_t s)
            : use_malloc(s > max_stack_data_size) {
            if (use_malloc) data = static_cast<char*>(malloc(s));
        }

        ~allocator() {
            if (use_malloc) free(data);
        }
    } alloc(size);

    if (!alloc.use_malloc) alloc.data = static_cast<char*>(alloca(size));
    chaindb_assert(alloc.data != nullptr, "unable to allocate memory");

    callback(alloc.data, size);
}

template<class C> struct tag {
    using type = C;

    static uint64_t get_name() {
        return hash_64_fnv1a(boost::core::demangle(typeid(C).name()));
    }
};

template<typename C> struct default_comparator {
};

template<typename Tag, typename KeyExtractor, typename KeyComparator = default_comparator<typename KeyExtractor::result_type> > 
struct ordered_unique {
    using tag_type = typename Tag::type;
    using extractor_type = KeyExtractor;
    using comparator_type = KeyComparator;
};

template<typename Key>
struct key_comparator {
    static bool compare_eq(const Key& left, const Key& right) {
        return left == right;
    }
};

template<typename... Indices>
struct key_comparator<boost::tuple<Indices...>> {
    using key_type = boost::tuple<Indices...>;

    static bool compare_eq(const key_type& left, const key_type& right) {
        return left == right;
    }

    template<typename Value>
    static bool compare_eq(const key_type& left, const Value& value) {
        return boost::tuples::get<0>(left) == value;
    }

    template<typename V1,typename V2>
    static bool compare_eq(const key_type& left, const boost::tuple<V1,V2>& value) {
        return boost::tuples::get<0>(left) == boost::tuples::get<0>(value) &&
               boost::tuples::get<1>(left) == boost::tuples::get<1>(value);
    }
};

template<typename Key>
struct key_converter {
    static Key convert(const Key& key) {
        return key;
    }
};

template<typename... Indices>
struct key_converter<boost::tuple<Indices...>> {
    template<typename Value>
    static boost::tuple<Indices...> convert(const Value& value) {
        boost::tuple<Indices...> index;
        boost::tuples::get<0>(index) = value;
        return index;
    }

    template<typename Value>
    static boost::tuple<Indices...> convert(const boost::tuple<Value>& value) {
        boost::tuple<Indices...> index;
        boost::tuples::get<0>(index) = boost::tuples::get<0>(value);
        return index;
    }

    template<typename V1,typename V2>
    static boost::tuple<Indices...> convert(const boost::tuple<V1,V2>& value) {
        boost::tuple<Indices...> index;
        boost::tuples::get<0>(index) = boost::tuples::get<0>(value);
        boost::tuples::get<1>(index) = boost::tuples::get<1>(value);
        return index;
    }
};


template<typename T>
struct name_extractor;

template<typename C>
struct name_extractor<tag<C>> {
    static uint64_t get_name() {
        return tag<C>::get_name();
    }
};

template<uint64_t N>
struct name_extractor<std::integral_constant<uint64_t,N>> {
    constexpr static uint64_t get_name() {return N;}
};

template<typename Tag, typename Extractor>
struct PrimaryIndex {
    using tag = Tag;
    using extractor = Extractor;
};

template<typename TableName, typename Index, typename T, typename Allocator, typename... Indices>
struct multi_index_impl {
//private:
    static_assert(sizeof...(Indices) <= 16, "multi_index only supports a maximum of 16 secondary indices");

    const account_name_t code_;
    const account_name_t scope_;
    Allocator allocator_;

    mutable primary_key_t next_primary_key_ = end_primary_key;

    struct item: public T {
        /*template<typename Constructor>
        item(const multi_index_impl* midx, Constructor&& constructor)
            : multidx_(midx) {
            constructor(*this);
        }*/
    
    
    
        template<typename Constructor>
        item(const multi_index_impl* midx, Constructor&& constructor)
            : T(constructor, midx->allocator_), multidx_(midx) 
        {
        }

        const multi_index_impl* const multidx_;
        bool deleted_ = false;
    
        using value_type = T;
    }; // struct item

    using item_ptr = std::shared_ptr<item>;

    mutable std::vector<item_ptr> items_vector_;

    using primary_key_extractor_type = typename Index::extractor;

    template<typename IndexName, typename Extractor> struct index;

    template<typename IndexName>
    struct const_iterator_impl: public std::iterator<std::bidirectional_iterator_tag, const T> {
    public:
        friend bool operator == (const const_iterator_impl& a, const const_iterator_impl& b) {
            return a.primary_key_ == b.primary_key_;
        }
        friend bool operator != (const const_iterator_impl& a, const const_iterator_impl& b) {
            return !(operator == (a, b));
        }

        constexpr static table_name_t table_name() { return name_extractor<TableName>::get_name(); }
        constexpr static index_name_t index_name() { return name_extractor<IndexName>::get_name(); }
        account_name_t get_code() const            { return multidx_->get_code(); }
        account_name_t get_scope() const           { return multidx_->get_scope(); }

        const T& operator*() const {
            load_object();
            return *static_cast<const T*>(item_.get());
        }
        const T* operator->() const {
            load_object();
            return static_cast<const T*>(item_.get());
        }

        const_iterator_impl operator++(int) {
            const_iterator_impl result(*this);
            ++(*this);
            return result;
        }
        const_iterator_impl& operator++() {
            chaindb_assert(primary_key_ != end_primary_key, "cannot increment end iterator");
            primary_key_ = chaindb_next(cursor_);
            item_.reset();
            return *this;
        }

        const_iterator_impl operator--(int) {
            const_iterator_impl result(*this);
            --(*this);
            return result;
        }
        const_iterator_impl& operator--() {
            lazy_load_end_cursor();
            primary_key_ = chaindb_prev(cursor_);
            item_.reset();
            chaindb_assert(primary_key_ != end_primary_key, "out of range on decrement of iterator");
            return *this;
        }


        const_iterator_impl() = default;

        const_iterator_impl(const_iterator_impl&& src) {
            this->operator=(std::move(src));
        }
        const_iterator_impl& operator=(const_iterator_impl&& src) {
            if (this == &src) return *this;

            multidx_ = src.multidx_;
            cursor_ = src.cursor_;
            primary_key_ = src.primary_key_;
            item_ = src.item_;

            src.cursor_ = invalid_cursor;
            src.primary_key_ = end_primary_key;
            src.item_.reset();

            return *this;
        }

        const_iterator_impl(const const_iterator_impl& src) {
            this->operator=(src);
        }
        const_iterator_impl& operator=(const const_iterator_impl& src) {
            if (this == &src) return *this;

            multidx_ = src.multidx_;
            cursor_ = chaindb_clone(src.cursor_);
            primary_key_ = src.primary_key_;
            item_ = src.item_;

            return *this;
        }

        ~const_iterator_impl() {
            if (cursor_ != invalid_cursor) chaindb_close(cursor_);
        }

    //private:
        friend multi_index_impl;
        template<index_name_t, typename> struct index;

        const_iterator_impl(const multi_index_impl* midx)
            : multidx_(midx) { }

        const_iterator_impl(const multi_index_impl* midx, const cursor_t cursor)
            : multidx_(midx), cursor_(cursor) {
            if (cursor_ != invalid_cursor) primary_key_ = chaindb_current(cursor);
        }

        const_iterator_impl(const multi_index_impl* midx, const cursor_t cursor, const primary_key_t pk)
            : multidx_(midx), cursor_(cursor), primary_key_(pk) {}

        const multi_index_impl* multidx_ = nullptr;
        mutable cursor_t cursor_ = invalid_cursor;
        mutable primary_key_t primary_key_ = end_primary_key;
        mutable item_ptr item_;

        void load_object() const {
            chaindb_assert(!item_ || !item_->deleted_, "cannot load deleted object");
            if (item_) return;

            chaindb_assert(primary_key_ != end_primary_key, "cannot load object from end iterator");
            item_ = multidx_->load_object(cursor_, primary_key_);
        }

        void lazy_load_end_cursor() {
            if (primary_key_ != end_primary_key || cursor_ != invalid_cursor) return;

            cursor_ = chaindb_end(get_code(), get_scope(), table_name(), index_name());
            chaindb_assert(cursor_ != invalid_cursor, "unable to open end iterator");
        }
    }; /// struct multi_index_impl::const_iterator_impl

    template<typename IndexName, typename Extractor>
    struct index {
    public:
        using extractor_type = Extractor;
        using key_type = typename std::decay<decltype(Extractor()(static_cast<const T&>(*(const T*)nullptr)))>::type;
        using const_iterator = const_iterator_impl<IndexName>;
        using const_reverse_iterator = std::reverse_iterator<const_iterator>;

        constexpr static table_name_t table_name() { return name_extractor<TableName>::get_name(); }
        constexpr static index_name_t index_name() { return name_extractor<IndexName>::get_name(); }
        account_name_t get_code() const            { return multidx_->get_code(); }
        account_name_t get_scope() const           { return multidx_->get_scope(); }

        const_iterator cbegin() const {
            auto cursor = chaindb_lower_bound(get_code(), get_scope(), table_name(), index_name(), nullptr, 0);
            return {multidx_, cursor};
        }
        const_iterator begin() const  { return cbegin(); }

        const_iterator cend() const {
            return {multidx_};
        }
        const_iterator end() const  { return cend(); }

        const_reverse_iterator crbegin() const { return const_reverse_iterator(cend()); }
        const_reverse_iterator rbegin() const  { return crbegin(); }

        const_reverse_iterator crend() const { return const_reverse_iterator(cbegin()); }
        const_reverse_iterator rend() const  { return crend(); }

        const_iterator find(key_type&& key) const {
           return find(key);
        }
        
        template<typename Value>
        const_iterator find(const Value& value) const {
           auto key = key_converter<key_type>::convert(value);
           auto itr = lower_bound(key);
           auto etr = cend();
           if (itr == etr) return etr;
           if (!key_comparator<key_type>::compare_eq(extractor_type()(*itr), value)) return etr;
           return itr;
        }

        const_iterator find(const key_type& key) const {
           auto itr = lower_bound(key);
           auto etr = cend();
           if (itr == etr) return etr;
           if (key != extractor_type()(*itr)) return etr;
           return itr;
        }

        const_iterator require_find(key_type&& key, const char* error_msg = "unable to find key") const {
            return require_find(key, error_msg);
        }
        const_iterator require_find(const key_type& key, const char* error_msg = "unable to find key") const {
            auto itr = lower_bound(key);
            chaindb_assert(itr != cend(), error_msg);
            chaindb_assert(key == extractor_type()(*itr), error_msg);
            return itr;
        }

        const T& get(key_type&& key, const char* error_msg = "unable to find key") const {
            return get(key, error_msg);
        }
        const T& get(const key_type& key, const char* error_msg = "unable to find key") const {
            auto itr = find(key);
            chaindb_assert(itr != cend(), error_msg);
            return *itr;
        }

        const_iterator lower_bound(key_type&& key) const {
           return lower_bound(key);
        }
        const_iterator lower_bound(const key_type& key) const {
            cursor_t cursor;
            safe_allocate(pack_size(key), "invalid size of key", [&](auto& data, auto& size) {
                pack_object(key, data, size);
                cursor = chaindb_lower_bound(get_code(), get_scope(), table_name(), index_name(), data, size);
            });
            return const_iterator(multidx_, cursor);
        }

        template<typename Value>
        const_iterator lower_bound(const Value& value) const {
            return lower_bound(key_converter<key_type>::convert(value));
        }

        const_iterator upper_bound(key_type&& key) const {
           return upper_bound(key);
        }
        const_iterator upper_bound(const key_type& key) const {
            cursor_t cursor;
            safe_allocate(pack_size(key), "invalid size of key", [&](auto& data, auto& size) {
                pack_object(key, data, size);
                cursor = chaindb_upper_bound(get_code(), get_scope(), table_name(), index_name(), data, size);
            });
            return const_iterator(multidx_, cursor);
        }

        std::pair<const_iterator,const_iterator> equal_range(key_type&& key) const {
            return upper_bound(key);
        }
        std::pair<const_iterator,const_iterator> equal_range(const key_type& key) const {
            return make_pair(lower_bound(key), upper_bound(key));
        }

        template<typename Value>
        std::pair<const_iterator,const_iterator> equal_range(const Value& value) const {
            const_iterator lower = lower_bound(value);
            const_iterator upper = lower;
            auto etr = cend();
            while(upper != etr && key_comparator<key_type>::compare_eq(extractor_type()(*upper), value))
                ++upper;

            return make_pair(lower, upper);
        }

        const_iterator iterator_to(const T& obj) const {
            const auto& itm = static_cast<const item&>(obj);
            chaindb_assert(itm.multidx_ == multidx_, "object passed to iterator_to is not in multi_index");

            auto key = extractor_type()(itm);
            auto pk = primary_key_extractor_type()(obj);
            cursor_t cursor;
            safe_allocate(pack_size(key), "invalid size of key", [&](auto& data, auto& size) {
                pack_object(key, data, size);
                cursor = chaindb_find(get_code(), get_scope(), table_name(), index_name(), pk, data, size);
            });
            return const_iterator(multidx_, cursor, pk);
        }

        template<typename Lambda>
        void modify(const_iterator itr, account_name_t payer, Lambda&& updater) const {
            chaindb_assert(itr != cend(), "cannot pass end iterator to modify");
            multidx_->modify(*itr, payer, std::forward<Lambda&&>(updater));
        }

        const_iterator erase(const_iterator itr) const {
            chaindb_assert(itr != cend(), "cannot pass end iterator to erase");
            const auto& obj = *itr;
            ++itr;
            multidx_->erase(obj);
            return itr;
        }

        static auto extract_key(const T& obj) { return extractor_type()(obj); }

    //private:
        friend struct multi_index_impl;

        index(const multi_index_impl* midx)
            : multidx_(midx) { }

        const multi_index_impl* const multidx_;
    }; /// struct multi_index_impl::index

    template<typename... Idx>
    struct index_container {
        using type = decltype(boost::hana::tuple<Idx...>());
    };

    using indices_type = typename index_container<Indices...>::type; //decltype(boost::hana::tuple<Indices...>());

    indices_type indices_;

    using primary_index_type = index<typename Index::tag,typename Index::extractor>;
    primary_index_type primary_idx_;
    //index<std::integral_constant<index_name_t,N(primary)>, PrimaryKeyExtractor> primary_idx_;
    
    item_ptr find_object_in_cache(const primary_key_t pk) const {
        auto itr = std::find_if(items_vector_.rbegin(), items_vector_.rend(), [&pk](const auto& itm) {
            auto& obj = static_cast<T&>(*itm);
            return primary_key_extractor_type()(obj) == pk;
        });
        if (items_vector_.rend() != itr) {
            return (*itr);
        }
        return item_ptr();
    }

    void add_object_to_cache(item_ptr ptr) const {
        items_vector_.push_back(std::move(ptr));
    }

    void remove_object_from_cache(const primary_key_t pk) const {
        auto itr = std::find_if(items_vector_.begin(), items_vector_.end(), [&pk](const auto& itm) {
            auto& obj = static_cast<T&>(*itm);
            return primary_key_extractor_type()(obj) == pk;
        });
        if (items_vector_.end() != itr) {
            (*itr)->deleted_ = true;
<<<<<<< HEAD
            items_vector_.erase(--(itr.base()));
=======
            items_vector_.erase(itr);
>>>>>>> 900005a3
        }
    }

    item_ptr load_object(const cursor_t cursor, const primary_key_t pk) const {
        auto ptr = find_object_in_cache(pk);
        if (ptr) return ptr;

        auto size = chaindb_datasize(cursor);

        safe_allocate(size, "invalid unpack object size", [&](auto& data, auto& size) {
            auto dpk = chaindb_data(cursor, data, size);
            chaindb_assert(dpk == pk, "invalid packet object");
            ptr = std::make_shared<item>(this, [&](auto& itm) {
                T& obj = static_cast<T&>(itm);
                unpack_object(obj, data, size);
            });
        });

        auto& obj = static_cast<T&>(*ptr);
        auto ptr_pk = primary_key_extractor_type()(obj);
        chaindb_assert(ptr_pk == pk, "invalid primary key of object");
        add_object_to_cache(ptr);
        return ptr;
    }
public:
    using const_iterator = typename primary_index_type::const_iterator; //const_iterator_impl<std::integral_constant<index_name_t,N(primary)>>;
    using const_reverse_iterator = std::reverse_iterator<const_iterator>;

public:
    multi_index_impl(const account_name_t code, account_name_t scope, Allocator *allocator = nullptr)
        : code_(code), scope_(scope), allocator_(*allocator), primary_idx_(this) {}

    constexpr static table_name_t table_name() { return name_extractor<TableName>::get_name(); }

    account_name_t get_code() const  { return code_; }
    account_name_t get_scope() const { return scope_; }

    const_iterator cbegin() const { return primary_idx_.cbegin(); }
    const_iterator begin() const  { return cbegin(); }

    const_iterator cend() const  { return primary_idx_.cend(); }
    const_iterator end() const   { return cend(); }

    const_reverse_iterator crbegin() const { return std::make_reverse_iterator(cend()); }
    const_reverse_iterator rbegin() const  { return crbegin(); }

    const_reverse_iterator crend() const { return std::make_reverse_iterator(cbegin()); }
    const_reverse_iterator rend() const  { return crend(); }

    const_iterator lower_bound(primary_key_t pk) const {
        return primary_idx_.lower_bound(pk);
    }

    const_iterator upper_bound(primary_key_t pk) const {
        return primary_idx_.upper_bound(pk);
    }

    primary_key_t available_primary_key() const {
        if (next_primary_key_ == end_primary_key) {
            next_primary_key_ = chaindb_available_primary_key(get_code(), get_scope(), table_name());
            chaindb_assert(next_primary_key_ != end_primary_key, "no available primary key");
        }
        return next_primary_key_;
    }

    template<typename IndexTag>
    auto get_index() const {
        namespace hana = boost::hana;

        auto res = hana::find_if(indices_, [](auto&& in) {
            return std::is_same<typename std::decay<decltype(in)>::type::tag_type,tag<IndexTag>>();
        });

        static_assert(res != hana::nothing, "name provided is not the name of any secondary index within multi_index");

        return index<IndexTag, typename std::decay<decltype(res.value())>::type::extractor_type>(this);
    }

    template<index_name_t IndexName>
    auto get_index() const {
        namespace hana = boost::hana;

        auto res = hana::find_if(indices_, [](auto&& in) {
            return std::integral_constant<
                bool, std::decay<decltype(in)>::type::index_name::value == IndexName>();
        });

        static_assert(res != hana::nothing, "name provided is not the name of any secondary index within multi_index");

        return index<std::integral_constant<index_name_t,IndexName>, typename std::decay<decltype(res.value())>::type::extractor_type>(this);
    }

    const_iterator iterator_to(const T& obj) const {
        return primary_idx_.iterator_to(obj);
    }

    template<typename Lambda>
    const_iterator emplace(const account_name_t payer, Lambda&& constructor) const {
        // Quick fix for mutating db using multi_index that shouldn't allow mutation. Real fix can come in RC2.
//        chaindb_assert(
//            get_code() == current_receiver(),
//            "cannot modify objects in table of another contract");

        auto ptr = std::make_unique<item>(this, [&](auto& itm) {
            constructor(static_cast<T&>(itm));
        });

        auto& obj = static_cast<T&>(*ptr);
        auto pk = primary_key_extractor_type()(obj);
        chaindb_assert(pk != end_primary_key, "invalid value of primary key");

        cursor_t cursor;
        safe_allocate(pack_size(obj), "invalid size of object", [&](auto& data, auto& size) {
            pack_object(obj, data, size);
            cursor = chaindb_insert(get_code(), get_scope(), payer, table_name(), pk, data, size);
        });

        chaindb_assert(cursor != invalid_cursor, "unable to create object");

        next_primary_key_ = pk + 1;
        return const_iterator(this, cursor, pk);
    }

    template<typename Lambda>
    void modify(const_iterator itr, const account_name_t payer, Lambda&& updater) const {
        chaindb_assert(itr != end(), "cannot pass end iterator to modify");
        modify(*itr, payer, std::forward<Lambda&&>(updater));
    }

    template<typename Lambda>
    void modify(const T& obj, const account_name_t payer, Lambda&& updater) const {
        // Quick fix for mutating db using multi_index that shouldn't allow mutation. Real fix can come in RC2.
//        chaindb_assert(
//            get_code() == current_receiver(),
//            "cannot modify objects in table of another contract");

        const auto& itm = static_cast<const item&>(obj);
        chaindb_assert(itm.multidx_ == this, "object passed to modify is not in multi_index");

        auto pk = primary_key_extractor_type()(obj);

        auto& mobj = const_cast<T&>(obj);
        updater(mobj);

        auto mpk = primary_key_extractor_type()(obj);
        if (mpk != pk) {
            remove_object_from_cache(pk);
            chaindb_assert(pk == mpk, "updater cannot change primary key when modifying an object");
        }

        cursor_t cursor;
        safe_allocate(pack_size(obj), "invalid size of object", [&](auto& data, auto& size) {
            pack_object(obj, data, size);
            auto upk = chaindb_update(get_code(), get_scope(), payer, table_name(), pk, data, size);
            chaindb_assert(upk == pk, "unable to update object");
        });
    }

    const T& get(const primary_key_t pk, const char* error_msg = "unable to find key") const {
        auto itr = find(pk);
        chaindb_assert(itr != cend(), error_msg);
        return *itr;
    }

    const_iterator find(const primary_key_t pk) const {
        return primary_idx_.find(pk);
    }

    const_iterator require_find(const primary_key_t pk, const char* error_msg = "unable to find key") const {
        return primary_idx_.require_find(pk, error_msg);
    }

    const_iterator erase(const_iterator itr) const {
        chaindb_assert(itr != end(), "cannot pass end iterator to erase");

        const auto& obj = *itr;
        ++itr;
        erase(obj);
        return itr;
    }

    void erase(const T& obj) const {
        const auto& itm = static_cast<const item&>(obj);
        chaindb_assert(itm.multidx_ == this, "object passed to modify is not in multi_index");

        auto pk = primary_key_extractor_type()(obj);
        remove_object_from_cache(pk);
        auto dpk = chaindb_delete(get_code(), get_scope(), table_name(), pk);
        chaindb_assert(dpk == pk, "unable to delete object");
    }
};

template<table_name_t TableName, typename PrimaryKeyExtractor, typename T, typename... Indices>
using multi_index = multi_index_impl<
    std::integral_constant<table_name_t,TableName>,
    PrimaryIndex<std::integral_constant<index_name_t,N(primary)>,PrimaryKeyExtractor>,
    T,
    Indices...>;

}  /// chaindb<|MERGE_RESOLUTION|>--- conflicted
+++ resolved
@@ -579,17 +579,13 @@
     }
 
     void remove_object_from_cache(const primary_key_t pk) const {
-        auto itr = std::find_if(items_vector_.begin(), items_vector_.end(), [&pk](const auto& itm) {
+        auto itr = std::find_if(items_vector_.rbegin(), items_vector_.rend(), [&pk](const auto& itm) {
             auto& obj = static_cast<T&>(*itm);
             return primary_key_extractor_type()(obj) == pk;
         });
-        if (items_vector_.end() != itr) {
+        if (items_vector_.rend() != itr) {
             (*itr)->deleted_ = true;
-<<<<<<< HEAD
             items_vector_.erase(--(itr.base()));
-=======
-            items_vector_.erase(itr);
->>>>>>> 900005a3
         }
     }
 
