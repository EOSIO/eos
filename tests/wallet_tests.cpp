/**
 *  @file
 *  @copyright defined in enumivo/LICENSE.txt
 */
#include <enumivo/utilities/key_conversion.hpp>
#include <enumivo/utilities/rand.hpp>
#include <enumivo/chain/genesis_state.hpp>
#include <enumivo/wallet_plugin/wallet.hpp>
#include <enumivo/wallet_plugin/wallet_manager.hpp>

#include <boost/test/unit_test.hpp>
#include <enumivo/chain/authority.hpp>
#include <enumivo/chain/exceptions.hpp>

namespace enumivo {

BOOST_AUTO_TEST_SUITE(wallet_tests)

/// Test creating the wallet
BOOST_AUTO_TEST_CASE(wallet_test)
{ try {
   using namespace enumivo::wallet;
   using namespace enumivo::utilities;

   wallet_data d;
   wallet_api wallet(d);
   BOOST_CHECK(wallet.is_locked());

   wallet.set_password("pass");
   BOOST_CHECK(wallet.is_locked());

   wallet.unlock("pass");
   BOOST_CHECK(!wallet.is_locked());

   wallet.set_wallet_filename("test");
   BOOST_CHECK_EQUAL("test", wallet.get_wallet_filename());

   BOOST_CHECK_EQUAL(0, wallet.list_keys().size());

   auto priv = fc::crypto::private_key::generate();
   auto pub = priv.get_public_key();
   auto wif = (std::string)priv;
   wallet.import_key(wif);
   BOOST_CHECK_EQUAL(1, wallet.list_keys().size());

   auto privCopy = wallet.get_private_key(pub);
   BOOST_CHECK_EQUAL(wif, (std::string)privCopy);

   wallet.lock();
   BOOST_CHECK(wallet.is_locked());
   wallet.unlock("pass");
   BOOST_CHECK_EQUAL(1, wallet.list_keys().size());
   wallet.save_wallet_file("wallet_test.json");

   wallet_data d2;
   wallet_api wallet2(d2);

   BOOST_CHECK(wallet2.is_locked());
   wallet2.load_wallet_file("wallet_test.json");
   BOOST_CHECK(wallet2.is_locked());

   wallet2.unlock("pass");
   BOOST_CHECK_EQUAL(1, wallet2.list_keys().size());

   auto privCopy2 = wallet2.get_private_key(pub);
   BOOST_CHECK_EQUAL(wif, (std::string)privCopy2);
} FC_LOG_AND_RETHROW() }

/// Test wallet manager
BOOST_AUTO_TEST_CASE(wallet_manager_test)
{ try {
   using namespace enumivo::wallet;

   if (fc::exists("test.wallet")) fc::remove("test.wallet");
   if (fc::exists("test2.wallet")) fc::remove("test2.wallet");
   if (fc::exists("testgen.wallet")) fc::remove("testgen.wallet");

   constexpr auto key1 = "5JktVNHnRX48BUdtewU7N1CyL4Z886c42x7wYW7XhNWkDQRhdcS";
   constexpr auto key2 = "5Ju5RTcVDo35ndtzHioPMgebvBM6LkJ6tvuU6LTNQv8yaz3ggZr";
   constexpr auto key3 = "5KQwrPbwdL6PhXujxW37FSSQZ1JiwsST4cqQzDeyXtP79zkvFD3"; // enumivo key

   wallet_manager wm;
   BOOST_CHECK_EQUAL(0, wm.list_wallets().size());
   BOOST_CHECK_THROW(wm.get_public_keys(), wallet_not_available_exception);
   BOOST_CHECK_NO_THROW(wm.lock_all());

   BOOST_CHECK_THROW(wm.lock("test"), fc::exception);
   BOOST_CHECK_THROW(wm.unlock("test", "pw"), fc::exception);
   BOOST_CHECK_THROW(wm.import_key("test", "pw"), fc::exception);

   auto pw = wm.create("test");
   BOOST_CHECK(!pw.empty());
   BOOST_CHECK_EQUAL(0, pw.find("PW")); // starts with PW
   BOOST_CHECK_EQUAL(1, wm.list_wallets().size());
<<<<<<< HEAD
   // enumivo key is imported automatically when a wallet is created
   BOOST_CHECK_EQUAL(1, wm.list_keys().size());
=======
   // eosio key is imported automatically when a wallet is created
   BOOST_CHECK_EQUAL(1, wm.get_public_keys().size());
   BOOST_CHECK_EQUAL(1, wm.list_keys("test", pw).size());
>>>>>>> 0437d0f9
   BOOST_CHECK(wm.list_wallets().at(0).find("*") != std::string::npos);
   wm.lock("test");
   BOOST_CHECK(wm.list_wallets().at(0).find("*") == std::string::npos);
   wm.unlock("test", pw);
   BOOST_CHECK_THROW(wm.unlock("test", pw), chain::wallet_unlocked_exception);
   BOOST_CHECK(wm.list_wallets().at(0).find("*") != std::string::npos);
   wm.import_key("test", key1);
   BOOST_CHECK_EQUAL(2, wm.get_public_keys().size());
   auto keys = wm.list_keys("test", pw);

   auto pub_pri_pair = [](const char *key) -> auto {
       private_key_type prikey = private_key_type(std::string(key));
       return std::pair<const public_key_type, private_key_type>(prikey.get_public_key(), prikey);
   };

   BOOST_CHECK(std::find(keys.cbegin(), keys.cend(), pub_pri_pair(key1)) != keys.cend());

   wm.import_key("test", key2);
   keys = wm.list_keys("test", pw);
   BOOST_CHECK(std::find(keys.cbegin(), keys.cend(), pub_pri_pair(key1)) != keys.cend());
   BOOST_CHECK(std::find(keys.cbegin(), keys.cend(), pub_pri_pair(key2)) != keys.cend());
   // key3 was automatically imported
   BOOST_CHECK(std::find(keys.cbegin(), keys.cend(), pub_pri_pair(key3)) != keys.cend());
   wm.lock("test");
   BOOST_CHECK_THROW(wm.list_keys("test", pw), wallet_locked_exception);
   BOOST_CHECK_THROW(wm.get_public_keys(), wallet_locked_exception);
   wm.unlock("test", pw);
   BOOST_CHECK_EQUAL(3, wm.get_public_keys().size());
   BOOST_CHECK_EQUAL(3, wm.list_keys("test", pw).size());
   wm.lock_all();
   BOOST_CHECK_THROW(wm.get_public_keys(), wallet_locked_exception);
   BOOST_CHECK(wm.list_wallets().at(0).find("*") == std::string::npos);

   auto pw2 = wm.create("test2");
   BOOST_CHECK_EQUAL(2, wm.list_wallets().size());
<<<<<<< HEAD
   // enumivo key is imported automatically when a wallet is created
   BOOST_CHECK_EQUAL(1, wm.list_keys().size());
=======
   // eosio key is imported automatically when a wallet is created
   BOOST_CHECK_EQUAL(1, wm.get_public_keys().size());
>>>>>>> 0437d0f9
   BOOST_CHECK_THROW(wm.import_key("test2", key3), fc::exception);
   keys = wm.list_keys("test2", pw2);
   BOOST_CHECK(std::find(keys.cbegin(), keys.cend(), pub_pri_pair(key1)) == keys.cend());
   BOOST_CHECK(std::find(keys.cbegin(), keys.cend(), pub_pri_pair(key2)) == keys.cend());
   BOOST_CHECK(std::find(keys.cbegin(), keys.cend(), pub_pri_pair(key3)) != keys.cend());
   wm.unlock("test", pw);
   keys = wm.list_keys("test", pw);
   auto keys2 = wm.list_keys("test2", pw2);
   keys.insert(keys2.begin(), keys2.end());
   BOOST_CHECK(std::find(keys.cbegin(), keys.cend(), pub_pri_pair(key1)) != keys.cend());
   BOOST_CHECK(std::find(keys.cbegin(), keys.cend(), pub_pri_pair(key2)) != keys.cend());
   BOOST_CHECK(std::find(keys.cbegin(), keys.cend(), pub_pri_pair(key3)) != keys.cend());
   BOOST_CHECK_EQUAL(3, keys.size());

   BOOST_CHECK_THROW(wm.list_keys("test2", "PWnogood"), wallet_invalid_password_exception);

   private_key_type pkey1{std::string(key1)};
   private_key_type pkey2{std::string(key2)};
   private_key_type pkey3{std::string(key3)};

   chain::signed_transaction trx;
   auto chain_id = genesis_state().compute_chain_id();
   flat_set<public_key_type> pubkeys;
   pubkeys.emplace(pkey1.get_public_key());
   pubkeys.emplace(pkey2.get_public_key());
   pubkeys.emplace(pkey3.get_public_key());
   trx = wm.sign_transaction(trx, pubkeys, chain_id );
   const auto& pks = trx.get_signature_keys(chain_id);
   BOOST_CHECK_EQUAL(3, pks.size());
   BOOST_CHECK(find(pks.cbegin(), pks.cend(), pkey1.get_public_key()) != pks.cend());
   BOOST_CHECK(find(pks.cbegin(), pks.cend(), pkey2.get_public_key()) != pks.cend());
   BOOST_CHECK(find(pks.cbegin(), pks.cend(), pkey3.get_public_key()) != pks.cend());

   BOOST_CHECK_EQUAL(3, wm.get_public_keys().size());
   wm.set_timeout(chrono::seconds(0));
   BOOST_CHECK_THROW(wm.get_public_keys(), wallet_locked_exception);
   BOOST_CHECK_THROW(wm.list_keys("test", pw), wallet_locked_exception);

   wm.set_timeout(chrono::seconds(15));

   wm.set_enumivo_key("");

   const string test_key_create_types[] = {"K1", "R1", "k1", ""};
   for(const string& key_type_to_create : test_key_create_types) {
      string pw = wm.create("testgen");

      //check that the public key returned looks legit through a string conversion
      // (would throw otherwise)
      public_key_type create_key_pub(wm.create_key("testgen", key_type_to_create));

      //now pluck out the private key from the wallet and see if the public key of said
      // private key matches what was returned earlier from the create_key() call
      private_key_type create_key_priv(wm.list_keys("testgen", pw).cbegin()->second);
      BOOST_CHECK_EQUAL((string)create_key_pub, (string)create_key_priv.get_public_key());

      wm.lock("testgen");
      BOOST_CHECK(fc::exists("testgen.wallet"));
      fc::remove("testgen.wallet");
   }

   wm.create("testgen");
   BOOST_CHECK_THROW(wm.create_key("testgen", "xxx"), chain::wallet_exception);
   wm.lock("testgen");

   BOOST_CHECK(fc::exists("test.wallet"));
   BOOST_CHECK(fc::exists("test2.wallet"));
   fc::remove("test.wallet");
   fc::remove("test2.wallet");

} FC_LOG_AND_RETHROW() }


BOOST_AUTO_TEST_SUITE_END()

} // namespace enumivo<|MERGE_RESOLUTION|>--- conflicted
+++ resolved
@@ -92,14 +92,9 @@
    BOOST_CHECK(!pw.empty());
    BOOST_CHECK_EQUAL(0, pw.find("PW")); // starts with PW
    BOOST_CHECK_EQUAL(1, wm.list_wallets().size());
-<<<<<<< HEAD
    // enumivo key is imported automatically when a wallet is created
-   BOOST_CHECK_EQUAL(1, wm.list_keys().size());
-=======
-   // eosio key is imported automatically when a wallet is created
    BOOST_CHECK_EQUAL(1, wm.get_public_keys().size());
    BOOST_CHECK_EQUAL(1, wm.list_keys("test", pw).size());
->>>>>>> 0437d0f9
    BOOST_CHECK(wm.list_wallets().at(0).find("*") != std::string::npos);
    wm.lock("test");
    BOOST_CHECK(wm.list_wallets().at(0).find("*") == std::string::npos);
@@ -135,13 +130,8 @@
 
    auto pw2 = wm.create("test2");
    BOOST_CHECK_EQUAL(2, wm.list_wallets().size());
-<<<<<<< HEAD
    // enumivo key is imported automatically when a wallet is created
-   BOOST_CHECK_EQUAL(1, wm.list_keys().size());
-=======
-   // eosio key is imported automatically when a wallet is created
    BOOST_CHECK_EQUAL(1, wm.get_public_keys().size());
->>>>>>> 0437d0f9
    BOOST_CHECK_THROW(wm.import_key("test2", key3), fc::exception);
    keys = wm.list_keys("test2", pw2);
    BOOST_CHECK(std::find(keys.cbegin(), keys.cend(), pub_pri_pair(key1)) == keys.cend());
