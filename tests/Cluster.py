--- conflicted
+++ resolved
@@ -1287,32 +1287,24 @@
         if not biosNode.waitForTransInBlock(transId):
             Utils.Print("ERROR: Failed to validate transaction %s got rolled into a block on server port %d." % (transId, biosNode.port))
             return None
-<<<<<<< HEAD
-        action="init"
-        data="{\"version\":0,\"core\":\"4,%s\"}" % (CORE_SYMBOL)
-        opts="--permission %s@active" % (eosioAccount.name)
-        trans=biosNode.pushMessage(eosioAccount.name, action, data, opts)
-        Node.validateTransaction(trans[1])
-        for name, keys in producerKeys.items():
-            account = Account(name, keys["private"], keys["public"], keys["private"], keys["public"])
-            if not self.walletMgr.importKey(account, ignWallet):
-                Utils.Print("ERROR: Failed to import %s account keys into ignition wallet." % (name))
-                return None
-            ram="10000.0000 {0}".format(CORE_SYMBOL)
-            biosNode.buyram(eosioAccount, account, ram, waitForTransBlock=True, exitOnError=True);
-            # if not self.walletMgr.unlockWallet(account):
-            #     Utils.Print("ERROR: Launcher failed to unlock wallet : %s" % (name))
-            #     return None
-            biosNode.delegatebw(account, 250000.0000, 250000.0000, waitForTransBlock=True, exitOnError=True)
-=======
-
         # Only call init if the system contract is loaded
         if loadSystemContract:
             action="init"
             data="{\"version\":0,\"core\":\"4,%s\"}" % (CORE_SYMBOL)
             opts="--permission %s@active" % (eosioAccount.name)
             trans=biosNode.pushMessage(eosioAccount.name, action, data, opts)
->>>>>>> c8577580
+            Node.validateTransaction(trans[1])
+            for name, keys in producerKeys.items():
+                account = Account(name, keys["private"], keys["public"], keys["private"], keys["public"])
+                if not self.walletMgr.importKey(account, ignWallet):
+                    Utils.Print("ERROR: Failed to import %s account keys into ignition wallet." % (name))
+                    return None
+                ram="10000.0000 {0}".format(CORE_SYMBOL)
+                biosNode.buyram(eosioAccount, account, ram, waitForTransBlock=True, exitOnError=True);
+                # if not self.walletMgr.unlockWallet(account):
+                #     Utils.Print("ERROR: Launcher failed to unlock wallet : %s" % (name))
+                #     return None
+                biosNode.delegatebw(account, 250000.0000, 250000.0000, waitForTransBlock=True, exitOnError=True)
 
         Utils.Print("Cluster bootstrap done.")
 
