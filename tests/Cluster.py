--- conflicted
+++ resolved
@@ -723,9 +723,6 @@
         return ret
 
     @staticmethod
-<<<<<<< HEAD
-    def getClientVersion(fullVersion=False):
-=======
     def createAMQPQueue(queueName):
         Utils.runCmdReturnStr("rabbitmq-plugins enable rabbitmq_management")
         cmd="curl -u guest:guest -H \"content-type:application/json\" -XPUT http://127.0.0.1:15672/api/queues/%%2F/%s -d'{\"durable\":true}' " % \
@@ -733,8 +730,7 @@
         return Utils.runCmdReturnStr(cmd)
 
     @staticmethod
-    def getClientVersion(verbose=False):
->>>>>>> dcb7eba0
+    def getClientVersion(fullVersion=False):
         """Returns client version (string)"""
         p = re.compile(r'^v?(.+)\n$')
         try:
