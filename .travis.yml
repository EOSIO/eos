--- conflicted
+++ resolved
@@ -18,7 +18,7 @@
             - g++-6
             - ninja-build
             - libgmp-dev
-<<<<<<< HEAD
+            - libclang-4.0-dev
       env: COMPILER=clang++-4.0
     - os: linux
       dist: trusty
@@ -34,16 +34,12 @@
             - g++-7
             - ninja-build
             - libgmp-dev
+            - libclang-4.0-dev
       env: COMPILER=g++-7
     - os: osx
       osx_image: xcode9.1
       compiler: clang
 
-=======
-            - libclang-4.0-dev
-    - os: osx
-      osx_image: xcode9.1
->>>>>>> 517975fb
 before_install:
   - |
     mkdir ext && cd ext
@@ -115,15 +111,9 @@
 script:
   - mkdir build && cd build
   - ${CMAKE_DIR}cmake -G Ninja -DWASM_LLVM_CONFIG=$TRAVIS_BUILD_DIR/ext/wasm-compiler/bin/llvm-config -DSecp256k1_ROOT_DIR=$TRAVIS_BUILD_DIR/ext -DBINARYEN_ROOT=$TRAVIS_BUILD_DIR/ext/wasm-compiler -DCMAKE_PREFIX_PATH=$TRAVIS_BUILD_DIR/ext -DCMAKE_BUILD_TYPE=Release $EOS_CMAKE_OPTIONS ..
-<<<<<<< HEAD
   - ninja $EOS_BUILD_OPTIONS
-  - '[ "$TRAVIS_OS_NAME" == "osx" ] || tests/eosd_run_test.sh --host=localhost --port=8888'
-  - '[ "$TRAVIS_OS_NAME" == "osx" ] || tests/chain_test'
-=======
-  - ninja -j4
   - tests/eosd_run_test.sh --host=localhost --port=8888
   - '[ "$TRAVIS_OS_NAME" == "osx" ] || EOSLIB=../contracts tests/chain_test'
->>>>>>> 517975fb
   - '[ "$TRAVIS_OS_NAME" == "osx" ] || tests/slow_test'
   - '[ "$TRAVIS_OS_NAME" == "osx" ] || tests/api_test'
   - '[ "$TRAVIS_OS_NAME" == "osx" ] || tests/p2p_tests/sync/test.sh'
