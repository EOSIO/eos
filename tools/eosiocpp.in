--- conflicted
+++ resolved
@@ -112,10 +112,7 @@
     ${ABIGEN} -extra-arg=-c -extra-arg=--std=c++14 -extra-arg=--target=wasm32 \
         -extra-arg=-nostdinc -extra-arg=-nostdinc++ -extra-arg=-DABIGEN \
         -extra-arg=-I@CMAKE_SOURCE_DIR@/contracts \
-<<<<<<< HEAD
-=======
         -extra-arg=-I@CMAKE_BINARY_DIR@/contracts \
->>>>>>> e87d245d
         -extra-arg=-I@CMAKE_SOURCE_DIR@/contracts/libc++/upstream/include \
         -extra-arg=-I@CMAKE_SOURCE_DIR@/contracts/musl/upstream/include \
         -extra-arg=-I@CMAKE_SOURCE_DIR@/externals/magic_get/include \
