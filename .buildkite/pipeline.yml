--- conflicted
+++ resolved
@@ -81,27 +81,6 @@
       docker#v2.1.0:
         debug: true
         image: "436617320021.dkr.ecr.us-west-2.amazonaws.com/ci:amazonlinux1"
-        workdir: /data/job
-    timeout: 60
-
-  - command: |
-        echo "+++ :hammer: Building" && \
-        ./scripts/eosio_build.sh -y && \
-        echo "--- :compression: Compressing build directory" && \
-        tar -pczf build.tar.gz build/
-    label: ":aws: 2 Build"
-    agents:
-      queue: "automation-large-builder-fleet"
-    artifact_paths: "build.tar.gz"
-    plugins:
-      ecr#v1.1.4:
-        login: true
-        account_ids: "436617320021"
-        no-include-email: true
-        region: "us-west-2"
-      docker#v2.1.0:
-        debug: true
-        image: "436617320021.dkr.ecr.us-west-2.amazonaws.com/ci:amazonlinux2_2-1"
         workdir: /data/job
     timeout: 60
 
@@ -428,7 +407,34 @@
         echo "--- :m: Starting MongoDB" && \
         ~/bin/mongod --fork --dbpath ~/data/mongodb -f ~/etc/mongod.conf --logpath "$(pwd)"/mongod.log && \
         echo "+++ :microscope: Running tests" && \
-        cd /data/job/build && PATH=\$PATH:~/opt/mongodb/bin ~/bin/ctest -L nonparallelizable_tests --output-on-failure
+        cd /data/job/build && PATH=\$PATH:~/opt/mongodb/bin ctest -j8 -LE _tests --output-on-failure
+    label: ":aws: 2 Tests"
+    agents:
+      queue: "automation-large-builder-fleet"
+    artifact_paths:
+      - "mongod.log"
+      - "build/genesis.json"
+      - "build/config.ini"
+    plugins:
+      ecr#v1.1.4:
+        login: true
+        account_ids: "436617320021"
+        no-include-email: true
+        region: "us-west-2"
+      docker#v2.1.0:
+        debug: true
+        image: "436617320021.dkr.ecr.us-west-2.amazonaws.com/ci:amazonlinux2_2-1"
+        workdir: /data/job
+    timeout: 60
+
+  - command: |
+        echo "--- :arrow_down: Downloading build directory" && \
+        buildkite-agent artifact download "build.tar.gz" . --step ":aws: 2 Build" && \
+        tar -zxf build.tar.gz && \
+        echo "--- :m: Starting MongoDB" && \
+        ~/bin/mongod --fork --dbpath ~/data/mongodb -f ~/etc/mongod.conf --logpath "$(pwd)"/mongod.log && \
+        echo "+++ :microscope: Running tests" && \
+        cd /data/job/build && PATH=\$PATH:~/opt/mongodb/bin ctest -L nonparallelizable_tests --output-on-failure
     label: ":aws: 2 NP Tests"
     agents:
       queue: "automation-large-builder-fleet"
@@ -447,116 +453,6 @@
         image: "436617320021.dkr.ecr.us-west-2.amazonaws.com/ci:amazonlinux2_2-1"
         workdir: /data/job
     timeout: 60
-
-  - command: |
-        echo "--- :arrow_down: Downloading build directory" && \
-        buildkite-agent artifact download "build.tar.gz" . --step ":aws: 2 Build" && \
-        tar -zxf build.tar.gz && \
-        echo "--- :m: Starting MongoDB" && \
-        ~/bin/mongod --fork --dbpath ~/data/mongodb -f ~/etc/mongod.conf --logpath "$(pwd)"/mongod.log && \
-        echo "+++ :microscope: Running tests" && \
-        cd /data/job/build && PATH=\$PATH:~/opt/mongodb/bin ~/bin/ctest -j8 -LE _tests --output-on-failure
-    label: ":aws: 2 Tests"
-    agents:
-      queue: "automation-large-builder-fleet"
-    artifact_paths:
-      - "mongod.log"
-      - "build/genesis.json"
-      - "build/config.ini"
-    plugins:
-      ecr#v1.1.4:
-        login: true
-        account_ids: "436617320021"
-        no-include-email: true
-        region: "us-west-2"
-      docker#v2.1.0:
-        debug: true
-        image: "436617320021.dkr.ecr.us-west-2.amazonaws.com/ci:amazonlinux2_2-1"
-        workdir: /data/job
-    timeout: 60
-
-<<<<<<< HEAD
-  - command: |
-        echo "--- :arrow_down: Downloading build directory" && \
-        buildkite-agent artifact download "build.tar.gz" . --step ":aws: 2 Build" && \
-        tar -zxf build.tar.gz && \
-        echo "--- :m: Starting MongoDB" && \
-        ~/bin/mongod --fork --dbpath ~/data/mongodb -f ~/etc/mongod.conf --logpath "$(pwd)"/mongod.log && \
-        echo "+++ :microscope: Running tests" && \
-        cd /data/job/build && PATH=\$PATH:~/opt/mongodb/bin ~/bin/ctest -L nonparallelizable_tests --output-on-failure
-    label: ":aws: 2 NP Tests"
-    agents:
-      queue: "automation-large-builder-fleet"
-    artifact_paths:
-      - "mongod.log"
-      - "build/genesis.json"
-      - "build/config.ini"
-    plugins:
-      ecr#v1.1.4:
-        login: true
-        account_ids: "436617320021"
-        no-include-email: true
-        region: "us-west-2"
-      docker#v2.1.0:
-        debug: true
-        image: "436617320021.dkr.ecr.us-west-2.amazonaws.com/ci:amazonlinux2_2-1"
-        workdir: /data/job
-    timeout: 60
-=======
-  # - command: |
-  #       echo "--- :arrow_down: Downloading build directory" && \
-  #       buildkite-agent artifact download "build.tar.gz" . --step ":aws: 2 Build" && \
-  #       tar -zxf build.tar.gz && \
-  #       echo "--- :m: Starting MongoDB" && \
-  #       ~/bin/mongod --fork --dbpath ~/data/mongodb -f ~/etc/mongod.conf --logpath "$(pwd)"/mongod.log && \
-  #       echo "+++ :microscope: Running tests" && \
-  #       cd /data/job/build && PATH=\$PATH:~/opt/mongodb/bin ctest -j8 -LE _tests --output-on-failure
-  #   label: ":aws: 2 Tests"
-  #   agents:
-  #     queue: "automation-large-builder-fleet"
-  #   artifact_paths:
-  #     - "mongod.log"
-  #     - "build/genesis.json"
-  #     - "build/config.ini"
-  #   plugins:
-  #     ecr#v1.1.4:
-  #       login: true
-  #       account_ids: "436617320021"
-  #       no-include-email: true
-  #       region: "us-west-2"
-  #     docker#v2.1.0:
-  #       debug: true
-  #       image: "436617320021.dkr.ecr.us-west-2.amazonaws.com/ci:amazonlinux2_2-1"
-  #       workdir: /data/job
-  #   timeout: 60
-
-  # - command: |
-  #       echo "--- :arrow_down: Downloading build directory" && \
-  #       buildkite-agent artifact download "build.tar.gz" . --step ":aws: 2 Build" && \
-  #       tar -zxf build.tar.gz && \
-  #       echo "--- :m: Starting MongoDB" && \
-  #       ~/bin/mongod --fork --dbpath ~/data/mongodb -f ~/etc/mongod.conf --logpath "$(pwd)"/mongod.log && \
-  #       echo "+++ :microscope: Running tests" && \
-  #       cd /data/job/build && PATH=\$PATH:~/opt/mongodb/bin ctest -L nonparallelizable_tests --output-on-failure
-  #   label: ":aws: 2 NP Tests"
-  #   agents:
-  #     queue: "automation-large-builder-fleet"
-  #   artifact_paths:
-  #     - "mongod.log"
-  #     - "build/genesis.json"
-  #     - "build/config.ini"
-  #   plugins:
-  #     ecr#v1.1.4:
-  #       login: true
-  #       account_ids: "436617320021"
-  #       no-include-email: true
-  #       region: "us-west-2"
-  #     docker#v2.1.0:
-  #       debug: true
-  #       image: "436617320021.dkr.ecr.us-west-2.amazonaws.com/ci:amazonlinux2_2-1"
-  #       workdir: /data/job
-  #   timeout: 60
->>>>>>> 511e5321
 
   - command: |
         echo "--- :arrow_down: Downloading build directory" && \
