--- conflicted
+++ resolved
@@ -1756,7 +1756,6 @@
    };
 }
 
-<<<<<<< HEAD
 read_only::get_activated_protocol_features_results
 read_only::get_activated_protocol_features( const read_only::get_activated_protocol_features_params& params )const {
    read_only::get_activated_protocol_features_results result;
@@ -1831,14 +1830,6 @@
    const uint64_t table = p.table.to_uint64_t();
    uint64_t index = table & 0xFFFFFFFFFFFFFFF0ULL;
    EOS_ASSERT( index == table, chain::contract_table_query_exception, "Unsupported table name: ${n}", ("n", p.table) );
-=======
-uint64_t read_only::get_table_index_name(const read_only::get_table_rows_params& p, bool& primary) {
-   using boost::algorithm::starts_with;
-   // see multi_index packing of index name
-   const name table = p.table;
-   uint64_t index = table.to_uint64_t() & 0xFFFFFFFFFFFFFFF0ULL;
-   EOS_ASSERT( index == table.to_uint64_t(), chain::contract_table_query_exception, "Unsupported table name: ${n}", ("n", p.table) );
->>>>>>> 01a80b29
 
    primary = false;
    uint64_t pos = 0;
@@ -2556,14 +2547,7 @@
 
 read_only::get_table_by_scope_result read_only::get_table_by_scope( const read_only::get_table_by_scope_params& p )const {
    read_only::get_table_by_scope_result result;
-<<<<<<< HEAD
    auto lower_bound_lookup_tuple = std::make_tuple( p.code, name(std::numeric_limits<uint64_t>::lowest()), p.table );
-=======
-   const auto& d = db.db();
-
-   const auto& idx = d.get_index<chain::table_id_multi_index, chain::by_code_scope_table>();
-   auto lower_bound_lookup_tuple = std::make_tuple( p.code, name(0), p.table );
->>>>>>> 01a80b29
    auto upper_bound_lookup_tuple = std::make_tuple( p.code, name(std::numeric_limits<uint64_t>::max()),
                                                     (p.table.empty() ? name(std::numeric_limits<uint64_t>::max()) : p.table) );
 
@@ -2606,7 +2590,6 @@
       } else {
          walk_table_range( lower, upper );
       }
-<<<<<<< HEAD
    }
    else {
       using namespace eosio::chain;
@@ -2634,10 +2617,6 @@
       const auto stopped_at = writer.stopped_at();
       if (stopped_at) {
          result.more = stopped_at->scope.to_string();
-=======
-      if( itr != end_itr ) {
-         result.more = itr->scope.to_string();
->>>>>>> 01a80b29
       }
    }
 
@@ -2678,11 +2657,7 @@
 
    uint64_t scope = ( eosio::chain::string_to_symbol( 0, boost::algorithm::to_upper_copy(p.symbol).c_str() ) >> 8 );
 
-<<<<<<< HEAD
    walk_key_value_table(p.code, name(scope), "stat"_n, [&](const auto& obj){
-=======
-   walk_key_value_table(p.code, name(scope), N(stat), [&](const key_value_object& obj){
->>>>>>> 01a80b29
       EOS_ASSERT( obj.value.size() >= sizeof(read_only::get_currency_stats_result), chain::asset_type_exception, "Invalid data on table");
 
       fc::datastream<const char *> ds(obj.value.data(), obj.value.size());
@@ -2699,25 +2674,6 @@
    return results;
 }
 
-<<<<<<< HEAD
-=======
-fc::variant get_global_row( const database& db, const abi_def& abi, const abi_serializer& abis, const fc::microseconds& abi_serializer_max_time_ms, bool shorten_abi_errors ) {
-   const auto table_type = get_table_type(abi, N(global));
-   EOS_ASSERT(table_type == read_only::KEYi64, chain::contract_table_query_exception, "Invalid table type ${type} for table global", ("type",table_type));
-
-   const auto* const table_id = db.find<chain::table_id_object, chain::by_code_scope_table>(boost::make_tuple(config::system_account_name, config::system_account_name, N(global)));
-   EOS_ASSERT(table_id, chain::contract_table_query_exception, "Missing table global");
-
-   const auto& kv_index = db.get_index<key_value_index, by_scope_primary>();
-   const auto it = kv_index.find(boost::make_tuple(table_id->id, N(global).to_uint64_t()));
-   EOS_ASSERT(it != kv_index.end(), chain::contract_table_query_exception, "Missing row in table global");
-
-   vector<char> data;
-   read_only::copy_inline_row(*it, data);
-   return abis.binary_to_variant(abis.get_table_type(N(global)), data, abi_serializer_max_time_ms, shorten_abi_errors );
-}
-
->>>>>>> 01a80b29
 read_only::get_producers_result read_only::get_producers( const read_only::get_producers_params& p ) const try {
    const auto producers_table = "producers"_n;
    const abi_def abi = eosio::chain_apis::get_abi(db, config::system_account_name);
@@ -2728,22 +2684,7 @@
    const auto& d = db.db();
    const auto lower = name{p.lower_bound};
 
-<<<<<<< HEAD
    keep_processing kp;
-=======
-   static const uint8_t secondary_index_num = 0;
-   const auto* const table_id = d.find<chain::table_id_object, chain::by_code_scope_table>(
-           boost::make_tuple(config::system_account_name, config::system_account_name, N(producers)));
-   const auto* const secondary_table_id = d.find<chain::table_id_object, chain::by_code_scope_table>(
-           boost::make_tuple(config::system_account_name, config::system_account_name, name( N(producers).to_uint64_t() | secondary_index_num)));
-   EOS_ASSERT(table_id && secondary_table_id, chain::contract_table_query_exception, "Missing producers table");
-
-   const auto& kv_index = d.get_index<key_value_index, by_scope_primary>();
-   const auto& secondary_index = d.get_index<index_double_index>().indices();
-   const auto& secondary_index_by_primary = secondary_index.get<by_primary>();
-   const auto& secondary_index_by_secondary = secondary_index.get<by_secondary>();
-
->>>>>>> 01a80b29
    read_only::get_producers_result result;
    auto done = [&kp,&result,&limit=p.limit](const auto& row) {
       if (result.rows.size() >= limit || !kp()) {
@@ -3497,7 +3438,6 @@
          }
       });
 
-<<<<<<< HEAD
       result.total_resources = get_primary_key(config::system_account_name, params.account_name, "userres"_n, params.account_name.to_uint64_t(),
 		      row_requirements::optional, row_requirements::optional, "user_resources", abis); 
 
@@ -3512,51 +3452,6 @@
 
       result.rex_info = get_primary_key(config::system_account_name, config::system_account_name, "rexbal"_n, params.account_name.to_uint64_t(),
 		      row_requirements::optional, row_requirements::optional, "rex_balance", abis); 
-=======
-      t_id = d.find<chain::table_id_object, chain::by_code_scope_table>(boost::make_tuple( config::system_account_name, params.account_name, N(userres) ));
-      if (t_id != nullptr) {
-         const auto &idx = d.get_index<key_value_index, by_scope_primary>();
-         auto it = idx.find(boost::make_tuple( t_id->id, params.account_name.to_uint64_t() ));
-         if ( it != idx.end() ) {
-            vector<char> data;
-            copy_inline_row(*it, data);
-            result.total_resources = abis.binary_to_variant( "user_resources", data, abi_serializer_max_time, shorten_abi_errors );
-         }
-      }
-
-      t_id = d.find<chain::table_id_object, chain::by_code_scope_table>(boost::make_tuple( config::system_account_name, params.account_name, N(delband) ));
-      if (t_id != nullptr) {
-         const auto &idx = d.get_index<key_value_index, by_scope_primary>();
-         auto it = idx.find(boost::make_tuple( t_id->id, params.account_name.to_uint64_t() ));
-         if ( it != idx.end() ) {
-            vector<char> data;
-            copy_inline_row(*it, data);
-            result.self_delegated_bandwidth = abis.binary_to_variant( "delegated_bandwidth", data, abi_serializer_max_time, shorten_abi_errors );
-         }
-      }
-
-      t_id = d.find<chain::table_id_object, chain::by_code_scope_table>(boost::make_tuple( config::system_account_name, params.account_name, N(refunds) ));
-      if (t_id != nullptr) {
-         const auto &idx = d.get_index<key_value_index, by_scope_primary>();
-         auto it = idx.find(boost::make_tuple( t_id->id, params.account_name.to_uint64_t() ));
-         if ( it != idx.end() ) {
-            vector<char> data;
-            copy_inline_row(*it, data);
-            result.refund_request = abis.binary_to_variant( "refund_request", data, abi_serializer_max_time, shorten_abi_errors );
-         }
-      }
-
-      t_id = d.find<chain::table_id_object, chain::by_code_scope_table>(boost::make_tuple( config::system_account_name, config::system_account_name, N(voters) ));
-      if (t_id != nullptr) {
-         const auto &idx = d.get_index<key_value_index, by_scope_primary>();
-         auto it = idx.find(boost::make_tuple( t_id->id, params.account_name.to_uint64_t() ));
-         if ( it != idx.end() ) {
-            vector<char> data;
-            copy_inline_row(*it, data);
-            result.voter_info = abis.binary_to_variant( "voter_info", data, abi_serializer_max_time, shorten_abi_errors );
-         }
-      }
->>>>>>> 01a80b29
    }
    return result;
 }
