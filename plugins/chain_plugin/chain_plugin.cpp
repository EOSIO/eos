/**
 *  @file
 *  @copyright defined in enumivo/LICENSE.txt
 */
#include <enumivo/chain_plugin/chain_plugin.hpp>
#include <enumivo/chain/fork_database.hpp>
#include <enumivo/chain/block_log.hpp>
#include <enumivo/chain/exceptions.hpp>
#include <enumivo/chain/authorization_manager.hpp>
#include <enumivo/chain/producer_object.hpp>
#include <enumivo/chain/config.hpp>
#include <enumivo/chain/types.hpp>
#include <enumivo/chain/wasm_interface.hpp>
#include <enumivo/chain/resource_limits.hpp>

#include <enumivo/chain/enumivo_contract.hpp>

#include <enumivo/utilities/key_conversion.hpp>
#include <enumivo/utilities/common.hpp>
#include <enumivo/chain/wast_to_wasm.hpp>

#include <enumivo/chain/plugin_interface.hpp>

#include <fc/io/json.hpp>
#include <fc/variant.hpp>

namespace enumivo {

using namespace enumivo;
using namespace enumivo::chain;
using namespace enumivo::chain::config;
using namespace enumivo::chain::plugin_interface;
using vm_type = wasm_interface::vm_type;
using fc::flat_map;

//using txn_msg_rate_limits = controller::txn_msg_rate_limits;


class chain_plugin_impl {
public:
   chain_plugin_impl()
   :accepted_block_header_channel(app().get_channel<channels::accepted_block_header>())
   ,accepted_block_channel(app().get_channel<channels::accepted_block>())
   ,irreversible_block_channel(app().get_channel<channels::irreversible_block>())
   ,accepted_transaction_channel(app().get_channel<channels::accepted_transaction>())
   ,applied_transaction_channel(app().get_channel<channels::applied_transaction>())
   ,accepted_confirmation_channel(app().get_channel<channels::accepted_confirmation>())
   ,incoming_block_channel(app().get_channel<incoming::channels::block>())
   ,incoming_block_sync_method(app().get_method<incoming::methods::block_sync>())
   ,incoming_transaction_sync_method(app().get_method<incoming::methods::transaction_sync>())
   {}
   
   bfs::path                        block_log_dir;
   bfs::path                        genesis_file;
   time_point                       genesis_timestamp;
   bool                             readonly = false;
   uint64_t                         shared_memory_size;
   flat_map<uint32_t,block_id_type> loaded_checkpoints;

   fc::optional<fork_database>      fork_db;
   fc::optional<block_log>          block_logger;
   fc::optional<controller::config> chain_config = controller::config();
   fc::optional<controller>         chain;
   chain_id_type                    chain_id;
   //txn_msg_rate_limits              rate_limits;
   fc::optional<vm_type>            wasm_runtime;

   // retained references to channels for easy publication
   channels::accepted_block_header::channel_type&  accepted_block_header_channel;
   channels::accepted_block::channel_type&         accepted_block_channel;
   channels::irreversible_block::channel_type&     irreversible_block_channel;
   channels::accepted_transaction::channel_type&   accepted_transaction_channel;
   channels::applied_transaction::channel_type&    applied_transaction_channel;
   channels::accepted_confirmation::channel_type&  accepted_confirmation_channel;
   incoming::channels::block::channel_type&         incoming_block_channel;

   // retained references to methods for easy calling
   incoming::methods::block_sync::method_type&       incoming_block_sync_method;
   incoming::methods::transaction_sync::method_type& incoming_transaction_sync_method;

   // method provider handles
   methods::get_block_by_number::method_type::handle                 get_block_by_number_provider;
   methods::get_block_by_id::method_type::handle                     get_block_by_id_provider;
   methods::get_head_block_id::method_type::handle                   get_head_block_id_provider;
   methods::get_last_irreversible_block_number::method_type::handle  get_last_irreversible_block_number_provider;

};

chain_plugin::chain_plugin()
:my(new chain_plugin_impl()) {
}

chain_plugin::~chain_plugin(){}

void chain_plugin::set_program_options(options_description& cli, options_description& cfg)
{
   cfg.add_options()
         ("genesis-json", bpo::value<bfs::path>()->default_value("genesis.json"), "File to read Genesis State from")
         ("genesis-timestamp", bpo::value<string>(), "override the initial timestamp in the Genesis State file")
         ("block-log-dir", bpo::value<bfs::path>()->default_value("blocks"),
          "the location of the block log (absolute path or relative to application data dir)")
         ("checkpoint,c", bpo::value<vector<string>>()->composing(), "Pairs of [BLOCK_NUM,BLOCK_ID] that should be enforced as checkpoints.")
         ("wasm-runtime", bpo::value<enumivo::chain::wasm_interface::vm_type>()->value_name("wavm/binaryen"), "Override default WASM runtime")
         ("shared-memory-size-mb", bpo::value<uint64_t>()->default_value(config::default_shared_memory_size / (1024  * 1024)), "Maximum size MB of database shared memory file")

#warning TODO: rate limiting
         /*("per-authorized-account-transaction-msg-rate-limit-time-frame-sec", bpo::value<uint32_t>()->default_value(default_per_auth_account_time_frame_seconds),
          "The time frame, in seconds, that the per-authorized-account-transaction-msg-rate-limit is imposed over.")
         ("per-authorized-account-transaction-msg-rate-limit", bpo::value<uint32_t>()->default_value(default_per_auth_account),
          "Limits the maximum rate of transaction messages that an account is allowed each per-authorized-account-transaction-msg-rate-limit-time-frame-sec.")
          ("per-code-account-transaction-msg-rate-limit-time-frame-sec", bpo::value<uint32_t>()->default_value(default_per_code_account_time_frame_seconds),
           "The time frame, in seconds, that the per-code-account-transaction-msg-rate-limit is imposed over.")
          ("per-code-account-transaction-msg-rate-limit", bpo::value<uint32_t>()->default_value(default_per_code_account),
           "Limits the maximum rate of transaction messages that an account's code is allowed each per-code-account-transaction-msg-rate-limit-time-frame-sec.")*/
         ;
   cli.add_options()
         ("replay-blockchain", bpo::bool_switch()->default_value(false),
          "clear chain database and replay all blocks")
         ("resync-blockchain", bpo::bool_switch()->default_value(false),
          "clear chain database and block log")
         ;
}

void chain_plugin::plugin_initialize(const variables_map& options) {
   ilog("initializing chain plugin");

   if(options.count("genesis-json")) {
      auto genesis = options.at("genesis-json").as<bfs::path>();
      if(genesis.is_relative())
         my->genesis_file = app().config_dir() / genesis;
      else
         my->genesis_file = genesis;
   }
   if(options.count("genesis-timestamp")) {
     string tstr = options.at("genesis-timestamp").as<string>();
     if (strcasecmp (tstr.c_str(), "now") == 0) {
       my->genesis_timestamp = fc::time_point::now();
       auto epoch_ms = my->genesis_timestamp.time_since_epoch().count() / 1000;
       auto diff_ms = epoch_ms % block_interval_ms;
       if (diff_ms > 0) {
         auto delay_ms =  (block_interval_ms - diff_ms);
         my->genesis_timestamp += fc::microseconds(delay_ms * 10000);
         dlog ("pausing ${ms} milliseconds to the next interval",("ms",delay_ms));
       }
     }
     else {
       my->genesis_timestamp = time_point::from_iso_string (tstr);
     }
   }
   if (options.count("block-log-dir")) {
      auto bld = options.at("block-log-dir").as<bfs::path>();
      if(bld.is_relative())
         my->block_log_dir = app().data_dir() / bld;
      else
         my->block_log_dir = bld;
   }
   if (options.count("shared-memory-size-mb")) {
      my->shared_memory_size = options.at("shared-memory-size-mb").as<uint64_t>() * 1024 * 1024;
   }

   if (options.at("replay-blockchain").as<bool>()) {
      ilog("Replay requested: wiping database");
      fc::remove_all(app().data_dir() / default_shared_memory_dir);
   }
   if (options.at("resync-blockchain").as<bool>()) {
      ilog("Resync requested: wiping database and blocks");
      fc::remove_all(app().data_dir() / default_shared_memory_dir);
      fc::remove_all(my->block_log_dir);
   }

   if(options.count("checkpoint"))
   {
      auto cps = options.at("checkpoint").as<vector<string>>();
      my->loaded_checkpoints.reserve(cps.size());
      for(auto cp : cps)
      {
         auto item = fc::json::from_string(cp).as<std::pair<uint32_t,block_id_type>>();
         my->loaded_checkpoints[item.first] = item.second;
      }
   }

   if(options.count("wasm-runtime"))
      my->wasm_runtime = options.at("wasm-runtime").as<vm_type>();

   if( !fc::exists( my->genesis_file ) ) {
      wlog( "\n generating default genesis file ${f}", ("f", my->genesis_file.generic_string() ) );
      genesis_state default_genesis;
      fc::json::save_to_file( default_genesis, my->genesis_file, true );
   }
   my->chain_config->block_log_dir = my->block_log_dir;
   my->chain_config->shared_memory_dir = app().data_dir() / default_shared_memory_dir;
   my->chain_config->read_only = my->readonly;
   my->chain_config->shared_memory_size = my->shared_memory_size;
   my->chain_config->genesis = fc::json::from_file(my->genesis_file).as<genesis_state>();
   if (my->genesis_timestamp.sec_since_epoch() > 0) {
      my->chain_config->genesis.initial_timestamp = my->genesis_timestamp;
   }

   if(my->wasm_runtime)
      my->chain_config->wasm_runtime = *my->wasm_runtime;

   my->chain.emplace(*my->chain_config);

   // set up method providers
   my->get_block_by_number_provider = app().get_method<methods::get_block_by_number>().register_provider([this](uint32_t block_num) -> signed_block_ptr {
      return my->chain->fetch_block_by_number(block_num);
   });

   my->get_block_by_id_provider = app().get_method<methods::get_block_by_id>().register_provider([this](block_id_type id) -> signed_block_ptr {
      return my->chain->fetch_block_by_id(id);
   });

   my->get_head_block_id_provider = app().get_method<methods::get_head_block_id>().register_provider([this](){
      return my->chain->head_block_id();
   });

   my->get_last_irreversible_block_number_provider = app().get_method<methods::get_last_irreversible_block_number>().register_provider([this](){
      return my->chain->last_irreversible_block_num();
   });

   // relay signals to channels
   my->chain->accepted_block_header.connect([this](const block_state_ptr& blk) {
      my->accepted_block_header_channel.publish(blk);
   });

   my->chain->accepted_block.connect([this](const block_state_ptr& blk) {
      my->accepted_block_channel.publish(blk);
   });

   my->chain->irreversible_block.connect([this](const block_state_ptr& blk) {
      my->irreversible_block_channel.publish(blk);
   });

   my->chain->accepted_transaction.connect([this](const transaction_metadata_ptr& meta){
      my->accepted_transaction_channel.publish(meta);
   });

   my->chain->applied_transaction.connect([this](const transaction_trace_ptr& trace){
      my->applied_transaction_channel.publish(trace);
   });

   my->chain->accepted_confirmation.connect([this](const header_confirmation& conf){
      my->accepted_confirmation_channel.publish(conf);
   });

}

void chain_plugin::plugin_startup()
{ try {
   my->chain->startup();

   if(!my->readonly) {
      ilog("starting chain in read/write mode");
      /// TODO: my->chain->add_checkpoints(my->loaded_checkpoints);
   }

   ilog("Blockchain started; head block is #${num}, genesis timestamp is ${ts}",
        ("num", my->chain->head_block_num())("ts", (std::string)my->chain_config->genesis.initial_timestamp));

   my->chain_config.reset();

} FC_CAPTURE_LOG_AND_RETHROW( (my->genesis_file.generic_string()) ) }

void chain_plugin::plugin_shutdown() {
   my->chain.reset();
}

chain_apis::read_write chain_plugin::get_read_write_api() {
   return chain_apis::read_write(chain());
}

void chain_plugin::accept_block(const signed_block_ptr& block ) {
   my->incoming_block_sync_method(block);
}

void chain_plugin::accept_transaction(const packed_transaction& trx) {
   my->incoming_transaction_sync_method(std::make_shared<packed_transaction>(trx));
}

bool chain_plugin::block_is_on_preferred_chain(const block_id_type& block_id) {
   auto b = chain().fetch_block_by_number( block_header::num_from_id(block_id) );
   return b && b->id() == block_id;
}

controller::config& chain_plugin::chain_config() {
   // will trigger optional assert if called before/after plugin_initialize()
   return *my->chain_config;
}

controller& chain_plugin::chain() { return *my->chain; }
const controller& chain_plugin::chain() const { return *my->chain; }

void chain_plugin::get_chain_id(chain_id_type &cid)const {
   memcpy(cid.data(), my->chain_id.data(), cid.data_size());
}

namespace chain_apis {

const string read_only::KEYi64 = "i64";

read_only::get_info_results read_only::get_info(const read_only::get_info_params&) const {
   const auto& rm = db.get_resource_limits_manager();
   return {
      enumivo::utilities::common::itoh(static_cast<uint32_t>(app().version())),
      db.head_block_num(),
      db.last_irreversible_block_num(),
      db.last_irreversible_block_id(),
      db.head_block_id(),
      db.head_block_time(),
      db.head_block_producer(),
      rm.get_virtual_block_cpu_limit(),
      rm.get_virtual_block_net_limit(),
      rm.get_block_cpu_limit(),
      rm.get_block_net_limit()
      //std::bitset<64>(db.get_dynamic_global_properties().recent_slots_filled).to_string(),
      //__builtin_popcountll(db.get_dynamic_global_properties().recent_slots_filled) / 64.0
   };
}

abi_def get_abi( const controller& db, const name& account ) {
   const auto &d = db.db();
   const account_object *code_accnt = d.find<account_object, by_name>(account);
   ENU_ASSERT(code_accnt != nullptr, chain::account_query_exception, "Fail to retrieve account for ${account}", ("account", account) );
   abi_def abi;
   abi_serializer::to_abi(code_accnt->abi, abi);
   return abi;
}

string get_table_type( const abi_def& abi, const name& table_name ) {
   for( const auto& t : abi.tables ) {
      if( t.name == table_name ){
         return t.index_type;
      }
   }
   ENU_ASSERT( false, chain::contract_table_query_exception, "Table ${table} is not specified in the ABI", ("table",table_name) );
}

read_only::get_table_rows_result read_only::get_table_rows( const read_only::get_table_rows_params& p )const {
   const abi_def abi = get_abi( db, p.code );
   auto table_type = get_table_type( abi, p.table );

   if( table_type == KEYi64 ) {
      return get_table_rows_ex<key_value_index, by_scope_primary>(p,abi);
   }

   ENU_ASSERT( false, chain::contract_table_query_exception,  "Invalid table type ${type}", ("type",table_type)("abi",abi));
}

vector<asset> read_only::get_currency_balance( const read_only::get_currency_balance_params& p )const {

   const abi_def abi = get_abi( db, p.code );
   auto table_type = get_table_type( abi, "accounts" );

   vector<asset> results;
   walk_table<key_value_index, by_scope_primary>(p.code, p.account, N(accounts), [&](const key_value_object& obj){
      ENU_ASSERT( obj.value.size() >= sizeof(asset), chain::asset_type_exception, "Invalid data on table");

      asset cursor;
      fc::datastream<const char *> ds(obj.value.data(), obj.value.size());
      fc::raw::unpack(ds, cursor);

      ENU_ASSERT( cursor.get_symbol().valid(), chain::asset_type_exception, "Invalid asset");

      if( !p.symbol || boost::iequals(cursor.symbol_name(), *p.symbol) ) {
        results.emplace_back(cursor);
      }

      // return false if we are looking for one and found it, true otherwise
      return !(p.symbol && boost::iequals(cursor.symbol_name(), *p.symbol));
   });

   return results;
}

fc::variant read_only::get_currency_stats( const read_only::get_currency_stats_params& p )const {
   fc::mutable_variant_object results;

   const abi_def abi = get_abi( db, p.code );
   auto table_type = get_table_type( abi, "stat" );

   uint64_t scope = ( enumivo::chain::string_to_symbol( 0, boost::algorithm::to_upper_copy(p.symbol).c_str() ) >> 8 );

   walk_table<key_value_index, by_scope_primary>(p.code, scope, N(stat), [&](const key_value_object& obj){
      ENU_ASSERT( obj.value.size() >= sizeof(read_only::get_currency_stats_result), chain::asset_type_exception, "Invalid data on table");

      fc::datastream<const char *> ds(obj.value.data(), obj.value.size());
      read_only::get_currency_stats_result result;

      fc::raw::unpack(ds, result.supply);
      fc::raw::unpack(ds, result.max_supply);
      fc::raw::unpack(ds, result.issuer);

      results[result.supply.symbol_name()] = result;
      return true;
   });

   return results;
}

// TODO: move this and similar functions to a header. Copied from wasm_interface.cpp.
// TODO: fix strict aliasing violation
static float64_t to_softfloat64( double d ) {
   return *reinterpret_cast<float64_t*>(&d);
}

static fc::variant get_global_row( const database& db, const abi_def& abi, const abi_serializer& abis ) {
   const auto table_type = get_table_type(abi, N(global));
   EOS_ASSERT(table_type == read_only::KEYi64, chain::contract_table_query_exception, "Invalid table type ${type} for table global", ("type",table_type));

   const auto* const table_id = db.find<chain::table_id_object, chain::by_code_scope_table>(boost::make_tuple(N(eosio), N(eosio), N(global)));
   EOS_ASSERT(table_id, chain::contract_table_query_exception, "Missing table global");

   const auto& kv_index = db.get_index<key_value_index, by_scope_primary>();
   const auto it = kv_index.find(boost::make_tuple(table_id->id, N(global)));
   EOS_ASSERT(it != kv_index.end(), chain::contract_table_query_exception, "Missing row in table global");

   vector<char> data;
   read_only::copy_inline_row(*it, data);
   return abis.binary_to_variant(abis.get_table_type(N(global)), data);
}

read_only::get_producers_result read_only::get_producers( const read_only::get_producers_params& p ) const {
   const abi_def abi = get_abi(db, N(enumivo));
   const auto table_type = get_table_type(abi, N(producers));
   const abi_serializer abis{ abi };
<<<<<<< HEAD
   ENU_ASSERT(table_type == KEYi64, chain::contract_table_query_exception, "Invalid table type ${type}", ("type",table_type));
=======
   EOS_ASSERT(table_type == KEYi64, chain::contract_table_query_exception, "Invalid table type ${type} for table producers", ("type",table_type));
>>>>>>> f442d63d

   const auto& d = db.db();
   const auto lower = name{p.lower_bound};

   static const uint8_t secondary_index_num = 0;
   const auto* const table_id = d.find<chain::table_id_object, chain::by_code_scope_table>(boost::make_tuple(N(enumivo), N(enumivo), N(producers)));
   const auto* const secondary_table_id = d.find<chain::table_id_object, chain::by_code_scope_table>(boost::make_tuple(N(enumivo), N(enumivo), N(producers) | secondary_index_num));
   ENU_ASSERT(table_id && secondary_table_id, chain::contract_table_query_exception, "Missing producers table");

   const auto& kv_index = d.get_index<key_value_index, by_scope_primary>();
   const auto& secondary_index = d.get_index<index_double_index>().indices();
   const auto& secondary_index_by_primary = secondary_index.get<by_primary>();
   const auto& secondary_index_by_secondary = secondary_index.get<by_secondary>();

   read_only::get_producers_result result;
   const auto stopTime = fc::time_point::now() + fc::microseconds(1000 * 10); // 10ms
   vector<char> data;

   auto it = [&]{
      if(lower.value == 0)
         return secondary_index_by_secondary.lower_bound(
            boost::make_tuple(secondary_table_id->id, to_softfloat64(std::numeric_limits<double>::lowest()), 0));
      else
         return secondary_index.project<by_secondary>(
            secondary_index_by_primary.lower_bound(
               boost::make_tuple(secondary_table_id->id, lower.value)));
   }();

   for( ; it != secondary_index_by_secondary.end() && it->t_id == secondary_table_id->id; ++it ) {
      if (result.rows.size() >= p.limit || fc::time_point::now() > stopTime) {
         result.more = name{it->primary_key}.to_string();
         break;
      }
      copy_inline_row(*kv_index.find(boost::make_tuple(table_id->id, it->primary_key)), data);
      if (p.json)
         result.rows.emplace_back(abis.binary_to_variant(abis.get_table_type(N(producers)), data));
      else
         result.rows.emplace_back(fc::variant(data));
   }

   result.total_producer_vote_weight = get_global_row(d, abi, abis)["total_producer_vote_weight"].as_double();
   return result;
}

template<typename Api>
struct resolver_factory {
   static auto make(const Api *api) {
      return [api](const account_name &name) -> optional<abi_serializer> {
         const auto *accnt = api->db.db().template find<account_object, by_name>(name);
         if (accnt != nullptr) {
            abi_def abi;
            if (abi_serializer::to_abi(accnt->abi, abi)) {
               return abi_serializer(abi);
            }
         }

         return optional<abi_serializer>();
      };
   }
};

template<typename Api>
auto make_resolver(const Api *api) {
   return resolver_factory<Api>::make(api);
}

fc::variant read_only::get_block(const read_only::get_block_params& params) const {
   signed_block_ptr block;
   try {
      block = db.fetch_block_by_id(fc::json::from_string(params.block_num_or_id).as<block_id_type>());
      if (!block) {
         block = db.fetch_block_by_number(fc::to_uint64(params.block_num_or_id));
      }

   } ENU_RETHROW_EXCEPTIONS(chain::block_id_type_exception, "Invalid block ID: ${block_num_or_id}", ("block_num_or_id", params.block_num_or_id))

   ENU_ASSERT( block, unknown_block_exception, "Could not find block: ${block}", ("block", params.block_num_or_id));

   fc::variant pretty_output;
   abi_serializer::to_variant(*block, pretty_output, make_resolver(this));

   uint32_t ref_block_prefix = block->id()._hash[1];

   return fc::mutable_variant_object(pretty_output.get_object())
           ("id", block->id())
           ("block_num",block->block_num())
           ("ref_block_prefix", ref_block_prefix);
}

read_write::push_block_results read_write::push_block(const read_write::push_block_params& params) {
   db.push_block( std::make_shared<signed_block>(params) );
   return read_write::push_block_results();
}

read_write::push_transaction_results read_write::push_transaction(const read_write::push_transaction_params& params) {
   auto pretty_input = std::make_shared<packed_transaction>();
   auto resolver = make_resolver(this);
   try {
      abi_serializer::from_variant(params, *pretty_input, resolver);
   } ENU_RETHROW_EXCEPTIONS(chain::packed_transaction_type_exception, "Invalid packed transaction")

   auto trx_trace_ptr = app().get_method<incoming::methods::transaction_sync>()(pretty_input);

   fc::variant pretty_output = db.to_variant_with_abi( *trx_trace_ptr );;
   //abi_serializer::to_variant(*trx_trace_ptr, pretty_output, resolver);
   return read_write::push_transaction_results{ trx_trace_ptr->id, pretty_output };
}

read_write::push_transactions_results read_write::push_transactions(const read_write::push_transactions_params& params) {
   FC_ASSERT( params.size() <= 1000, "Attempt to push too many transactions at once" );

   push_transactions_results result;
   result.reserve(params.size());
   for( const auto& item : params ) {
      try {
        result.emplace_back( push_transaction( item ) );
      } catch ( const fc::exception& e ) {
        result.emplace_back( read_write::push_transaction_results{ transaction_id_type(),
                          fc::mutable_variant_object( "error", e.to_detail_string() ) } );
      }
   }
   return result;
}

read_only::get_code_results read_only::get_code( const get_code_params& params )const {
   get_code_results result;
   result.account_name = params.account_name;
   const auto& d = db.db();
   const auto& accnt  = d.get<account_object,by_name>( params.account_name );

   if( accnt.code.size() ) {
      result.wast = wasm_to_wast( (const uint8_t*)accnt.code.data(), accnt.code.size() );
      result.code_hash = fc::sha256::hash( accnt.code.data(), accnt.code.size() );
   }

   abi_def abi;
   if( abi_serializer::to_abi(accnt.abi, abi) ) {

      result.abi = std::move(abi);
   }

   return result;
}

read_only::get_account_results read_only::get_account( const get_account_params& params )const {
   get_account_results result;
   result.account_name = params.account_name;

   const auto& d = db.db();
   const auto& rm = db.get_resource_limits_manager();

   rm.get_account_limits( result.account_name, result.ram_quota, result.net_weight, result.cpu_weight );

   const auto& a = db.get_account(result.account_name);

   result.privileged       = a.privileged;
   result.last_code_update = a.last_code_update;
   result.created          = a.creation_date;

   result.net_limit = rm.get_account_net_limit_ex( result.account_name );
   result.cpu_limit = rm.get_account_cpu_limit_ex( result.account_name );
   result.ram_usage = rm.get_account_ram_usage( result.account_name );

   const auto& permissions = d.get_index<permission_index,by_owner>();
   auto perm = permissions.lower_bound( boost::make_tuple( params.account_name ) );
   while( perm != permissions.end() && perm->owner == params.account_name ) {
      /// TODO: lookup perm->parent name
      name parent;

      // Don't lookup parent if null
      if( perm->parent._id ) {
         const auto* p = d.find<permission_object,by_id>( perm->parent );
         if( p ) {
            FC_ASSERT(perm->owner == p->owner, "Invalid parent");
            parent = p->name;
         }
      }

      result.permissions.push_back( permission{ perm->name, parent, perm->auth.to_authority() } );
      ++perm;
   }

   const auto& code_account = db.db().get<account_object,by_name>( N(enumivo) );
   //const abi_def abi = get_abi( db, N(enumivo) );
   abi_def abi;
   if( abi_serializer::to_abi(code_account.abi, abi) ) {
      abi_serializer abis( abi );
      //get_table_rows_ex<key_value_index, by_scope_primary>(p,abi);
      const auto* t_id = d.find<chain::table_id_object, chain::by_code_scope_table>(boost::make_tuple( config::system_account_name, params.account_name, N(userres) ));
      if (t_id != nullptr) {
         const auto &idx = d.get_index<key_value_index, by_scope_primary>();
         auto it = idx.find(boost::make_tuple( t_id->id, params.account_name ));
         if ( it != idx.end() ) {
            vector<char> data;
            copy_inline_row(*it, data);
            result.total_resources = abis.binary_to_variant( "user_resources", data );
         }
      }

      t_id = d.find<chain::table_id_object, chain::by_code_scope_table>(boost::make_tuple( config::system_account_name, params.account_name, N(delband) ));
      if (t_id != nullptr) {
         const auto &idx = d.get_index<key_value_index, by_scope_primary>();
         auto it = idx.find(boost::make_tuple( t_id->id, params.account_name ));
         if ( it != idx.end() ) {
            vector<char> data;
            copy_inline_row(*it, data);
            result.delegated_bandwidth = abis.binary_to_variant( "delegated_bandwidth", data );
         }
      }

      t_id = d.find<chain::table_id_object, chain::by_code_scope_table>(boost::make_tuple( config::system_account_name, config::system_account_name, N(voters) ));
      if (t_id != nullptr) {
         const auto &idx = d.get_index<key_value_index, by_scope_primary>();
         auto it = idx.find(boost::make_tuple( t_id->id, params.account_name ));
         if ( it != idx.end() ) {
            vector<char> data;
            copy_inline_row(*it, data);
            result.voter_info = abis.binary_to_variant( "voter_info", data );
         }
      }
   }
   return result;
}

static variant action_abi_to_variant( const abi_def& abi, type_name action_type ) {
   variant v;
   auto it = std::find_if(abi.structs.begin(), abi.structs.end(), [&](auto& x){return x.name == action_type;});
   if( it != abi.structs.end() )
      to_variant( it->fields,  v );
   return v;
};

read_only::abi_json_to_bin_result read_only::abi_json_to_bin( const read_only::abi_json_to_bin_params& params )const try {
   abi_json_to_bin_result result;
   const auto code_account = db.db().find<account_object,by_name>( params.code );
   ENU_ASSERT(code_account != nullptr, contract_query_exception, "Contract can't be found ${contract}", ("contract", params.code));

   abi_def abi;
   if( abi_serializer::to_abi(code_account->abi, abi) ) {
      abi_serializer abis( abi );
      auto action_type = abis.get_action_type(params.action);
      ENU_ASSERT(!action_type.empty(), action_validate_exception, "Unknown action ${action} in contract ${contract}", ("action", params.action)("contract", params.code));
      try {
         result.binargs = abis.variant_to_binary(action_type, params.args);
      } ENU_RETHROW_EXCEPTIONS(chain::invalid_action_args_exception,
                                "'${args}' is invalid args for action '${action}' code '${code}'. expected '${proto}'",
                                ("args", params.args)("action", params.action)("code", params.code)("proto", action_abi_to_variant(abi, action_type)))
   }
   return result;
} FC_CAPTURE_AND_RETHROW( (params.code)(params.action)(params.args) )

read_only::abi_bin_to_json_result read_only::abi_bin_to_json( const read_only::abi_bin_to_json_params& params )const {
   abi_bin_to_json_result result;
   const auto& code_account = db.db().get<account_object,by_name>( params.code );
   abi_def abi;
   if( abi_serializer::to_abi(code_account.abi, abi) ) {
      abi_serializer abis( abi );
      result.args = abis.binary_to_variant( abis.get_action_type( params.action ), params.binargs );
   }
   return result;
}

read_only::get_required_keys_result read_only::get_required_keys( const get_required_keys_params& params )const {
   transaction pretty_input;
   from_variant(params.transaction, pretty_input);
   auto required_keys_set = db.get_authorization_manager().get_required_keys(pretty_input, params.available_keys);
   get_required_keys_result result;
   result.required_keys = required_keys_set;
   return result;
}


} // namespace chain_apis
} // namespace enumivo<|MERGE_RESOLUTION|>--- conflicted
+++ resolved
@@ -407,7 +407,7 @@
    const auto table_type = get_table_type(abi, N(global));
    EOS_ASSERT(table_type == read_only::KEYi64, chain::contract_table_query_exception, "Invalid table type ${type} for table global", ("type",table_type));
 
-   const auto* const table_id = db.find<chain::table_id_object, chain::by_code_scope_table>(boost::make_tuple(N(eosio), N(eosio), N(global)));
+   const auto* const table_id = db.find<chain::table_id_object, chain::by_code_scope_table>(boost::make_tuple(N(enumivo), N(enumivo), N(global)));
    EOS_ASSERT(table_id, chain::contract_table_query_exception, "Missing table global");
 
    const auto& kv_index = db.get_index<key_value_index, by_scope_primary>();
@@ -423,11 +423,7 @@
    const abi_def abi = get_abi(db, N(enumivo));
    const auto table_type = get_table_type(abi, N(producers));
    const abi_serializer abis{ abi };
-<<<<<<< HEAD
-   ENU_ASSERT(table_type == KEYi64, chain::contract_table_query_exception, "Invalid table type ${type}", ("type",table_type));
-=======
-   EOS_ASSERT(table_type == KEYi64, chain::contract_table_query_exception, "Invalid table type ${type} for table producers", ("type",table_type));
->>>>>>> f442d63d
+   ENU_ASSERT(table_type == KEYi64, chain::contract_table_query_exception, "Invalid table type ${type} for table producers", ("type",table_type));
 
    const auto& d = db.db();
    const auto lower = name{p.lower_bound};
