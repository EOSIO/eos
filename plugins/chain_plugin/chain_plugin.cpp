/**
 *  @file
 *  @copyright defined in eos/LICENSE
 */
#include <eosio/chain_plugin/chain_plugin.hpp>
#include <eosio/chain/fork_database.hpp>
#include <eosio/chain/block_log.hpp>
#include <eosio/chain/exceptions.hpp>
#include <eosio/chain/authorization_manager.hpp>
#include <eosio/chain/producer_object.hpp>
#include <eosio/chain/config.hpp>
#include <eosio/chain/wasm_interface.hpp>
#include <eosio/chain/resource_limits.hpp>
#include <eosio/chain/reversible_block_object.hpp>
#include <eosio/chain/controller.hpp>
#include <eosio/chain/generated_transaction_object.hpp>
#include <eosio/chain/snapshot.hpp>

#include <eosio/chain/eosio_contract.hpp>

#include <boost/signals2/connection.hpp>
#include <boost/algorithm/string.hpp>
#include <boost/lexical_cast.hpp>

#include <fc/io/json.hpp>
#include <fc/variant.hpp>
#include <signal.h>
#include <cstdlib>

namespace eosio {

//declare operator<< and validate funciton for read_mode in the same namespace as read_mode itself
namespace chain {

std::ostream& operator<<(std::ostream& osm, eosio::chain::db_read_mode m) {
   if ( m == eosio::chain::db_read_mode::SPECULATIVE ) {
      osm << "speculative";
   } else if ( m == eosio::chain::db_read_mode::HEAD ) {
      osm << "head";
   } else if ( m == eosio::chain::db_read_mode::READ_ONLY ) {
      osm << "read-only";
   } else if ( m == eosio::chain::db_read_mode::IRREVERSIBLE ) {
      osm << "irreversible";
   }

   return osm;
}

void validate(boost::any& v,
              const std::vector<std::string>& values,
              eosio::chain::db_read_mode* /* target_type */,
              int)
{
  using namespace boost::program_options;

  // Make sure no previous assignment to 'v' was made.
  validators::check_first_occurrence(v);

  // Extract the first string from 'values'. If there is more than
  // one string, it's an error, and exception will be thrown.
  std::string const& s = validators::get_single_string(values);

  if ( s == "speculative" ) {
     v = boost::any(eosio::chain::db_read_mode::SPECULATIVE);
  } else if ( s == "head" ) {
     v = boost::any(eosio::chain::db_read_mode::HEAD);
  } else if ( s == "read-only" ) {
     v = boost::any(eosio::chain::db_read_mode::READ_ONLY);
  } else if ( s == "irreversible" ) {
     v = boost::any(eosio::chain::db_read_mode::IRREVERSIBLE);
  } else {
     throw validation_error(validation_error::invalid_option_value);
  }
}

std::ostream& operator<<(std::ostream& osm, eosio::chain::validation_mode m) {
   if ( m == eosio::chain::validation_mode::FULL ) {
      osm << "full";
   } else if ( m == eosio::chain::validation_mode::LIGHT ) {
      osm << "light";
   }

   return osm;
}

void validate(boost::any& v,
              const std::vector<std::string>& values,
              eosio::chain::validation_mode* /* target_type */,
              int)
{
  using namespace boost::program_options;

  // Make sure no previous assignment to 'v' was made.
  validators::check_first_occurrence(v);

  // Extract the first string from 'values'. If there is more than
  // one string, it's an error, and exception will be thrown.
  std::string const& s = validators::get_single_string(values);

  if ( s == "full" ) {
     v = boost::any(eosio::chain::validation_mode::FULL);
  } else if ( s == "light" ) {
     v = boost::any(eosio::chain::validation_mode::LIGHT);
  } else {
     throw validation_error(validation_error::invalid_option_value);
  }
}

}

using namespace eosio;
using namespace eosio::chain;
using namespace eosio::chain::config;
using namespace eosio::chain::plugin_interface;
using vm_type = wasm_interface::vm_type;
using fc::flat_map;

using boost::signals2::scoped_connection;

//using txn_msg_rate_limits = controller::txn_msg_rate_limits;

#define CATCH_AND_CALL(NEXT)\
   catch ( const fc::exception& err ) {\
      NEXT(err.dynamic_copy_exception());\
   } catch ( const std::exception& e ) {\
      fc::exception fce( \
         FC_LOG_MESSAGE( warn, "rethrow ${what}: ", ("what",e.what())),\
         fc::std_exception_code,\
         BOOST_CORE_TYPEID(e).name(),\
         e.what() ) ;\
      NEXT(fce.dynamic_copy_exception());\
   } catch( ... ) {\
      fc::unhandled_exception e(\
         FC_LOG_MESSAGE(warn, "rethrow"),\
         std::current_exception());\
      NEXT(e.dynamic_copy_exception());\
   }


class chain_plugin_impl {
public:
   chain_plugin_impl()
   :pre_accepted_block_channel(app().get_channel<channels::pre_accepted_block>())
   ,accepted_block_header_channel(app().get_channel<channels::accepted_block_header>())
   ,accepted_block_channel(app().get_channel<channels::accepted_block>())
   ,irreversible_block_channel(app().get_channel<channels::irreversible_block>())
   ,accepted_transaction_channel(app().get_channel<channels::accepted_transaction>())
   ,applied_transaction_channel(app().get_channel<channels::applied_transaction>())
   ,accepted_confirmation_channel(app().get_channel<channels::accepted_confirmation>())
   ,incoming_block_channel(app().get_channel<incoming::channels::block>())
   ,incoming_block_sync_method(app().get_method<incoming::methods::block_sync>())
   ,incoming_transaction_async_method(app().get_method<incoming::methods::transaction_async>())
   {}

   bfs::path                        blocks_dir;
   bool                             readonly = false;
   flat_map<uint32_t,block_id_type> loaded_checkpoints;

   fc::optional<fork_database>      fork_db;
   fc::optional<block_log>          block_logger;
   fc::optional<controller::config> chain_config;
   fc::optional<controller>         chain;
   fc::optional<chain_id_type>      chain_id;
   //txn_msg_rate_limits              rate_limits;
   fc::optional<vm_type>            wasm_runtime;
   fc::microseconds                 abi_serializer_max_time_ms;
   fc::optional<bfs::path>          snapshot_path;


   // retained references to channels for easy publication
   channels::pre_accepted_block::channel_type&     pre_accepted_block_channel;
   channels::accepted_block_header::channel_type&  accepted_block_header_channel;
   channels::accepted_block::channel_type&         accepted_block_channel;
   channels::irreversible_block::channel_type&     irreversible_block_channel;
   channels::accepted_transaction::channel_type&   accepted_transaction_channel;
   channels::applied_transaction::channel_type&    applied_transaction_channel;
   channels::accepted_confirmation::channel_type&  accepted_confirmation_channel;
   incoming::channels::block::channel_type&         incoming_block_channel;

   // retained references to methods for easy calling
   incoming::methods::block_sync::method_type&        incoming_block_sync_method;
   incoming::methods::transaction_async::method_type& incoming_transaction_async_method;

   // method provider handles
   methods::get_block_by_number::method_type::handle                 get_block_by_number_provider;
   methods::get_block_by_id::method_type::handle                     get_block_by_id_provider;
   methods::get_head_block_id::method_type::handle                   get_head_block_id_provider;
   methods::get_last_irreversible_block_number::method_type::handle  get_last_irreversible_block_number_provider;

   // scoped connections for chain controller
   fc::optional<scoped_connection>                                   pre_accepted_block_connection;
   fc::optional<scoped_connection>                                   accepted_block_header_connection;
   fc::optional<scoped_connection>                                   accepted_block_connection;
   fc::optional<scoped_connection>                                   irreversible_block_connection;
   fc::optional<scoped_connection>                                   accepted_transaction_connection;
   fc::optional<scoped_connection>                                   applied_transaction_connection;
   fc::optional<scoped_connection>                                   accepted_confirmation_connection;


};

chain_plugin::chain_plugin()
:my(new chain_plugin_impl()) {
}

chain_plugin::~chain_plugin(){}

void chain_plugin::set_program_options(options_description& cli, options_description& cfg)
{
   cfg.add_options()
         ("blocks-dir", bpo::value<bfs::path>()->default_value("blocks"),
          "the location of the blocks directory (absolute path or relative to application data dir)")
         ("checkpoint", bpo::value<vector<string>>()->composing(), "Pairs of [BLOCK_NUM,BLOCK_ID] that should be enforced as checkpoints.")
         ("wasm-runtime", bpo::value<eosio::chain::wasm_interface::vm_type>()->value_name("wavm/wabt"), "Override default WASM runtime")
         ("abi-serializer-max-time-ms", bpo::value<uint32_t>()->default_value(config::default_abi_serializer_max_time_ms),
          "Override default maximum ABI serialization time allowed in ms")
         ("chain-state-db-size-mb", bpo::value<uint64_t>()->default_value(config::default_state_size / (1024  * 1024)), "Maximum size (in MiB) of the chain state database")
         ("chain-state-db-guard-size-mb", bpo::value<uint64_t>()->default_value(config::default_state_guard_size / (1024  * 1024)), "Safely shut down node when free space remaining in the chain state database drops below this size (in MiB).")
         ("reversible-blocks-db-size-mb", bpo::value<uint64_t>()->default_value(config::default_reversible_cache_size / (1024  * 1024)), "Maximum size (in MiB) of the reversible blocks database")
         ("reversible-blocks-db-guard-size-mb", bpo::value<uint64_t>()->default_value(config::default_reversible_guard_size / (1024  * 1024)), "Safely shut down node when free space remaining in the reverseible blocks database drops below this size (in MiB).")
         ("signature-cpu-billable-pct", bpo::value<uint32_t>()->default_value(config::default_sig_cpu_bill_pct / config::percent_1),
          "Percentage of actual signature recovery cpu to bill. Whole number percentages, e.g. 50 for 50%")
         ("chain-threads", bpo::value<uint16_t>()->default_value(config::default_controller_thread_pool_size),
          "Number of worker threads in controller thread pool")
         ("contracts-console", bpo::bool_switch()->default_value(false),
          "print contract's output to console")
         ("actor-whitelist", boost::program_options::value<vector<string>>()->composing()->multitoken(),
          "Account added to actor whitelist (may specify multiple times)")
         ("actor-blacklist", boost::program_options::value<vector<string>>()->composing()->multitoken(),
          "Account added to actor blacklist (may specify multiple times)")
         ("contract-whitelist", boost::program_options::value<vector<string>>()->composing()->multitoken(),
          "Contract account added to contract whitelist (may specify multiple times)")
         ("contract-blacklist", boost::program_options::value<vector<string>>()->composing()->multitoken(),
          "Contract account added to contract blacklist (may specify multiple times)")
         ("action-blacklist", boost::program_options::value<vector<string>>()->composing()->multitoken(),
          "Action (in the form code::action) added to action blacklist (may specify multiple times)")
         ("key-blacklist", boost::program_options::value<vector<string>>()->composing()->multitoken(),
          "Public key added to blacklist of keys that should not be included in authorities (may specify multiple times)")
         ("sender-bypass-whiteblacklist", boost::program_options::value<vector<string>>()->composing()->multitoken(),
          "Deferred transactions sent by accounts in this list do not have any of the subjective whitelist/blacklist checks applied to them (may specify multiple times)")
         ("read-mode", boost::program_options::value<eosio::chain::db_read_mode>()->default_value(eosio::chain::db_read_mode::SPECULATIVE),
          "Database read mode (\"speculative\", \"head\", or \"read-only\").\n"// or \"irreversible\").\n"
          "In \"speculative\" mode database contains changes done up to the head block plus changes made by transactions not yet included to the blockchain.\n"
          "In \"head\" mode database contains changes done up to the current head block.\n"
          "In \"read-only\" mode database contains incoming block changes but no speculative transaction processing.\n"
          )
          //"In \"irreversible\" mode database contains changes done up the current irreversible block.\n")
         ("validation-mode", boost::program_options::value<eosio::chain::validation_mode>()->default_value(eosio::chain::validation_mode::FULL),
          "Chain validation mode (\"full\" or \"light\").\n"
          "In \"full\" mode all incoming blocks will be fully validated.\n"
          "In \"light\" mode all incoming blocks headers will be fully validated; transactions in those validated blocks will be trusted \n")
         ("disable-ram-billing-notify-checks", bpo::bool_switch()->default_value(false),
          "Disable the check which subjectively fails a transaction if a contract bills more RAM to another account within the context of a notification handler (i.e. when the receiver is not the code of the action).")
         ("chaindb_type", bpo::value<cyberway::chaindb::chaindb_type>()->default_value(cyberway::chaindb::chaindb_type::MongoDB),
          "Type of chaindb connection")
         ("chaindb_address", bpo::value<string>()->default_value("mongodb://127.0.0.1:27017"),
          "Connection address to chaindb")
         ("trusted-producer", bpo::value<vector<string>>()->composing(), "Indicate a producer whose blocks headers signed by it will be fully validated, but transactions in those validated blocks will be trusted.")
         ;

// TODO: rate limiting
         /*("per-authorized-account-transaction-msg-rate-limit-time-frame-sec", bpo::value<uint32_t>()->default_value(default_per_auth_account_time_frame_seconds),
          "The time frame, in seconds, that the per-authorized-account-transaction-msg-rate-limit is imposed over.")
         ("per-authorized-account-transaction-msg-rate-limit", bpo::value<uint32_t>()->default_value(default_per_auth_account),
          "Limits the maximum rate of transaction messages that an account is allowed each per-authorized-account-transaction-msg-rate-limit-time-frame-sec.")
          ("per-code-account-transaction-msg-rate-limit-time-frame-sec", bpo::value<uint32_t>()->default_value(default_per_code_account_time_frame_seconds),
           "The time frame, in seconds, that the per-code-account-transaction-msg-rate-limit is imposed over.")
          ("per-code-account-transaction-msg-rate-limit", bpo::value<uint32_t>()->default_value(default_per_code_account),
           "Limits the maximum rate of transaction messages that an account's code is allowed each per-code-account-transaction-msg-rate-limit-time-frame-sec.")*/

   cli.add_options()
         ("genesis-json", bpo::value<bfs::path>(), "File to read Genesis State from")
         ("genesis-timestamp", bpo::value<string>(), "override the initial timestamp in the Genesis State file")
         ("print-genesis-json", bpo::bool_switch()->default_value(false),
          "extract genesis_state from blocks.log as JSON, print to console, and exit")
         ("extract-genesis-json", bpo::value<bfs::path>(),
          "extract genesis_state from blocks.log as JSON, write into specified file, and exit")
         ("fix-reversible-blocks", bpo::bool_switch()->default_value(false),
          "recovers reversible block database if that database is in a bad state")
         ("force-all-checks", bpo::bool_switch()->default_value(false),
          "do not skip any checks that can be skipped while replaying irreversible blocks")
         ("disable-replay-opts", bpo::bool_switch()->default_value(false),
          "disable optimizations that specifically target replay")
         ("replay-blockchain", bpo::bool_switch()->default_value(false),
          "clear chain state database and replay all blocks")
         ("hard-replay-blockchain", bpo::bool_switch()->default_value(false),
          "clear chain state database, recover as many blocks as possible from the block log, and then replay those blocks")
         ("delete-all-blocks", bpo::bool_switch()->default_value(false),
          "clear chain state database and block log")
         ("truncate-at-block", bpo::value<uint32_t>()->default_value(0),
          "stop hard replay / block log recovery at this block number (if set to non-zero number)")
         ("import-reversible-blocks", bpo::value<bfs::path>(),
          "replace reversible block database with blocks imported from specified file and then exit")
         ("export-reversible-blocks", bpo::value<bfs::path>(),
           "export reversible block database in portable format into specified file and then exit")
         ("snapshot", bpo::value<bfs::path>(), "File to read Snapshot State from")
         ;

}

#define LOAD_VALUE_SET(options, name, container) \
if( options.count(name) ) { \
   const std::vector<std::string>& ops = options[name].as<std::vector<std::string>>(); \
   std::copy(ops.begin(), ops.end(), std::inserter(container, container.end())); \
}

fc::time_point calculate_genesis_timestamp( string tstr ) {
   fc::time_point genesis_timestamp;
   if( strcasecmp (tstr.c_str(), "now") == 0 ) {
      genesis_timestamp = fc::time_point::now();
   } else {
      genesis_timestamp = time_point::from_iso_string( tstr );
   }

   auto epoch_us = genesis_timestamp.time_since_epoch().count();
   auto diff_us = epoch_us % config::block_interval_us;
   if (diff_us > 0) {
      auto delay_us = (config::block_interval_us - diff_us);
      genesis_timestamp += fc::microseconds(delay_us);
      dlog("pausing ${us} microseconds to the next interval",("us",delay_us));
   }

   ilog( "Adjusting genesis timestamp to ${timestamp}", ("timestamp", genesis_timestamp) );
   return genesis_timestamp;
}

void clear_directory_contents( const fc::path& p ) {
   using boost::filesystem::directory_iterator;

   if( !fc::is_directory( p ) )
      return;

   for( directory_iterator enditr, itr{p}; itr != enditr; ++itr ) {
      fc::remove_all( itr->path() );
   }
}

void chain_plugin::plugin_initialize(const variables_map& options) {
   ilog("initializing chain plugin");

   try {
      try {
         genesis_state gs; // Check if EOSIO_ROOT_KEY is bad
      } catch ( const fc::exception& ) {
         elog( "EOSIO_ROOT_KEY ('${root_key}') is invalid. Recompile with a valid public key.",
               ("root_key", genesis_state::eosio_root_key));
         throw;
      }

      my->chain_config = controller::config();

      LOAD_VALUE_SET( options, "sender-bypass-whiteblacklist", my->chain_config->sender_bypass_whiteblacklist );
      LOAD_VALUE_SET( options, "actor-whitelist", my->chain_config->actor_whitelist );
      LOAD_VALUE_SET( options, "actor-blacklist", my->chain_config->actor_blacklist );
      LOAD_VALUE_SET( options, "contract-whitelist", my->chain_config->contract_whitelist );
      LOAD_VALUE_SET( options, "contract-blacklist", my->chain_config->contract_blacklist );

      LOAD_VALUE_SET( options, "trusted-producer", my->chain_config->trusted_producers );

      if( options.count( "action-blacklist" )) {
         const std::vector<std::string>& acts = options["action-blacklist"].as<std::vector<std::string>>();
         auto& list = my->chain_config->action_blacklist;
         for( const auto& a : acts ) {
            auto pos = a.find( "::" );
            EOS_ASSERT( pos != std::string::npos, plugin_config_exception, "Invalid entry in action-blacklist: '${a}'", ("a", a));
            account_name code( a.substr( 0, pos ));
            action_name act( a.substr( pos + 2 ));
            list.emplace( code.value, act.value );
         }
      }

      if( options.count( "key-blacklist" )) {
         const std::vector<std::string>& keys = options["key-blacklist"].as<std::vector<std::string>>();
         auto& list = my->chain_config->key_blacklist;
         for( const auto& key_str : keys ) {
            list.emplace( key_str );
         }
      }

      if( options.count( "blocks-dir" )) {
         auto bld = options.at( "blocks-dir" ).as<bfs::path>();
         if( bld.is_relative())
            my->blocks_dir = app().data_dir() / bld;
         else
            my->blocks_dir = bld;
      }

      if( options.count("checkpoint") ) {
         auto cps = options.at("checkpoint").as<vector<string>>();
         my->loaded_checkpoints.reserve(cps.size());
         for( const auto& cp : cps ) {
            auto item = fc::json::from_string(cp).as<std::pair<uint32_t,block_id_type>>();
            auto itr = my->loaded_checkpoints.find(item.first);
            if( itr != my->loaded_checkpoints.end() ) {
               EOS_ASSERT( itr->second == item.second,
                           plugin_config_exception,
                          "redefining existing checkpoint at block number ${num}: original: ${orig} new: ${new}",
                          ("num", item.first)("orig", itr->second)("new", item.second)
               );
            } else {
               my->loaded_checkpoints[item.first] = item.second;
            }
         }
      }

      if (options.count("chaindb_type"))
         my->chain_config->chaindb_address_type = options.at("chaindb_type").as<cyberway::chaindb::chaindb_type>();

      if (options.count("chaindb_address"))
         my->chain_config->chaindb_address = options.at("chaindb_address").as<string>();

      if( options.count( "wasm-runtime" ))
         my->wasm_runtime = options.at( "wasm-runtime" ).as<vm_type>();

      if(options.count("abi-serializer-max-time-ms")) {
         my->abi_serializer_max_time_ms = fc::microseconds(options.at("abi-serializer-max-time-ms").as<uint32_t>() * 1000);
         my->chain_config->abi_serializer_max_time_ms = my->abi_serializer_max_time_ms;
      }

      my->chain_config->blocks_dir = my->blocks_dir;
      my->chain_config->state_dir = app().data_dir() / config::default_state_dir_name;
      my->chain_config->read_only = my->readonly;

      if( options.count( "chain-state-db-size-mb" ))
         my->chain_config->state_size = options.at( "chain-state-db-size-mb" ).as<uint64_t>() * 1024 * 1024;

      if( options.count( "chain-state-db-guard-size-mb" ))
         my->chain_config->state_guard_size = options.at( "chain-state-db-guard-size-mb" ).as<uint64_t>() * 1024 * 1024;

      if( options.count( "reversible-blocks-db-size-mb" ))
         my->chain_config->reversible_cache_size =
               options.at( "reversible-blocks-db-size-mb" ).as<uint64_t>() * 1024 * 1024;

      if( options.count( "reversible-blocks-db-guard-size-mb" ))
         my->chain_config->reversible_guard_size = options.at( "reversible-blocks-db-guard-size-mb" ).as<uint64_t>() * 1024 * 1024;

      if( options.count( "chain-threads" )) {
         my->chain_config->thread_pool_size = options.at( "chain-threads" ).as<uint16_t>();
         EOS_ASSERT( my->chain_config->thread_pool_size > 0, plugin_config_exception,
                     "chain-threads ${num} must be greater than 0", ("num", my->chain_config->thread_pool_size) );
      }

      my->chain_config->sig_cpu_bill_pct = options.at("signature-cpu-billable-pct").as<uint32_t>();
      EOS_ASSERT( my->chain_config->sig_cpu_bill_pct >= 0 && my->chain_config->sig_cpu_bill_pct <= 100, plugin_config_exception,
                  "signature-cpu-billable-pct must be 0 - 100, ${pct}", ("pct", my->chain_config->sig_cpu_bill_pct) );
      my->chain_config->sig_cpu_bill_pct *= config::percent_1;

      if( my->wasm_runtime )
         my->chain_config->wasm_runtime = *my->wasm_runtime;

      my->chain_config->force_all_checks = options.at( "force-all-checks" ).as<bool>();
      my->chain_config->disable_replay_opts = options.at( "disable-replay-opts" ).as<bool>();
      my->chain_config->contracts_console = options.at( "contracts-console" ).as<bool>();
      my->chain_config->allow_ram_billing_in_notify = options.at( "disable-ram-billing-notify-checks" ).as<bool>();

      if( options.count( "extract-genesis-json" ) || options.at( "print-genesis-json" ).as<bool>()) {
         genesis_state gs;

         if( fc::exists( my->blocks_dir / "blocks.log" )) {
            gs = block_log::extract_genesis_state( my->blocks_dir );
         } else {
            wlog( "No blocks.log found at '${p}'. Using default genesis state.",
                  ("p", (my->blocks_dir / "blocks.log").generic_string()));
         }

         if( options.at( "print-genesis-json" ).as<bool>()) {
            ilog( "Genesis JSON:\n${genesis}", ("genesis", json::to_pretty_string( gs )));
         }

         if( options.count( "extract-genesis-json" )) {
            auto p = options.at( "extract-genesis-json" ).as<bfs::path>();

            if( p.is_relative()) {
               p = bfs::current_path() / p;
            }

            fc::json::save_to_file( gs, p, true );
            ilog( "Saved genesis JSON to '${path}'", ("path", p.generic_string()));
         }

         EOS_THROW( extract_genesis_state_exception, "extracted genesis state from blocks.log" );
      }

      if( options.count("export-reversible-blocks") ) {
         auto p = options.at( "export-reversible-blocks" ).as<bfs::path>();

         if( p.is_relative()) {
            p = bfs::current_path() / p;
         }

         if( export_reversible_blocks( my->chain_config->blocks_dir/config::reversible_blocks_dir_name, p ) )
            ilog( "Saved all blocks from reversible block database into '${path}'", ("path", p.generic_string()) );
         else
            ilog( "Saved recovered blocks from reversible block database into '${path}'", ("path", p.generic_string()) );

         EOS_THROW( node_management_success, "exported reversible blocks" );
      }

      if( options.at( "delete-all-blocks" ).as<bool>()) {
         ilog( "Deleting state database and blocks" );
         if( options.at( "truncate-at-block" ).as<uint32_t>() > 0 )
            wlog( "The --truncate-at-block option does not make sense when deleting all blocks." );
         clear_directory_contents( my->chain_config->state_dir );
         fc::remove_all( my->blocks_dir );
      } else if( options.at( "hard-replay-blockchain" ).as<bool>()) {
         ilog( "Hard replay requested: deleting state database" );
         clear_directory_contents( my->chain_config->state_dir );
         auto backup_dir = block_log::repair_log( my->blocks_dir, options.at( "truncate-at-block" ).as<uint32_t>());
         if( fc::exists( backup_dir / config::reversible_blocks_dir_name ) ||
             options.at( "fix-reversible-blocks" ).as<bool>()) {
            // Do not try to recover reversible blocks if the directory does not exist, unless the option was explicitly provided.
            if( !recover_reversible_blocks( backup_dir / config::reversible_blocks_dir_name,
                                            my->chain_config->reversible_cache_size,
                                            my->chain_config->blocks_dir / config::reversible_blocks_dir_name,
                                            options.at( "truncate-at-block" ).as<uint32_t>())) {
               ilog( "Reversible blocks database was not corrupted. Copying from backup to blocks directory." );
               fc::copy( backup_dir / config::reversible_blocks_dir_name,
                         my->chain_config->blocks_dir / config::reversible_blocks_dir_name );
               fc::copy( backup_dir / config::reversible_blocks_dir_name / "shared_memory.bin",
                         my->chain_config->blocks_dir / config::reversible_blocks_dir_name / "shared_memory.bin" );
               fc::copy( backup_dir / config::reversible_blocks_dir_name / "shared_memory.meta",
                         my->chain_config->blocks_dir / config::reversible_blocks_dir_name / "shared_memory.meta" );
            }
         }
      } else if( options.at( "replay-blockchain" ).as<bool>()) {
         ilog( "Replay requested: deleting state database" );
         if( options.at( "truncate-at-block" ).as<uint32_t>() > 0 )
            wlog( "The --truncate-at-block option does not work for a regular replay of the blockchain." );
         clear_directory_contents( my->chain_config->state_dir );
         if( options.at( "fix-reversible-blocks" ).as<bool>()) {
            if( !recover_reversible_blocks( my->chain_config->blocks_dir / config::reversible_blocks_dir_name,
                                            my->chain_config->reversible_cache_size )) {
               ilog( "Reversible blocks database was not corrupted." );
            }
         }
      } else if( options.at( "fix-reversible-blocks" ).as<bool>()) {
         if( !recover_reversible_blocks( my->chain_config->blocks_dir / config::reversible_blocks_dir_name,
                                         my->chain_config->reversible_cache_size,
                                         optional<fc::path>(),
                                         options.at( "truncate-at-block" ).as<uint32_t>())) {
            ilog( "Reversible blocks database verified to not be corrupted. Now exiting..." );
         } else {
            ilog( "Exiting after fixing reversible blocks database..." );
         }
         EOS_THROW( fixed_reversible_db_exception, "fixed corrupted reversible blocks database" );
      } else if( options.at( "truncate-at-block" ).as<uint32_t>() > 0 ) {
         wlog( "The --truncate-at-block option can only be used with --fix-reversible-blocks without a replay or with --hard-replay-blockchain." );
      } else if( options.count("import-reversible-blocks") ) {
         auto reversible_blocks_file = options.at("import-reversible-blocks").as<bfs::path>();
         ilog("Importing reversible blocks from '${file}'", ("file", reversible_blocks_file.generic_string()) );
         fc::remove_all( my->chain_config->blocks_dir/config::reversible_blocks_dir_name );

         import_reversible_blocks( my->chain_config->blocks_dir/config::reversible_blocks_dir_name,
                                   my->chain_config->reversible_cache_size, reversible_blocks_file );

         EOS_THROW( node_management_success, "imported reversible blocks" );
      }

      if( options.count("import-reversible-blocks") ) {
         wlog("The --import-reversible-blocks option should be used by itself.");
      }

      if (options.count( "snapshot" )) {
         my->snapshot_path = options.at( "snapshot" ).as<bfs::path>();
         EOS_ASSERT( fc::exists(*my->snapshot_path), plugin_config_exception,
                     "Cannot load snapshot, ${name} does not exist", ("name", my->snapshot_path->generic_string()) );

         // recover genesis information from the snapshot
         auto infile = std::ifstream(my->snapshot_path->generic_string(), (std::ios::in | std::ios::binary));
         auto reader = std::make_shared<istream_snapshot_reader>(infile);
         reader->validate();
         reader->read_section<genesis_state>([this]( auto &section ){
            section.read_row(my->chain_config->genesis);
         });
         infile.close();

         EOS_ASSERT( options.count( "genesis-json" ) == 0 &&  options.count( "genesis-timestamp" ) == 0,
                 plugin_config_exception,
                 "--snapshot is incompatible with --genesis-json and --genesis-timestamp as the snapshot contains genesis information");

         auto shared_mem_path = my->chain_config->state_dir / "shared_memory.bin";
         EOS_ASSERT( !fc::exists(shared_mem_path),
                 plugin_config_exception,
                 "Snapshot can only be used to initialize an empty database." );

         if( fc::is_regular_file( my->blocks_dir / "blocks.log" )) {
            auto log_genesis = block_log::extract_genesis_state(my->blocks_dir);
            EOS_ASSERT( log_genesis.compute_chain_id() == my->chain_config->genesis.compute_chain_id(),
                    plugin_config_exception,
                    "Genesis information in blocks.log does not match genesis information in the snapshot");
         }

      } else {
         bfs::path genesis_file;
         bool genesis_timestamp_specified = false;
         fc::optional<genesis_state> existing_genesis;

         if( fc::exists( my->blocks_dir / "blocks.log" ) ) {
            my->chain_config->genesis = block_log::extract_genesis_state( my->blocks_dir );
            existing_genesis = my->chain_config->genesis;
         }

         if( options.count( "genesis-json" )) {
            genesis_file = options.at( "genesis-json" ).as<bfs::path>();
            if( genesis_file.is_relative()) {
               genesis_file = bfs::current_path() / genesis_file;
            }

            EOS_ASSERT( fc::is_regular_file( genesis_file ),
                        plugin_config_exception,
                       "Specified genesis file '${genesis}' does not exist.",
                       ("genesis", genesis_file.generic_string()));

            my->chain_config->genesis = fc::json::from_file( genesis_file ).as<genesis_state>();
         }

         if( options.count( "genesis-timestamp" ) ) {
            my->chain_config->genesis.initial_timestamp = calculate_genesis_timestamp( options.at( "genesis-timestamp" ).as<string>() );
            genesis_timestamp_specified = true;
         }

         if( !existing_genesis ) {
            if( !genesis_file.empty() ) {
               if( genesis_timestamp_specified ) {
                  ilog( "Using genesis state provided in '${genesis}' but with adjusted genesis timestamp",
                        ("genesis", genesis_file.generic_string()) );
               } else {
                  ilog( "Using genesis state provided in '${genesis}'", ("genesis", genesis_file.generic_string()));
               }
               wlog( "Starting up fresh blockchain with provided genesis state." );
            } else if( genesis_timestamp_specified ) {
               wlog( "Starting up fresh blockchain with default genesis state but with adjusted genesis timestamp." );
            } else {
               wlog( "Starting up fresh blockchain with default genesis state." );
            }
         } else {
            EOS_ASSERT( my->chain_config->genesis == *existing_genesis, plugin_config_exception,
                        "Genesis state provided via command line arguments does not match the existing genesis state in blocks.log. "
                        "It is not necessary to provide genesis state arguments when a blocks.log file already exists."
                      );
         }
      }

      if ( options.count("read-mode") ) {
         my->chain_config->read_mode = options.at("read-mode").as<db_read_mode>();
         EOS_ASSERT( my->chain_config->read_mode != db_read_mode::IRREVERSIBLE, plugin_config_exception, "irreversible mode not currently supported." );
      }

      if ( options.count("validation-mode") ) {
         my->chain_config->block_validation_mode = options.at("validation-mode").as<validation_mode>();
      }

      my->chain.emplace( *my->chain_config );
      my->chain_id.emplace( my->chain->get_chain_id());

      // set up method providers
      my->get_block_by_number_provider = app().get_method<methods::get_block_by_number>().register_provider(
            [this]( uint32_t block_num ) -> signed_block_ptr {
               return my->chain->fetch_block_by_number( block_num );
            } );

      my->get_block_by_id_provider = app().get_method<methods::get_block_by_id>().register_provider(
            [this]( block_id_type id ) -> signed_block_ptr {
               return my->chain->fetch_block_by_id( id );
            } );

      my->get_head_block_id_provider = app().get_method<methods::get_head_block_id>().register_provider( [this]() {
         return my->chain->head_block_id();
      } );

      my->get_last_irreversible_block_number_provider = app().get_method<methods::get_last_irreversible_block_number>().register_provider(
            [this]() {
               return my->chain->last_irreversible_block_num();
            } );

      // relay signals to channels
      my->pre_accepted_block_connection = my->chain->pre_accepted_block.connect([this](const signed_block_ptr& blk) {
         auto itr = my->loaded_checkpoints.find( blk->block_num() );
         if( itr != my->loaded_checkpoints.end() ) {
            auto id = blk->id();
            EOS_ASSERT( itr->second == id, checkpoint_exception,
                        "Checkpoint does not match for block number ${num}: expected: ${expected} actual: ${actual}",
                        ("num", blk->block_num())("expected", itr->second)("actual", id)
            );
         }

         my->pre_accepted_block_channel.publish(blk);
      });

      my->accepted_block_header_connection = my->chain->accepted_block_header.connect(
            [this]( const block_state_ptr& blk ) {
               my->accepted_block_header_channel.publish( blk );
            } );

      my->accepted_block_connection = my->chain->accepted_block.connect( [this]( const block_state_ptr& blk ) {
         my->accepted_block_channel.publish( blk );
      } );

      my->irreversible_block_connection = my->chain->irreversible_block.connect( [this]( const block_state_ptr& blk ) {
         my->irreversible_block_channel.publish( blk );
      } );

      my->accepted_transaction_connection = my->chain->accepted_transaction.connect(
            [this]( const transaction_metadata_ptr& meta ) {
               my->accepted_transaction_channel.publish( meta );
            } );

      my->applied_transaction_connection = my->chain->applied_transaction.connect(
            [this]( const transaction_trace_ptr& trace ) {
               my->applied_transaction_channel.publish( trace );
            } );

      my->accepted_confirmation_connection = my->chain->accepted_confirmation.connect(
            [this]( const header_confirmation& conf ) {
               my->accepted_confirmation_channel.publish( conf );
            } );

      my->chain->add_indices();
   } FC_LOG_AND_RETHROW()

}

void chain_plugin::plugin_startup()
{ try {
   try {
      auto shutdown = [](){ return app().is_quiting(); };
      if (my->snapshot_path) {
         auto infile = std::ifstream(my->snapshot_path->generic_string(), (std::ios::in | std::ios::binary));
         auto reader = std::make_shared<istream_snapshot_reader>(infile);
         my->chain->startup(shutdown, reader);
         infile.close();
      } else {
         my->chain->startup(shutdown);
      }
   } catch (const database_guard_exception& e) {
      log_guard_exception(e);
      // make sure to properly close the db
      my->chain.reset();
      throw;
   }

   if(!my->readonly) {
      ilog("starting chain in read/write mode");
   }

   ilog("Blockchain started; head block is #${num}, genesis timestamp is ${ts}",
        ("num", my->chain->head_block_num())("ts", (std::string)my->chain_config->genesis.initial_timestamp));

   my->chain_config.reset();
} FC_CAPTURE_AND_RETHROW() }

void chain_plugin::plugin_shutdown() {
   my->pre_accepted_block_connection.reset();
   my->accepted_block_header_connection.reset();
   my->accepted_block_connection.reset();
   my->irreversible_block_connection.reset();
   my->accepted_transaction_connection.reset();
   my->applied_transaction_connection.reset();
   my->accepted_confirmation_connection.reset();
   my->chain->get_thread_pool().stop();
   my->chain->get_thread_pool().join();
   my->chain.reset();
}

chain_apis::read_write::read_write(controller& db, const fc::microseconds& abi_serializer_max_time)
: db(db)
, abi_serializer_max_time(abi_serializer_max_time)
{
}

void chain_apis::read_write::validate() const {
   EOS_ASSERT( db.get_read_mode() != chain::db_read_mode::READ_ONLY, missing_chain_api_plugin_exception, "Not allowed, node in read-only mode" );
}

void chain_plugin::accept_block(const signed_block_ptr& block ) {
   my->incoming_block_sync_method(block);
}

void chain_plugin::accept_transaction(const chain::packed_transaction& trx, next_function<chain::transaction_trace_ptr> next) {
   my->incoming_transaction_async_method(std::make_shared<transaction_metadata>(std::make_shared<packed_transaction>(trx)), false, std::forward<decltype(next)>(next));
}

void chain_plugin::accept_transaction(const chain::transaction_metadata_ptr& trx, next_function<chain::transaction_trace_ptr> next) {
   my->incoming_transaction_async_method(trx, false, std::forward<decltype(next)>(next));
}

bool chain_plugin::block_is_on_preferred_chain(const block_id_type& block_id) {
   auto b = chain().fetch_block_by_number( block_header::num_from_id(block_id) );
   return b && b->id() == block_id;
}

bool chain_plugin::recover_reversible_blocks( const fc::path& db_dir, uint32_t cache_size,
                                              optional<fc::path> new_db_dir, uint32_t truncate_at_block ) {
   try {
      chainbase::database reversible( db_dir, database::read_only); // Test if dirty
      // If it reaches here, then the reversible database is not dirty

      if( truncate_at_block == 0 )
         return false;

      reversible.add_index<reversible_block_index>();
      const auto& ubi = reversible.get_index<reversible_block_index,by_num>();

      auto itr = ubi.rbegin();
      if( itr != ubi.rend() && itr->blocknum <= truncate_at_block )
         return false; // Because we are not going to be truncating the reversible database at all.
   } catch( const std::runtime_error& ) {
   } catch( ... ) {
      throw;
   }
   // Reversible block database is dirty. So back it up (unless already moved) and then create a new one.

   auto reversible_dir = fc::canonical( db_dir );
   if( reversible_dir.filename().generic_string() == "." ) {
      reversible_dir = reversible_dir.parent_path();
   }
   fc::path backup_dir;

   auto now = fc::time_point::now();

   if( new_db_dir ) {
      backup_dir = reversible_dir;
      reversible_dir = *new_db_dir;
   } else {
      auto reversible_dir_name = reversible_dir.filename().generic_string();
      EOS_ASSERT( reversible_dir_name != ".", invalid_reversible_blocks_dir, "Invalid path to reversible directory" );
      backup_dir = reversible_dir.parent_path() / reversible_dir_name.append("-").append( now );

      EOS_ASSERT( !fc::exists(backup_dir),
                  reversible_blocks_backup_dir_exist,
                 "Cannot move existing reversible directory to already existing directory '${backup_dir}'",
                 ("backup_dir", backup_dir) );

      fc::rename( reversible_dir, backup_dir );
      ilog( "Moved existing reversible directory to backup location: '${new_db_dir}'", ("new_db_dir", backup_dir) );
   }

   fc::create_directories( reversible_dir );

   ilog( "Reconstructing '${reversible_dir}' from backed up reversible directory", ("reversible_dir", reversible_dir) );

   chainbase::database  old_reversible( backup_dir, database::read_only, 0, true );
   chainbase::database  new_reversible( reversible_dir, database::read_write, cache_size );
   std::fstream         reversible_blocks;
   reversible_blocks.open( (reversible_dir.parent_path() / std::string("portable-reversible-blocks-").append( now ) ).generic_string().c_str(),
                           std::ios::out | std::ios::binary );

   uint32_t num = 0;
   uint32_t start = 0;
   uint32_t end = 0;
   old_reversible.add_index<reversible_block_index>();
   new_reversible.add_index<reversible_block_index>();
   const auto& ubi = old_reversible.get_index<reversible_block_index,by_num>();
   auto itr = ubi.begin();
   if( itr != ubi.end() ) {
      start = itr->blocknum;
      end = start - 1;
   }
   if( truncate_at_block > 0 && start > truncate_at_block ) {
      ilog( "Did not recover any reversible blocks since the specified block number to stop at (${stop}) is less than first block in the reversible database (${start}).", ("stop", truncate_at_block)("start", start) );
      return true;
   }
   try {
      for( ; itr != ubi.end(); ++itr ) {
         EOS_ASSERT( itr->blocknum == end + 1, gap_in_reversible_blocks_db,
                     "gap in reversible block database between ${end} and ${blocknum}",
                     ("end", end)("blocknum", itr->blocknum)
                   );
         reversible_blocks.write( itr->packedblock.data(), itr->packedblock.size() );
         new_reversible.create<reversible_block_object>( [&]( auto& ubo ) {
            ubo.blocknum = itr->blocknum;
            ubo.set_block( itr->get_block() ); // get_block and set_block rather than copying the packed data acts as additional validation
         });
         end = itr->blocknum;
         ++num;
         if( end == truncate_at_block )
            break;
      }
   } catch( const gap_in_reversible_blocks_db& e ) {
      wlog( "${details}", ("details", e.to_detail_string()) );
   } catch( ... ) {}

   if( end == truncate_at_block )
      ilog( "Stopped recovery of reversible blocks early at specified block number: ${stop}", ("stop", truncate_at_block) );

   if( num == 0 )
      ilog( "There were no recoverable blocks in the reversible block database" );
   else if( num == 1 )
      ilog( "Recovered 1 block from reversible block database: block ${start}", ("start", start) );
   else
      ilog( "Recovered ${num} blocks from reversible block database: blocks ${start} to ${end}",
            ("num", num)("start", start)("end", end) );

   return true;
}

bool chain_plugin::import_reversible_blocks( const fc::path& reversible_dir,
                                             uint32_t cache_size,
                                             const fc::path& reversible_blocks_file ) {
   std::fstream         reversible_blocks;
   chainbase::database  new_reversible( reversible_dir, database::read_write, cache_size );
   reversible_blocks.open( reversible_blocks_file.generic_string().c_str(), std::ios::in | std::ios::binary );

   reversible_blocks.seekg( 0, std::ios::end );
   uint64_t end_pos = reversible_blocks.tellg();
   reversible_blocks.seekg( 0 );

   uint32_t num = 0;
   uint32_t start = 0;
   uint32_t end = 0;
   new_reversible.add_index<reversible_block_index>();
   try {
      while( reversible_blocks.tellg() < end_pos ) {
         signed_block tmp;
         fc::raw::unpack(reversible_blocks, tmp);
         num = tmp.block_num();

         if( start == 0 ) {
            start = num;
         } else {
            EOS_ASSERT( num == end + 1, gap_in_reversible_blocks_db,
                        "gap in reversible block database between ${end} and ${num}",
                        ("end", end)("num", num)
                      );
         }

         new_reversible.create<reversible_block_object>( [&]( auto& ubo ) {
            ubo.blocknum = num;
            ubo.set_block( std::make_shared<signed_block>(std::move(tmp)) );
         });
         end = num;
      }
   } catch( gap_in_reversible_blocks_db& e ) {
      wlog( "${details}", ("details", e.to_detail_string()) );
      FC_RETHROW_EXCEPTION( e, warn, "rethrow" );
   } catch( ... ) {}

   ilog( "Imported blocks ${start} to ${end}", ("start", start)("end", end));

   if( num == 0 || end != num )
      return false;

   return true;
}

bool chain_plugin::export_reversible_blocks( const fc::path& reversible_dir,
                                             const fc::path& reversible_blocks_file ) {
   chainbase::database  reversible( reversible_dir, database::read_only, 0, true );
   std::fstream         reversible_blocks;
   reversible_blocks.open( reversible_blocks_file.generic_string().c_str(), std::ios::out | std::ios::binary );

   uint32_t num = 0;
   uint32_t start = 0;
   uint32_t end = 0;
   reversible.add_index<reversible_block_index>();
   const auto& ubi = reversible.get_index<reversible_block_index,by_num>();
   auto itr = ubi.begin();
   if( itr != ubi.end() ) {
      start = itr->blocknum;
      end = start - 1;
   }
   try {
      for( ; itr != ubi.end(); ++itr ) {
         EOS_ASSERT( itr->blocknum == end + 1, gap_in_reversible_blocks_db,
                     "gap in reversible block database between ${end} and ${blocknum}",
                     ("end", end)("blocknum", itr->blocknum)
                   );
         signed_block tmp;
         fc::datastream<const char *> ds( itr->packedblock.data(), itr->packedblock.size() );
         fc::raw::unpack(ds, tmp); // Verify that packed block has not been corrupted.
         reversible_blocks.write( itr->packedblock.data(), itr->packedblock.size() );
         end = itr->blocknum;
         ++num;
      }
   } catch( const gap_in_reversible_blocks_db& e ) {
      wlog( "${details}", ("details", e.to_detail_string()) );
   } catch( ... ) {}

   if( num == 0 ) {
      ilog( "There were no recoverable blocks in the reversible block database" );
      return false;
   }
   else if( num == 1 )
      ilog( "Exported 1 block from reversible block database: block ${start}", ("start", start) );
   else
      ilog( "Exported ${num} blocks from reversible block database: blocks ${start} to ${end}",
            ("num", num)("start", start)("end", end) );

   return (end >= start) && ((end - start + 1) == num);
}

controller& chain_plugin::chain() { return *my->chain; }
const controller& chain_plugin::chain() const { return *my->chain; }

chain::chain_id_type chain_plugin::get_chain_id()const {
   EOS_ASSERT( my->chain_id.valid(), chain_id_type_exception, "chain ID has not been initialized yet" );
   return *my->chain_id;
}

fc::microseconds chain_plugin::get_abi_serializer_max_time() const {
   return my->abi_serializer_max_time_ms;
}

void chain_plugin::log_guard_exception(const chain::guard_exception&e ) const {
   if (e.code() == chain::database_guard_exception::code_value) {
      elog("Database has reached an unsafe level of usage, shutting down to avoid corrupting the database.  "
           "Please increase the value set for \"chain-state-db-size-mb\" and restart the process!");
   } else if (e.code() == chain::reversible_guard_exception::code_value) {
      elog("Reversible block database has reached an unsafe level of usage, shutting down to avoid corrupting the database.  "
           "Please increase the value set for \"reversible-blocks-db-size-mb\" and restart the process!");
   }

   dlog("Details: ${details}", ("details", e.to_detail_string()));
}

void chain_plugin::handle_guard_exception(const chain::guard_exception& e) const {
   log_guard_exception(e);

   // quit the app
   app().quit();
}

void chain_plugin::handle_db_exhaustion() {
   elog("database memory exhausted: increase chain-state-db-size-mb and/or reversible-blocks-db-size-mb");
   //return 1 -- it's what programs/nodeos/main.cpp considers "BAD_ALLOC"
   std::_Exit(1);
}

namespace chain_apis {

const string read_only::KEYi64 = "i64";

template<typename I>
std::string itoh(I n, size_t hlen = sizeof(I)<<1) {
   static const char* digits = "0123456789abcdef";
   std::string r(hlen, '0');
   for(size_t i = 0, j = (hlen - 1) * 4 ; i < hlen; ++i, j -= 4)
      r[i] = digits[(n>>j) & 0x0f];
   return r;
}

read_only::get_info_results read_only::get_info(const read_only::get_info_params&) const {
   const auto& rm = db.get_resource_limits_manager();
   return {
      itoh(static_cast<uint32_t>(app().version())),
      db.get_chain_id(),
      db.fork_db_head_block_num(),
      db.last_irreversible_block_num(),
      db.last_irreversible_block_id(),
      db.fork_db_head_block_id(),
      db.fork_db_head_block_time(),
      db.fork_db_head_block_producer(),
      rm.get_virtual_block_cpu_limit(),
      rm.get_virtual_block_net_limit(),
      rm.get_block_cpu_limit(),
      rm.get_block_net_limit(),
      //std::bitset<64>(db.get_dynamic_global_properties().recent_slots_filled).to_string(),
      //__builtin_popcountll(db.get_dynamic_global_properties().recent_slots_filled) / 64.0,
      app().version_string(),
   };
}

uint64_t read_only::get_table_index_name(const read_only::get_table_rows_params& p, bool& primary) {
   using boost::algorithm::starts_with;
   // see multi_index packing of index name
   const uint64_t table = p.table;
   uint64_t index = table & 0xFFFFFFFFFFFFFFF0ULL;
   EOS_ASSERT( index == table, chain::contract_table_query_exception, "Unsupported table name: ${n}", ("n", p.table) );

   primary = false;
   uint64_t pos = 0;
   if (p.index_position.empty() || p.index_position == "first" || p.index_position == "primary" || p.index_position == "one") {
      primary = true;
   } else if (starts_with(p.index_position, "sec") || p.index_position == "two") { // second, secondary
   } else if (starts_with(p.index_position , "ter") || starts_with(p.index_position, "th")) { // tertiary, ternary, third, three
      pos = 1;
   } else if (starts_with(p.index_position, "fou")) { // four, fourth
      pos = 2;
   } else if (starts_with(p.index_position, "fi")) { // five, fifth
      pos = 3;
   } else if (starts_with(p.index_position, "six")) { // six, sixth
      pos = 4;
   } else if (starts_with(p.index_position, "sev")) { // seven, seventh
      pos = 5;
   } else if (starts_with(p.index_position, "eig")) { // eight, eighth
      pos = 6;
   } else if (starts_with(p.index_position, "nin")) { // nine, ninth
      pos = 7;
   } else if (starts_with(p.index_position, "ten")) { // ten, tenth
      pos = 8;
   } else {
      try {
         pos = fc::to_uint64( p.index_position );
      } catch(...) {
         EOS_ASSERT( false, chain::contract_table_query_exception, "Invalid index_position: ${p}", ("p", p.index_position));
      }
      if (pos < 2) {
         primary = true;
         pos = 0;
      } else {
         pos -= 2;
      }
   }
   index |= (pos & 0x000000000000000FULL);
   return index;
}

template<>
uint64_t convert_to_type(const string& str, const string& desc) {

   try {
      return boost::lexical_cast<uint64_t>(str.c_str(), str.size());
   } catch( ... ) { }
   
   try {
      auto trimmed_str = str;
      boost::trim(trimmed_str);
      name s(trimmed_str);
      return s.value;
   } catch( ... ) { }

   if (str.find(',') != string::npos) { // fix #6274 only match formats like 4,EOS
      try {
         auto symb = eosio::chain::symbol::from_string(str);
         return symb.value();
      } catch( ... ) { }
   }
   
   try {
      return ( eosio::chain::string_to_symbol( 0, str.c_str() ) >> 8 );
   } catch( ... ) {
      EOS_ASSERT( false, chain_type_exception, "Could not convert ${desc} string '${str}' to any of the following: "
                        "uint64_t, valid name, or valid symbol (with or without the precision)",
                  ("desc", desc)("str", str));
   }
}

template<>
double convert_to_type(const string& str, const string& desc) {
   double val{};
   try {
      val = fc::variant(str).as<double>();
   } FC_RETHROW_EXCEPTIONS(warn, "Could not convert ${desc} string '${str}' to key type.", ("desc", desc)("str",str) )

   EOS_ASSERT( !std::isnan(val), chain::contract_table_query_exception,
               "Converted ${desc} string '${str}' to NaN which is not a permitted value for the key type", ("desc", desc)("str",str) );

   return val;
}

abi_def get_abi( const controller& db, const name& account ) {
   const auto &d = db.db();
   const account_object *code_accnt = d.find<account_object, by_name>(account);
   EOS_ASSERT(code_accnt != nullptr, chain::account_query_exception, "Fail to retrieve account for ${account}", ("account", account) );
   abi_def abi;
   abi_serializer::to_abi(code_accnt->abi, abi);
   return abi;
}

string get_table_type( const abi_def& abi, const name& table_name ) {
   for( const auto& t : abi.tables ) {
      if( t.name == table_name ){
         return "i64";
         // return t.index_type; // CYBERWAY
      }
   }
   EOS_ASSERT( false, chain::contract_table_query_exception, "Table ${table} is not specified in the ABI", ("table",table_name) );
}

read_only::get_table_rows_result read_only::get_table_rows( const read_only::get_table_rows_params& p )const {
   const abi_def abi = eosio::chain_apis::get_abi( db, p.code );

   bool primary = false;
   auto table_with_index = get_table_index_name( p, primary );
   if( primary ) {
      EOS_ASSERT( p.table == table_with_index, chain::contract_table_query_exception, "Invalid table name ${t}", ( "t", p.table ));
      auto table_type = get_table_type( abi, p.table );
      if( table_type == KEYi64 || p.key_type == "i64" || p.key_type == "name" ) {
         return get_table_rows_ex<key_value_index>(p,abi);
      }
      EOS_ASSERT( false, chain::contract_table_query_exception,  "Invalid table type ${type}", ("type",table_type)("abi",abi));
   } else {
      EOS_ASSERT( !p.key_type.empty(), chain::contract_table_query_exception, "key type required for non-primary index" );

      if (p.key_type == chain_apis::i64 || p.key_type == "name") {
         return get_table_rows_by_seckey<index64_index, uint64_t>(p, abi, [](uint64_t v)->uint64_t {
            return v;
         });
      }
      else if (p.key_type == chain_apis::i128) {
         return get_table_rows_by_seckey<index128_index, uint128_t>(p, abi, [](uint128_t v)->uint128_t {
            return v;
         });
      }
      else if (p.key_type == chain_apis::i256) {
         if ( p.encode_type == chain_apis::hex) {
            using  conv = keytype_converter<chain_apis::sha256,chain_apis::hex>;
            return get_table_rows_by_seckey<conv::index_type, conv::input_type>(p, abi, conv::function());
         }
         using  conv = keytype_converter<chain_apis::i256>;
         return get_table_rows_by_seckey<conv::index_type, conv::input_type>(p, abi, conv::function());
      }
      else if (p.key_type == chain_apis::float64) {
         return get_table_rows_by_seckey<index_double_index, double>(p, abi, [](double v)->float64_t {
            float64_t f = *(float64_t *)&v;
            return f;
         });
      }
      else if (p.key_type == chain_apis::float128) {
         return get_table_rows_by_seckey<index_long_double_index, double>(p, abi, [](double v)->float128_t{
            float64_t f = *(float64_t *)&v;
            float128_t f128;
            f64_to_f128M(f, &f128);
            return f128;
         });
      }
      else if (p.key_type == chain_apis::sha256) {
         using  conv = keytype_converter<chain_apis::sha256,chain_apis::hex>;
         return get_table_rows_by_seckey<conv::index_type, conv::input_type>(p, abi, conv::function());
      }
      else if(p.key_type == chain_apis::ripemd160) {
         using  conv = keytype_converter<chain_apis::ripemd160,chain_apis::hex>;
         return get_table_rows_by_seckey<conv::index_type, conv::input_type>(p, abi, conv::function());
      }
      EOS_ASSERT(false, chain::contract_table_query_exception,  "Unsupported secondary index type: ${t}", ("t", p.key_type));
   }
}

read_only::get_table_by_scope_result read_only::get_table_by_scope( const read_only::get_table_by_scope_params& p )const {
   read_only::get_table_by_scope_result result;
   const auto& d = db.db();

   const auto& idx = d.get_index<chain::table_id_multi_index, chain::by_code_scope_table>();
   auto lower_bound_lookup_tuple = std::make_tuple( p.code.value, std::numeric_limits<uint64_t>::lowest(), p.table.value );
   auto upper_bound_lookup_tuple = std::make_tuple( p.code.value, std::numeric_limits<uint64_t>::max(),
                                                    (p.table.empty() ? std::numeric_limits<uint64_t>::max() : p.table.value) );

   if( p.lower_bound.size() ) {
      uint64_t scope = convert_to_type<uint64_t>(p.lower_bound, "lower_bound scope");
      std::get<1>(lower_bound_lookup_tuple) = scope;
   }

   if( p.upper_bound.size() ) {
      uint64_t scope = convert_to_type<uint64_t>(p.upper_bound, "upper_bound scope");
      std::get<1>(upper_bound_lookup_tuple) = scope;
   }

   if( upper_bound_lookup_tuple < lower_bound_lookup_tuple )
      return result;

   auto walk_table_range = [&]( auto itr, auto end_itr ) {
      auto cur_time = fc::time_point::now();
      auto end_time = cur_time + fc::microseconds(1000 * 10); /// 10ms max time
      for( unsigned int count = 0; cur_time <= end_time && count < p.limit && itr != end_itr; ++itr, cur_time = fc::time_point::now() ) {
         if( p.table && itr->table != p.table ) continue;

         result.rows.push_back( {itr->code, itr->scope, itr->table, itr->payer, itr->count} );

         ++count;
      }
      if( itr != end_itr ) {
         result.more = string(itr->scope);
      }
   };

   auto lower = idx.lower_bound( lower_bound_lookup_tuple );
   auto upper = idx.upper_bound( upper_bound_lookup_tuple );
   if( p.reverse && *p.reverse ) {
      walk_table_range( boost::make_reverse_iterator(upper), boost::make_reverse_iterator(lower) );
   } else {
      walk_table_range( lower, upper );
   }

   return result;
}

vector<asset> read_only::get_currency_balance( const read_only::get_currency_balance_params& p )const {

   const abi_def abi = eosio::chain_apis::get_abi( db, p.code );
   (void)get_table_type( abi, "accounts" );

   vector<asset> results;
   walk_key_value_table(p.code, p.account, N(accounts), [&](const key_value_object& obj){
      EOS_ASSERT( obj.value.size() >= sizeof(asset), chain::asset_type_exception, "Invalid data on table");

      asset cursor;
      fc::datastream<const char *> ds(obj.value.data(), obj.value.size());
      fc::raw::unpack(ds, cursor);

      EOS_ASSERT( cursor.get_symbol().valid(), chain::asset_type_exception, "Invalid asset");

      if( !p.symbol || boost::iequals(cursor.symbol_name(), *p.symbol) ) {
        results.emplace_back(cursor);
      }

      // return false if we are looking for one and found it, true otherwise
      return !(p.symbol && boost::iequals(cursor.symbol_name(), *p.symbol));
   });

   return results;
}

fc::variant read_only::get_currency_stats( const read_only::get_currency_stats_params& p )const {
   fc::mutable_variant_object results;

   const abi_def abi = eosio::chain_apis::get_abi( db, p.code );
   (void)get_table_type( abi, "stat" );

   uint64_t scope = ( eosio::chain::string_to_symbol( 0, boost::algorithm::to_upper_copy(p.symbol).c_str() ) >> 8 );

   walk_key_value_table(p.code, scope, N(stat), [&](const key_value_object& obj){
      EOS_ASSERT( obj.value.size() >= sizeof(read_only::get_currency_stats_result), chain::asset_type_exception, "Invalid data on table");

      fc::datastream<const char *> ds(obj.value.data(), obj.value.size());
      read_only::get_currency_stats_result result;

      fc::raw::unpack(ds, result.supply);
      fc::raw::unpack(ds, result.max_supply);
      fc::raw::unpack(ds, result.issuer);

      results[result.supply.symbol_name()] = result;
      return true;
   });

   return results;
}

// TODO: move this and similar functions to a header. Copied from wasm_interface.cpp.
// TODO: fix strict aliasing violation
static float64_t to_softfloat64( double d ) {
   return *reinterpret_cast<float64_t*>(&d);
}

fc::variant get_global_row( const database& db, const abi_def& abi, const abi_serializer& abis, const fc::microseconds& abi_serializer_max_time_ms, bool shorten_abi_errors ) {
   const auto table_type = get_table_type(abi, N(global));
   EOS_ASSERT(table_type == read_only::KEYi64, chain::contract_table_query_exception, "Invalid table type ${type} for table global", ("type",table_type));

   const auto* const table_id = db.find<chain::table_id_object, chain::by_code_scope_table>(boost::make_tuple(config::system_account_name, config::system_account_name, N(global)));
   EOS_ASSERT(table_id, chain::contract_table_query_exception, "Missing table global");

   const auto& kv_index = db.get_index<key_value_index, by_scope_primary>();
   const auto it = kv_index.find(boost::make_tuple(table_id->id, N(global)));
   EOS_ASSERT(it != kv_index.end(), chain::contract_table_query_exception, "Missing row in table global");

   vector<char> data;
   read_only::copy_inline_row(*it, data);
   return abis.binary_to_variant(abis.get_table_type(N(global)), data, abi_serializer_max_time_ms, shorten_abi_errors );
}

read_only::get_producers_result read_only::get_producers( const read_only::get_producers_params& p ) const {
   const abi_def abi = eosio::chain_apis::get_abi(db, config::system_account_name);
   const auto table_type = get_table_type(abi, N(producers));
   const abi_serializer abis{ abi, abi_serializer_max_time };
   EOS_ASSERT(table_type == KEYi64, chain::contract_table_query_exception, "Invalid table type ${type} for table producers", ("type",table_type));

   const auto& d = db.db();
   const auto lower = name{p.lower_bound};

   static const uint8_t secondary_index_num = 0;
   const auto* const table_id = d.find<chain::table_id_object, chain::by_code_scope_table>(
           boost::make_tuple(config::system_account_name, config::system_account_name, N(producers)));
   const auto* const secondary_table_id = d.find<chain::table_id_object, chain::by_code_scope_table>(
           boost::make_tuple(config::system_account_name, config::system_account_name, N(producers) | secondary_index_num));
   EOS_ASSERT(table_id && secondary_table_id, chain::contract_table_query_exception, "Missing producers table");

   const auto& kv_index = d.get_index<key_value_index, by_scope_primary>();
   const auto& secondary_index = d.get_index<index_double_index>().indices();
   const auto& secondary_index_by_primary = secondary_index.get<by_primary>();
   const auto& secondary_index_by_secondary = secondary_index.get<by_secondary>();

   read_only::get_producers_result result;
   const auto stopTime = fc::time_point::now() + fc::microseconds(1000 * 10); // 10ms
   vector<char> data;

   auto it = [&]{
      if(lower.value == 0)
         return secondary_index_by_secondary.lower_bound(
            boost::make_tuple(secondary_table_id->id, to_softfloat64(std::numeric_limits<double>::lowest()), 0));
      else
         return secondary_index.project<by_secondary>(
            secondary_index_by_primary.lower_bound(
               boost::make_tuple(secondary_table_id->id, lower.value)));
   }();

   for( ; it != secondary_index_by_secondary.end() && it->t_id == secondary_table_id->id; ++it ) {
      if (result.rows.size() >= p.limit || fc::time_point::now() > stopTime) {
         result.more = name{it->primary_key}.to_string();
         break;
      }
      copy_inline_row(*kv_index.find(boost::make_tuple(table_id->id, it->primary_key)), data);
      if (p.json)
         result.rows.emplace_back( abis.binary_to_variant( abis.get_table_type(N(producers)), data, abi_serializer_max_time, shorten_abi_errors ) );
      else
         result.rows.emplace_back(fc::variant(data));
   }

   result.total_producer_vote_weight = get_global_row(d, abi, abis, abi_serializer_max_time, shorten_abi_errors)["total_producer_vote_weight"].as_double();
   return result;
}

read_only::get_producer_schedule_result read_only::get_producer_schedule( const read_only::get_producer_schedule_params& p ) const {
   read_only::get_producer_schedule_result result;
   to_variant(db.active_producers(), result.active);
   if(!db.pending_producers().producers.empty())
      to_variant(db.pending_producers(), result.pending);
   auto proposed = db.proposed_producers();
   if(proposed && !proposed->producers.empty())
      to_variant(*proposed, result.proposed);
   return result;
}

template<typename Api>
struct resolver_factory {
   static auto make(const Api* api, const fc::microseconds& max_serialization_time) {
      return [api, max_serialization_time](const account_name &name) -> optional<abi_serializer> {
         const auto* accnt = api->db.db().template find<account_object, by_name>(name);
         if (accnt != nullptr) {
            abi_def abi;
            if (abi_serializer::to_abi(accnt->abi, abi)) {
               return abi_serializer(abi, max_serialization_time);
            }
         }

         return optional<abi_serializer>();
      };
   }
};

template<typename Api>
auto make_resolver(const Api* api, const fc::microseconds& max_serialization_time) {
   return resolver_factory<Api>::make(api, max_serialization_time);
}


read_only::get_scheduled_transactions_result
read_only::get_scheduled_transactions( const read_only::get_scheduled_transactions_params& p ) const {
   const auto& d = db.db();

   const auto& idx_by_delay = d.get_index<generated_transaction_multi_index,by_delay>();
   auto itr = ([&](){
      if (!p.lower_bound.empty()) {
         try {
            auto when = time_point::from_iso_string( p.lower_bound );
            return idx_by_delay.lower_bound(boost::make_tuple(when));
         } catch (...) {
            try {
               auto txid = transaction_id_type(p.lower_bound);
               const auto& by_txid = d.get_index<generated_transaction_multi_index,by_trx_id>();
               auto itr = by_txid.find( txid );
               if (itr == by_txid.end()) {
                  EOS_THROW(transaction_exception, "Unknown Transaction ID: ${txid}", ("txid", txid));
               }

               return d.get_index<generated_transaction_multi_index>().indices().project<by_delay>(itr);

            } catch (...) {
               return idx_by_delay.end();
            }
         }
      } else {
         return idx_by_delay.begin();
      }
   })();

   read_only::get_scheduled_transactions_result result;

   auto resolver = make_resolver(this, abi_serializer_max_time);

   uint32_t remaining = p.limit;
   auto time_limit = fc::time_point::now() + fc::microseconds(1000 * 10); /// 10ms max time
   while (itr != idx_by_delay.end() && remaining > 0 && time_limit > fc::time_point::now()) {
      auto row = fc::mutable_variant_object()
              ("trx_id", itr->trx_id)
              ("sender", itr->sender)
              ("sender_id", itr->sender_id)
              ("payer", itr->payer)
              ("delay_until", itr->delay_until)
              ("expiration", itr->expiration)
              ("published", itr->published)
      ;

      if (p.json) {
         fc::variant pretty_transaction;

         transaction trx;
         fc::datastream<const char*> ds( itr->packed_trx.data(), itr->packed_trx.size() );
         fc::raw::unpack(ds,trx);

         abi_serializer::to_variant(trx, pretty_transaction, resolver, abi_serializer_max_time);
         row("transaction", pretty_transaction);
      } else {
         auto packed_transaction = bytes(itr->packed_trx.begin(), itr->packed_trx.end());
         row("transaction", packed_transaction);
      }

      result.transactions.emplace_back(std::move(row));
      ++itr;
      remaining--;
   }

   if (itr != idx_by_delay.end()) {
      result.more = string(itr->trx_id);
   }

   return result;
}

fc::variant read_only::get_block(const read_only::get_block_params& params) const {
   signed_block_ptr block;
   EOS_ASSERT(!params.block_num_or_id.empty() && params.block_num_or_id.size() <= 64, chain::block_id_type_exception, "Invalid Block number or ID, must be greater than 0 and less than 64 characters" );
   try {
      block = db.fetch_block_by_id(fc::variant(params.block_num_or_id).as<block_id_type>());
      if (!block) {
         block = db.fetch_block_by_number(fc::to_uint64(params.block_num_or_id));
      }

   } EOS_RETHROW_EXCEPTIONS(chain::block_id_type_exception, "Invalid block ID: ${block_num_or_id}", ("block_num_or_id", params.block_num_or_id))

   EOS_ASSERT( block, unknown_block_exception, "Could not find block: ${block}", ("block", params.block_num_or_id));

   fc::variant pretty_output;
   abi_serializer::to_variant(*block, pretty_output, make_resolver(this, abi_serializer_max_time), abi_serializer_max_time);

   uint32_t ref_block_prefix = block->id()._hash[1];

   return fc::mutable_variant_object(pretty_output.get_object())
           ("id", block->id())
           ("block_num",block->block_num())
           ("ref_block_prefix", ref_block_prefix);
}

fc::variant read_only::get_block_header_state(const get_block_header_state_params& params) const {
   block_state_ptr b;
   optional<uint64_t> block_num;
   std::exception_ptr e;
   try {
      block_num = fc::to_uint64(params.block_num_or_id);
   } catch( ... ) {}

   if( block_num.valid() ) {
      b = db.fetch_block_state_by_number(*block_num);
   } else {
      try {
         b = db.fetch_block_state_by_id(fc::variant(params.block_num_or_id).as<block_id_type>());
      } EOS_RETHROW_EXCEPTIONS(chain::block_id_type_exception, "Invalid block ID: ${block_num_or_id}", ("block_num_or_id", params.block_num_or_id))
   }

   EOS_ASSERT( b, unknown_block_exception, "Could not find reversible block: ${block}", ("block", params.block_num_or_id));

   fc::variant vo;
   fc::to_variant( static_cast<const block_header_state&>(*b), vo );
   return vo;
}

void read_write::push_block(read_write::push_block_params&& params, next_function<read_write::push_block_results> next) {
   try {
      app().get_method<incoming::methods::block_sync>()(std::make_shared<signed_block>(std::move(params)));
      next(read_write::push_block_results{});
   } catch ( boost::interprocess::bad_alloc& ) {
      chain_plugin::handle_db_exhaustion();
   } CATCH_AND_CALL(next);
}

void read_write::push_transaction(const read_write::push_transaction_params& params, next_function<read_write::push_transaction_results> next) {

   try {
      auto pretty_input = std::make_shared<packed_transaction>();
      auto resolver = make_resolver(this, abi_serializer_max_time);
      transaction_metadata_ptr ptrx;
      try {
         abi_serializer::from_variant(params, *pretty_input, resolver, abi_serializer_max_time);
         ptrx = std::make_shared<transaction_metadata>( pretty_input );
      } EOS_RETHROW_EXCEPTIONS(chain::packed_transaction_type_exception, "Invalid packed transaction")

      app().get_method<incoming::methods::transaction_async>()(ptrx, true, [this, next](const fc::static_variant<fc::exception_ptr, transaction_trace_ptr>& result) -> void{
         if (result.contains<fc::exception_ptr>()) {
            next(result.get<fc::exception_ptr>());
         } else {
            auto trx_trace_ptr = result.get<transaction_trace_ptr>();

            try {
               fc::variant output;
               try {
                  output = db.to_variant_with_abi( *trx_trace_ptr, abi_serializer_max_time );
               } catch( chain::abi_exception& ) {
                  output = *trx_trace_ptr;
               }

               const chain::transaction_id_type& id = trx_trace_ptr->id;
               next(read_write::push_transaction_results{id, output});
            } CATCH_AND_CALL(next);
         }
      });


   } catch ( boost::interprocess::bad_alloc& ) {
      chain_plugin::handle_db_exhaustion();
   } CATCH_AND_CALL(next);
}

static void push_recurse(read_write* rw, int index, const std::shared_ptr<read_write::push_transactions_params>& params, const std::shared_ptr<read_write::push_transactions_results>& results, const next_function<read_write::push_transactions_results>& next) {
   auto wrapped_next = [=](const fc::static_variant<fc::exception_ptr, read_write::push_transaction_results>& result) {
      if (result.contains<fc::exception_ptr>()) {
         const auto& e = result.get<fc::exception_ptr>();
         results->emplace_back( read_write::push_transaction_results{ transaction_id_type(), fc::mutable_variant_object( "error", e->to_detail_string() ) } );
      } else {
         const auto& r = result.get<read_write::push_transaction_results>();
         results->emplace_back( r );
      }

      int next_index = index + 1;
      if (next_index < params->size()) {
         push_recurse(rw, next_index, params, results, next );
      } else {
         next(*results);
      }
   };

   rw->push_transaction(params->at(index), wrapped_next);
}

void read_write::push_transactions(const read_write::push_transactions_params& params, next_function<read_write::push_transactions_results> next) {
   try {
      EOS_ASSERT( params.size() <= 1000, too_many_tx_at_once, "Attempt to push too many transactions at once" );
      auto params_copy = std::make_shared<read_write::push_transactions_params>(params.begin(), params.end());
      auto result = std::make_shared<read_write::push_transactions_results>();
      result->reserve(params.size());

      push_recurse(this, 0, params_copy, result, next);

   } CATCH_AND_CALL(next);
}

read_only::get_abi_results read_only::get_abi( const get_abi_params& params )const {
   get_abi_results result;
   result.account_name = params.account_name;
   const auto& d = db.db();
   const auto& accnt  = d.get<account_object,by_name>( params.account_name );

   abi_def abi;
   if( abi_serializer::to_abi(accnt.abi, abi) ) {
      result.abi = std::move(abi);
   }

   return result;
}

read_only::get_code_results read_only::get_code( const get_code_params& params )const {
   get_code_results result;
   result.account_name = params.account_name;
   const auto& d = db.db();
   const auto& accnt  = d.get<account_object,by_name>( params.account_name );

   EOS_ASSERT( params.code_as_wasm, unsupported_feature, "Returning WAST from get_code is no longer supported" );

   if( accnt.code.size() ) {
      result.wasm = string(accnt.code.begin(), accnt.code.end());
      result.code_hash = fc::sha256::hash( accnt.code.data(), accnt.code.size() );
   }

   abi_def abi;
   if( abi_serializer::to_abi(accnt.abi, abi) ) {
      result.abi = std::move(abi);
   }

   return result;
}

read_only::get_code_hash_results read_only::get_code_hash( const get_code_hash_params& params )const {
   get_code_hash_results result;
   result.account_name = params.account_name;
   const auto& d = db.db();
   const auto& accnt  = d.get<account_object,by_name>( params.account_name );

   if( accnt.code.size() ) {
      result.code_hash = fc::sha256::hash( accnt.code.data(), accnt.code.size() );
   }

   return result;
}

read_only::get_raw_code_and_abi_results read_only::get_raw_code_and_abi( const get_raw_code_and_abi_params& params)const {
   get_raw_code_and_abi_results result;
   result.account_name = params.account_name;

   const auto& d = db.db();
   const auto& accnt = d.get<account_object,by_name>(params.account_name);
   result.wasm = fc::base64_encode({accnt.code.begin(), accnt.code.end()});
   result.abi = fc::base64_encode({accnt.abi.begin(), accnt.abi.end()});

   return result;
}

read_only::get_raw_abi_results read_only::get_raw_abi( const get_raw_abi_params& params )const {
   get_raw_abi_results result;
   result.account_name = params.account_name;

   const auto& d = db.db();
   const auto& accnt = d.get<account_object,by_name>(params.account_name);
   result.abi_hash = fc::sha256::hash( accnt.abi.data(), accnt.abi.size() );
   result.code_hash = fc::sha256::hash( accnt.code.data(), accnt.code.size() );
   if( !params.abi_hash || *params.abi_hash != result.abi_hash )
      result.abi = fc::base64_encode({accnt.abi.begin(), accnt.abi.end()});

   return result;
}

read_only::get_account_results read_only::get_account( const get_account_params& params )const {
   get_account_results result;
   result.account_name = params.account_name;

   const auto& d = db.db();
   const auto& rm = db.get_resource_limits_manager();

   result.head_block_num  = db.head_block_num();
   result.head_block_time = db.head_block_time();

   rm.get_account_limits( result.account_name, result.ram_quota, result.net_weight, result.cpu_weight );

   const auto& a = db.get_account(result.account_name);

   result.privileged       = a.privileged;
   result.last_code_update = a.last_code_update;
   result.created          = a.creation_date;

   bool grelisted = db.is_resource_greylisted(result.account_name);
   result.net_limit = rm.get_account_net_limit_ex( result.account_name, !grelisted);
   result.cpu_limit = rm.get_account_cpu_limit_ex( result.account_name, !grelisted);
   result.ram_usage = rm.get_account_ram_usage( result.account_name );

   const auto& permissions = d.get_index<permission_index,by_owner>();
   auto perm = permissions.lower_bound( boost::make_tuple( params.account_name ) );
   while( perm != permissions.end() && perm->owner == params.account_name ) {
      /// TODO: lookup perm->parent name
      name parent;

      // Don't lookup parent if null
      if( perm->parent._id ) {
         const auto* p = d.find<permission_object,by_id>( perm->parent );
         if( p ) {
            EOS_ASSERT(perm->owner == p->owner, invalid_parent_permission, "Invalid parent permission");
            parent = p->name;
         }
      }

      result.permissions.push_back( permission{ perm->name, parent, perm->auth.to_authority() } );
      ++perm;
   }

   const auto& code_account = db.db().get<account_object,by_name>( config::system_account_name );

<<<<<<< HEAD
//   TODO: Move out this logic in correct place
//   abi_def abi;
//   if( abi_serializer::to_abi(code_account.abi, abi) ) {
//      abi_serializer abis( abi, abi_serializer_max_time );
//
//      const auto token_code = N(eosio.token);
//
//      auto core_symbol = extract_core_symbol();
//
//      if (params.expected_core_symbol.valid()) 
//         core_symbol = *(params.expected_core_symbol);
//
//      const auto* t_id = d.find<chain::table_id_object, chain::by_code_scope_table>(boost::make_tuple( token_code, params.account_name, N(accounts) ));
//      if( t_id != nullptr ) {
//         const auto &idx = d.get_index<key_value_index, by_scope_primary>();
//         auto it = idx.find(boost::make_tuple( t_id->id, core_symbol.to_symbol_code() ));
//         if( it != idx.end() && it->value.size() >= sizeof(asset) ) {
//            asset bal;
//            fc::datastream<const char *> ds(it->value.data(), it->value.size());
//            fc::raw::unpack(ds, bal);
//
//            if( bal.get_symbol().valid() && bal.get_symbol() == core_symbol ) {
//               result.core_liquid_balance = bal;
//            }
//         }
//      }
//
//      t_id = d.find<chain::table_id_object, chain::by_code_scope_table>(boost::make_tuple( config::system_account_name, params.account_name, N(userres) ));
//      if (t_id != nullptr) {
//         const auto &idx = d.get_index<key_value_index, by_scope_primary>();
//         auto it = idx.find(boost::make_tuple( t_id->id, params.account_name ));
//         if ( it != idx.end() ) {
//            vector<char> data;
//            copy_inline_row(*it, data);
//            result.total_resources = abis.binary_to_variant( "user_resources", data, abi_serializer_max_time, shorten_abi_errors );
//         }
//      }
//
//      t_id = d.find<chain::table_id_object, chain::by_code_scope_table>(boost::make_tuple( config::system_account_name, params.account_name, N(delband) ));
//      if (t_id != nullptr) {
//         const auto &idx = d.get_index<key_value_index, by_scope_primary>();
//         auto it = idx.find(boost::make_tuple( t_id->id, params.account_name ));
//         if ( it != idx.end() ) {
//            vector<char> data;
//            copy_inline_row(*it, data);
//            result.self_delegated_bandwidth = abis.binary_to_variant( "delegated_bandwidth", data, abi_serializer_max_time, shorten_abi_errors );
//         }
//      }
//
//      t_id = d.find<chain::table_id_object, chain::by_code_scope_table>(boost::make_tuple( config::system_account_name, params.account_name, N(refunds) ));
//      if (t_id != nullptr) {
//         const auto &idx = d.get_index<key_value_index, by_scope_primary>();
//         auto it = idx.find(boost::make_tuple( t_id->id, params.account_name ));
//         if ( it != idx.end() ) {
//            vector<char> data;
//            copy_inline_row(*it, data);
//            result.refund_request = abis.binary_to_variant( "refund_request", data, abi_serializer_max_time, shorten_abi_errors );
//         }
//      }
//
//      t_id = d.find<chain::table_id_object, chain::by_code_scope_table>(boost::make_tuple( config::system_account_name, config::system_account_name, N(voters) ));
//      if (t_id != nullptr) {
//         const auto &idx = d.get_index<key_value_index, by_scope_primary>();
//         auto it = idx.find(boost::make_tuple( t_id->id, params.account_name ));
//         if ( it != idx.end() ) {
//            vector<char> data;
//            copy_inline_row(*it, data);
//            result.voter_info = abis.binary_to_variant( "voter_info", data, abi_serializer_max_time, shorten_abi_errors );
//         }
//      }
//   }
   return result;
}
=======
   abi_def abi;
   if( abi_serializer::to_abi(code_account.abi, abi) ) {
      abi_serializer abis( abi, abi_serializer_max_time );

      const auto token_code = N(eosio.token);

      auto core_symbol = extract_core_symbol();

      if (params.expected_core_symbol.valid())
         core_symbol = *(params.expected_core_symbol);
>>>>>>> b9ee1b16


read_only::resolve_names_results read_only::resolve_names(const resolve_names_params& p) const {
    resolve_names_results r;

    auto set_domain = [&](const auto& n, resolve_names_item& item) {
        validate_domain_name(n);
        item.resolved_domain = db.get_domain(n).linked_to;
    };

    // don't limit names count, but prevent from running too long
    auto timeout = fc::time_point::now() + fc::microseconds(1000 * 10); // 10ms max time

    for (const auto& n: p) { try {
        resolve_names_item item; // TODO: restrict doubles or cache names
        auto at = n.find('@');
        if (at == string::npos) {
            set_domain(n, item);
        } else {
            auto tail_pos = at + 1;
            auto at2 = n.find('@', tail_pos);
            bool at_acc = at2 == tail_pos;
            if (at_acc) {
                tail_pos++;
                at2 = n.find('@', tail_pos);
            }
            EOS_ASSERT(at2 == string::npos, username_type_exception, "Unknown name format: excess `@` symbol");
            auto username = n.substr(0, at);
            validate_username(username);

            auto tail = n.substr(tail_pos, n.length() - tail_pos);
            if (!at_acc) {
                set_domain(tail, item);
            }
            auto scope = at_acc ? name(tail) : *item.resolved_domain;
            item.resolved_username = db.get_username(scope, username).owner;
        }
        r.push_back(item);
        if (fc::time_point::now() > timeout) {
            break;   // early exit if takes too much time
        }
    } EOS_RETHROW_EXCEPTIONS(domain_name_type_exception, "Can't resolve name: ${n}", ("n", n)) }   // TODO: use same exception as thrown
    return r;
}


static variant action_abi_to_variant( const abi_def& abi, type_name action_type ) {
   variant v;
   auto it = std::find_if(abi.structs.begin(), abi.structs.end(), [&](auto& x){return x.name == action_type;});
   if( it != abi.structs.end() )
      to_variant( it->fields,  v );
   return v;
};

read_only::abi_json_to_bin_result read_only::abi_json_to_bin( const read_only::abi_json_to_bin_params& params )const try {
   abi_json_to_bin_result result;
   const auto code_account = db.db().find<account_object,by_name>( params.code );
   EOS_ASSERT(code_account != nullptr, contract_query_exception, "Contract can't be found ${contract}", ("contract", params.code));

   abi_def abi;
   if( abi_serializer::to_abi(code_account->abi, abi) ) {
      abi_serializer abis( abi, abi_serializer_max_time );
      auto action_type = abis.get_action_type(params.action);
      EOS_ASSERT(!action_type.empty(), action_validate_exception, "Unknown action ${action} in contract ${contract}", ("action", params.action)("contract", params.code));
      try {
         result.binargs = abis.variant_to_binary( action_type, params.args, abi_serializer_max_time, shorten_abi_errors );
      } EOS_RETHROW_EXCEPTIONS(chain::invalid_action_args_exception,
                                "'${args}' is invalid args for action '${action}' code '${code}'. expected '${proto}'",
                                ("args", params.args)("action", params.action)("code", params.code)("proto", action_abi_to_variant(abi, action_type)))
   } else {
      EOS_ASSERT(false, abi_not_found_exception, "No ABI found for ${contract}", ("contract", params.code));
   }
   return result;
} FC_RETHROW_EXCEPTIONS( warn, "code: ${code}, action: ${action}, args: ${args}",
                         ("code", params.code)( "action", params.action )( "args", params.args ))

read_only::abi_bin_to_json_result read_only::abi_bin_to_json( const read_only::abi_bin_to_json_params& params )const {
   abi_bin_to_json_result result;
   const auto& code_account = db.db().get<account_object,by_name>( params.code );
   abi_def abi;
   if( abi_serializer::to_abi(code_account.abi, abi) ) {
      abi_serializer abis( abi, abi_serializer_max_time );
      result.args = abis.binary_to_variant( abis.get_action_type( params.action ), params.binargs, abi_serializer_max_time, shorten_abi_errors );
   } else {
      EOS_ASSERT(false, abi_not_found_exception, "No ABI found for ${contract}", ("contract", params.code));
   }
   return result;
}

read_only::get_required_keys_result read_only::get_required_keys( const get_required_keys_params& params )const {
   transaction pretty_input;
   auto resolver = make_resolver(this, abi_serializer_max_time);
   try {
      abi_serializer::from_variant(params.transaction, pretty_input, resolver, abi_serializer_max_time);
   } EOS_RETHROW_EXCEPTIONS(chain::transaction_type_exception, "Invalid transaction")

   auto required_keys_set = db.get_authorization_manager().get_required_keys( pretty_input, params.available_keys, fc::seconds( pretty_input.delay_sec ));
   get_required_keys_result result;
   result.required_keys = required_keys_set;
   return result;
}

read_only::get_transaction_id_result read_only::get_transaction_id( const read_only::get_transaction_id_params& params)const {
   return params.id();
}

namespace detail {
   struct ram_market_exchange_state_t {
      asset  ignore1;
      asset  ignore2;
      double ignore3;
      asset  core_symbol;
      double ignore4;
   };
}

chain::symbol read_only::extract_core_symbol()const {
   symbol core_symbol(0);

   // The following code makes assumptions about the contract deployed on eosio account (i.e. the system contract) and how it stores its data.
   const auto& d = db.db();
   const auto* t_id = d.find<chain::table_id_object, chain::by_code_scope_table>(boost::make_tuple( N(eosio), N(eosio), N(rammarket) ));
   if( t_id != nullptr ) {
      const auto &idx = d.get_index<key_value_index, by_scope_primary>();
      auto it = idx.find(boost::make_tuple( t_id->id, eosio::chain::string_to_symbol_c(4,"RAMCORE") ));
      if( it != idx.end() ) {
         detail::ram_market_exchange_state_t ram_market_exchange_state;

         fc::datastream<const char *> ds( it->value.data(), it->value.size() );

         try {
            fc::raw::unpack(ds, ram_market_exchange_state);
         } catch( ... ) {
            return core_symbol;
         }

         if( ram_market_exchange_state.core_symbol.get_symbol().valid() ) {
            core_symbol = ram_market_exchange_state.core_symbol.get_symbol();
         }
      }
   }

   return core_symbol;
}

} // namespace chain_apis
} // namespace eosio

FC_REFLECT( eosio::chain_apis::detail::ram_market_exchange_state_t, (ignore1)(ignore2)(ignore3)(core_symbol)(ignore4) )<|MERGE_RESOLUTION|>--- conflicted
+++ resolved
@@ -1749,7 +1749,6 @@
 
    const auto& code_account = db.db().get<account_object,by_name>( config::system_account_name );
 
-<<<<<<< HEAD
 //   TODO: Move out this logic in correct place
 //   abi_def abi;
 //   if( abi_serializer::to_abi(code_account.abi, abi) ) {
@@ -1823,19 +1822,6 @@
 //   }
    return result;
 }
-=======
-   abi_def abi;
-   if( abi_serializer::to_abi(code_account.abi, abi) ) {
-      abi_serializer abis( abi, abi_serializer_max_time );
-
-      const auto token_code = N(eosio.token);
-
-      auto core_symbol = extract_core_symbol();
-
-      if (params.expected_core_symbol.valid())
-         core_symbol = *(params.expected_core_symbol);
->>>>>>> b9ee1b16
-
 
 read_only::resolve_names_results read_only::resolve_names(const resolve_names_params& p) const {
     resolve_names_results r;
