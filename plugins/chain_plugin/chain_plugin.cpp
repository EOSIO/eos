--- conflicted
+++ resolved
@@ -249,16 +249,12 @@
           "In \"light\" mode all incoming blocks headers will be fully validated; transactions in those validated blocks will be trusted \n")
          ("disable-ram-billing-notify-checks", bpo::bool_switch()->default_value(false),
           "Disable the check which subjectively fails a transaction if a contract bills more RAM to another account within the context of a notification handler (i.e. when the receiver is not the code of the action).")
-<<<<<<< HEAD
          ("chaindb_type", bpo::value<cyberway::chaindb::chaindb_type>()->default_value(cyberway::chaindb::chaindb_type::MongoDB),
           "Type of chaindb connection")
          ("chaindb_address", bpo::value<string>()->default_value("mongodb://127.0.0.1:27017"),
           "Connection address to chaindb")
-          ;
-=======
          ("trusted-producer", bpo::value<vector<string>>()->composing(), "Indicate a producer whose blocks headers signed by it will be fully validated, but transactions in those validated blocks will be trusted.")
          ;
->>>>>>> ac0e3fd3
 
 // TODO: rate limiting
          /*("per-authorized-account-transaction-msg-rate-limit-time-frame-sec", bpo::value<uint32_t>()->default_value(default_per_auth_account_time_frame_seconds),
