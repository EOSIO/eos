--- conflicted
+++ resolved
@@ -293,7 +293,6 @@
             my->blocks_dir = bld;
       }
 
-<<<<<<< HEAD
       if( options.count( "checkpoint" )) {
          auto cps = options.at( "checkpoint" ).as<vector<string>>();
          my->loaded_checkpoints.reserve( cps.size());
@@ -302,14 +301,9 @@
             my->loaded_checkpoints[item.first] = item.second;
          }
       }
-=======
-   if(options.count("abi-serializer-max-time-ms"))
-      abi_serializer::set_max_serialization_time(fc::microseconds(options.at("abi-serializer-max-time-ms").as<uint32_t>() * 1000));
-
-   my->chain_config->blocks_dir = my->blocks_dir;
-   my->chain_config->state_dir = app().data_dir() / config::default_state_dir_name;
-   my->chain_config->read_only = my->readonly;
->>>>>>> a4e1e34a
+     
+      if(options.count("abi-serializer-max-time-ms"))
+         abi_serializer::set_max_serialization_time(fc::microseconds(options.at("abi-serializer-max-time-ms").as<uint32_t>() * 1000));
 
       if( options.count( "wasm-runtime" ))
          my->wasm_runtime = options.at( "wasm-runtime" ).as<vm_type>();
@@ -414,31 +408,10 @@
          FC_ASSERT( !fc::exists( my->blocks_dir / "blocks.log" ),
                     "Genesis state can only be set on a fresh blockchain." );
 
-<<<<<<< HEAD
          auto genesis_file = options.at( "genesis-json" ).as<bfs::path>();
          if( genesis_file.is_relative()) {
             genesis_file = bfs::current_path() / genesis_file;
          }
-=======
-      wlog( "Starting up fresh blockchain with default genesis state but with adjusted genesis timestamp." );
-   } else if( fc::is_regular_file( my->blocks_dir / "blocks.log" ) ) {
-      my->chain_config->genesis = block_log::extract_genesis_state( my->blocks_dir );
-   } else {
-      wlog( "Starting up fresh blockchain with default genesis state." );
-   }
-
-   if ( options.count("read-mode") ) {
-      my->chain_config->read_mode = options.at("read-mode").as<db_read_mode>();
-   }
-
-   my->chain.emplace(*my->chain_config);
-   my->chain_id.emplace(my->chain->get_chain_id());
-
-   // set up method providers
-   my->get_block_by_number_provider = app().get_method<methods::get_block_by_number>().register_provider([this](uint32_t block_num) -> signed_block_ptr {
-      return my->chain->fetch_block_by_number(block_num);
-   });
->>>>>>> a4e1e34a
 
          FC_ASSERT( fc::is_regular_file( genesis_file ),
                     "Specified genesis file '${genesis}' does not exist.",
@@ -466,6 +439,10 @@
          my->chain_config->genesis = block_log::extract_genesis_state( my->blocks_dir );
       } else {
          wlog( "Starting up fresh blockchain with default genesis state." );
+      }
+
+      if ( options.count("read-mode") ) {
+         my->chain_config->read_mode = options.at("read-mode").as<db_read_mode>();
       }
 
       my->chain.emplace( *my->chain_config );
