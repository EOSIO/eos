#include <eosio/chain_plugin/chain_plugin.hpp>
#include <eosio/chain/fork_database.hpp>
#include <eosio/chain/block_log.hpp>
#include <eosio/chain/exceptions.hpp>
#include <eosio/chain/authorization_manager.hpp>
#include <eosio/chain/code_object.hpp>
#include <eosio/chain/config.hpp>
#include <eosio/chain/wasm_interface.hpp>
#include <eosio/chain/resource_limits.hpp>
#include <eosio/chain/reversible_block_object.hpp>
#include <eosio/chain/controller.hpp>
#include <eosio/chain/generated_transaction_object.hpp>
#include <eosio/chain/global_property_object.hpp>
#include <eosio/chain/snapshot.hpp>

#include <eosio/chain/eosio_contract.hpp>

#include <chainbase/environment.hpp>

#include <boost/signals2/connection.hpp>
#include <boost/algorithm/string.hpp>
#include <boost/lexical_cast.hpp>

#include <fc/io/json.hpp>
#include <fc/variant.hpp>
#include <signal.h>
#include <cstdlib>

// reflect chainbase::environment for --print-build-info option
FC_REFLECT_ENUM( chainbase::environment::os_t,
                 (OS_LINUX)(OS_MACOS)(OS_WINDOWS)(OS_OTHER) )
FC_REFLECT_ENUM( chainbase::environment::arch_t,
                 (ARCH_X86_64)(ARCH_ARM)(ARCH_RISCV)(ARCH_OTHER) )
FC_REFLECT(chainbase::environment, (debug)(os)(arch)(boost_version)(compiler) )

const fc::string deep_mind_logger_name("deep-mind");
fc::logger _deep_mind_log;

namespace eosio {

//declare operator<< and validate funciton for read_mode in the same namespace as read_mode itself
namespace chain {

std::ostream& operator<<(std::ostream& osm, eosio::chain::db_read_mode m) {
   if ( m == eosio::chain::db_read_mode::SPECULATIVE ) {
      osm << "speculative";
   } else if ( m == eosio::chain::db_read_mode::HEAD ) {
      osm << "head";
   } else if ( m == eosio::chain::db_read_mode::READ_ONLY ) { // deprecated
      osm << "read-only";
   } else if ( m == eosio::chain::db_read_mode::IRREVERSIBLE ) {
      osm << "irreversible";
   }

   return osm;
}

void validate(boost::any& v,
              const std::vector<std::string>& values,
              eosio::chain::db_read_mode* /* target_type */,
              int)
{
  using namespace boost::program_options;

  // Make sure no previous assignment to 'v' was made.
  validators::check_first_occurrence(v);

  // Extract the first string from 'values'. If there is more than
  // one string, it's an error, and exception will be thrown.
  std::string const& s = validators::get_single_string(values);

  if ( s == "speculative" ) {
     v = boost::any(eosio::chain::db_read_mode::SPECULATIVE);
  } else if ( s == "head" ) {
     v = boost::any(eosio::chain::db_read_mode::HEAD);
  } else if ( s == "read-only" ) {
     v = boost::any(eosio::chain::db_read_mode::READ_ONLY);
  } else if ( s == "irreversible" ) {
     v = boost::any(eosio::chain::db_read_mode::IRREVERSIBLE);
  } else {
     throw validation_error(validation_error::invalid_option_value);
  }
}

std::ostream& operator<<(std::ostream& osm, eosio::chain::validation_mode m) {
   if ( m == eosio::chain::validation_mode::FULL ) {
      osm << "full";
   } else if ( m == eosio::chain::validation_mode::LIGHT ) {
      osm << "light";
   }

   return osm;
}

void validate(boost::any& v,
              const std::vector<std::string>& values,
              eosio::chain::validation_mode* /* target_type */,
              int)
{
  using namespace boost::program_options;

  // Make sure no previous assignment to 'v' was made.
  validators::check_first_occurrence(v);

  // Extract the first string from 'values'. If there is more than
  // one string, it's an error, and exception will be thrown.
  std::string const& s = validators::get_single_string(values);

  if ( s == "full" ) {
     v = boost::any(eosio::chain::validation_mode::FULL);
  } else if ( s == "light" ) {
     v = boost::any(eosio::chain::validation_mode::LIGHT);
  } else {
     throw validation_error(validation_error::invalid_option_value);
  }
}

}

using namespace eosio;
using namespace eosio::chain;
using namespace eosio::chain::config;
using namespace eosio::chain::plugin_interface;
using vm_type = wasm_interface::vm_type;
using fc::flat_map;

using boost::signals2::scoped_connection;

class chain_plugin_impl {
public:
   chain_plugin_impl()
   :pre_accepted_block_channel(app().get_channel<channels::pre_accepted_block>())
   ,accepted_block_header_channel(app().get_channel<channels::accepted_block_header>())
   ,accepted_block_channel(app().get_channel<channels::accepted_block>())
   ,irreversible_block_channel(app().get_channel<channels::irreversible_block>())
   ,accepted_transaction_channel(app().get_channel<channels::accepted_transaction>())
   ,applied_transaction_channel(app().get_channel<channels::applied_transaction>())
   ,incoming_block_channel(app().get_channel<incoming::channels::block>())
   ,incoming_block_sync_method(app().get_method<incoming::methods::block_sync>())
   ,incoming_transaction_async_method(app().get_method<incoming::methods::transaction_async>())
   {}

   bfs::path                        blocks_dir;
   bool                             readonly = false;
   flat_map<uint32_t,block_id_type> loaded_checkpoints;
   bool                             accept_transactions = false;
   bool                             api_accept_transactions = true;


   fc::optional<fork_database>      fork_db;
   fc::optional<block_log>          block_logger;
   fc::optional<controller::config> chain_config;
   fc::optional<controller>         chain;
   fc::optional<genesis_state>      genesis;
   //txn_msg_rate_limits              rate_limits;
   fc::optional<vm_type>            wasm_runtime;
   fc::microseconds                 abi_serializer_max_time_us;
   fc::optional<bfs::path>          snapshot_path;


   // retained references to channels for easy publication
   channels::pre_accepted_block::channel_type&     pre_accepted_block_channel;
   channels::accepted_block_header::channel_type&  accepted_block_header_channel;
   channels::accepted_block::channel_type&         accepted_block_channel;
   channels::irreversible_block::channel_type&     irreversible_block_channel;
   channels::accepted_transaction::channel_type&   accepted_transaction_channel;
   channels::applied_transaction::channel_type&    applied_transaction_channel;
   incoming::channels::block::channel_type&         incoming_block_channel;

   // retained references to methods for easy calling
   incoming::methods::block_sync::method_type&        incoming_block_sync_method;
   incoming::methods::transaction_async::method_type& incoming_transaction_async_method;

   // method provider handles
   methods::get_block_by_number::method_type::handle                 get_block_by_number_provider;
   methods::get_block_by_id::method_type::handle                     get_block_by_id_provider;
   methods::get_head_block_id::method_type::handle                   get_head_block_id_provider;
   methods::get_last_irreversible_block_number::method_type::handle  get_last_irreversible_block_number_provider;

   // scoped connections for chain controller
   fc::optional<scoped_connection>                                   pre_accepted_block_connection;
   fc::optional<scoped_connection>                                   accepted_block_header_connection;
   fc::optional<scoped_connection>                                   accepted_block_connection;
   fc::optional<scoped_connection>                                   irreversible_block_connection;
   fc::optional<scoped_connection>                                   accepted_transaction_connection;
   fc::optional<scoped_connection>                                   applied_transaction_connection;

};

chain_plugin::chain_plugin()
:my(new chain_plugin_impl()) {
   app().register_config_type<eosio::chain::db_read_mode>();
   app().register_config_type<eosio::chain::validation_mode>();
   app().register_config_type<chainbase::pinnable_mapped_file::map_mode>();
}

chain_plugin::~chain_plugin(){}

void chain_plugin::set_program_options(options_description& cli, options_description& cfg)
{
   cfg.add_options()
         ("blocks-dir", bpo::value<bfs::path>()->default_value("blocks"),
          "the location of the blocks directory (absolute path or relative to application data dir)")
         ("protocol-features-dir", bpo::value<bfs::path>()->default_value("protocol_features"),
          "the location of the protocol_features directory (absolute path or relative to application config dir)")
         ("checkpoint", bpo::value<vector<string>>()->composing(), "Pairs of [BLOCK_NUM,BLOCK_ID] that should be enforced as checkpoints.")
         ("wasm-runtime", bpo::value<eosio::chain::wasm_interface::vm_type>()->value_name("runtime")->notifier([](const auto& vm){
#ifndef EOSIO_EOS_VM_OC_DEVELOPER
            //throwing an exception here (like EOS_ASSERT) is just gobbled up with a "Failed to initialize" error :(
            if(vm == wasm_interface::vm_type::eos_vm_oc) {
               elog("EOS VM OC is a tier-up compiler and works in conjunction with the configured base WASM runtime. Enable EOS VM OC via 'eos-vm-oc-enable' option");
               EOS_ASSERT(false, plugin_exception, "");
            }
#endif
         }), "Override default WASM runtime")
         ("abi-serializer-max-time-ms", bpo::value<uint32_t>()->default_value(config::default_abi_serializer_max_time_us / 1000),
          "Override default maximum ABI serialization time allowed in ms")
         ("chain-state-db-size-mb", bpo::value<uint64_t>()->default_value(config::default_state_size / (1024  * 1024)), "Maximum size (in MiB) of the chain state database")
         ("chain-state-db-guard-size-mb", bpo::value<uint64_t>()->default_value(config::default_state_guard_size / (1024  * 1024)), "Safely shut down node when free space remaining in the chain state database drops below this size (in MiB).")
         ("reversible-blocks-db-size-mb", bpo::value<uint64_t>()->default_value(config::default_reversible_cache_size / (1024  * 1024)), "Maximum size (in MiB) of the reversible blocks database")
         ("reversible-blocks-db-guard-size-mb", bpo::value<uint64_t>()->default_value(config::default_reversible_guard_size / (1024  * 1024)), "Safely shut down node when free space remaining in the reverseible blocks database drops below this size (in MiB).")
         ("signature-cpu-billable-pct", bpo::value<uint32_t>()->default_value(config::default_sig_cpu_bill_pct / config::percent_1),
          "Percentage of actual signature recovery cpu to bill. Whole number percentages, e.g. 50 for 50%")
         ("chain-threads", bpo::value<uint16_t>()->default_value(config::default_controller_thread_pool_size),
          "Number of worker threads in controller thread pool")
         ("contracts-console", bpo::bool_switch()->default_value(false),
          "print contract's output to console")
         ("deep-mind", bpo::bool_switch()->default_value(false),
          "print deeper information about chain operations")
         ("actor-whitelist", boost::program_options::value<vector<string>>()->composing()->multitoken(),
          "Account added to actor whitelist (may specify multiple times)")
         ("actor-blacklist", boost::program_options::value<vector<string>>()->composing()->multitoken(),
          "Account added to actor blacklist (may specify multiple times)")
         ("contract-whitelist", boost::program_options::value<vector<string>>()->composing()->multitoken(),
          "Contract account added to contract whitelist (may specify multiple times)")
         ("contract-blacklist", boost::program_options::value<vector<string>>()->composing()->multitoken(),
          "Contract account added to contract blacklist (may specify multiple times)")
         ("action-blacklist", boost::program_options::value<vector<string>>()->composing()->multitoken(),
          "Action (in the form code::action) added to action blacklist (may specify multiple times)")
         ("key-blacklist", boost::program_options::value<vector<string>>()->composing()->multitoken(),
          "Public key added to blacklist of keys that should not be included in authorities (may specify multiple times)")
         ("sender-bypass-whiteblacklist", boost::program_options::value<vector<string>>()->composing()->multitoken(),
          "Deferred transactions sent by accounts in this list do not have any of the subjective whitelist/blacklist checks applied to them (may specify multiple times)")
         ("read-mode", boost::program_options::value<eosio::chain::db_read_mode>()->default_value(eosio::chain::db_read_mode::SPECULATIVE),
          "Database read mode (\"speculative\", \"head\", \"read-only\", \"irreversible\").\n"
          "In \"speculative\" mode: database contains state changes by transactions in the blockchain up to the head block as well as some transactions not yet included in the blockchain.\n"
          "In \"head\" mode: database contains state changes by only transactions in the blockchain up to the head block; transactions received by the node are relayed if valid.\n"
          "In \"read-only\" mode: (DEPRECATED: see p2p-accept-transactions & api-accept-transactions) database contains state changes by only transactions in the blockchain up to the head block; transactions received via the P2P network are not relayed and transactions cannot be pushed via the chain API.\n"
          "In \"irreversible\" mode: database contains state changes by only transactions in the blockchain up to the last irreversible block; transactions received via the P2P network are not relayed and transactions cannot be pushed via the chain API.\n"
          )
         ( "api-accept-transactions", bpo::value<bool>()->default_value(true), "Allow API transactions to be evaluated and relayed if valid.")
         ("validation-mode", boost::program_options::value<eosio::chain::validation_mode>()->default_value(eosio::chain::validation_mode::FULL),
          "Chain validation mode (\"full\" or \"light\").\n"
          "In \"full\" mode all incoming blocks will be fully validated.\n"
          "In \"light\" mode all incoming blocks headers will be fully validated; transactions in those validated blocks will be trusted \n")
         ("disable-ram-billing-notify-checks", bpo::bool_switch()->default_value(false),
          "Disable the check which subjectively fails a transaction if a contract bills more RAM to another account within the context of a notification handler (i.e. when the receiver is not the code of the action).")
#ifdef EOSIO_DEVELOPER
         ("disable-all-subjective-mitigations", bpo::bool_switch()->default_value(false),
          "Disable all subjective mitigations checks in the entire codebase.")
#endif
         ("maximum-variable-signature-length", bpo::value<uint32_t>()->default_value(16384u),
          "Subjectively limit the maximum length of variable components in a variable legnth signature to this size in bytes")
         ("trusted-producer", bpo::value<vector<string>>()->composing(), "Indicate a producer whose blocks headers signed by it will be fully validated, but transactions in those validated blocks will be trusted.")
         ("database-map-mode", bpo::value<chainbase::pinnable_mapped_file::map_mode>()->default_value(chainbase::pinnable_mapped_file::map_mode::mapped),
          "Database map mode (\"mapped\", \"heap\", or \"locked\").\n"
          "In \"mapped\" mode database is memory mapped as a file.\n"
          "In \"heap\" mode database is preloaded in to swappable memory.\n"
#ifdef __linux__
          "In \"locked\" mode database is preloaded, locked in to memory, and optionally can use huge pages.\n"
#else
          "In \"locked\" mode database is preloaded and locked in to memory.\n"
#endif
         )
#ifdef __linux__
         ("database-hugepage-path", bpo::value<vector<string>>()->composing(), "Optional path for database hugepages when in \"locked\" mode (may specify multiple times)")
#endif

#ifdef EOSIO_EOS_VM_OC_RUNTIME_ENABLED
         ("eos-vm-oc-cache-size-mb", bpo::value<uint64_t>()->default_value(eosvmoc::config().cache_size / (1024u*1024u)), "Maximum size (in MiB) of the EOS VM OC code cache")
         ("eos-vm-oc-compile-threads", bpo::value<uint64_t>()->default_value(1u)->notifier([](const auto t) {
               if(t == 0) {
                  elog("eos-vm-oc-compile-threads must be set to a non-zero value");
                  EOS_ASSERT(false, plugin_exception, "");
               }
         }), "Number of threads to use for EOS VM OC tier-up")
         ("eos-vm-oc-enable", bpo::bool_switch(), "Enable EOS VM OC tier-up runtime")
#endif
         ;

// TODO: rate limiting
         /*("per-authorized-account-transaction-msg-rate-limit-time-frame-sec", bpo::value<uint32_t>()->default_value(default_per_auth_account_time_frame_seconds),
          "The time frame, in seconds, that the per-authorized-account-transaction-msg-rate-limit is imposed over.")
         ("per-authorized-account-transaction-msg-rate-limit", bpo::value<uint32_t>()->default_value(default_per_auth_account),
          "Limits the maximum rate of transaction messages that an account is allowed each per-authorized-account-transaction-msg-rate-limit-time-frame-sec.")
          ("per-code-account-transaction-msg-rate-limit-time-frame-sec", bpo::value<uint32_t>()->default_value(default_per_code_account_time_frame_seconds),
           "The time frame, in seconds, that the per-code-account-transaction-msg-rate-limit is imposed over.")
          ("per-code-account-transaction-msg-rate-limit", bpo::value<uint32_t>()->default_value(default_per_code_account),
           "Limits the maximum rate of transaction messages that an account's code is allowed each per-code-account-transaction-msg-rate-limit-time-frame-sec.")*/

   cli.add_options()
         ("genesis-json", bpo::value<bfs::path>(), "File to read Genesis State from")
         ("genesis-timestamp", bpo::value<string>(), "override the initial timestamp in the Genesis State file")
         ("print-genesis-json", bpo::bool_switch()->default_value(false),
          "extract genesis_state from blocks.log as JSON, print to console, and exit")
         ("extract-genesis-json", bpo::value<bfs::path>(),
          "extract genesis_state from blocks.log as JSON, write into specified file, and exit")
         ("print-build-info", bpo::bool_switch()->default_value(false),
          "print build environment information to console as JSON and exit")
         ("extract-build-info", bpo::value<bfs::path>(),
          "extract build environment information as JSON, write into specified file, and exit")
         ("fix-reversible-blocks", bpo::bool_switch()->default_value(false),
          "recovers reversible block database if that database is in a bad state")
         ("force-all-checks", bpo::bool_switch()->default_value(false),
          "do not skip any validation checks while replaying blocks (useful for replaying blocks from untrusted source)")
         ("disable-replay-opts", bpo::bool_switch()->default_value(false),
          "disable optimizations that specifically target replay")
         ("replay-blockchain", bpo::bool_switch()->default_value(false),
          "clear chain state database and replay all blocks")
         ("hard-replay-blockchain", bpo::bool_switch()->default_value(false),
          "clear chain state database, recover as many blocks as possible from the block log, and then replay those blocks")
         ("delete-all-blocks", bpo::bool_switch()->default_value(false),
          "clear chain state database and block log")
         ("truncate-at-block", bpo::value<uint32_t>()->default_value(0),
          "stop hard replay / block log recovery at this block number (if set to non-zero number)")
         ("terminate-at-block", bpo::value<uint32_t>()->default_value(0),
          "terminate after reaching this block number (if set to a non-zero number)")
         ("import-reversible-blocks", bpo::value<bfs::path>(),
          "replace reversible block database with blocks imported from specified file and then exit")
         ("export-reversible-blocks", bpo::value<bfs::path>(),
           "export reversible block database in portable format into specified file and then exit")
         ("snapshot", bpo::value<bfs::path>(), "File to read Snapshot State from")
         ;

}

#define LOAD_VALUE_SET(options, op_name, container) \
if( options.count(op_name) ) { \
   const std::vector<std::string>& ops = options[op_name].as<std::vector<std::string>>(); \
   for( const auto& v : ops ) { \
      container.emplace( eosio::chain::name( v ) ); \
   } \
}

fc::time_point calculate_genesis_timestamp( string tstr ) {
   fc::time_point genesis_timestamp;
   if( strcasecmp (tstr.c_str(), "now") == 0 ) {
      genesis_timestamp = fc::time_point::now();
   } else {
      genesis_timestamp = time_point::from_iso_string( tstr );
   }

   auto epoch_us = genesis_timestamp.time_since_epoch().count();
   auto diff_us = epoch_us % config::block_interval_us;
   if (diff_us > 0) {
      auto delay_us = (config::block_interval_us - diff_us);
      genesis_timestamp += fc::microseconds(delay_us);
      dlog("pausing ${us} microseconds to the next interval",("us",delay_us));
   }

   ilog( "Adjusting genesis timestamp to ${timestamp}", ("timestamp", genesis_timestamp) );
   return genesis_timestamp;
}

void clear_directory_contents( const fc::path& p ) {
   using boost::filesystem::directory_iterator;

   if( !fc::is_directory( p ) )
      return;

   for( directory_iterator enditr, itr{p}; itr != enditr; ++itr ) {
      fc::remove_all( itr->path() );
   }
}

void clear_chainbase_files( const fc::path& p ) {
   if( !fc::is_directory( p ) )
      return;

   fc::remove( p / "shared_memory.bin" );
   fc::remove( p / "shared_memory.meta" );
}

optional<builtin_protocol_feature> read_builtin_protocol_feature( const fc::path& p  ) {
   try {
      return fc::json::from_file<builtin_protocol_feature>( p );
   } catch( const fc::exception& e ) {
      wlog( "problem encountered while reading '${path}':\n${details}",
            ("path", p.generic_string())("details",e.to_detail_string()) );
   } catch( ... ) {
      dlog( "unknown problem encountered while reading '${path}'",
            ("path", p.generic_string()) );
   }
   return {};
}

protocol_feature_set initialize_protocol_features( const fc::path& p, bool populate_missing_builtins = true ) {
   using boost::filesystem::directory_iterator;

   protocol_feature_set pfs;

   bool directory_exists = true;

   if( fc::exists( p ) ) {
      EOS_ASSERT( fc::is_directory( p ), plugin_exception,
                  "Path to protocol-features is not a directory: ${path}",
                  ("path", p.generic_string())
      );
   } else {
      if( populate_missing_builtins )
         bfs::create_directories( p );
      else
         directory_exists = false;
   }

   auto log_recognized_protocol_feature = []( const builtin_protocol_feature& f, const digest_type& feature_digest ) {
      if( f.subjective_restrictions.enabled ) {
         if( f.subjective_restrictions.preactivation_required ) {
            if( f.subjective_restrictions.earliest_allowed_activation_time == time_point{} ) {
               ilog( "Support for builtin protocol feature '${codename}' (with digest of '${digest}') is enabled with preactivation required",
                     ("codename", builtin_protocol_feature_codename(f.get_codename()))
                     ("digest", feature_digest)
               );
            } else {
               ilog( "Support for builtin protocol feature '${codename}' (with digest of '${digest}') is enabled with preactivation required and with an earliest allowed activation time of ${earliest_time}",
                     ("codename", builtin_protocol_feature_codename(f.get_codename()))
                     ("digest", feature_digest)
                     ("earliest_time", f.subjective_restrictions.earliest_allowed_activation_time)
               );
            }
         } else {
            if( f.subjective_restrictions.earliest_allowed_activation_time == time_point{} ) {
               ilog( "Support for builtin protocol feature '${codename}' (with digest of '${digest}') is enabled without activation restrictions",
                     ("codename", builtin_protocol_feature_codename(f.get_codename()))
                     ("digest", feature_digest)
               );
            } else {
               ilog( "Support for builtin protocol feature '${codename}' (with digest of '${digest}') is enabled without preactivation required but with an earliest allowed activation time of ${earliest_time}",
                     ("codename", builtin_protocol_feature_codename(f.get_codename()))
                     ("digest", feature_digest)
                     ("earliest_time", f.subjective_restrictions.earliest_allowed_activation_time)
               );
            }
         }
      } else {
         ilog( "Recognized builtin protocol feature '${codename}' (with digest of '${digest}') but support for it is not enabled",
               ("codename", builtin_protocol_feature_codename(f.get_codename()))
               ("digest", feature_digest)
         );
      }
   };

   map<builtin_protocol_feature_t, fc::path>  found_builtin_protocol_features;
   map<digest_type, std::pair<builtin_protocol_feature, bool> > builtin_protocol_features_to_add;
   // The bool in the pair is set to true if the builtin protocol feature has already been visited to add
   map< builtin_protocol_feature_t, optional<digest_type> > visited_builtins;

   // Read all builtin protocol features
   if( directory_exists ) {
      for( directory_iterator enditr, itr{p}; itr != enditr; ++itr ) {
         auto file_path = itr->path();
         if( !fc::is_regular_file( file_path ) || file_path.extension().generic_string().compare( ".json" ) != 0 )
            continue;

         auto f = read_builtin_protocol_feature( file_path );

         if( !f ) continue;

         auto res = found_builtin_protocol_features.emplace( f->get_codename(), file_path );

         EOS_ASSERT( res.second, plugin_exception,
                     "Builtin protocol feature '${codename}' was already included from a previous_file",
                     ("codename", builtin_protocol_feature_codename(f->get_codename()))
                     ("current_file", file_path.generic_string())
                     ("previous_file", res.first->second.generic_string())
         );

         const auto feature_digest = f->digest();

         builtin_protocol_features_to_add.emplace( std::piecewise_construct,
                                                   std::forward_as_tuple( feature_digest ),
                                                   std::forward_as_tuple( *f, false ) );
      }
   }

   // Add builtin protocol features to the protocol feature manager in the right order (to satisfy dependencies)
   using itr_type = map<digest_type, std::pair<builtin_protocol_feature, bool>>::iterator;
   std::function<void(const itr_type&)> add_protocol_feature =
   [&pfs, &builtin_protocol_features_to_add, &visited_builtins, &log_recognized_protocol_feature, &add_protocol_feature]( const itr_type& itr ) -> void {
      if( itr->second.second ) {
         return;
      } else {
         itr->second.second = true;
         visited_builtins.emplace( itr->second.first.get_codename(), itr->first );
      }

      for( const auto& d : itr->second.first.dependencies ) {
         auto itr2 = builtin_protocol_features_to_add.find( d );
         if( itr2 != builtin_protocol_features_to_add.end() ) {
            add_protocol_feature( itr2 );
         }
      }

      pfs.add_feature( itr->second.first );

      log_recognized_protocol_feature( itr->second.first, itr->first );
   };

   for( auto itr = builtin_protocol_features_to_add.begin(); itr != builtin_protocol_features_to_add.end(); ++itr ) {
      add_protocol_feature( itr );
   }

   auto output_protocol_feature = [&p]( const builtin_protocol_feature& f, const digest_type& feature_digest ) {
      static constexpr int max_tries = 10;

      string filename( "BUILTIN-" );
      filename += builtin_protocol_feature_codename( f.get_codename() );
      filename += ".json";

      auto file_path = p / filename;

      EOS_ASSERT( !fc::exists( file_path ), plugin_exception,
                  "Could not save builtin protocol feature with codename '${codename}' because a file at the following path already exists: ${path}",
                  ("codename", builtin_protocol_feature_codename( f.get_codename() ))
                  ("path", file_path.generic_string())
      );

      if( fc::json::save_to_file( f, file_path ) ) {
         ilog( "Saved default specification for builtin protocol feature '${codename}' (with digest of '${digest}') to: ${path}",
               ("codename", builtin_protocol_feature_codename(f.get_codename()))
               ("digest", feature_digest)
               ("path", file_path.generic_string())
         );
      } else {
         elog( "Error occurred while writing default specification for builtin protocol feature '${codename}' (with digest of '${digest}') to: ${path}",
               ("codename", builtin_protocol_feature_codename(f.get_codename()))
               ("digest", feature_digest)
               ("path", file_path.generic_string())
         );
      }
   };

   std::function<digest_type(builtin_protocol_feature_t)> add_missing_builtins =
   [&pfs, &visited_builtins, &output_protocol_feature, &log_recognized_protocol_feature, &add_missing_builtins, populate_missing_builtins]
   ( builtin_protocol_feature_t codename ) -> digest_type {
      auto res = visited_builtins.emplace( codename, optional<digest_type>() );
      if( !res.second ) {
         EOS_ASSERT( res.first->second, protocol_feature_exception,
                     "invariant failure: cycle found in builtin protocol feature dependencies"
         );
         return *res.first->second;
      }

      auto f = protocol_feature_set::make_default_builtin_protocol_feature( codename,
      [&add_missing_builtins]( builtin_protocol_feature_t d ) {
         return add_missing_builtins( d );
      } );

      if( !populate_missing_builtins )
         f.subjective_restrictions.enabled = false;

      const auto& pf = pfs.add_feature( f );
      res.first->second = pf.feature_digest;

      log_recognized_protocol_feature( f, pf.feature_digest );

      if( populate_missing_builtins )
         output_protocol_feature( f, pf.feature_digest );

      return pf.feature_digest;
   };

   for( const auto& p : builtin_protocol_feature_codenames ) {
      auto itr = found_builtin_protocol_features.find( p.first );
      if( itr != found_builtin_protocol_features.end() ) continue;

      add_missing_builtins( p.first );
   }

   return pfs;
}

void
chain_plugin::do_hard_replay(const variables_map& options) {
         ilog( "Hard replay requested: deleting state database" );
         clear_directory_contents( my->chain_config->state_dir );
         auto backup_dir = block_log::repair_log( my->blocks_dir, options.at( "truncate-at-block" ).as<uint32_t>());
         if( fc::exists( backup_dir / config::reversible_blocks_dir_name ) ||
             options.at( "fix-reversible-blocks" ).as<bool>()) {
            // Do not try to recover reversible blocks if the directory does not exist, unless the option was explicitly provided.
            if( !recover_reversible_blocks( backup_dir / config::reversible_blocks_dir_name,
                                            my->chain_config->reversible_cache_size,
                                            my->chain_config->blocks_dir / config::reversible_blocks_dir_name,
                                            options.at( "truncate-at-block" ).as<uint32_t>())) {
               ilog( "Reversible blocks database was not corrupted. Copying from backup to blocks directory." );
               fc::copy( backup_dir / config::reversible_blocks_dir_name,
                         my->chain_config->blocks_dir / config::reversible_blocks_dir_name );
               fc::copy( backup_dir / config::reversible_blocks_dir_name / "shared_memory.bin",
                         my->chain_config->blocks_dir / config::reversible_blocks_dir_name / "shared_memory.bin" );
            }
         }
}

void chain_plugin::plugin_initialize(const variables_map& options) {
   ilog("initializing chain plugin");

   try {
      try {
         genesis_state gs; // Check if EOSIO_ROOT_KEY is bad
      } catch ( const fc::exception& ) {
         elog( "EOSIO_ROOT_KEY ('${root_key}') is invalid. Recompile with a valid public key.",
               ("root_key", genesis_state::eosio_root_key));
         throw;
      }

      my->chain_config = controller::config();

      if( options.at( "print-build-info" ).as<bool>() || options.count( "extract-build-info") ) {
         if( options.at( "print-build-info" ).as<bool>() ) {
            ilog( "Build environment JSON:\n${e}", ("e", json::to_pretty_string( chainbase::environment() )) );
         }
         if( options.count( "extract-build-info") ) {
            auto p = options.at( "extract-build-info" ).as<bfs::path>();

            if( p.is_relative()) {
               p = bfs::current_path() / p;
            }

            EOS_ASSERT( fc::json::save_to_file( chainbase::environment(), p, true ), misc_exception,
                        "Error occurred while writing build info JSON to '${path}'",
                        ("path", p.generic_string())
            );

            ilog( "Saved build info JSON to '${path}'", ("path", p.generic_string()) );
         }

         EOS_THROW( node_management_success, "reported build environment information" );
      }

      LOAD_VALUE_SET( options, "sender-bypass-whiteblacklist", my->chain_config->sender_bypass_whiteblacklist );
      LOAD_VALUE_SET( options, "actor-whitelist", my->chain_config->actor_whitelist );
      LOAD_VALUE_SET( options, "actor-blacklist", my->chain_config->actor_blacklist );
      LOAD_VALUE_SET( options, "contract-whitelist", my->chain_config->contract_whitelist );
      LOAD_VALUE_SET( options, "contract-blacklist", my->chain_config->contract_blacklist );

      LOAD_VALUE_SET( options, "trusted-producer", my->chain_config->trusted_producers );

      if( options.count( "action-blacklist" )) {
         const std::vector<std::string>& acts = options["action-blacklist"].as<std::vector<std::string>>();
         auto& list = my->chain_config->action_blacklist;
         for( const auto& a : acts ) {
            auto pos = a.find( "::" );
            EOS_ASSERT( pos != std::string::npos, plugin_config_exception, "Invalid entry in action-blacklist: '${a}'", ("a", a));
            account_name code( a.substr( 0, pos ));
            action_name act( a.substr( pos + 2 ));
            list.emplace( code, act );
         }
      }

      if( options.count( "key-blacklist" )) {
         const std::vector<std::string>& keys = options["key-blacklist"].as<std::vector<std::string>>();
         auto& list = my->chain_config->key_blacklist;
         for( const auto& key_str : keys ) {
            list.emplace( key_str );
         }
      }

      if( options.count( "blocks-dir" )) {
         auto bld = options.at( "blocks-dir" ).as<bfs::path>();
         if( bld.is_relative())
            my->blocks_dir = app().data_dir() / bld;
         else
            my->blocks_dir = bld;
      }

      protocol_feature_set pfs;
      {
         fc::path protocol_features_dir;
         auto pfd = options.at( "protocol-features-dir" ).as<bfs::path>();
         if( pfd.is_relative())
            protocol_features_dir = app().config_dir() / pfd;
         else
            protocol_features_dir = pfd;

         pfs = initialize_protocol_features( protocol_features_dir );
      }

      if( options.count("checkpoint") ) {
         auto cps = options.at("checkpoint").as<vector<string>>();
         my->loaded_checkpoints.reserve(cps.size());
         for( const auto& cp : cps ) {
            auto item = fc::json::from_string(cp).as<std::pair<uint32_t,block_id_type>>();
            auto itr = my->loaded_checkpoints.find(item.first);
            if( itr != my->loaded_checkpoints.end() ) {
               EOS_ASSERT( itr->second == item.second,
                           plugin_config_exception,
                          "redefining existing checkpoint at block number ${num}: original: ${orig} new: ${new}",
                          ("num", item.first)("orig", itr->second)("new", item.second)
               );
            } else {
               my->loaded_checkpoints[item.first] = item.second;
            }
         }
      }

      if( options.count( "wasm-runtime" ))
         my->wasm_runtime = options.at( "wasm-runtime" ).as<vm_type>();

      if(options.count("abi-serializer-max-time-ms")) {
         my->abi_serializer_max_time_us = fc::microseconds(options.at("abi-serializer-max-time-ms").as<uint32_t>() * 1000);
         my->chain_config->abi_serializer_max_time_us = my->abi_serializer_max_time_us;
      }

      my->chain_config->blocks_dir = my->blocks_dir;
      my->chain_config->state_dir = app().data_dir() / config::default_state_dir_name;
      my->chain_config->read_only = my->readonly;

      if( options.count( "chain-state-db-size-mb" ))
         my->chain_config->state_size = options.at( "chain-state-db-size-mb" ).as<uint64_t>() * 1024 * 1024;

      if( options.count( "chain-state-db-guard-size-mb" ))
         my->chain_config->state_guard_size = options.at( "chain-state-db-guard-size-mb" ).as<uint64_t>() * 1024 * 1024;

      if( options.count( "reversible-blocks-db-size-mb" ))
         my->chain_config->reversible_cache_size =
               options.at( "reversible-blocks-db-size-mb" ).as<uint64_t>() * 1024 * 1024;

      if( options.count( "reversible-blocks-db-guard-size-mb" ))
         my->chain_config->reversible_guard_size = options.at( "reversible-blocks-db-guard-size-mb" ).as<uint64_t>() * 1024 * 1024;

      if( options.count( "chain-threads" )) {
         my->chain_config->thread_pool_size = options.at( "chain-threads" ).as<uint16_t>();
         EOS_ASSERT( my->chain_config->thread_pool_size > 0, plugin_config_exception,
                     "chain-threads ${num} must be greater than 0", ("num", my->chain_config->thread_pool_size) );
      }

      my->chain_config->sig_cpu_bill_pct = options.at("signature-cpu-billable-pct").as<uint32_t>();
      EOS_ASSERT( my->chain_config->sig_cpu_bill_pct >= 0 && my->chain_config->sig_cpu_bill_pct <= 100, plugin_config_exception,
                  "signature-cpu-billable-pct must be 0 - 100, ${pct}", ("pct", my->chain_config->sig_cpu_bill_pct) );
      my->chain_config->sig_cpu_bill_pct *= config::percent_1;

      if( my->wasm_runtime )
         my->chain_config->wasm_runtime = *my->wasm_runtime;

      my->chain_config->force_all_checks = options.at( "force-all-checks" ).as<bool>();
      my->chain_config->disable_replay_opts = options.at( "disable-replay-opts" ).as<bool>();
      my->chain_config->contracts_console = options.at( "contracts-console" ).as<bool>();
      my->chain_config->allow_ram_billing_in_notify = options.at( "disable-ram-billing-notify-checks" ).as<bool>();

#ifdef EOSIO_DEVELOPER
      my->chain_config->disable_all_subjective_mitigations = options.at( "disable-all-subjective-mitigations" ).as<bool>();
#endif

      my->chain_config->maximum_variable_signature_length = options.at( "maximum-variable-signature-length" ).as<uint32_t>();

      if( options.count( "terminate-at-block" ))
         my->chain_config->terminate_at_block = options.at( "terminate-at-block" ).as<uint32_t>();

      if( options.count( "extract-genesis-json" ) || options.at( "print-genesis-json" ).as<bool>()) {
         fc::optional<genesis_state> gs;

         if( fc::exists( my->blocks_dir / "blocks.log" )) {
            gs = block_log::extract_genesis_state( my->blocks_dir );
            EOS_ASSERT( gs,
                        plugin_config_exception,
                        "Block log at '${path}' does not contain a genesis state, it only has the chain-id.",
                        ("path", (my->blocks_dir / "blocks.log").generic_string())
            );
         } else {
            wlog( "No blocks.log found at '${p}'. Using default genesis state.",
                  ("p", (my->blocks_dir / "blocks.log").generic_string()));
            gs.emplace();
         }

         if( options.at( "print-genesis-json" ).as<bool>()) {
            ilog( "Genesis JSON:\n${genesis}", ("genesis", json::to_pretty_string( *gs )));
         }

         if( options.count( "extract-genesis-json" )) {
            auto p = options.at( "extract-genesis-json" ).as<bfs::path>();

            if( p.is_relative()) {
               p = bfs::current_path() / p;
            }

            EOS_ASSERT( fc::json::save_to_file( *gs, p, true ),
                        misc_exception,
                        "Error occurred while writing genesis JSON to '${path}'",
                        ("path", p.generic_string())
            );

            ilog( "Saved genesis JSON to '${path}'", ("path", p.generic_string()) );
         }

         EOS_THROW( extract_genesis_state_exception, "extracted genesis state from blocks.log" );
      }

      if( options.count("export-reversible-blocks") ) {
         auto p = options.at( "export-reversible-blocks" ).as<bfs::path>();

         if( p.is_relative()) {
            p = bfs::current_path() / p;
         }

         if( export_reversible_blocks( my->chain_config->blocks_dir/config::reversible_blocks_dir_name, p ) )
            ilog( "Saved all blocks from reversible block database into '${path}'", ("path", p.generic_string()) );
         else
            ilog( "Saved recovered blocks from reversible block database into '${path}'", ("path", p.generic_string()) );

         EOS_THROW( node_management_success, "exported reversible blocks" );
      }

      if( options.at( "delete-all-blocks" ).as<bool>()) {
         ilog( "Deleting state database and blocks" );
         if( options.at( "truncate-at-block" ).as<uint32_t>() > 0 )
            wlog( "The --truncate-at-block option does not make sense when deleting all blocks." );
         clear_directory_contents( my->chain_config->state_dir );
         clear_directory_contents( my->blocks_dir );
      } else if( options.at( "hard-replay-blockchain" ).as<bool>()) {
         do_hard_replay(options);
      } else if( options.at( "replay-blockchain" ).as<bool>()) {
         ilog( "Replay requested: deleting state database" );
         if( options.at( "truncate-at-block" ).as<uint32_t>() > 0 )
            wlog( "The --truncate-at-block option does not work for a regular replay of the blockchain." );
         clear_chainbase_files( my->chain_config->state_dir );
         if( options.at( "fix-reversible-blocks" ).as<bool>()) {
            if( !recover_reversible_blocks( my->chain_config->blocks_dir / config::reversible_blocks_dir_name,
                                            my->chain_config->reversible_cache_size )) {
               ilog( "Reversible blocks database was not corrupted." );
            }
         }
      } else if( options.at( "fix-reversible-blocks" ).as<bool>()) {
         if( !recover_reversible_blocks( my->chain_config->blocks_dir / config::reversible_blocks_dir_name,
                                         my->chain_config->reversible_cache_size,
                                         optional<fc::path>(),
                                         options.at( "truncate-at-block" ).as<uint32_t>())) {
            ilog( "Reversible blocks database verified to not be corrupted. Now exiting..." );
         } else {
            ilog( "Exiting after fixing reversible blocks database..." );
         }
         EOS_THROW( fixed_reversible_db_exception, "fixed corrupted reversible blocks database" );
      } else if( options.at( "truncate-at-block" ).as<uint32_t>() > 0 ) {
         wlog( "The --truncate-at-block option can only be used with --fix-reversible-blocks without a replay or with --hard-replay-blockchain." );
      } else if( options.count("import-reversible-blocks") ) {
         auto reversible_blocks_file = options.at("import-reversible-blocks").as<bfs::path>();
         ilog("Importing reversible blocks from '${file}'", ("file", reversible_blocks_file.generic_string()) );
         fc::remove_all( my->chain_config->blocks_dir/config::reversible_blocks_dir_name );

         import_reversible_blocks( my->chain_config->blocks_dir/config::reversible_blocks_dir_name,
                                   my->chain_config->reversible_cache_size, reversible_blocks_file );

         EOS_THROW( node_management_success, "imported reversible blocks" );
      }

      if( options.count("import-reversible-blocks") ) {
         wlog("The --import-reversible-blocks option should be used by itself.");
      }

      fc::optional<chain_id_type> chain_id;
      if (options.count( "snapshot" )) {
         my->snapshot_path = options.at( "snapshot" ).as<bfs::path>();
         EOS_ASSERT( fc::exists(*my->snapshot_path), plugin_config_exception,
                     "Cannot load snapshot, ${name} does not exist", ("name", my->snapshot_path->generic_string()) );

         // recover genesis information from the snapshot
         // used for validation code below
         auto infile = std::ifstream(my->snapshot_path->generic_string(), (std::ios::in | std::ios::binary));
         istream_snapshot_reader reader(infile);
         reader.validate();
         chain_id = controller::extract_chain_id(reader);
         infile.close();

         EOS_ASSERT( options.count( "genesis-timestamp" ) == 0,
                 plugin_config_exception,
                 "--snapshot is incompatible with --genesis-timestamp as the snapshot contains genesis information");
         EOS_ASSERT( options.count( "genesis-json" ) == 0,
                     plugin_config_exception,
                     "--snapshot is incompatible with --genesis-json as the snapshot contains genesis information");

         auto shared_mem_path = my->chain_config->state_dir / "shared_memory.bin";
         EOS_ASSERT( !fc::is_regular_file(shared_mem_path),
                 plugin_config_exception,
                 "Snapshot can only be used to initialize an empty database." );

         if( fc::is_regular_file( my->blocks_dir / "blocks.log" )) {
            auto block_log_genesis = block_log::extract_genesis_state(my->blocks_dir);
            if( block_log_genesis ) {
               const auto& block_log_chain_id = block_log_genesis->compute_chain_id();
               EOS_ASSERT( *chain_id == block_log_chain_id,
                           plugin_config_exception,
                           "snapshot chain ID (${snapshot_chain_id}) does not match the chain ID from the genesis state in the block log (${block_log_chain_id})",
                           ("snapshot_chain_id",  *chain_id)
                           ("block_log_chain_id", block_log_chain_id)
               );
            } else {
               const auto& block_log_chain_id = block_log::extract_chain_id(my->blocks_dir);
               EOS_ASSERT( *chain_id == block_log_chain_id,
                           plugin_config_exception,
                           "snapshot chain ID (${snapshot_chain_id}) does not match the chain ID (${block_log_chain_id}) in the block log",
                           ("snapshot_chain_id",  *chain_id)
                           ("block_log_chain_id", block_log_chain_id)
               );
            }
         }

      } else {

         chain_id = controller::extract_chain_id_from_db( my->chain_config->state_dir );

         fc::optional<genesis_state> block_log_genesis;
         fc::optional<chain_id_type> block_log_chain_id;

         if( fc::is_regular_file( my->blocks_dir / "blocks.log" ) ) {
            block_log_genesis = block_log::extract_genesis_state( my->blocks_dir );
            if( block_log_genesis ) {
               block_log_chain_id = block_log_genesis->compute_chain_id();
            } else {
               block_log_chain_id = block_log::extract_chain_id( my->blocks_dir );
            }

            if( chain_id ) {
               EOS_ASSERT( *block_log_chain_id == *chain_id, block_log_exception,
                           "Chain ID in blocks.log (${block_log_chain_id}) does not match the existing "
                           " chain ID in state (${state_chain_id}).",
                           ("block_log_chain_id", *block_log_chain_id)
                           ("state_chain_id", *chain_id)
               );
            } else if( block_log_genesis ) {
               ilog( "Starting fresh blockchain state using genesis state extracted from blocks.log." );
               my->genesis = block_log_genesis;
               // Delay setting chain_id until later so that the code handling genesis-json below can know
               // that chain_id still only represents a chain ID extracted from the state (assuming it exists).
            }
         }

         if( options.count( "genesis-json" ) ) {
            bfs::path genesis_file = options.at( "genesis-json" ).as<bfs::path>();
            if( genesis_file.is_relative()) {
               genesis_file = bfs::current_path() / genesis_file;
            }

            EOS_ASSERT( fc::is_regular_file( genesis_file ),
                        plugin_config_exception,
                       "Specified genesis file '${genesis}' does not exist.",
                       ("genesis", genesis_file.generic_string()));

            genesis_state provided_genesis = fc::json::from_file( genesis_file ).as<genesis_state>();

            if( options.count( "genesis-timestamp" ) ) {
               provided_genesis.initial_timestamp = calculate_genesis_timestamp( options.at( "genesis-timestamp" ).as<string>() );

               ilog( "Using genesis state provided in '${genesis}' but with adjusted genesis timestamp",
                     ("genesis", genesis_file.generic_string()) );
            } else {
               ilog( "Using genesis state provided in '${genesis}'", ("genesis", genesis_file.generic_string()));
            }

            if( block_log_genesis ) {
               EOS_ASSERT( *block_log_genesis == provided_genesis, plugin_config_exception,
                           "Genesis state, provided via command line arguments, does not match the existing genesis state"
                           " in blocks.log. It is not necessary to provide genesis state arguments when a full blocks.log "
                           "file already exists."
               );
            } else {
               const auto& provided_genesis_chain_id = provided_genesis.compute_chain_id();
               if( chain_id ) {
                  EOS_ASSERT( provided_genesis_chain_id == *chain_id, plugin_config_exception,
                              "Genesis state, provided via command line arguments, has a chain ID (${provided_genesis_chain_id}) "
                              "that does not match the existing chain ID in the database state (${state_chain_id}). "
                              "It is not necessary to provide genesis state arguments when an initialized database state already exists.",
                              ("provided_genesis_chain_id", provided_genesis_chain_id)
                              ("state_chain_id", *chain_id)
                  );
               } else {
                  if( block_log_chain_id ) {
                     EOS_ASSERT( provided_genesis_chain_id == *block_log_chain_id, plugin_config_exception,
                                 "Genesis state, provided via command line arguments, has a chain ID (${provided_genesis_chain_id}) "
                                 "that does not match the existing chain ID in blocks.log (${block_log_chain_id}).",
                                 ("provided_genesis_chain_id", provided_genesis_chain_id)
                                 ("block_log_chain_id", *block_log_chain_id)
                     );
                  }

                  chain_id = provided_genesis_chain_id;

                  ilog( "Starting fresh blockchain state using provided genesis state." );
                  my->genesis = std::move(provided_genesis);
               }
            }
         } else {
            EOS_ASSERT( options.count( "genesis-timestamp" ) == 0,
                        plugin_config_exception,
                        "--genesis-timestamp is only valid if also passed in with --genesis-json");
         }

         if( !chain_id ) {
            if( my->genesis ) {
               // Uninitialized state database and genesis state extracted from block log
               chain_id = my->genesis->compute_chain_id();
            } else {
               // Uninitialized state database and no genesis state provided

               EOS_ASSERT( !block_log_chain_id, plugin_config_exception,
                           "Genesis state is necessary to initialize fresh blockchain state but genesis state could not be "
                           "found in the blocks log. Please either load from snapshot or find a blocks log that starts "
                           "from genesis."
               );

               ilog( "Starting fresh blockchain state using default genesis state." );
               my->genesis.emplace();
               chain_id = my->genesis->compute_chain_id();
            }
         }
      }

      if ( options.count("read-mode") ) {
         my->chain_config->read_mode = options.at("read-mode").as<db_read_mode>();
      }
      my->api_accept_transactions = options.at( "api-accept-transactions" ).as<bool>();

      if( my->chain_config->read_mode == db_read_mode::IRREVERSIBLE || my->chain_config->read_mode == db_read_mode::READ_ONLY ) {
         if( my->chain_config->read_mode == db_read_mode::READ_ONLY ) {
            wlog( "read-mode = read-only is deprecated use p2p-accept-transactions = false, api-accept-transactions = false instead." );
         }
         if( my->api_accept_transactions ) {
            my->api_accept_transactions = false;
            std::stringstream ss; ss << my->chain_config->read_mode;
            wlog( "api-accept-transactions set to false due to read-mode: ${m}", ("m", ss.str()) );
         }
      }
      if( my->api_accept_transactions ) {
         enable_accept_transactions();
      }

      if ( options.count("validation-mode") ) {
         my->chain_config->block_validation_mode = options.at("validation-mode").as<validation_mode>();
      }

      my->chain_config->db_map_mode = options.at("database-map-mode").as<pinnable_mapped_file::map_mode>();
#ifdef __linux__
      if( options.count("database-hugepage-path") )
         my->chain_config->db_hugepage_paths = options.at("database-hugepage-path").as<std::vector<std::string>>();
#endif

#ifdef EOSIO_EOS_VM_OC_RUNTIME_ENABLED
      if( options.count("eos-vm-oc-cache-size-mb") )
         my->chain_config->eosvmoc_config.cache_size = options.at( "eos-vm-oc-cache-size-mb" ).as<uint64_t>() * 1024u * 1024u;
      if( options.count("eos-vm-oc-compile-threads") )
         my->chain_config->eosvmoc_config.threads = options.at("eos-vm-oc-compile-threads").as<uint64_t>();
      if( options["eos-vm-oc-enable"].as<bool>() )
         my->chain_config->eosvmoc_tierup = true;
#endif

      my->chain.emplace( *my->chain_config, std::move(pfs), *chain_id );

      // initialize deep mind logging
      if ( options.at( "deep-mind" ).as<bool>() ) {
         // The actual `fc::dmlog_appender` implementation that is currently used by deep mind
         // logger is using `stdout` to prints it's log line out. Deep mind logging outputs
         // massive amount of data out of the process, which can lead under pressure to some
         // of the system calls (i.e. `fwrite`) to fail abruptly without fully writing the
         // entire line.
         //
         // Recovering from errors on a buffered (line or full) and continuing retrying write
         // is merely impossible to do right, because the buffer is actually held by the
         // underlying `libc` implementation nor the operation system.
         //
         // To ensure good functionalities of deep mind tracer, the `stdout` is made unbuffered
         // and the actual `fc::dmlog_appender` deals with retry when facing error, enabling a much
         // more robust deep mind output.
         //
         // Changing the standard `stdout` behavior from buffered to unbuffered can is disruptive
         // and can lead to weird scenarios in the logging process if `stdout` is used there too.
         //
         // In a future version, the `fc::dmlog_appender` implementation will switch to a `FIFO` file
         // approach, which will remove the dependency on `stdout` and hence this call.
         //
         // For the time being, when `deep-mind = true` is activated, we set `stdout` here to
         // be an unbuffered I/O stream.
         setbuf(stdout, NULL);

         my->chain->enable_deep_mind( &_deep_mind_log );
      }

      // set up method providers
      my->get_block_by_number_provider = app().get_method<methods::get_block_by_number>().register_provider(
            [this]( uint32_t block_num ) -> signed_block_ptr {
               return my->chain->fetch_block_by_number( block_num );
            } );

      my->get_block_by_id_provider = app().get_method<methods::get_block_by_id>().register_provider(
            [this]( block_id_type id ) -> signed_block_ptr {
               return my->chain->fetch_block_by_id( id );
            } );

      my->get_head_block_id_provider = app().get_method<methods::get_head_block_id>().register_provider( [this]() {
         return my->chain->head_block_id();
      } );

      my->get_last_irreversible_block_number_provider = app().get_method<methods::get_last_irreversible_block_number>().register_provider(
            [this]() {
               return my->chain->last_irreversible_block_num();
            } );

      // relay signals to channels
      my->pre_accepted_block_connection = my->chain->pre_accepted_block.connect([this](const signed_block_ptr& blk) {
         auto itr = my->loaded_checkpoints.find( blk->block_num() );
         if( itr != my->loaded_checkpoints.end() ) {
            auto id = blk->calculate_id();
            EOS_ASSERT( itr->second == id, checkpoint_exception,
                        "Checkpoint does not match for block number ${num}: expected: ${expected} actual: ${actual}",
                        ("num", blk->block_num())("expected", itr->second)("actual", id)
            );
         }

         my->pre_accepted_block_channel.publish(priority::medium, blk);
      });

      my->accepted_block_header_connection = my->chain->accepted_block_header.connect(
            [this]( const block_state_ptr& blk ) {
               my->accepted_block_header_channel.publish( priority::medium, blk );
            } );

      my->accepted_block_connection = my->chain->accepted_block.connect( [this]( const block_state_ptr& blk ) {
         if (auto dm_logger = my->chain->get_deep_mind_logger()) {
            fc_dlog(*dm_logger, "ACCEPTED_BLOCK ${num} ${blk}",
               ("num", blk->block_num)
               ("blk", blk)
            );
         }

         my->accepted_block_channel.publish( priority::high, blk );
      } );

      my->irreversible_block_connection = my->chain->irreversible_block.connect( [this]( const block_state_ptr& blk ) {
         my->irreversible_block_channel.publish( priority::low, blk );
      } );

      my->accepted_transaction_connection = my->chain->accepted_transaction.connect(
            [this]( const transaction_metadata_ptr& meta ) {
               my->accepted_transaction_channel.publish( priority::low, meta );
            } );

      my->applied_transaction_connection = my->chain->applied_transaction.connect(
<<<<<<< HEAD
            [this]( std::tuple<const transaction_trace_ptr&, const packed_transaction_ptr&> t ) {
=======
            [this]( std::tuple<const transaction_trace_ptr&, const signed_transaction&> t ) {
               if (auto dm_logger = my->chain->get_deep_mind_logger()) {
                  fc_dlog(*dm_logger, "APPLIED_TRANSACTION ${block} ${traces}",
                     ("block", my->chain->head_block_num() + 1)
                     ("traces", my->chain->maybe_to_variant_with_abi(std::get<0>(t), abi_serializer::create_yield_function(my->chain->get_abi_serializer_max_time())))
                  );
               }

>>>>>>> c07a02d0
               my->applied_transaction_channel.publish( priority::low, std::get<0>(t) );
            } );

      my->chain->add_indices();
   } FC_LOG_AND_RETHROW()

}

void chain_plugin::plugin_startup()
{ try {
   handle_sighup(); // Sets loggers

   EOS_ASSERT( my->chain_config->read_mode != db_read_mode::IRREVERSIBLE || !accept_transactions(), plugin_config_exception,
               "read-mode = irreversible. transactions should not be enabled by enable_accept_transactions" );
   try {
      auto shutdown = [](){ return app().quit(); };
      auto check_shutdown = [](){ return app().is_quiting(); };
      if (my->snapshot_path) {
         auto infile = std::ifstream(my->snapshot_path->generic_string(), (std::ios::in | std::ios::binary));
         auto reader = std::make_shared<istream_snapshot_reader>(infile);
         my->chain->startup(shutdown, check_shutdown, reader);
         infile.close();
      } else if( my->genesis ) {
         my->chain->startup(shutdown, check_shutdown, *my->genesis);
      } else {
         my->chain->startup(shutdown, check_shutdown);
      }
   } catch (const database_guard_exception& e) {
      log_guard_exception(e);
      // make sure to properly close the db
      my->chain.reset();
      throw;
   }

   if(!my->readonly) {
      ilog("starting chain in read/write mode");
   }

   if (my->genesis) {
      ilog("Blockchain started; head block is #${num}, genesis timestamp is ${ts}",
           ("num", my->chain->head_block_num())("ts", (std::string)my->genesis->initial_timestamp));
   }
   else {
      ilog("Blockchain started; head block is #${num}", ("num", my->chain->head_block_num()));
   }

   my->chain_config.reset();
} FC_CAPTURE_AND_RETHROW() }

void chain_plugin::plugin_shutdown() {
   my->pre_accepted_block_connection.reset();
   my->accepted_block_header_connection.reset();
   my->accepted_block_connection.reset();
   my->irreversible_block_connection.reset();
   my->accepted_transaction_connection.reset();
   my->applied_transaction_connection.reset();
   if(app().is_quiting())
      my->chain->get_wasm_interface().indicate_shutting_down();
   my->chain.reset();
}

void chain_plugin::handle_sighup() {
   fc::logger::update( deep_mind_logger_name, _deep_mind_log );
}

chain_apis::read_write::read_write(controller& db, const fc::microseconds& abi_serializer_max_time, bool api_accept_transactions)
: db(db)
, abi_serializer_max_time(abi_serializer_max_time)
, api_accept_transactions(api_accept_transactions)
{
}

void chain_apis::read_write::validate() const {
   EOS_ASSERT( api_accept_transactions, missing_chain_api_plugin_exception,
               "Not allowed, node has api-accept-transactions = false" );
}

bool chain_plugin::accept_block(const signed_block_ptr& block, const block_id_type& id ) {
   return my->incoming_block_sync_method(block, id);
}

void chain_plugin::accept_transaction(const chain::packed_transaction_ptr& trx, next_function<chain::transaction_trace_ptr> next) {
   my->incoming_transaction_async_method(trx, false, std::move(next));
}

bool chain_plugin::recover_reversible_blocks( const fc::path& db_dir, uint32_t cache_size,
                                              optional<fc::path> new_db_dir, uint32_t truncate_at_block ) {
   try {
      chainbase::database reversible( db_dir, database::read_only); // Test if dirty
      // If it reaches here, then the reversible database is not dirty

      if( truncate_at_block == 0 )
         return false;

      reversible.add_index<reversible_block_index>();
      const auto& ubi = reversible.get_index<reversible_block_index,by_num>();

      auto itr = ubi.rbegin();
      if( itr != ubi.rend() && itr->blocknum <= truncate_at_block )
         return false; // Because we are not going to be truncating the reversible database at all.
   } catch( const std::runtime_error& ) {
   } catch( ... ) {
      throw;
   }
   // Reversible block database is dirty (or incompatible). So back it up (unless already moved) and then create a new one.

   auto reversible_dir = fc::canonical( db_dir );
   if( reversible_dir.filename().generic_string() == "." ) {
      reversible_dir = reversible_dir.parent_path();
   }
   fc::path backup_dir;

   auto now = fc::time_point::now();

   if( new_db_dir ) {
      backup_dir = reversible_dir;
      reversible_dir = *new_db_dir;
   } else {
      auto reversible_dir_name = reversible_dir.filename().generic_string();
      EOS_ASSERT( reversible_dir_name != ".", invalid_reversible_blocks_dir, "Invalid path to reversible directory" );
      backup_dir = reversible_dir.parent_path() / reversible_dir_name.append("-").append( now );

      EOS_ASSERT( !fc::exists(backup_dir),
                  reversible_blocks_backup_dir_exist,
                 "Cannot move existing reversible directory to already existing directory '${backup_dir}'",
                 ("backup_dir", backup_dir) );

      fc::rename( reversible_dir, backup_dir );
      ilog( "Moved existing reversible directory to backup location: '${new_db_dir}'", ("new_db_dir", backup_dir) );
   }

   fc::create_directories( reversible_dir );

   ilog( "Reconstructing '${reversible_dir}' from backed up reversible directory", ("reversible_dir", reversible_dir) );

   optional<chainbase::database> old_reversible;

   try {
      old_reversible = chainbase::database( backup_dir, database::read_only, 0, true );
   } catch (const std::runtime_error &) {
      // since we are allowing for dirty, it must be incompatible
      ilog( "Did not recover any reversible blocks since reversible database incompatible");
      return true;
   }

   chainbase::database  new_reversible( reversible_dir, database::read_write, cache_size );
   std::fstream         reversible_blocks;
   reversible_blocks.open( (reversible_dir.parent_path() / std::string("portable-reversible-blocks-").append( now ) ).generic_string().c_str(),
                           std::ios::out | std::ios::binary );

   uint32_t num = 0;
   uint32_t start = 0;
   uint32_t end = 0;
   old_reversible->add_index<reversible_block_index>();
   new_reversible.add_index<reversible_block_index>();
   const auto& ubi = old_reversible->get_index<reversible_block_index,by_num>();
   auto itr = ubi.begin();
   if( itr != ubi.end() ) {
      start = itr->blocknum;
      end = start - 1;
   }
   if( truncate_at_block > 0 && start > truncate_at_block ) {
      ilog( "Did not recover any reversible blocks since the specified block number to stop at (${stop}) is less than first block in the reversible database (${start}).", ("stop", truncate_at_block)("start", start) );
      return true;
   }
   try {
      for( ; itr != ubi.end(); ++itr ) {
         EOS_ASSERT( itr->blocknum == end + 1, gap_in_reversible_blocks_db,
                     "gap in reversible block database between ${end} and ${blocknum}",
                     ("end", end)("blocknum", itr->blocknum)
                   );
         reversible_blocks.write( itr->packedblock.data(), itr->packedblock.size() );
         new_reversible.create<reversible_block_object>( [&]( auto& ubo ) {
            ubo.blocknum = itr->blocknum;
            ubo.set_block( itr->get_block() ); // get_block and set_block rather than copying the packed data acts as additional validation
         });
         end = itr->blocknum;
         ++num;
         if( end == truncate_at_block )
            break;
      }
   } catch( const gap_in_reversible_blocks_db& e ) {
      wlog( "${details}", ("details", e.to_detail_string()) );
   } catch( ... ) {}

   if( end == truncate_at_block )
      ilog( "Stopped recovery of reversible blocks early at specified block number: ${stop}", ("stop", truncate_at_block) );

   if( num == 0 )
      ilog( "There were no recoverable blocks in the reversible block database" );
   else if( num == 1 )
      ilog( "Recovered 1 block from reversible block database: block ${start}", ("start", start) );
   else
      ilog( "Recovered ${num} blocks from reversible block database: blocks ${start} to ${end}",
            ("num", num)("start", start)("end", end) );

   return true;
}

bool chain_plugin::import_reversible_blocks( const fc::path& reversible_dir,
                                             uint32_t cache_size,
                                             const fc::path& reversible_blocks_file ) {
   std::fstream         reversible_blocks;
   chainbase::database  new_reversible( reversible_dir, database::read_write, cache_size );
   reversible_blocks.open( reversible_blocks_file.generic_string().c_str(), std::ios::in | std::ios::binary );

   reversible_blocks.seekg( 0, std::ios::end );
   auto end_pos = reversible_blocks.tellg();
   reversible_blocks.seekg( 0 );

   uint32_t num = 0;
   uint32_t start = 0;
   uint32_t end = 0;
   new_reversible.add_index<reversible_block_index>();
   try {
      while( reversible_blocks.tellg() < end_pos ) {
         signed_block_v0 tmp;
         fc::raw::unpack(reversible_blocks, tmp);
         num = tmp.block_num();

         if( start == 0 ) {
            start = num;
         } else {
            EOS_ASSERT( num == end + 1, gap_in_reversible_blocks_db,
                        "gap in reversible block database between ${end} and ${num}",
                        ("end", end)("num", num)
                      );
         }

         new_reversible.create<reversible_block_object>( [&]( auto& ubo ) {
            ubo.blocknum = num;
            ubo.set_block( std::make_shared<signed_block>(std::move(tmp), true) );
         });
         end = num;
      }
   } catch( gap_in_reversible_blocks_db& e ) {
      wlog( "${details}", ("details", e.to_detail_string()) );
      FC_RETHROW_EXCEPTION( e, warn, "rethrow" );
   } catch( ... ) {}

   ilog( "Imported blocks ${start} to ${end}", ("start", start)("end", end));

   if( num == 0 || end != num )
      return false;

   return true;
}

bool chain_plugin::export_reversible_blocks( const fc::path& reversible_dir,
                                             const fc::path& reversible_blocks_file ) {
   chainbase::database  reversible( reversible_dir, database::read_only, 0, true );
   std::fstream         reversible_blocks;
   reversible_blocks.open( reversible_blocks_file.generic_string().c_str(), std::ios::out | std::ios::binary );

   uint32_t num = 0;
   uint32_t start = 0;
   uint32_t end = 0;
   reversible.add_index<reversible_block_index>();
   const auto& ubi = reversible.get_index<reversible_block_index,by_num>();
   auto itr = ubi.begin();
   if( itr != ubi.end() ) {
      start = itr->blocknum;
      end = start - 1;
   }
   try {
      for( ; itr != ubi.end(); ++itr ) {
         EOS_ASSERT( itr->blocknum == end + 1, gap_in_reversible_blocks_db,
                     "gap in reversible block database between ${end} and ${blocknum}",
                     ("end", end)("blocknum", itr->blocknum)
                   );
         signed_block tmp;
         fc::datastream<const char *> ds( itr->packedblock.data(), itr->packedblock.size() );
         fc::raw::unpack(ds, tmp); // Verify that packed block has not been corrupted.
         signed_block_v0_ptr v0 = tmp.to_signed_block_v0(); // store in signed_block_v0 format
         auto packed_v0 = fc::raw::pack(*v0);
         reversible_blocks.write( packed_v0.data(), packed_v0.size() );
         end = itr->blocknum;
         ++num;
      }
   } catch( const gap_in_reversible_blocks_db& e ) {
      wlog( "${details}", ("details", e.to_detail_string()) );
   } catch( ... ) {}

   if( num == 0 ) {
      ilog( "There were no recoverable blocks in the reversible block database" );
      return false;
   }
   else if( num == 1 )
      ilog( "Exported 1 block from reversible block database: block ${start}", ("start", start) );
   else
      ilog( "Exported ${num} blocks from reversible block database: blocks ${start} to ${end}",
            ("num", num)("start", start)("end", end) );

   return (end >= start) && ((end - start + 1) == num);
}

controller& chain_plugin::chain() { return *my->chain; }
const controller& chain_plugin::chain() const { return *my->chain; }

chain::chain_id_type chain_plugin::get_chain_id()const {
   return my->chain->get_chain_id();
}

fc::microseconds chain_plugin::get_abi_serializer_max_time() const {
   return my->abi_serializer_max_time_us;
}

bool chain_plugin::api_accept_transactions() const{
   return my->api_accept_transactions;
}

bool chain_plugin::accept_transactions() const {
   return my->accept_transactions;
}

void chain_plugin::enable_accept_transactions() {
   my->accept_transactions = true;
}


void chain_plugin::log_guard_exception(const chain::guard_exception&e ) {
   if (e.code() == chain::database_guard_exception::code_value) {
      elog("Database has reached an unsafe level of usage, shutting down to avoid corrupting the database.  "
           "Please increase the value set for \"chain-state-db-size-mb\" and restart the process!");
   } else if (e.code() == chain::reversible_guard_exception::code_value) {
      elog("Reversible block database has reached an unsafe level of usage, shutting down to avoid corrupting the database.  "
           "Please increase the value set for \"reversible-blocks-db-size-mb\" and restart the process!");
   }

   dlog("Details: ${details}", ("details", e.to_detail_string()));
}

void chain_plugin::handle_guard_exception(const chain::guard_exception& e) {
   log_guard_exception(e);

   elog("database chain::guard_exception, quitting..."); // log string searched for in: tests/nodeos_under_min_avail_ram.py
   // quit the app
   app().quit();
}

void chain_plugin::handle_db_exhaustion() {
   elog("database memory exhausted: increase chain-state-db-size-mb and/or reversible-blocks-db-size-mb");
   //return 1 -- it's what programs/nodeos/main.cpp considers "BAD_ALLOC"
   std::_Exit(1);
}

void chain_plugin::handle_bad_alloc() {
   elog("std::bad_alloc - memory exhausted");
   //return -2 -- it's what programs/nodeos/main.cpp reports for std::exception
   std::_Exit(-2);
}

namespace chain_apis {

const string read_only::KEYi64 = "i64";

template<typename I>
std::string itoh(I n, size_t hlen = sizeof(I)<<1) {
   static const char* digits = "0123456789abcdef";
   std::string r(hlen, '0');
   for(size_t i = 0, j = (hlen - 1) * 4 ; i < hlen; ++i, j -= 4)
      r[i] = digits[(n>>j) & 0x0f];
   return r;
}

read_only::get_info_results read_only::get_info(const read_only::get_info_params&) const {
   const auto& rm = db.get_resource_limits_manager();
   return {
      itoh(static_cast<uint32_t>(app().version())),
      db.get_chain_id(),
      db.head_block_num(),
      db.last_irreversible_block_num(),
      db.last_irreversible_block_id(),
      db.head_block_id(),
      db.head_block_time(),
      db.head_block_producer(),
      rm.get_virtual_block_cpu_limit(),
      rm.get_virtual_block_net_limit(),
      rm.get_block_cpu_limit(),
      rm.get_block_net_limit(),
      //std::bitset<64>(db.get_dynamic_global_properties().recent_slots_filled).to_string(),
      //__builtin_popcountll(db.get_dynamic_global_properties().recent_slots_filled) / 64.0,
      app().version_string(),
      db.fork_db_pending_head_block_num(),
      db.fork_db_pending_head_block_id(),
      app().full_version_string()
   };
}

read_only::get_activated_protocol_features_results
read_only::get_activated_protocol_features( const read_only::get_activated_protocol_features_params& params )const {
   read_only::get_activated_protocol_features_results result;
   const auto& pfm = db.get_protocol_feature_manager();

   uint32_t lower_bound_value = std::numeric_limits<uint32_t>::lowest();
   uint32_t upper_bound_value = std::numeric_limits<uint32_t>::max();

   if( params.lower_bound ) {
      lower_bound_value = *params.lower_bound;
   }

   if( params.upper_bound ) {
      upper_bound_value = *params.upper_bound;
   }

   if( upper_bound_value < lower_bound_value )
      return result;

   auto walk_range = [&]( auto itr, auto end_itr, auto&& convert_iterator ) {
      fc::mutable_variant_object mvo;
      mvo( "activation_ordinal", 0 );
      mvo( "activation_block_num", 0 );

      auto& activation_ordinal_value   = mvo["activation_ordinal"];
      auto& activation_block_num_value = mvo["activation_block_num"];

      auto cur_time = fc::time_point::now();
      auto end_time = cur_time + fc::microseconds(1000 * 10); /// 10ms max time
      for( unsigned int count = 0;
           cur_time <= end_time && count < params.limit && itr != end_itr;
           ++itr, cur_time = fc::time_point::now() )
      {
         const auto& conv_itr = convert_iterator( itr );
         activation_ordinal_value   = conv_itr.activation_ordinal();
         activation_block_num_value = conv_itr.activation_block_num();

         result.activated_protocol_features.emplace_back( conv_itr->to_variant( false, &mvo ) );
         ++count;
      }
      if( itr != end_itr ) {
         result.more = convert_iterator( itr ).activation_ordinal() ;
      }
   };

   auto get_next_if_not_end = [&pfm]( auto&& itr ) {
      if( itr == pfm.cend() ) return itr;

      ++itr;
      return itr;
   };

   auto lower = ( params.search_by_block_num ? pfm.lower_bound( lower_bound_value )
                                             : pfm.at_activation_ordinal( lower_bound_value ) );

   auto upper = ( params.search_by_block_num ? pfm.upper_bound( lower_bound_value )
                                             : get_next_if_not_end( pfm.at_activation_ordinal( upper_bound_value ) ) );

   if( params.reverse ) {
      walk_range( std::make_reverse_iterator(upper), std::make_reverse_iterator(lower),
                  []( auto&& ritr ) { return --(ritr.base()); } );
   } else {
      walk_range( lower, upper, []( auto&& itr ) { return itr; } );
   }

   return result;
}

uint64_t read_only::get_table_index_name(const read_only::get_table_rows_params& p, bool& primary) {
   using boost::algorithm::starts_with;
   // see multi_index packing of index name
   const uint64_t table = p.table.to_uint64_t();
   uint64_t index = table & 0xFFFFFFFFFFFFFFF0ULL;
   EOS_ASSERT( index == table, chain::contract_table_query_exception, "Unsupported table name: ${n}", ("n", p.table) );

   primary = false;
   uint64_t pos = 0;
   if (p.index_position.empty() || p.index_position == "first" || p.index_position == "primary" || p.index_position == "one") {
      primary = true;
   } else if (starts_with(p.index_position, "sec") || p.index_position == "two") { // second, secondary
   } else if (starts_with(p.index_position , "ter") || starts_with(p.index_position, "th")) { // tertiary, ternary, third, three
      pos = 1;
   } else if (starts_with(p.index_position, "fou")) { // four, fourth
      pos = 2;
   } else if (starts_with(p.index_position, "fi")) { // five, fifth
      pos = 3;
   } else if (starts_with(p.index_position, "six")) { // six, sixth
      pos = 4;
   } else if (starts_with(p.index_position, "sev")) { // seven, seventh
      pos = 5;
   } else if (starts_with(p.index_position, "eig")) { // eight, eighth
      pos = 6;
   } else if (starts_with(p.index_position, "nin")) { // nine, ninth
      pos = 7;
   } else if (starts_with(p.index_position, "ten")) { // ten, tenth
      pos = 8;
   } else {
      try {
         pos = fc::to_uint64( p.index_position );
      } catch(...) {
         EOS_ASSERT( false, chain::contract_table_query_exception, "Invalid index_position: ${p}", ("p", p.index_position));
      }
      if (pos < 2) {
         primary = true;
         pos = 0;
      } else {
         pos -= 2;
      }
   }
   index |= (pos & 0x000000000000000FULL);
   return index;
}

template<>
uint64_t convert_to_type(const string& str, const string& desc) {

   try {
      return boost::lexical_cast<uint64_t>(str.c_str(), str.size());
   } catch( ... ) { }

   try {
      auto trimmed_str = str;
      boost::trim(trimmed_str);
      name s(trimmed_str);
      return s.to_uint64_t();
   } catch( ... ) { }

   if (str.find(',') != string::npos) { // fix #6274 only match formats like 4,EOS
      try {
         auto symb = eosio::chain::symbol::from_string(str);
         return symb.value();
      } catch( ... ) { }
   }

   try {
      return ( eosio::chain::string_to_symbol( 0, str.c_str() ) >> 8 );
   } catch( ... ) {
      EOS_ASSERT( false, chain_type_exception, "Could not convert ${desc} string '${str}' to any of the following: "
                        "uint64_t, valid name, or valid symbol (with or without the precision)",
                  ("desc", desc)("str", str));
   }
}

template<>
double convert_to_type(const string& str, const string& desc) {
   double val{};
   try {
      val = fc::variant(str).as<double>();
   } FC_RETHROW_EXCEPTIONS(warn, "Could not convert ${desc} string '${str}' to key type.", ("desc", desc)("str",str) )

   EOS_ASSERT( !std::isnan(val), chain::contract_table_query_exception,
               "Converted ${desc} string '${str}' to NaN which is not a permitted value for the key type", ("desc", desc)("str",str) );

   return val;
}

template<typename Type>
string convert_to_string(const Type& source, const string& key_type, const string& encode_type, const string& desc) {
   try {
      return fc::variant(source).as<string>();
   } FC_RETHROW_EXCEPTIONS(warn, "Could not convert ${desc} from '${source}' to string.", ("desc", desc)("source",source) )
}

template<>
string convert_to_string(const chain::key256_t& source, const string& key_type, const string& encode_type, const string& desc) {
   try {
      if (key_type == chain_apis::sha256 || (key_type == chain_apis::i256 && encode_type == chain_apis::hex)) {
         auto byte_array = fixed_bytes<32>(source).extract_as_byte_array();
         fc::sha256 val(reinterpret_cast<char *>(byte_array.data()), byte_array.size());
         return std::string(val);
      } else if (key_type == chain_apis::i256) {
         auto byte_array = fixed_bytes<32>(source).extract_as_byte_array();
         fc::sha256 val(reinterpret_cast<char *>(byte_array.data()), byte_array.size());
         return std::string("0x") + std::string(val);
      } else if (key_type == chain_apis::ripemd160) {
         auto byte_array = fixed_bytes<20>(source).extract_as_byte_array();
         fc::ripemd160 val;
         memcpy(val._hash, byte_array.data(), byte_array.size() );
         return std::string(val);
      }
      EOS_ASSERT( false, chain_type_exception, "Incompatible key_type and encode_type for key256_t next_key" );

   } FC_RETHROW_EXCEPTIONS(warn, "Could not convert ${desc} source '${source}' to string.", ("desc", desc)("source",source) )
}

template<>
string convert_to_string(const float128_t& source, const string& key_type, const string& encode_type, const string& desc) {
   try {
      float64_t f = f128_to_f64(source);
      return fc::variant(f).as<string>();
   } FC_RETHROW_EXCEPTIONS(warn, "Could not convert ${desc} from '${source}' to string.", ("desc", desc)("source",source) )
}

abi_def get_abi( const controller& db, const name& account ) {
   const auto &d = db.db();
   const account_object *code_accnt = d.find<account_object, by_name>(account);
   EOS_ASSERT(code_accnt != nullptr, chain::account_query_exception, "Fail to retrieve account for ${account}", ("account", account) );
   abi_def abi;
   abi_serializer::to_abi(code_accnt->abi, abi);
   return abi;
}

string get_table_type( const abi_def& abi, const name& table_name ) {
   for( const auto& t : abi.tables ) {
      if( t.name == table_name ){
         return t.index_type;
      }
   }
   EOS_ASSERT( false, chain::contract_table_query_exception, "Table ${table} is not specified in the ABI", ("table",table_name) );
}

read_only::get_table_rows_result read_only::get_table_rows( const read_only::get_table_rows_params& p )const {
   const abi_def abi = eosio::chain_apis::get_abi( db, p.code );
#pragma GCC diagnostic push
#pragma GCC diagnostic ignored "-Wstrict-aliasing"
   bool primary = false;
   auto table_with_index = get_table_index_name( p, primary );
   if( primary ) {
      EOS_ASSERT( p.table == table_with_index, chain::contract_table_query_exception, "Invalid table name ${t}", ( "t", p.table ));
      auto table_type = get_table_type( abi, p.table );
      if( table_type == KEYi64 || p.key_type == "i64" || p.key_type == "name" ) {
         return get_table_rows_ex<key_value_index>(p,abi);
      }
      EOS_ASSERT( false, chain::contract_table_query_exception,  "Invalid table type ${type}", ("type",table_type)("abi",abi));
   } else {
      EOS_ASSERT( !p.key_type.empty(), chain::contract_table_query_exception, "key type required for non-primary index" );

      if (p.key_type == chain_apis::i64 || p.key_type == "name") {
         return get_table_rows_by_seckey<index64_index, uint64_t>(p, abi, [](uint64_t v)->uint64_t {
            return v;
         });
      }
      else if (p.key_type == chain_apis::i128) {
         return get_table_rows_by_seckey<index128_index, uint128_t>(p, abi, [](uint128_t v)->uint128_t {
            return v;
         });
      }
      else if (p.key_type == chain_apis::i256) {
         if ( p.encode_type == chain_apis::hex) {
            using  conv = keytype_converter<chain_apis::sha256,chain_apis::hex>;
            return get_table_rows_by_seckey<conv::index_type, conv::input_type>(p, abi, conv::function());
         }
         using  conv = keytype_converter<chain_apis::i256>;
         return get_table_rows_by_seckey<conv::index_type, conv::input_type>(p, abi, conv::function());
      }
      else if (p.key_type == chain_apis::float64) {
         return get_table_rows_by_seckey<index_double_index, double>(p, abi, [](double v)->float64_t {
            float64_t f = *(float64_t *)&v;
            return f;
         });
      }
      else if (p.key_type == chain_apis::float128) {
         if ( p.encode_type == chain_apis::hex) {
            return get_table_rows_by_seckey<index_long_double_index, uint128_t>(p, abi, [](uint128_t v)->float128_t{
               return *reinterpret_cast<float128_t *>(&v);
            });
         }
         return get_table_rows_by_seckey<index_long_double_index, double>(p, abi, [](double v)->float128_t{
            float64_t f = *(float64_t *)&v;
            float128_t f128;
            f64_to_f128M(f, &f128);
            return f128;
         });
      }
      else if (p.key_type == chain_apis::sha256) {
         using  conv = keytype_converter<chain_apis::sha256,chain_apis::hex>;
         return get_table_rows_by_seckey<conv::index_type, conv::input_type>(p, abi, conv::function());
      }
      else if(p.key_type == chain_apis::ripemd160) {
         using  conv = keytype_converter<chain_apis::ripemd160,chain_apis::hex>;
         return get_table_rows_by_seckey<conv::index_type, conv::input_type>(p, abi, conv::function());
      }
      EOS_ASSERT(false, chain::contract_table_query_exception,  "Unsupported secondary index type: ${t}", ("t", p.key_type));
   }
#pragma GCC diagnostic pop
}

read_only::get_table_by_scope_result read_only::get_table_by_scope( const read_only::get_table_by_scope_params& p )const {
   read_only::get_table_by_scope_result result;
   const auto& d = db.db();

   const auto& idx = d.get_index<chain::table_id_multi_index, chain::by_code_scope_table>();
   auto lower_bound_lookup_tuple = std::make_tuple( p.code, name(std::numeric_limits<uint64_t>::lowest()), p.table );
   auto upper_bound_lookup_tuple = std::make_tuple( p.code, name(std::numeric_limits<uint64_t>::max()),
                                                    (p.table.empty() ? name(std::numeric_limits<uint64_t>::max()) : p.table) );

   if( p.lower_bound.size() ) {
      uint64_t scope = convert_to_type<uint64_t>(p.lower_bound, "lower_bound scope");
      std::get<1>(lower_bound_lookup_tuple) = name(scope);
   }

   if( p.upper_bound.size() ) {
      uint64_t scope = convert_to_type<uint64_t>(p.upper_bound, "upper_bound scope");
      std::get<1>(upper_bound_lookup_tuple) = name(scope);
   }

   if( upper_bound_lookup_tuple < lower_bound_lookup_tuple )
      return result;

   auto walk_table_range = [&]( auto itr, auto end_itr ) {
      auto cur_time = fc::time_point::now();
      auto end_time = cur_time + fc::microseconds(1000 * 10); /// 10ms max time
      for( unsigned int count = 0; cur_time <= end_time && count < p.limit && itr != end_itr; ++itr, cur_time = fc::time_point::now() ) {
         if( p.table && itr->table != p.table ) continue;

         result.rows.push_back( {itr->code, itr->scope, itr->table, itr->payer, itr->count} );

         ++count;
      }
      if( itr != end_itr ) {
         result.more = itr->scope.to_string();
      }
   };

   auto lower = idx.lower_bound( lower_bound_lookup_tuple );
   auto upper = idx.upper_bound( upper_bound_lookup_tuple );
   if( p.reverse && *p.reverse ) {
      walk_table_range( boost::make_reverse_iterator(upper), boost::make_reverse_iterator(lower) );
   } else {
      walk_table_range( lower, upper );
   }

   return result;
}

vector<asset> read_only::get_currency_balance( const read_only::get_currency_balance_params& p )const {

   const abi_def abi = eosio::chain_apis::get_abi( db, p.code );
   (void)get_table_type( abi, name("accounts") );

   vector<asset> results;
   walk_key_value_table(p.code, p.account, N(accounts), [&](const key_value_object& obj){
      EOS_ASSERT( obj.value.size() >= sizeof(asset), chain::asset_type_exception, "Invalid data on table");

      asset cursor;
      fc::datastream<const char *> ds(obj.value.data(), obj.value.size());
      fc::raw::unpack(ds, cursor);

      EOS_ASSERT( cursor.get_symbol().valid(), chain::asset_type_exception, "Invalid asset");

      if( !p.symbol || boost::iequals(cursor.symbol_name(), *p.symbol) ) {
        results.emplace_back(cursor);
      }

      // return false if we are looking for one and found it, true otherwise
      return !(p.symbol && boost::iequals(cursor.symbol_name(), *p.symbol));
   });

   return results;
}

fc::variant read_only::get_currency_stats( const read_only::get_currency_stats_params& p )const {
   fc::mutable_variant_object results;

   const abi_def abi = eosio::chain_apis::get_abi( db, p.code );
   (void)get_table_type( abi, name("stat") );

   uint64_t scope = ( eosio::chain::string_to_symbol( 0, boost::algorithm::to_upper_copy(p.symbol).c_str() ) >> 8 );

   walk_key_value_table(p.code, name(scope), N(stat), [&](const key_value_object& obj){
      EOS_ASSERT( obj.value.size() >= sizeof(read_only::get_currency_stats_result), chain::asset_type_exception, "Invalid data on table");

      fc::datastream<const char *> ds(obj.value.data(), obj.value.size());
      read_only::get_currency_stats_result result;

      fc::raw::unpack(ds, result.supply);
      fc::raw::unpack(ds, result.max_supply);
      fc::raw::unpack(ds, result.issuer);

      results[result.supply.symbol_name()] = result;
      return true;
   });

   return results;
}

fc::variant get_global_row( const database& db, const abi_def& abi, const abi_serializer& abis, const fc::microseconds& abi_serializer_max_time_us, bool shorten_abi_errors ) {
   const auto table_type = get_table_type(abi, N(global));
   EOS_ASSERT(table_type == read_only::KEYi64, chain::contract_table_query_exception, "Invalid table type ${type} for table global", ("type",table_type));

   const auto* const table_id = db.find<chain::table_id_object, chain::by_code_scope_table>(boost::make_tuple(config::system_account_name, config::system_account_name, N(global)));
   EOS_ASSERT(table_id, chain::contract_table_query_exception, "Missing table global");

   const auto& kv_index = db.get_index<key_value_index, by_scope_primary>();
   const auto it = kv_index.find(boost::make_tuple(table_id->id, N(global).to_uint64_t()));
   EOS_ASSERT(it != kv_index.end(), chain::contract_table_query_exception, "Missing row in table global");

   vector<char> data;
   read_only::copy_inline_row(*it, data);
   return abis.binary_to_variant(abis.get_table_type(N(global)), data, abi_serializer::create_yield_function( abi_serializer_max_time_us ), shorten_abi_errors );
}

read_only::get_producers_result read_only::get_producers( const read_only::get_producers_params& p ) const try {
   const abi_def abi = eosio::chain_apis::get_abi(db, config::system_account_name);
   const auto table_type = get_table_type(abi, N(producers));
   const abi_serializer abis{ abi, abi_serializer::create_yield_function( abi_serializer_max_time ) };
   EOS_ASSERT(table_type == KEYi64, chain::contract_table_query_exception, "Invalid table type ${type} for table producers", ("type",table_type));

   const auto& d = db.db();
   const auto lower = name{p.lower_bound};

   static const uint8_t secondary_index_num = 0;
   const auto* const table_id = d.find<chain::table_id_object, chain::by_code_scope_table>(
           boost::make_tuple(config::system_account_name, config::system_account_name, N(producers)));
   const auto* const secondary_table_id = d.find<chain::table_id_object, chain::by_code_scope_table>(
           boost::make_tuple(config::system_account_name, config::system_account_name, name(N(producers).to_uint64_t() | secondary_index_num)));
   EOS_ASSERT(table_id && secondary_table_id, chain::contract_table_query_exception, "Missing producers table");

   const auto& kv_index = d.get_index<key_value_index, by_scope_primary>();
   const auto& secondary_index = d.get_index<index_double_index>().indices();
   const auto& secondary_index_by_primary = secondary_index.get<by_primary>();
   const auto& secondary_index_by_secondary = secondary_index.get<by_secondary>();

   read_only::get_producers_result result;
   const auto stopTime = fc::time_point::now() + fc::microseconds(1000 * 10); // 10ms
   vector<char> data;

   auto it = [&]{
      if(lower.to_uint64_t() == 0)
         return secondary_index_by_secondary.lower_bound(
            boost::make_tuple(secondary_table_id->id, to_softfloat64(std::numeric_limits<double>::lowest()), 0));
      else
         return secondary_index.project<by_secondary>(
            secondary_index_by_primary.lower_bound(
               boost::make_tuple(secondary_table_id->id, lower.to_uint64_t())));
   }();

   for( ; it != secondary_index_by_secondary.end() && it->t_id == secondary_table_id->id; ++it ) {
      if (result.rows.size() >= p.limit || fc::time_point::now() > stopTime) {
         result.more = name{it->primary_key}.to_string();
         break;
      }
      copy_inline_row(*kv_index.find(boost::make_tuple(table_id->id, it->primary_key)), data);
      if (p.json)
         result.rows.emplace_back( abis.binary_to_variant( abis.get_table_type(N(producers)), data, abi_serializer::create_yield_function( abi_serializer_max_time ), shorten_abi_errors ) );
      else
         result.rows.emplace_back(fc::variant(data));
   }

   result.total_producer_vote_weight = get_global_row(d, abi, abis, abi_serializer_max_time, shorten_abi_errors)["total_producer_vote_weight"].as_double();
   return result;
} catch (...) {
   read_only::get_producers_result result;

   for (auto p : db.active_producers().producers) {
      auto row = fc::mutable_variant_object()
         ("owner", p.producer_name)
         ("producer_authority", p.authority)
         ("url", "")
         ("total_votes", 0.0f);

      // detect a legacy key and maintain API compatibility for those entries
      if (p.authority.contains<block_signing_authority_v0>()) {
         const auto& auth = p.authority.get<block_signing_authority_v0>();
         if (auth.keys.size() == 1 && auth.keys.back().weight == auth.threshold) {
            row("producer_key", auth.keys.back().key);
         }
      }

      result.rows.push_back(row);
   }

   return result;
}

read_only::get_producer_schedule_result read_only::get_producer_schedule( const read_only::get_producer_schedule_params& p ) const {
   read_only::get_producer_schedule_result result;
   to_variant(db.active_producers(), result.active);
   if(!db.pending_producers().producers.empty())
      to_variant(db.pending_producers(), result.pending);
   auto proposed = db.proposed_producers();
   if(proposed && !proposed->producers.empty())
      to_variant(*proposed, result.proposed);
   return result;
}

template<typename Api>
struct resolver_factory {
   static auto make(const Api* api, abi_serializer::yield_function_t yield) {
      return [api, yield{std::move(yield)}](const account_name &name) -> optional<abi_serializer> {
         const auto* accnt = api->db.db().template find<account_object, by_name>(name);
         if (accnt != nullptr) {
            abi_def abi;
            if (abi_serializer::to_abi(accnt->abi, abi)) {
               return abi_serializer(abi, yield);
            }
         }

         return optional<abi_serializer>();
      };
   }
};

template<typename Api>
auto make_resolver(const Api* api, abi_serializer::yield_function_t yield) {
   return resolver_factory<Api>::make(api, std::move( yield ));
}


read_only::get_scheduled_transactions_result
read_only::get_scheduled_transactions( const read_only::get_scheduled_transactions_params& p ) const {
   const auto& d = db.db();

   const auto& idx_by_delay = d.get_index<generated_transaction_multi_index,by_delay>();
   auto itr = ([&](){
      if (!p.lower_bound.empty()) {
         try {
            auto when = time_point::from_iso_string( p.lower_bound );
            return idx_by_delay.lower_bound(boost::make_tuple(when));
         } catch (...) {
            try {
               auto txid = transaction_id_type(p.lower_bound);
               const auto& by_txid = d.get_index<generated_transaction_multi_index,by_trx_id>();
               auto itr = by_txid.find( txid );
               if (itr == by_txid.end()) {
                  EOS_THROW(transaction_exception, "Unknown Transaction ID: ${txid}", ("txid", txid));
               }

               return d.get_index<generated_transaction_multi_index>().indices().project<by_delay>(itr);

            } catch (...) {
               return idx_by_delay.end();
            }
         }
      } else {
         return idx_by_delay.begin();
      }
   })();

   read_only::get_scheduled_transactions_result result;

   auto resolver = make_resolver(this, abi_serializer::create_yield_function( abi_serializer_max_time ));

   uint32_t remaining = p.limit;
   auto time_limit = fc::time_point::now() + fc::microseconds(1000 * 10); /// 10ms max time
   while (itr != idx_by_delay.end() && remaining > 0 && time_limit > fc::time_point::now()) {
      auto row = fc::mutable_variant_object()
              ("trx_id", itr->trx_id)
              ("sender", itr->sender)
              ("sender_id", itr->sender_id)
              ("payer", itr->payer)
              ("delay_until", itr->delay_until)
              ("expiration", itr->expiration)
              ("published", itr->published)
      ;

      if (p.json) {
         fc::variant pretty_transaction;

         transaction trx;
         fc::datastream<const char*> ds( itr->packed_trx.data(), itr->packed_trx.size() );
         fc::raw::unpack(ds,trx);

         abi_serializer::to_variant(trx, pretty_transaction, resolver, abi_serializer::create_yield_function( abi_serializer_max_time ));
         row("transaction", pretty_transaction);
      } else {
         auto packed_transaction = bytes(itr->packed_trx.begin(), itr->packed_trx.end());
         row("transaction", packed_transaction);
      }

      result.transactions.emplace_back(std::move(row));
      ++itr;
      remaining--;
   }

   if (itr != idx_by_delay.end()) {
      result.more = string(itr->trx_id);
   }

   return result;
}

fc::variant read_only::get_block(const read_only::get_block_params& params) const {
   signed_block_ptr block;
   optional<uint64_t> block_num;

   EOS_ASSERT( !params.block_num_or_id.empty() && params.block_num_or_id.size() <= 64,
               chain::block_id_type_exception,
               "Invalid Block number or ID, must be greater than 0 and less than 64 characters"
   );

   try {
      block_num = fc::to_uint64(params.block_num_or_id);
   } catch( ... ) {}

   if( block_num.valid() ) {
      block = db.fetch_block_by_number( *block_num );
   } else {
      try {
         block = db.fetch_block_by_id( fc::variant(params.block_num_or_id).as<block_id_type>() );
      } EOS_RETHROW_EXCEPTIONS(chain::block_id_type_exception, "Invalid block ID: ${block_num_or_id}", ("block_num_or_id", params.block_num_or_id))
   }

   EOS_ASSERT( block, unknown_block_exception, "Could not find block: ${block}", ("block", params.block_num_or_id));

   // serializes signed_block to variant in signed_block_v0 format
   fc::variant pretty_output;
   abi_serializer::to_variant(*block, pretty_output, make_resolver(this, abi_serializer::create_yield_function( abi_serializer_max_time )),
                              abi_serializer::create_yield_function( abi_serializer_max_time ));

   const auto id = block->calculate_id();
   const uint32_t ref_block_prefix = id._hash[1];

   return fc::mutable_variant_object(pretty_output.get_object())
           ("id", id)
           ("block_num",block->block_num())
           ("ref_block_prefix", ref_block_prefix);
}

fc::variant read_only::get_block_info(const read_only::get_block_info_params& params) const {

   signed_block_ptr block;
   try {
         block = db.fetch_block_by_number( params.block_num );
   } catch (...)   {
      // assert below will handle the invalid block num
   }

   EOS_ASSERT( block, unknown_block_exception, "Could not find block: ${block}", ("block", params.block_num));

   const auto id = block->calculate_id();
   const uint32_t ref_block_prefix = id._hash[1];

   return fc::mutable_variant_object ()
         ("block_num", block->block_num())
         ("ref_block_num", static_cast<uint16_t>(block->block_num()))
         ("id", id)
         ("timestamp", block->timestamp)
         ("producer", block->producer)
         ("confirmed", block->confirmed)
         ("previous", block->previous)
         ("transaction_mroot", block->transaction_mroot)
         ("action_mroot", block->action_mroot)
         ("schedule_version", block->schedule_version)
         ("producer_signature", block->producer_signature)
         ("ref_block_prefix", ref_block_prefix);
}

fc::variant read_only::get_block_header_state(const get_block_header_state_params& params) const {
   block_state_ptr b;
   optional<uint64_t> block_num;
   std::exception_ptr e;
   try {
      block_num = fc::to_uint64(params.block_num_or_id);
   } catch( ... ) {}

   if( block_num.valid() ) {
      b = db.fetch_block_state_by_number(*block_num);
   } else {
      try {
         b = db.fetch_block_state_by_id(fc::variant(params.block_num_or_id).as<block_id_type>());
      } EOS_RETHROW_EXCEPTIONS(chain::block_id_type_exception, "Invalid block ID: ${block_num_or_id}", ("block_num_or_id", params.block_num_or_id))
   }

   EOS_ASSERT( b, unknown_block_exception, "Could not find reversible block: ${block}", ("block", params.block_num_or_id));

   fc::variant vo;
   fc::to_variant( static_cast<const block_header_state&>(*b), vo );
   return vo;
}

void read_write::push_block(read_write::push_block_params&& params, next_function<read_write::push_block_results> next) {
   try {
      app().get_method<incoming::methods::block_sync>()(std::make_shared<signed_block>( std::move( params ), true), {});
      next(read_write::push_block_results{});
   } catch ( boost::interprocess::bad_alloc& ) {
      chain_plugin::handle_db_exhaustion();
   } catch ( const std::bad_alloc& ) {
      chain_plugin::handle_bad_alloc();
   } CATCH_AND_CALL(next);
}

void read_write::push_transaction(const read_write::push_transaction_params& params, next_function<read_write::push_transaction_results> next) {
   try {
      packed_transaction_v0 input_trx_v0;
      auto resolver = make_resolver(this, abi_serializer::create_yield_function( abi_serializer_max_time ));
      packed_transaction_ptr input_trx;
      try {
         abi_serializer::from_variant(params, input_trx_v0, std::move( resolver ), abi_serializer::create_yield_function( abi_serializer_max_time ));
         input_trx = std::make_shared<packed_transaction>( std::move( input_trx_v0 ), true );
      } EOS_RETHROW_EXCEPTIONS(chain::packed_transaction_type_exception, "Invalid packed transaction")

      app().get_method<incoming::methods::transaction_async>()(input_trx, true,
            [this, next](const fc::static_variant<fc::exception_ptr, transaction_trace_ptr>& result) -> void {
         if (result.contains<fc::exception_ptr>()) {
            next(result.get<fc::exception_ptr>());
         } else {
            auto trx_trace_ptr = result.get<transaction_trace_ptr>();

            try {
               fc::variant output;
               try {
                  output = db.to_variant_with_abi( *trx_trace_ptr, abi_serializer::create_yield_function( abi_serializer_max_time ) );

                  // Create map of (closest_unnotified_ancestor_action_ordinal, global_sequence) with action trace
                  std::map< std::pair<uint32_t, uint64_t>, fc::mutable_variant_object > act_traces_map;
                  for( const auto& act_trace : output["action_traces"].get_array() ) {
                     if (act_trace["receipt"].is_null() && act_trace["except"].is_null()) continue;
                     auto closest_unnotified_ancestor_action_ordinal =
                           act_trace["closest_unnotified_ancestor_action_ordinal"].as<fc::unsigned_int>().value;
                     auto global_sequence = act_trace["receipt"].is_null() ?
                                                std::numeric_limits<uint64_t>::max() :
                                                act_trace["receipt"]["global_sequence"].as<uint64_t>();
                     act_traces_map.emplace( std::make_pair( closest_unnotified_ancestor_action_ordinal,
                                                             global_sequence ),
                                             act_trace.get_object() );
                  }

                  std::function<vector<fc::variant>(uint32_t)> convert_act_trace_to_tree_struct =
                  [&](uint32_t closest_unnotified_ancestor_action_ordinal) {
                     vector<fc::variant> restructured_act_traces;
                     auto it = act_traces_map.lower_bound(
                                 std::make_pair( closest_unnotified_ancestor_action_ordinal, 0)
                     );
                     for( ;
                        it != act_traces_map.end() && it->first.first == closest_unnotified_ancestor_action_ordinal; ++it )
                     {
                        auto& act_trace_mvo = it->second;

                        auto action_ordinal = act_trace_mvo["action_ordinal"].as<fc::unsigned_int>().value;
                        act_trace_mvo["inline_traces"] = convert_act_trace_to_tree_struct(action_ordinal);
                        if (act_trace_mvo["receipt"].is_null()) {
                           act_trace_mvo["receipt"] = fc::mutable_variant_object()
                              ("abi_sequence", 0)
                              ("act_digest", digest_type::hash(trx_trace_ptr->action_traces[action_ordinal-1].act))
                              ("auth_sequence", flat_map<account_name,uint64_t>())
                              ("code_sequence", 0)
                              ("global_sequence", 0)
                              ("receiver", act_trace_mvo["receiver"])
                              ("recv_sequence", 0);
                        }
                        restructured_act_traces.push_back( std::move(act_trace_mvo) );
                     }
                     return restructured_act_traces;
                  };

                  fc::mutable_variant_object output_mvo(output);
                  output_mvo["action_traces"] = convert_act_trace_to_tree_struct(0);

                  output = output_mvo;
               } catch( chain::abi_exception& ) {
                  output = *trx_trace_ptr;
               }

               const chain::transaction_id_type& id = trx_trace_ptr->id;
               next(read_write::push_transaction_results{id, output});
            } CATCH_AND_CALL(next);
         }
      });
   } catch ( boost::interprocess::bad_alloc& ) {
      chain_plugin::handle_db_exhaustion();
   } catch ( const std::bad_alloc& ) {
      chain_plugin::handle_bad_alloc();
   } CATCH_AND_CALL(next);
}

static void push_recurse(read_write* rw, int index, const std::shared_ptr<read_write::push_transactions_params>& params, const std::shared_ptr<read_write::push_transactions_results>& results, const next_function<read_write::push_transactions_results>& next) {
   auto wrapped_next = [=](const fc::static_variant<fc::exception_ptr, read_write::push_transaction_results>& result) {
      if (result.contains<fc::exception_ptr>()) {
         const auto& e = result.get<fc::exception_ptr>();
         results->emplace_back( read_write::push_transaction_results{ transaction_id_type(), fc::mutable_variant_object( "error", e->to_detail_string() ) } );
      } else {
         const auto& r = result.get<read_write::push_transaction_results>();
         results->emplace_back( r );
      }

      size_t next_index = index + 1;
      if (next_index < params->size()) {
         push_recurse(rw, next_index, params, results, next );
      } else {
         next(*results);
      }
   };

   rw->push_transaction(params->at(index), wrapped_next);
}

void read_write::push_transactions(const read_write::push_transactions_params& params, next_function<read_write::push_transactions_results> next) {
   try {
      EOS_ASSERT( params.size() <= 1000, too_many_tx_at_once, "Attempt to push too many transactions at once" );
      auto params_copy = std::make_shared<read_write::push_transactions_params>(params.begin(), params.end());
      auto result = std::make_shared<read_write::push_transactions_results>();
      result->reserve(params.size());

      push_recurse(this, 0, params_copy, result, next);
   } catch ( boost::interprocess::bad_alloc& ) {
      chain_plugin::handle_db_exhaustion();
   } catch ( const std::bad_alloc& ) {
      chain_plugin::handle_bad_alloc();
   } CATCH_AND_CALL(next);
}

void read_write::send_transaction(const read_write::send_transaction_params& params, next_function<read_write::send_transaction_results> next) {

   try {
      packed_transaction_v0 input_trx_v0;
      auto resolver = make_resolver(this, abi_serializer::create_yield_function( abi_serializer_max_time ));
      packed_transaction_ptr input_trx;
      try {
         abi_serializer::from_variant(params, input_trx_v0, std::move( resolver ), abi_serializer::create_yield_function( abi_serializer_max_time ));
         input_trx = std::make_shared<packed_transaction>( std::move( input_trx_v0 ), true );
      } EOS_RETHROW_EXCEPTIONS(chain::packed_transaction_type_exception, "Invalid packed transaction")

      app().get_method<incoming::methods::transaction_async>()(input_trx, true,
            [this, next](const fc::static_variant<fc::exception_ptr, transaction_trace_ptr>& result) -> void {
         if (result.contains<fc::exception_ptr>()) {
            next(result.get<fc::exception_ptr>());
         } else {
            auto trx_trace_ptr = result.get<transaction_trace_ptr>();

            try {
               fc::variant output;
               try {
                  output = db.to_variant_with_abi( *trx_trace_ptr, abi_serializer::create_yield_function( abi_serializer_max_time ) );
               } catch( chain::abi_exception& ) {
                  output = *trx_trace_ptr;
               }

               const chain::transaction_id_type& id = trx_trace_ptr->id;
               next(read_write::send_transaction_results{id, output});
            } CATCH_AND_CALL(next);
         }
      });
   } catch ( boost::interprocess::bad_alloc& ) {
      chain_plugin::handle_db_exhaustion();
   } catch ( const std::bad_alloc& ) {
      chain_plugin::handle_bad_alloc();
   } CATCH_AND_CALL(next);
}

read_only::get_abi_results read_only::get_abi( const get_abi_params& params )const {
   get_abi_results result;
   result.account_name = params.account_name;
   const auto& d = db.db();
   const auto& accnt  = d.get<account_object,by_name>( params.account_name );

   abi_def abi;
   if( abi_serializer::to_abi(accnt.abi, abi) ) {
      result.abi = std::move(abi);
   }

   return result;
}

read_only::get_code_results read_only::get_code( const get_code_params& params )const {
   get_code_results result;
   result.account_name = params.account_name;
   const auto& d = db.db();
   const auto& accnt_obj          = d.get<account_object,by_name>( params.account_name );
   const auto& accnt_metadata_obj = d.get<account_metadata_object,by_name>( params.account_name );

   EOS_ASSERT( params.code_as_wasm, unsupported_feature, "Returning WAST from get_code is no longer supported" );

   if( accnt_metadata_obj.code_hash != digest_type() ) {
      const auto& code_obj = d.get<code_object, by_code_hash>(accnt_metadata_obj.code_hash);
      result.wasm = string(code_obj.code.begin(), code_obj.code.end());
      result.code_hash = code_obj.code_hash;
   }

   abi_def abi;
   if( abi_serializer::to_abi(accnt_obj.abi, abi) ) {
      result.abi = std::move(abi);
   }

   return result;
}

read_only::get_code_hash_results read_only::get_code_hash( const get_code_hash_params& params )const {
   get_code_hash_results result;
   result.account_name = params.account_name;
   const auto& d = db.db();
   const auto& accnt  = d.get<account_metadata_object,by_name>( params.account_name );

   if( accnt.code_hash != digest_type() )
      result.code_hash = accnt.code_hash;

   return result;
}

read_only::get_raw_code_and_abi_results read_only::get_raw_code_and_abi( const get_raw_code_and_abi_params& params)const {
   get_raw_code_and_abi_results result;
   result.account_name = params.account_name;

   const auto& d = db.db();
   const auto& accnt_obj          = d.get<account_object,by_name>(params.account_name);
   const auto& accnt_metadata_obj = d.get<account_metadata_object,by_name>(params.account_name);
   if( accnt_metadata_obj.code_hash != digest_type() ) {
      const auto& code_obj = d.get<code_object, by_code_hash>(accnt_metadata_obj.code_hash);
      result.wasm = blob{{code_obj.code.begin(), code_obj.code.end()}};
   }
   result.abi = blob{{accnt_obj.abi.begin(), accnt_obj.abi.end()}};

   return result;
}

read_only::get_raw_abi_results read_only::get_raw_abi( const get_raw_abi_params& params )const {
   get_raw_abi_results result;
   result.account_name = params.account_name;

   const auto& d = db.db();
   const auto& accnt_obj          = d.get<account_object,by_name>(params.account_name);
   const auto& accnt_metadata_obj = d.get<account_metadata_object,by_name>(params.account_name);
   result.abi_hash = fc::sha256::hash( accnt_obj.abi.data(), accnt_obj.abi.size() );
   if( accnt_metadata_obj.code_hash != digest_type() )
      result.code_hash = accnt_metadata_obj.code_hash;
   if( !params.abi_hash || *params.abi_hash != result.abi_hash )
      result.abi = blob{{accnt_obj.abi.begin(), accnt_obj.abi.end()}};

   return result;
}

read_only::get_account_results read_only::get_account( const get_account_params& params )const {
   get_account_results result;
   result.account_name = params.account_name;

   const auto& d = db.db();
   const auto& rm = db.get_resource_limits_manager();

   result.head_block_num  = db.head_block_num();
   result.head_block_time = db.head_block_time();

   rm.get_account_limits( result.account_name, result.ram_quota, result.net_weight, result.cpu_weight );

   const auto& accnt_obj = db.get_account( result.account_name );
   const auto& accnt_metadata_obj = db.db().get<account_metadata_object,by_name>( result.account_name );

   result.privileged       = accnt_metadata_obj.is_privileged();
   result.last_code_update = accnt_metadata_obj.last_code_update;
   result.created          = accnt_obj.creation_date;

   uint32_t greylist_limit = db.is_resource_greylisted(result.account_name) ? 1 : config::maximum_elastic_resource_multiplier;
   const block_timestamp_type current_usage_time (db.head_block_time());
   result.net_limit.set( rm.get_account_net_limit_ex( result.account_name, greylist_limit, current_usage_time).first );
   if ( result.net_limit.last_usage_update_time.valid() && (result.net_limit.last_usage_update_time->slot == 0) ) {   // account has no action yet
      result.net_limit.last_usage_update_time = accnt_obj.creation_date;
   }
   result.cpu_limit.set( rm.get_account_cpu_limit_ex( result.account_name, greylist_limit, current_usage_time).first );
   if ( result.cpu_limit.last_usage_update_time.valid() && (result.cpu_limit.last_usage_update_time->slot == 0) ) {   // account has no action yet
      result.cpu_limit.last_usage_update_time = accnt_obj.creation_date;
   }
   result.ram_usage = rm.get_account_ram_usage( result.account_name );

   const auto& permissions = d.get_index<permission_index,by_owner>();
   auto perm = permissions.lower_bound( boost::make_tuple( params.account_name ) );
   while( perm != permissions.end() && perm->owner == params.account_name ) {
      /// TODO: lookup perm->parent name
      name parent;

      // Don't lookup parent if null
      if( perm->parent._id ) {
         const auto* p = d.find<permission_object,by_id>( perm->parent );
         if( p ) {
            EOS_ASSERT(perm->owner == p->owner, invalid_parent_permission, "Invalid parent permission");
            parent = p->name;
         }
      }

      result.permissions.push_back( permission{ perm->name, parent, perm->auth.to_authority() } );
      ++perm;
   }

   const auto& code_account = db.db().get<account_object,by_name>( config::system_account_name );

   abi_def abi;
   if( abi_serializer::to_abi(code_account.abi, abi) ) {
      abi_serializer abis( abi, abi_serializer::create_yield_function( abi_serializer_max_time ) );

      const auto token_code = N(eosio.token);

      auto core_symbol = extract_core_symbol();

      if (params.expected_core_symbol.valid())
         core_symbol = *(params.expected_core_symbol);

      const auto* t_id = d.find<chain::table_id_object, chain::by_code_scope_table>(boost::make_tuple( token_code, params.account_name, N(accounts) ));
      if( t_id != nullptr ) {
         const auto &idx = d.get_index<key_value_index, by_scope_primary>();
         auto it = idx.find(boost::make_tuple( t_id->id, core_symbol.to_symbol_code() ));
         if( it != idx.end() && it->value.size() >= sizeof(asset) ) {
            asset bal;
            fc::datastream<const char *> ds(it->value.data(), it->value.size());
            fc::raw::unpack(ds, bal);

            if( bal.get_symbol().valid() && bal.get_symbol() == core_symbol ) {
               result.core_liquid_balance = bal;
            }
         }
      }

      t_id = d.find<chain::table_id_object, chain::by_code_scope_table>(boost::make_tuple( config::system_account_name, params.account_name, N(userres) ));
      if (t_id != nullptr) {
         const auto &idx = d.get_index<key_value_index, by_scope_primary>();
         auto it = idx.find(boost::make_tuple( t_id->id, params.account_name.to_uint64_t() ));
         if ( it != idx.end() ) {
            vector<char> data;
            copy_inline_row(*it, data);
            result.total_resources = abis.binary_to_variant( "user_resources", data, abi_serializer::create_yield_function( abi_serializer_max_time ), shorten_abi_errors );
         }
      }

      t_id = d.find<chain::table_id_object, chain::by_code_scope_table>(boost::make_tuple( config::system_account_name, params.account_name, N(delband) ));
      if (t_id != nullptr) {
         const auto &idx = d.get_index<key_value_index, by_scope_primary>();
         auto it = idx.find(boost::make_tuple( t_id->id, params.account_name.to_uint64_t() ));
         if ( it != idx.end() ) {
            vector<char> data;
            copy_inline_row(*it, data);
            result.self_delegated_bandwidth = abis.binary_to_variant( "delegated_bandwidth", data, abi_serializer::create_yield_function( abi_serializer_max_time ), shorten_abi_errors );
         }
      }

      t_id = d.find<chain::table_id_object, chain::by_code_scope_table>(boost::make_tuple( config::system_account_name, params.account_name, N(refunds) ));
      if (t_id != nullptr) {
         const auto &idx = d.get_index<key_value_index, by_scope_primary>();
         auto it = idx.find(boost::make_tuple( t_id->id, params.account_name.to_uint64_t() ));
         if ( it != idx.end() ) {
            vector<char> data;
            copy_inline_row(*it, data);
            result.refund_request = abis.binary_to_variant( "refund_request", data, abi_serializer::create_yield_function( abi_serializer_max_time ), shorten_abi_errors );
         }
      }

      t_id = d.find<chain::table_id_object, chain::by_code_scope_table>(boost::make_tuple( config::system_account_name, config::system_account_name, N(voters) ));
      if (t_id != nullptr) {
         const auto &idx = d.get_index<key_value_index, by_scope_primary>();
         auto it = idx.find(boost::make_tuple( t_id->id, params.account_name.to_uint64_t() ));
         if ( it != idx.end() ) {
            vector<char> data;
            copy_inline_row(*it, data);
            result.voter_info = abis.binary_to_variant( "voter_info", data, abi_serializer::create_yield_function( abi_serializer_max_time ), shorten_abi_errors );
         }
      }

      t_id = d.find<chain::table_id_object, chain::by_code_scope_table>(boost::make_tuple( config::system_account_name, config::system_account_name, N(rexbal) ));
      if (t_id != nullptr) {
         const auto &idx = d.get_index<key_value_index, by_scope_primary>();
         auto it = idx.find(boost::make_tuple( t_id->id, params.account_name.to_uint64_t() ));
         if( it != idx.end() ) {
            vector<char> data;
            copy_inline_row(*it, data);
            result.rex_info = abis.binary_to_variant( "rex_balance", data, abi_serializer::create_yield_function( abi_serializer_max_time ), shorten_abi_errors );
         }
      }
   }
   return result;
}

static variant action_abi_to_variant( const abi_def& abi, type_name action_type ) {
   variant v;
   auto it = std::find_if(abi.structs.begin(), abi.structs.end(), [&](auto& x){return x.name == action_type;});
   if( it != abi.structs.end() )
      to_variant( it->fields,  v );
   return v;
};

read_only::abi_json_to_bin_result read_only::abi_json_to_bin( const read_only::abi_json_to_bin_params& params )const try {
   abi_json_to_bin_result result;
   const auto code_account = db.db().find<account_object,by_name>( params.code );
   EOS_ASSERT(code_account != nullptr, contract_query_exception, "Contract can't be found ${contract}", ("contract", params.code));

   abi_def abi;
   if( abi_serializer::to_abi(code_account->abi, abi) ) {
      abi_serializer abis( abi, abi_serializer::create_yield_function( abi_serializer_max_time ) );
      auto action_type = abis.get_action_type(params.action);
      EOS_ASSERT(!action_type.empty(), action_validate_exception, "Unknown action ${action} in contract ${contract}", ("action", params.action)("contract", params.code));
      try {
         result.binargs = abis.variant_to_binary( action_type, params.args, abi_serializer::create_yield_function( abi_serializer_max_time ), shorten_abi_errors );
      } EOS_RETHROW_EXCEPTIONS(chain::invalid_action_args_exception,
                                "'${args}' is invalid args for action '${action}' code '${code}'. expected '${proto}'",
                                ("args", params.args)("action", params.action)("code", params.code)("proto", action_abi_to_variant(abi, action_type)))
   } else {
      EOS_ASSERT(false, abi_not_found_exception, "No ABI found for ${contract}", ("contract", params.code));
   }
   return result;
} FC_RETHROW_EXCEPTIONS( warn, "code: ${code}, action: ${action}, args: ${args}",
                         ("code", params.code)( "action", params.action )( "args", params.args ))

read_only::abi_bin_to_json_result read_only::abi_bin_to_json( const read_only::abi_bin_to_json_params& params )const {
   abi_bin_to_json_result result;
   const auto& code_account = db.db().get<account_object,by_name>( params.code );
   abi_def abi;
   if( abi_serializer::to_abi(code_account.abi, abi) ) {
      abi_serializer abis( abi, abi_serializer::create_yield_function( abi_serializer_max_time ) );
      result.args = abis.binary_to_variant( abis.get_action_type( params.action ), params.binargs, abi_serializer::create_yield_function( abi_serializer_max_time ), shorten_abi_errors );
   } else {
      EOS_ASSERT(false, abi_not_found_exception, "No ABI found for ${contract}", ("contract", params.code));
   }
   return result;
}

read_only::get_required_keys_result read_only::get_required_keys( const get_required_keys_params& params )const {
   transaction pretty_input;
   auto resolver = make_resolver(this, abi_serializer::create_yield_function( abi_serializer_max_time ));
   try {
      abi_serializer::from_variant(params.transaction, pretty_input, resolver, abi_serializer::create_yield_function( abi_serializer_max_time ));
   } EOS_RETHROW_EXCEPTIONS(chain::transaction_type_exception, "Invalid transaction")

   auto required_keys_set = db.get_authorization_manager().get_required_keys( pretty_input, params.available_keys, fc::seconds( pretty_input.delay_sec ));
   get_required_keys_result result;
   result.required_keys = required_keys_set;
   return result;
}

read_only::get_transaction_id_result read_only::get_transaction_id( const read_only::get_transaction_id_params& params)const {
   return params.id();
}

namespace detail {
   struct ram_market_exchange_state_t {
      asset  ignore1;
      asset  ignore2;
      double ignore3;
      asset  core_symbol;
      double ignore4;
   };
}

chain::symbol read_only::extract_core_symbol()const {
   symbol core_symbol(0);

   // The following code makes assumptions about the contract deployed on eosio account (i.e. the system contract) and how it stores its data.
   const auto& d = db.db();
   const auto* t_id = d.find<chain::table_id_object, chain::by_code_scope_table>(boost::make_tuple( N(eosio), N(eosio), N(rammarket) ));
   if( t_id != nullptr ) {
      const auto &idx = d.get_index<key_value_index, by_scope_primary>();
      auto it = idx.find(boost::make_tuple( t_id->id, eosio::chain::string_to_symbol_c(4,"RAMCORE") ));
      if( it != idx.end() ) {
         detail::ram_market_exchange_state_t ram_market_exchange_state;

         fc::datastream<const char *> ds( it->value.data(), it->value.size() );

         try {
            fc::raw::unpack(ds, ram_market_exchange_state);
         } catch( ... ) {
            return core_symbol;
         }

         if( ram_market_exchange_state.core_symbol.get_symbol().valid() ) {
            core_symbol = ram_market_exchange_state.core_symbol.get_symbol();
         }
      }
   }

   return core_symbol;
}

} // namespace chain_apis
} // namespace eosio

FC_REFLECT( eosio::chain_apis::detail::ram_market_exchange_state_t, (ignore1)(ignore2)(ignore3)(core_symbol)(ignore4) )<|MERGE_RESOLUTION|>--- conflicted
+++ resolved
@@ -1142,10 +1142,7 @@
             } );
 
       my->applied_transaction_connection = my->chain->applied_transaction.connect(
-<<<<<<< HEAD
             [this]( std::tuple<const transaction_trace_ptr&, const packed_transaction_ptr&> t ) {
-=======
-            [this]( std::tuple<const transaction_trace_ptr&, const signed_transaction&> t ) {
                if (auto dm_logger = my->chain->get_deep_mind_logger()) {
                   fc_dlog(*dm_logger, "APPLIED_TRANSACTION ${block} ${traces}",
                      ("block", my->chain->head_block_num() + 1)
@@ -1153,7 +1150,6 @@
                   );
                }
 
->>>>>>> c07a02d0
                my->applied_transaction_channel.publish( priority::low, std::get<0>(t) );
             } );
 
