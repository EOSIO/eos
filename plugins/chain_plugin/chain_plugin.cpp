#include <eosio/chain_plugin/chain_plugin.hpp>
#include <eosio/chain_plugin/blockvault_sync_strategy.hpp>
#include <eosio/chain/fork_database.hpp>
#include <eosio/chain/block_log.hpp>
#include <eosio/chain/exceptions.hpp>
#include <eosio/chain/authorization_manager.hpp>
#include <eosio/chain/code_object.hpp>
#include <eosio/chain/config.hpp>
#include <eosio/chain/wasm_interface.hpp>
#include <eosio/chain/resource_limits.hpp>
#include <eosio/chain/controller.hpp>
#include <eosio/chain/generated_transaction_object.hpp>
#include <eosio/chain/snapshot.hpp>
#include <eosio/chain/combined_database.hpp>
#include <eosio/chain/backing_store/kv_context.hpp>
#include <eosio/to_key.hpp>

#include <eosio/chain/eosio_contract.hpp>
#include <eosio/resource_monitor_plugin/resource_monitor_plugin.hpp>
#include <eosio/blockvault_client_plugin/blockvault_client_plugin.hpp>

#include <chainbase/environment.hpp>

#include <boost/signals2/connection.hpp>
#include <boost/algorithm/string.hpp>
#include <boost/algorithm/hex.hpp>
#include <boost/lexical_cast.hpp>
#include <boost/filesystem.hpp>
#include <boost/filesystem/path.hpp>

#include <fc/io/json.hpp>
#include <fc/variant.hpp>
#include <fc/log/trace.hpp>
#include <signal.h>
#include <cstdlib>

// reflect chainbase::environment for --print-build-info option
FC_REFLECT_ENUM( chainbase::environment::os_t,
                 (OS_LINUX)(OS_MACOS)(OS_WINDOWS)(OS_OTHER) )
FC_REFLECT_ENUM( chainbase::environment::arch_t,
                 (ARCH_X86_64)(ARCH_ARM)(ARCH_RISCV)(ARCH_OTHER) )
FC_REFLECT(chainbase::environment, (debug)(os)(arch)(boost_version)(compiler) )

const fc::string deep_mind_logger_name("deep-mind");
fc::logger _deep_mind_log;

namespace eosio {

//declare operator<< and validate funciton for read_mode in the same namespace as read_mode itself
namespace chain {

std::ostream& operator<<(std::ostream& osm, eosio::chain::db_read_mode m) {
   if ( m == eosio::chain::db_read_mode::SPECULATIVE ) {
      osm << "speculative";
   } else if ( m == eosio::chain::db_read_mode::HEAD ) {
      osm << "head";
   } else if ( m == eosio::chain::db_read_mode::READ_ONLY ) { // deprecated
      osm << "read-only";
   } else if ( m == eosio::chain::db_read_mode::IRREVERSIBLE ) {
      osm << "irreversible";
   }

   return osm;
}

void validate(boost::any& v,
              const std::vector<std::string>& values,
              eosio::chain::db_read_mode* /* target_type */,
              int)
{
  using namespace boost::program_options;

  // Make sure no previous assignment to 'v' was made.
  validators::check_first_occurrence(v);

  // Extract the first string from 'values'. If there is more than
  // one string, it's an error, and exception will be thrown.
  std::string const& s = validators::get_single_string(values);

  if ( s == "speculative" ) {
     v = boost::any(eosio::chain::db_read_mode::SPECULATIVE);
  } else if ( s == "head" ) {
     v = boost::any(eosio::chain::db_read_mode::HEAD);
  } else if ( s == "read-only" ) {
     v = boost::any(eosio::chain::db_read_mode::READ_ONLY);
  } else if ( s == "irreversible" ) {
     v = boost::any(eosio::chain::db_read_mode::IRREVERSIBLE);
  } else {
     throw validation_error(validation_error::invalid_option_value);
  }
}

std::ostream& operator<<(std::ostream& osm, eosio::chain::validation_mode m) {
   if ( m == eosio::chain::validation_mode::FULL ) {
      osm << "full";
   } else if ( m == eosio::chain::validation_mode::LIGHT ) {
      osm << "light";
   }

   return osm;
}

void validate(boost::any& v,
              const std::vector<std::string>& values,
              eosio::chain::validation_mode* /* target_type */,
              int)
{
  using namespace boost::program_options;

  // Make sure no previous assignment to 'v' was made.
  validators::check_first_occurrence(v);

  // Extract the first string from 'values'. If there is more than
  // one string, it's an error, and exception will be thrown.
  std::string const& s = validators::get_single_string(values);

  if ( s == "full" ) {
     v = boost::any(eosio::chain::validation_mode::FULL);
  } else if ( s == "light" ) {
     v = boost::any(eosio::chain::validation_mode::LIGHT);
  } else {
     throw validation_error(validation_error::invalid_option_value);
  }
}

std::ostream& operator<<(std::ostream& osm, eosio::chain::backing_store_type b) {
   if ( b == eosio::chain::backing_store_type::CHAINBASE ) {
      osm << "chainbase";
   } else if ( b == eosio::chain::backing_store_type::ROCKSDB ) {
      osm << "rocksdb";
   }

   return osm;
}

void validate(boost::any& v,
              const std::vector<std::string>& values,
              eosio::chain::backing_store_type* /* target_type */,
              int)
{
  using namespace boost::program_options;

  // Make sure no previous assignment to 'v' was made.
  validators::check_first_occurrence(v);

  // Extract the first string from 'values'. If there is more than
  // one string, it's an error, and exception will be thrown.
  std::string const& s = validators::get_single_string(values);

  if ( s == "chainbase" ) {
     v = boost::any(eosio::chain::backing_store_type::CHAINBASE);
  } else if ( s == "rocksdb" ) {
     v = boost::any(eosio::chain::backing_store_type::ROCKSDB);
  } else {
     throw validation_error(validation_error::invalid_option_value);
  }
}
}

using namespace eosio;
using namespace eosio::chain;
using namespace eosio::chain::config;
using namespace eosio::chain::plugin_interface;
using vm_type = wasm_interface::vm_type;
using fc::flat_map;

using boost::signals2::scoped_connection;

class chain_plugin_impl {
public:
   chain_plugin_impl()
   :pre_accepted_block_channel(app().get_channel<channels::pre_accepted_block>())
   ,accepted_block_header_channel(app().get_channel<channels::accepted_block_header>())
   ,accepted_block_channel(app().get_channel<channels::accepted_block>())
   ,irreversible_block_channel(app().get_channel<channels::irreversible_block>())
   ,accepted_transaction_channel(app().get_channel<channels::accepted_transaction>())
   ,applied_transaction_channel(app().get_channel<channels::applied_transaction>())
   ,incoming_block_channel(app().get_channel<incoming::channels::block>())
   ,incoming_block_sync_method(app().get_method<incoming::methods::block_sync>())
   ,incoming_blockvault_sync_method(app().get_method<incoming::methods::blockvault_sync>())
   ,incoming_transaction_async_method(app().get_method<incoming::methods::transaction_async>())
   {}

   bfs::path                        blocks_dir;
   bool                             readonly = false;
   flat_map<uint32_t,block_id_type> loaded_checkpoints;
   bool                             accept_transactions = false;
   bool                             api_accept_transactions = true;
   bool                             account_queries_enabled = false;

   std::optional<controller::config> chain_config;
   std::optional<controller>         chain;
   std::optional<genesis_state>      genesis;
   //txn_msg_rate_limits              rate_limits;
   std::optional<vm_type>            wasm_runtime;
   fc::microseconds                  abi_serializer_max_time_us;
   std::optional<bfs::path>          snapshot_path;


   // retained references to channels for easy publication
   channels::pre_accepted_block::channel_type&     pre_accepted_block_channel;
   channels::accepted_block_header::channel_type&  accepted_block_header_channel;
   channels::accepted_block::channel_type&         accepted_block_channel;
   channels::irreversible_block::channel_type&     irreversible_block_channel;
   channels::accepted_transaction::channel_type&   accepted_transaction_channel;
   channels::applied_transaction::channel_type&    applied_transaction_channel;
   incoming::channels::block::channel_type&        incoming_block_channel;

   // retained references to methods for easy calling
   incoming::methods::block_sync::method_type&        incoming_block_sync_method;
   incoming::methods::blockvault_sync::method_type&        incoming_blockvault_sync_method;
   incoming::methods::transaction_async::method_type& incoming_transaction_async_method;

   // method provider handles
   methods::get_block_by_number::method_type::handle                 get_block_by_number_provider;
   methods::get_block_by_id::method_type::handle                     get_block_by_id_provider;
   methods::get_head_block_id::method_type::handle                   get_head_block_id_provider;
   methods::get_last_irreversible_block_number::method_type::handle  get_last_irreversible_block_number_provider;

   // scoped connections for chain controller
   std::optional<scoped_connection>                                   pre_accepted_block_connection;
   std::optional<scoped_connection>                                   accepted_block_header_connection;
   std::optional<scoped_connection>                                   accepted_block_connection;
   std::optional<scoped_connection>                                   irreversible_block_connection;
   std::optional<scoped_connection>                                   accepted_transaction_connection;
   std::optional<scoped_connection>                                   applied_transaction_connection;

   std::optional<chain_apis::account_query_db>                        _account_query_db;

   void do_non_snapshot_startup(std::function<void()> shutdown, std::function<bool()> check_shutdown) {
       if (genesis) {
           chain->startup(shutdown, check_shutdown, *genesis);
       }else {
           chain->startup(shutdown, check_shutdown);
       }
   }
};

chain_plugin::chain_plugin()
   : my(new chain_plugin_impl()) {
   app().register_config_type<eosio::chain::db_read_mode>();
   app().register_config_type<eosio::chain::validation_mode>();
   app().register_config_type<eosio::chain::backing_store_type>();
   app().register_config_type<chainbase::pinnable_mapped_file::map_mode>();
   app().register_config_type<eosio::chain::wasm_interface::vm_type>();
}

chain_plugin::~chain_plugin(){}

void chain_plugin::set_program_options(options_description& cli, options_description& cfg)
{
   // build wasm_runtime help text
   std::string wasm_runtime_opt = "Override default WASM runtime (";
   std::string wasm_runtime_desc;
   std::string delim;
#ifdef EOSIO_EOS_VM_JIT_RUNTIME_ENABLED
   wasm_runtime_opt += " \"eos-vm-jit\"";
   wasm_runtime_desc += "\"eos-vm-jit\" : A WebAssembly runtime that compiles WebAssembly code to native x86 code prior to execution.\n";
   delim = ", ";
#endif

#ifdef EOSIO_EOS_VM_RUNTIME_ENABLED
   wasm_runtime_opt += delim + "\"eos-vm\"";
   wasm_runtime_desc += "\"eos-vm\" : A WebAssembly interpreter.\n";
   delim = ", ";
#endif

#ifdef EOSIO_EOS_VM_OC_DEVELOPER
   wasm_runtime_opt += delim + "\"eos-vm-oc\"";
   wasm_runtime_desc += "\"eos-vm-oc\" : Unsupported. Instead, use one of the other runtimes along with the option enable-eos-vm-oc.\n";
#endif
   wasm_runtime_opt += ")\n" + wasm_runtime_desc;

   std::string default_wasm_runtime_str= eosio::chain::wasm_interface::vm_type_string(eosio::chain::config::default_wasm_runtime);

   cfg.add_options()
         ("blocks-dir", bpo::value<bfs::path>()->default_value("blocks"),
          "the location of the blocks directory (absolute path or relative to application data dir)")
         ("blocks-log-stride", bpo::value<uint32_t>(),
         "split the block log file when the head block number is the multiple of the stride\n"
         "When the stride is reached, the current block log and index will be renamed '<blocks-retained-dir>/blocks-<start num>-<end num>.log/index'\n"
         "and a new current block log and index will be created with the most recent block. All files following\n"
         "this format will be used to construct an extended block log.")
         ("max-retained-block-files", bpo::value<uint32_t>(),
          "the maximum number of blocks files to retain so that the blocks in those files can be queried.\n" 
          "When the number is reached, the oldest block file would be moved to archive dir or deleted if the archive dir is empty.\n"
          "The retained block log files should not be manipulated by users." )
         ("blocks-retained-dir", bpo::value<bfs::path>()->default_value(""),
          "the location of the blocks retained directory (absolute path or relative to blocks dir).\n"
          "If the value is empty, it is set to the value of blocks dir.")
         ("blocks-archive-dir", bpo::value<bfs::path>()->default_value(config::default_blocks_archive_dir_name),
          "the location of the blocks archive directory (absolute path or relative to blocks dir).\n"
          "If the value is empty, blocks files beyond the retained limit will be deleted.\n"
          "All files in the archive directory are completely under user's control, i.e. they won't be accessed by nodeos anymore.")
         ("fix-irreversible-blocks", bpo::value<bool>()->default_value(false),
          "When the existing block log is inconsistent with the index, allows fixing the block log and index files automatically - that is, " 
          "it will take the highest indexed block if it is valid; otherwise it will repair the block log and reconstruct the index.")
         ("protocol-features-dir", bpo::value<bfs::path>()->default_value("protocol_features"),
          "the location of the protocol_features directory (absolute path or relative to application config dir)")
         ("checkpoint", bpo::value<vector<string>>()->composing(), "Pairs of [BLOCK_NUM,BLOCK_ID] that should be enforced as checkpoints.")
         ("wasm-runtime", bpo::value<eosio::chain::wasm_interface::vm_type>()->value_name("runtime")->notifier([](const auto& vm){
#ifndef EOSIO_EOS_VM_OC_DEVELOPER
            //throwing an exception here (like EOS_ASSERT) is just gobbled up with a "Failed to initialize" error :(
            if(vm == wasm_interface::vm_type::eos_vm_oc) {
               elog("EOS VM OC is a tier-up compiler and works in conjunction with the configured base WASM runtime. Enable EOS VM OC via 'eos-vm-oc-enable' option");
               EOS_ASSERT(false, plugin_exception, "");
            }
#endif
         })->default_value(eosio::chain::config::default_wasm_runtime, default_wasm_runtime_str), wasm_runtime_opt.c_str()
         )
         ("abi-serializer-max-time-ms", bpo::value<uint32_t>()->default_value(config::default_abi_serializer_max_time_us / 1000),
          "Override default maximum ABI serialization time allowed in ms")
         ("chain-state-db-size-mb", bpo::value<uint64_t>()->default_value(config::default_state_size / (1024  * 1024)), "Maximum size (in MiB) of the chain state database")
         ("chain-state-db-guard-size-mb", bpo::value<uint64_t>()->default_value(config::default_state_guard_size / (1024  * 1024)), "Safely shut down node when free space remaining in the chain state database drops below this size (in MiB).")
         ("backing-store", boost::program_options::value<eosio::chain::backing_store_type>()->default_value(eosio::chain::backing_store_type::CHAINBASE),
          "The storage for state, chainbase or rocksdb")
         ("persistent-storage-num-threads", bpo::value<uint16_t>()->default_value(default_persistent_storage_num_threads),
          "Number of rocksdb threads for flush and compaction")
         ("persistent-storage-max-num-files", bpo::value<int>()->default_value(config::default_persistent_storage_max_num_files),
          "Max number of rocksdb files to keep open. -1 = unlimited.")
         ("persistent-storage-write-buffer-size-mb", bpo::value<uint64_t>()->default_value(config::default_persistent_storage_write_buffer_size / (1024  * 1024)),
          "Size of a single rocksdb memtable (in MiB)")
         ("persistent-storage-bytes-per-sync", bpo::value<uint64_t>()->default_value(config::default_persistent_storage_bytes_per_sync),
          "Rocksdb write rate of flushes and compactions.")
         ("persistent-storage-mbytes-snapshot-batch", bpo::value<uint32_t>()->default_value(config::default_persistent_storage_mbytes_batch),
          "Rocksdb batch size threshold before writing read in snapshot data to database.")

         ("reversible-blocks-db-size-mb", bpo::value<uint64_t>(),
          "(DEPRECATED: no longer used) Maximum size (in MiB) of the reversible blocks database")
         ("reversible-blocks-db-guard-size-mb", bpo::value<uint64_t>(),
          "(DEPRECATED: no longer used) Safely shut down node when free space remaining in the reverseible blocks database drops below this size (in MiB).")
         ("signature-cpu-billable-pct", bpo::value<uint32_t>()->default_value(config::default_sig_cpu_bill_pct / config::percent_1),
          "Percentage of actual signature recovery cpu to bill. Whole number percentages, e.g. 50 for 50%")
         ("chain-threads", bpo::value<uint16_t>()->default_value(config::default_controller_thread_pool_size),
          "Number of worker threads in controller thread pool")
         ("contracts-console", bpo::bool_switch()->default_value(false),
          "print contract's output to console")
         ("deep-mind", bpo::bool_switch()->default_value(false),
          "print deeper information about chain operations")
         ("telemetry-url", bpo::value<std::string>(),
          "Send Zipkin spans to url. e.g. http://127.0.0.1:9411/api/v2/spans" )
         ("telemetry-service-name", bpo::value<std::string>()->default_value("nodeos"),
          "Zipkin localEndpoint.serviceName sent with each span" )
         ("telemetry-timeout-us", bpo::value<uint32_t>()->default_value(200000),
          "Timeout for sending Zipkin span." )
         ("telemetry-retry-interval-us", bpo::value<uint32_t>()->default_value(30000000),
          "Retry interval for connecting to Zipkin." )
         ("telemetry-wait-timeout-seconds", bpo::value<uint32_t>()->default_value(0),
          "Initial wait time for Zipkin to become available, stop the program if the connection cannot be established within the wait time.")
         ("actor-whitelist", boost::program_options::value<vector<string>>()->composing()->multitoken(),
          "Account added to actor whitelist (may specify multiple times)")
         ("actor-blacklist", boost::program_options::value<vector<string>>()->composing()->multitoken(),
          "Account added to actor blacklist (may specify multiple times)")
         ("contract-whitelist", boost::program_options::value<vector<string>>()->composing()->multitoken(),
          "Contract account added to contract whitelist (may specify multiple times)")
         ("contract-blacklist", boost::program_options::value<vector<string>>()->composing()->multitoken(),
          "Contract account added to contract blacklist (may specify multiple times)")
         ("action-blacklist", boost::program_options::value<vector<string>>()->composing()->multitoken(),
          "Action (in the form code::action) added to action blacklist (may specify multiple times)")
         ("key-blacklist", boost::program_options::value<vector<string>>()->composing()->multitoken(),
          "Public key added to blacklist of keys that should not be included in authorities (may specify multiple times)")
         ("sender-bypass-whiteblacklist", boost::program_options::value<vector<string>>()->composing()->multitoken(),
          "Deferred transactions sent by accounts in this list do not have any of the subjective whitelist/blacklist checks applied to them (may specify multiple times)")
         ("read-mode", boost::program_options::value<eosio::chain::db_read_mode>()->default_value(eosio::chain::db_read_mode::SPECULATIVE),
          "Database read mode (\"speculative\", \"head\", \"read-only\", \"irreversible\").\n"
          "In \"speculative\" mode: database contains state changes by transactions in the blockchain up to the head block as well as some transactions not yet included in the blockchain.\n"
          "In \"head\" mode: database contains state changes by only transactions in the blockchain up to the head block; transactions received by the node are relayed if valid.\n"
          "In \"read-only\" mode: (DEPRECATED: see p2p-accept-transactions & api-accept-transactions) database contains state changes by only transactions in the blockchain up to the head block; transactions received via the P2P network are not relayed and transactions cannot be pushed via the chain API.\n"
          "In \"irreversible\" mode: database contains state changes by only transactions in the blockchain up to the last irreversible block; transactions received via the P2P network are not relayed and transactions cannot be pushed via the chain API.\n"
          )
         ( "api-accept-transactions", bpo::value<bool>()->default_value(true), "Allow API transactions to be evaluated and relayed if valid.")
#ifndef EOSIO_REQUIRE_FULL_VALIDATION
         ("validation-mode", boost::program_options::value<eosio::chain::validation_mode>()->default_value(eosio::chain::validation_mode::FULL),
          "Chain validation mode (\"full\" or \"light\").\n"
          "In \"full\" mode all incoming blocks will be fully validated.\n"
          "In \"light\" mode all incoming blocks headers will be fully validated; transactions in those validated blocks will be trusted \n")
         ("trusted-producer", bpo::value<vector<string>>()->composing(), "Indicate a producer whose blocks headers signed by it will be fully validated, but transactions in those validated blocks will be trusted.")
#endif
         ("disable-ram-billing-notify-checks", bpo::bool_switch()->default_value(false),
          "Disable the check which subjectively fails a transaction if a contract bills more RAM to another account within the context of a notification handler (i.e. when the receiver is not the code of the action).")
#ifdef EOSIO_DEVELOPER
         ("disable-all-subjective-mitigations", bpo::bool_switch()->default_value(false),
          "Disable all subjective mitigations checks in the entire codebase.")
#endif
         ("maximum-variable-signature-length", bpo::value<uint32_t>()->default_value(16384u),
          "Subjectively limit the maximum length of variable components in a variable legnth signature to this size in bytes")
         ("database-map-mode", bpo::value<chainbase::pinnable_mapped_file::map_mode>()->default_value(chainbase::pinnable_mapped_file::map_mode::mapped),
          "Database map mode (\"mapped\", \"heap\", or \"locked\").\n"
          "In \"mapped\" mode database is memory mapped as a file.\n"
#ifndef _WIN32
          "In \"heap\" mode database is preloaded in to swappable memory and will use huge pages if available.\n"
          "In \"locked\" mode database is preloaded, locked in to memory, and will use huge pages if available.\n"
#endif
         )

#ifdef EOSIO_EOS_VM_OC_RUNTIME_ENABLED
         ("eos-vm-oc-cache-size-mb", bpo::value<uint64_t>()->default_value(eosvmoc::config().cache_size / (1024u*1024u)), "Maximum size (in MiB) of the EOS VM OC code cache")
         ("eos-vm-oc-compile-threads", bpo::value<uint64_t>()->default_value(1u)->notifier([](const auto t) {
               if(t == 0) {
                  elog("eos-vm-oc-compile-threads must be set to a non-zero value");
                  EOS_ASSERT(false, plugin_exception, "");
               }
         }), "Number of threads to use for EOS VM OC tier-up")
         ("eos-vm-oc-enable", bpo::bool_switch(), "Enable EOS VM OC tier-up runtime")
#endif
         ("enable-account-queries", bpo::value<bool>()->default_value(false), "enable queries to find accounts by various metadata.")
         ("max-nonprivileged-inline-action-size", bpo::value<uint32_t>()->default_value(config::default_max_nonprivileged_inline_action_size), "maximum allowed size (in bytes) of an inline action for a nonprivileged account")
         ;

// TODO: rate limiting
         /*("per-authorized-account-transaction-msg-rate-limit-time-frame-sec", bpo::value<uint32_t>()->default_value(default_per_auth_account_time_frame_seconds),
          "The time frame, in seconds, that the per-authorized-account-transaction-msg-rate-limit is imposed over.")
         ("per-authorized-account-transaction-msg-rate-limit", bpo::value<uint32_t>()->default_value(default_per_auth_account),
          "Limits the maximum rate of transaction messages that an account is allowed each per-authorized-account-transaction-msg-rate-limit-time-frame-sec.")
          ("per-code-account-transaction-msg-rate-limit-time-frame-sec", bpo::value<uint32_t>()->default_value(default_per_code_account_time_frame_seconds),
           "The time frame, in seconds, that the per-code-account-transaction-msg-rate-limit is imposed over.")
          ("per-code-account-transaction-msg-rate-limit", bpo::value<uint32_t>()->default_value(default_per_code_account),
           "Limits the maximum rate of transaction messages that an account's code is allowed each per-code-account-transaction-msg-rate-limit-time-frame-sec.")*/

   cli.add_options()
         ("genesis-json", bpo::value<bfs::path>(), "File to read Genesis State from")
         ("genesis-timestamp", bpo::value<string>(), "override the initial timestamp in the Genesis State file")
         ("print-genesis-json", bpo::bool_switch()->default_value(false),
          "extract genesis_state from blocks.log as JSON, print to console, and exit")
         ("extract-genesis-json", bpo::value<bfs::path>(),
          "extract genesis_state from blocks.log as JSON, write into specified file, and exit")
         ("print-build-info", bpo::bool_switch()->default_value(false),
          "print build environment information to console as JSON and exit")
         ("extract-build-info", bpo::value<bfs::path>(),
          "extract build environment information as JSON, write into specified file, and exit")
         ("force-all-checks", bpo::bool_switch()->default_value(false),
          "do not skip any validation checks while replaying blocks (useful for replaying blocks from untrusted source)")
         ("disable-replay-opts", bpo::bool_switch()->default_value(false),
          "disable optimizations that specifically target replay")
         ("replay-blockchain", bpo::bool_switch()->default_value(false),
          "clear chain state database and replay all blocks")
         ("hard-replay-blockchain", bpo::bool_switch()->default_value(false),
          "clear chain state database, recover as many blocks as possible from the block log, and then replay those blocks")
         ("delete-all-blocks", bpo::bool_switch()->default_value(false),
          "clear chain state database and block log")
         ("truncate-at-block", bpo::value<uint32_t>()->default_value(0),
          "stop hard replay / block log recovery at this block number (if set to non-zero number)")
         ("terminate-at-block", bpo::value<uint32_t>()->default_value(0),
          "terminate after reaching this block number (if set to a non-zero number)")
         ("snapshot", bpo::value<bfs::path>(), "File to read Snapshot State from")
         ;

}

#define LOAD_VALUE_SET(options, op_name, container) \
if( options.count(op_name) ) { \
   const std::vector<std::string>& ops = options[op_name].as<std::vector<std::string>>(); \
   for( const auto& v : ops ) { \
      container.emplace( eosio::chain::name( v ) ); \
   } \
}

fc::time_point calculate_genesis_timestamp( string tstr ) {
   fc::time_point genesis_timestamp;
   if( strcasecmp (tstr.c_str(), "now") == 0 ) {
      genesis_timestamp = fc::time_point::now();
   } else {
      genesis_timestamp = time_point::from_iso_string( tstr );
   }

   auto epoch_us = genesis_timestamp.time_since_epoch().count();
   auto diff_us = epoch_us % config::block_interval_us;
   if (diff_us > 0) {
      auto delay_us = (config::block_interval_us - diff_us);
      genesis_timestamp += fc::microseconds(delay_us);
      dlog("pausing ${us} microseconds to the next interval",("us",delay_us));
   }

   ilog( "Adjusting genesis timestamp to ${timestamp}", ("timestamp", genesis_timestamp) );
   return genesis_timestamp;
}

void clear_directory_contents( const fc::path& p ) {
   using boost::filesystem::directory_iterator;

   if( !fc::is_directory( p ) )
      return;

   for( directory_iterator enditr, itr{p}; itr != enditr; ++itr ) {
      fc::remove_all( itr->path() );
   }
}

std::optional<builtin_protocol_feature> read_builtin_protocol_feature( const fc::path& p  ) {
   try {
      return fc::json::from_file<builtin_protocol_feature>( p );
   } catch( const fc::exception& e ) {
      wlog( "problem encountered while reading '${path}':\n${details}",
            ("path", p.generic_string())("details",e.to_detail_string()) );
   } catch( ... ) {
      dlog( "unknown problem encountered while reading '${path}'",
            ("path", p.generic_string()) );
   }
   return {};
}

protocol_feature_set initialize_protocol_features( const fc::path& p, bool populate_missing_builtins = true ) {
   using boost::filesystem::directory_iterator;

   protocol_feature_set pfs;

   bool directory_exists = true;

   if( fc::exists( p ) ) {
      EOS_ASSERT( fc::is_directory( p ), plugin_exception,
                  "Path to protocol-features is not a directory: ${path}",
                  ("path", p.generic_string())
      );
   } else {
      if( populate_missing_builtins )
         bfs::create_directories( p );
      else
         directory_exists = false;
   }

   auto log_recognized_protocol_feature = []( const builtin_protocol_feature& f, const digest_type& feature_digest ) {
      if( f.subjective_restrictions.enabled ) {
         if( f.subjective_restrictions.preactivation_required ) {
            if( f.subjective_restrictions.earliest_allowed_activation_time == time_point{} ) {
               ilog( "Support for builtin protocol feature '${codename}' (with digest of '${digest}') is enabled with preactivation required",
                     ("codename", builtin_protocol_feature_codename(f.get_codename()))
                     ("digest", feature_digest)
               );
            } else {
               ilog( "Support for builtin protocol feature '${codename}' (with digest of '${digest}') is enabled with preactivation required and with an earliest allowed activation time of ${earliest_time}",
                     ("codename", builtin_protocol_feature_codename(f.get_codename()))
                     ("digest", feature_digest)
                     ("earliest_time", f.subjective_restrictions.earliest_allowed_activation_time)
               );
            }
         } else {
            if( f.subjective_restrictions.earliest_allowed_activation_time == time_point{} ) {
               ilog( "Support for builtin protocol feature '${codename}' (with digest of '${digest}') is enabled without activation restrictions",
                     ("codename", builtin_protocol_feature_codename(f.get_codename()))
                     ("digest", feature_digest)
               );
            } else {
               ilog( "Support for builtin protocol feature '${codename}' (with digest of '${digest}') is enabled without preactivation required but with an earliest allowed activation time of ${earliest_time}",
                     ("codename", builtin_protocol_feature_codename(f.get_codename()))
                     ("digest", feature_digest)
                     ("earliest_time", f.subjective_restrictions.earliest_allowed_activation_time)
               );
            }
         }
      } else {
         ilog( "Recognized builtin protocol feature '${codename}' (with digest of '${digest}') but support for it is not enabled",
               ("codename", builtin_protocol_feature_codename(f.get_codename()))
               ("digest", feature_digest)
         );
      }
   };

   map<builtin_protocol_feature_t, fc::path>  found_builtin_protocol_features;
   map<digest_type, std::pair<builtin_protocol_feature, bool> > builtin_protocol_features_to_add;
   // The bool in the pair is set to true if the builtin protocol feature has already been visited to add
   map< builtin_protocol_feature_t, std::optional<digest_type> > visited_builtins;

   // Read all builtin protocol features
   if( directory_exists ) {
      for( directory_iterator enditr, itr{p}; itr != enditr; ++itr ) {
         auto file_path = itr->path();
         if( !fc::is_regular_file( file_path ) || file_path.extension().generic_string().compare( ".json" ) != 0 )
            continue;

         auto f = read_builtin_protocol_feature( file_path );

         if( !f ) continue;

         auto res = found_builtin_protocol_features.emplace( f->get_codename(), file_path );

         EOS_ASSERT( res.second, plugin_exception,
                     "Builtin protocol feature '${codename}' was already included from a previous_file",
                     ("codename", builtin_protocol_feature_codename(f->get_codename()))
                     ("current_file", file_path.generic_string())
                     ("previous_file", res.first->second.generic_string())
         );

         const auto feature_digest = f->digest();

         builtin_protocol_features_to_add.emplace( std::piecewise_construct,
                                                   std::forward_as_tuple( feature_digest ),
                                                   std::forward_as_tuple( *f, false ) );
      }
   }

   // Add builtin protocol features to the protocol feature manager in the right order (to satisfy dependencies)
   using itr_type = map<digest_type, std::pair<builtin_protocol_feature, bool>>::iterator;
   std::function<void(const itr_type&)> add_protocol_feature =
   [&pfs, &builtin_protocol_features_to_add, &visited_builtins, &log_recognized_protocol_feature, &add_protocol_feature]( const itr_type& itr ) -> void {
      if( itr->second.second ) {
         return;
      } else {
         itr->second.second = true;
         visited_builtins.emplace( itr->second.first.get_codename(), itr->first );
      }

      for( const auto& d : itr->second.first.dependencies ) {
         auto itr2 = builtin_protocol_features_to_add.find( d );
         if( itr2 != builtin_protocol_features_to_add.end() ) {
            add_protocol_feature( itr2 );
         }
      }

      pfs.add_feature( itr->second.first );

      log_recognized_protocol_feature( itr->second.first, itr->first );
   };

   for( auto itr = builtin_protocol_features_to_add.begin(); itr != builtin_protocol_features_to_add.end(); ++itr ) {
      add_protocol_feature( itr );
   }

   auto output_protocol_feature = [&p]( const builtin_protocol_feature& f, const digest_type& feature_digest ) {
      static constexpr int max_tries = 10;

      string filename( "BUILTIN-" );
      filename += builtin_protocol_feature_codename( f.get_codename() );
      filename += ".json";

      auto file_path = p / filename;

      EOS_ASSERT( !fc::exists( file_path ), plugin_exception,
                  "Could not save builtin protocol feature with codename '${codename}' because a file at the following path already exists: ${path}",
                  ("codename", builtin_protocol_feature_codename( f.get_codename() ))
                  ("path", file_path.generic_string())
      );

      if( fc::json::save_to_file( f, file_path ) ) {
         ilog( "Saved default specification for builtin protocol feature '${codename}' (with digest of '${digest}') to: ${path}",
               ("codename", builtin_protocol_feature_codename(f.get_codename()))
               ("digest", feature_digest)
               ("path", file_path.generic_string())
         );
      } else {
         elog( "Error occurred while writing default specification for builtin protocol feature '${codename}' (with digest of '${digest}') to: ${path}",
               ("codename", builtin_protocol_feature_codename(f.get_codename()))
               ("digest", feature_digest)
               ("path", file_path.generic_string())
         );
      }
   };

   std::function<digest_type(builtin_protocol_feature_t)> add_missing_builtins =
   [&pfs, &visited_builtins, &output_protocol_feature, &log_recognized_protocol_feature, &add_missing_builtins, populate_missing_builtins]
   ( builtin_protocol_feature_t codename ) -> digest_type {
      auto res = visited_builtins.emplace( codename, std::optional<digest_type>() );
      if( !res.second ) {
         EOS_ASSERT( res.first->second, protocol_feature_exception,
                     "invariant failure: cycle found in builtin protocol feature dependencies"
         );
         return *res.first->second;
      }

      auto f = protocol_feature_set::make_default_builtin_protocol_feature( codename,
      [&add_missing_builtins]( builtin_protocol_feature_t d ) {
         return add_missing_builtins( d );
      } );

      if( !populate_missing_builtins )
         f.subjective_restrictions.enabled = false;

      const auto& pf = pfs.add_feature( f );
      res.first->second = pf.feature_digest;

      log_recognized_protocol_feature( f, pf.feature_digest );

      if( populate_missing_builtins )
         output_protocol_feature( f, pf.feature_digest );

      return pf.feature_digest;
   };

   for( const auto& p : builtin_protocol_feature_codenames ) {
      auto itr = found_builtin_protocol_features.find( p.first );
      if( itr != found_builtin_protocol_features.end() ) continue;

      add_missing_builtins( p.first );
   }

   return pfs;
}

namespace {
  // This can be removed when versions of eosio that support reversible chainbase state file no longer supported.
  void upgrade_from_reversible_to_fork_db(chain_plugin_impl* my) {
     namespace bfs = boost::filesystem;
     bfs::path old_fork_db = my->chain_config->state_dir / config::forkdb_filename;
     bfs::path new_fork_db = my->blocks_dir / config::reversible_blocks_dir_name / config::forkdb_filename;
     if( bfs::exists( old_fork_db ) && bfs::is_regular_file( old_fork_db ) ) {
        bool copy_file = false;
        if( bfs::exists( new_fork_db ) && bfs::is_regular_file( new_fork_db ) ) {
           if( bfs::last_write_time( old_fork_db ) > bfs::last_write_time( new_fork_db ) ) {
              copy_file = true;
           }
        } else {
           copy_file = true;
           bfs::create_directories( my->blocks_dir / config::reversible_blocks_dir_name );
        }
        if( copy_file ) {
           fc::rename( old_fork_db, new_fork_db );
        } else {
           fc::remove( old_fork_db );
        }
     }
  }
}

void
chain_plugin::do_hard_replay(const variables_map& options) {
         ilog( "Hard replay requested: deleting state database" );
         clear_directory_contents( my->chain_config->state_dir );
         auto backup_dir = block_log::repair_log( my->blocks_dir, options.at( "truncate-at-block" ).as<uint32_t>(),config::reversible_blocks_dir_name);
}

void chain_plugin::plugin_initialize(const variables_map& options) {
   ilog("initializing chain plugin");

   try {
      
      try {
         genesis_state gs; // Check if EOSIO_ROOT_KEY is bad
      } catch ( const std::exception& ) {
         elog( "EOSIO_ROOT_KEY ('${root_key}') is invalid. Recompile with a valid public key.",
               ("root_key", genesis_state::eosio_root_key));
         throw;
      }

      my->chain_config = controller::config();

      if( options.at( "print-build-info" ).as<bool>() || options.count( "extract-build-info") ) {
         if( options.at( "print-build-info" ).as<bool>() ) {
            ilog( "Build environment JSON:\n${e}", ("e", json::to_pretty_string( chainbase::environment() )) );
         }
         if( options.count( "extract-build-info") ) {
            auto p = options.at( "extract-build-info" ).as<bfs::path>();

            if( p.is_relative()) {
               p = bfs::current_path() / p;
            }

            EOS_ASSERT( fc::json::save_to_file( chainbase::environment(), p, true ), misc_exception,
                        "Error occurred while writing build info JSON to '${path}'",
                        ("path", p.generic_string())
            );

            ilog( "Saved build info JSON to '${path}'", ("path", p.generic_string()) );
         }

         EOS_THROW( node_management_success, "reported build environment information" );
      }

      LOAD_VALUE_SET( options, "sender-bypass-whiteblacklist", my->chain_config->sender_bypass_whiteblacklist );
      LOAD_VALUE_SET( options, "actor-whitelist", my->chain_config->actor_whitelist );
      LOAD_VALUE_SET( options, "actor-blacklist", my->chain_config->actor_blacklist );
      LOAD_VALUE_SET( options, "contract-whitelist", my->chain_config->contract_whitelist );
      LOAD_VALUE_SET( options, "contract-blacklist", my->chain_config->contract_blacklist );

      LOAD_VALUE_SET( options, "trusted-producer", my->chain_config->trusted_producers );

      if( options.count( "action-blacklist" )) {
         const std::vector<std::string>& acts = options["action-blacklist"].as<std::vector<std::string>>();
         auto& list = my->chain_config->action_blacklist;
         for( const auto& a : acts ) {
            auto pos = a.find( "::" );
            EOS_ASSERT( pos != std::string::npos, plugin_config_exception, "Invalid entry in action-blacklist: '${a}'", ("a", a));
            account_name code( a.substr( 0, pos ));
            action_name act( a.substr( pos + 2 ));
            list.emplace( code, act );
         }
      }

      if( options.count( "key-blacklist" )) {
         const std::vector<std::string>& keys = options["key-blacklist"].as<std::vector<std::string>>();
         auto& list = my->chain_config->key_blacklist;
         for( const auto& key_str : keys ) {
            list.emplace( key_str );
         }
      }

      if( options.count( "blocks-dir" )) {
         auto bld = options.at( "blocks-dir" ).as<bfs::path>();
         if( bld.is_relative())
            my->blocks_dir = app().data_dir() / bld;
         else
            my->blocks_dir = bld;
      }

      protocol_feature_set pfs;
      {
         fc::path protocol_features_dir;
         auto pfd = options.at( "protocol-features-dir" ).as<bfs::path>();
         if( pfd.is_relative())
            protocol_features_dir = app().config_dir() / pfd;
         else
            protocol_features_dir = pfd;

         pfs = initialize_protocol_features( protocol_features_dir );
      }

      if( options.count("checkpoint") ) {
         auto cps = options.at("checkpoint").as<vector<string>>();
         my->loaded_checkpoints.reserve(cps.size());
         for( const auto& cp : cps ) {
            auto item = fc::json::from_string(cp).as<std::pair<uint32_t,block_id_type>>();
            auto itr = my->loaded_checkpoints.find(item.first);
            if( itr != my->loaded_checkpoints.end() ) {
               EOS_ASSERT( itr->second == item.second,
                           plugin_config_exception,
                          "redefining existing checkpoint at block number ${num}: original: ${orig} new: ${new}",
                          ("num", item.first)("orig", itr->second)("new", item.second)
               );
            } else {
               my->loaded_checkpoints[item.first] = item.second;
            }
         }
      }

      if( options.count( "wasm-runtime" ))
         my->wasm_runtime = options.at( "wasm-runtime" ).as<vm_type>();

      if(options.count("abi-serializer-max-time-ms")) {
         my->abi_serializer_max_time_us = fc::microseconds(options.at("abi-serializer-max-time-ms").as<uint32_t>() * 1000);
         my->chain_config->abi_serializer_max_time_us = my->abi_serializer_max_time_us;
      }

      my->chain_config->blog.log_dir                 = my->blocks_dir;
      my->chain_config->state_dir                    = app().data_dir() / config::default_state_dir_name;
      my->chain_config->read_only                    = my->readonly;
      my->chain_config->blog.retained_dir            = options.at("blocks-retained-dir").as<bfs::path>();
      my->chain_config->blog.archive_dir             = options.at("blocks-archive-dir").as<bfs::path>();

      if(options.count( "blocks-log-stride" ))
         my->chain_config->blog.stride               = options.at("blocks-log-stride").as<uint32_t>();
      else
         my->chain_config->blog.stride = config::default_blocks_log_stride;

      if(options.count( "max-retained-block-files" ))
         my->chain_config->blog.max_retained_files   = options.at("max-retained-block-files").as<uint32_t>();
      else
         my->chain_config->blog.max_retained_files   = config::default_max_retained_block_files;

      my->chain_config->blog.fix_irreversible_blocks = options.at("fix-irreversible-blocks").as<bool>();

      if (auto resmon_plugin = app().find_plugin<resource_monitor_plugin>()) {
        resmon_plugin->monitor_directory(my->chain_config->blog.log_dir);
        resmon_plugin->monitor_directory(my->chain_config->state_dir);
      }

      if( options.count( "chain-state-db-size-mb" ))
         my->chain_config->state_size = options.at( "chain-state-db-size-mb" ).as<uint64_t>() * 1024 * 1024;

      if( options.count( "chain-state-db-guard-size-mb" ))
         my->chain_config->state_guard_size = options.at( "chain-state-db-guard-size-mb" ).as<uint64_t>() * 1024 * 1024;

      my->chain_config->backing_store = options.at( "backing-store" ).as<backing_store_type>();

      if( options.count( "persistent-storage-num-threads" )) {
         my->chain_config->persistent_storage_num_threads = options.at( "persistent-storage-num-threads" ).as<uint16_t>();
         EOS_ASSERT( my->chain_config->persistent_storage_num_threads > 0, plugin_config_exception,
                     "persistent-storage-num-threads ${num} must be greater than 0", ("num", my->chain_config->persistent_storage_num_threads) );
      }

      if( options.count( "persistent-storage-max-num-files" )) {
         my->chain_config->persistent_storage_max_num_files = options.at( "persistent-storage-max-num-files" ).as<int>();
         EOS_ASSERT( my->chain_config->persistent_storage_max_num_files == -1 || my->chain_config->persistent_storage_max_num_files > 0, plugin_config_exception,
                     "persistent-storage-max-num-files ${num} must be equal to -1 or be greater than 0", ("num", my->chain_config->persistent_storage_max_num_files) );
      }

      if( options.count( "persistent-storage-write-buffer-size-mb" )) {
         my->chain_config->persistent_storage_write_buffer_size = options.at( "persistent-storage-write-buffer-size-mb" ).as<uint64_t>() * 1024 * 1024;
         EOS_ASSERT( my->chain_config->persistent_storage_write_buffer_size > 0, plugin_config_exception,
                     "persistent-storage-write-buffer-size-mb ${num} must be greater than 0", ("num", my->chain_config->persistent_storage_write_buffer_size) );
      }

      if( options.count( "persistent-storage-bytes-per-sync" )) {
         my->chain_config->persistent_storage_bytes_per_sync = options.at( "persistent-storage-bytes-per-sync" ).as<uint64_t>();
         EOS_ASSERT( my->chain_config->persistent_storage_bytes_per_sync > 0, plugin_config_exception,
                     "persistent-storage-bytes-per-sync ${num} must be greater than 0", ("num", my->chain_config->persistent_storage_bytes_per_sync) );
      }

      my->chain_config->persistent_storage_mbytes_batch = options.at( "persistent-storage-mbytes-snapshot-batch" ).as<uint32_t>();
      EOS_ASSERT( my->chain_config->persistent_storage_mbytes_batch > 0, plugin_config_exception,
                  "persistent-storage-mbytes-snapshot-batch ${num} must be greater than 0", ("num", my->chain_config->persistent_storage_mbytes_batch) );

      if( options.count( "reversible-blocks-db-size-mb" ))
         wlog( "reversible-blocks-db-size-mb deprecated and will be removed in future version" );

      if( options.count( "reversible-blocks-db-guard-size-mb" ))
         wlog( "reversible-blocks-db-guard-size-mb deprecated and will be removed in future version" );

      if( options.count( "max-nonprivileged-inline-action-size" ))
         my->chain_config->max_nonprivileged_inline_action_size = options.at( "max-nonprivileged-inline-action-size" ).as<uint32_t>();

      if( options.count( "chain-threads" )) {
         my->chain_config->thread_pool_size = options.at( "chain-threads" ).as<uint16_t>();
         EOS_ASSERT( my->chain_config->thread_pool_size > 0, plugin_config_exception,
                     "chain-threads ${num} must be greater than 0", ("num", my->chain_config->thread_pool_size) );
      }

      my->chain_config->sig_cpu_bill_pct = options.at("signature-cpu-billable-pct").as<uint32_t>();
      EOS_ASSERT( my->chain_config->sig_cpu_bill_pct >= 0 && my->chain_config->sig_cpu_bill_pct <= 100, plugin_config_exception,
                  "signature-cpu-billable-pct must be 0 - 100, ${pct}", ("pct", my->chain_config->sig_cpu_bill_pct) );
      my->chain_config->sig_cpu_bill_pct *= config::percent_1;

      if( my->wasm_runtime )
         my->chain_config->wasm_runtime = *my->wasm_runtime;

      my->chain_config->force_all_checks = options.at( "force-all-checks" ).as<bool>();
      my->chain_config->disable_replay_opts = options.at( "disable-replay-opts" ).as<bool>();
      my->chain_config->contracts_console = options.at( "contracts-console" ).as<bool>();
      my->chain_config->allow_ram_billing_in_notify = options.at( "disable-ram-billing-notify-checks" ).as<bool>();

#ifdef EOSIO_DEVELOPER
      my->chain_config->disable_all_subjective_mitigations = options.at( "disable-all-subjective-mitigations" ).as<bool>();
#endif

      my->chain_config->maximum_variable_signature_length = options.at( "maximum-variable-signature-length" ).as<uint32_t>();

      if( options.count( "terminate-at-block" ))
         my->chain_config->terminate_at_block = options.at( "terminate-at-block" ).as<uint32_t>();

      if( options.count( "extract-genesis-json" ) || options.at( "print-genesis-json" ).as<bool>()) {
         std::optional<genesis_state> gs;

         if( fc::exists( my->blocks_dir / "blocks.log" )) {
            gs = block_log::extract_genesis_state( my->blocks_dir );
            EOS_ASSERT( gs,
                        plugin_config_exception,
                        "Block log at '${path}' does not contain a genesis state, it only has the chain-id.",
                        ("path", (my->blocks_dir / "blocks.log").generic_string())
            );
         } else {
            wlog( "No blocks.log found at '${p}'. Using default genesis state.",
                  ("p", (my->blocks_dir / "blocks.log").generic_string()));
            gs.emplace();
         }

         if( options.at( "print-genesis-json" ).as<bool>()) {
            ilog( "Genesis JSON:\n${genesis}", ("genesis", json::to_pretty_string( *gs )));
         }

         if( options.count( "extract-genesis-json" )) {
            auto p = options.at( "extract-genesis-json" ).as<bfs::path>();

            if( p.is_relative()) {
               p = bfs::current_path() / p;
            }

            EOS_ASSERT( fc::json::save_to_file( *gs, p, true ),
                        misc_exception,
                        "Error occurred while writing genesis JSON to '${path}'",
                        ("path", p.generic_string())
            );

            ilog( "Saved genesis JSON to '${path}'", ("path", p.generic_string()) );
         }

         EOS_THROW( extract_genesis_state_exception, "extracted genesis state from blocks.log" );
      }

      // move fork_db to new location
      upgrade_from_reversible_to_fork_db( my.get() );

      if( options.at( "delete-all-blocks" ).as<bool>()) {
         ilog( "Deleting state database and blocks" );
         if( options.at( "truncate-at-block" ).as<uint32_t>() > 0 )
            wlog( "The --truncate-at-block option does not make sense when deleting all blocks." );
         clear_directory_contents( my->chain_config->state_dir );
         clear_directory_contents( my->blocks_dir );
      } else if( options.at( "hard-replay-blockchain" ).as<bool>()) {
         do_hard_replay(options);
      } else if( options.at( "replay-blockchain" ).as<bool>()) {
         ilog( "Replay requested: deleting state database" );
         if( options.at( "truncate-at-block" ).as<uint32_t>() > 0 )
            wlog( "The --truncate-at-block option does not work for a regular replay of the blockchain." );
         eosio::chain::combined_database::destroy( my->chain_config->state_dir );
      } else if( options.at( "truncate-at-block" ).as<uint32_t>() > 0 ) {
         wlog( "The --truncate-at-block option can only be used with --hard-replay-blockchain." );
      }

      std::optional<chain_id_type> chain_id;
      if (options.count( "snapshot" )) {
         my->snapshot_path = options.at( "snapshot" ).as<bfs::path>();
         EOS_ASSERT( fc::exists(*my->snapshot_path), plugin_config_exception,
                     "Cannot load snapshot, ${name} does not exist", ("name", my->snapshot_path->generic_string()) );

         // recover genesis information from the snapshot
         // used for validation code below
         auto infile = std::ifstream(my->snapshot_path->generic_string(), (std::ios::in | std::ios::binary));
         istream_snapshot_reader reader(infile);
         reader.validate();
         chain_id = controller::extract_chain_id(reader);
         infile.close();

         EOS_ASSERT( options.count( "genesis-timestamp" ) == 0,
                 plugin_config_exception,
                 "--snapshot is incompatible with --genesis-timestamp as the snapshot contains genesis information");
         EOS_ASSERT( options.count( "genesis-json" ) == 0,
                     plugin_config_exception,
                     "--snapshot is incompatible with --genesis-json as the snapshot contains genesis information");

         auto shared_mem_path = my->chain_config->state_dir / "shared_memory.bin";
         EOS_ASSERT( !fc::is_regular_file(shared_mem_path),
                 plugin_config_exception,
                 "Snapshot can only be used to initialize an empty database." );

         if( fc::is_regular_file( my->blocks_dir / "blocks.log" )) {
            auto block_log_genesis = block_log::extract_genesis_state(my->blocks_dir);
            if( block_log_genesis ) {
               const auto& block_log_chain_id = block_log_genesis->compute_chain_id();
               EOS_ASSERT( *chain_id == block_log_chain_id,
                           plugin_config_exception,
                           "snapshot chain ID (${snapshot_chain_id}) does not match the chain ID from the genesis state in the block log (${block_log_chain_id})",
                           ("snapshot_chain_id",  *chain_id)
                           ("block_log_chain_id", block_log_chain_id)
               );
            } else {
               const auto& block_log_chain_id = block_log::extract_chain_id(my->blocks_dir);
               EOS_ASSERT( *chain_id == block_log_chain_id,
                           plugin_config_exception,
                           "snapshot chain ID (${snapshot_chain_id}) does not match the chain ID (${block_log_chain_id}) in the block log",
                           ("snapshot_chain_id",  *chain_id)
                           ("block_log_chain_id", block_log_chain_id)
               );
            }
         }

      } else {

         chain_id = controller::extract_chain_id_from_db( my->chain_config->state_dir );

         std::optional<genesis_state> block_log_genesis;
         std::optional<chain_id_type> block_log_chain_id;

         if( fc::is_regular_file( my->blocks_dir / "blocks.log" ) ) {
            block_log_genesis = block_log::extract_genesis_state( my->blocks_dir );
            if( block_log_genesis ) {
               block_log_chain_id = block_log_genesis->compute_chain_id();
            } else {
               block_log_chain_id = block_log::extract_chain_id( my->blocks_dir );
            }

            if( chain_id ) {
               EOS_ASSERT( *block_log_chain_id == *chain_id, block_log_exception,
                           "Chain ID in blocks.log (${block_log_chain_id}) does not match the existing "
                           " chain ID in state (${state_chain_id}).",
                           ("block_log_chain_id", *block_log_chain_id)
                           ("state_chain_id", *chain_id)
               );
            } else if( block_log_genesis ) {
               ilog( "Starting fresh blockchain state using genesis state extracted from blocks.log." );
               my->genesis = block_log_genesis;
               // Delay setting chain_id until later so that the code handling genesis-json below can know
               // that chain_id still only represents a chain ID extracted from the state (assuming it exists).
            }
         }

         if( options.count( "genesis-json" ) ) {
            bfs::path genesis_file = options.at( "genesis-json" ).as<bfs::path>();
            if( genesis_file.is_relative()) {
               genesis_file = bfs::current_path() / genesis_file;
            }

            EOS_ASSERT( fc::is_regular_file( genesis_file ),
                        plugin_config_exception,
                       "Specified genesis file '${genesis}' does not exist.",
                       ("genesis", genesis_file.generic_string()));

            genesis_state provided_genesis = fc::json::from_file( genesis_file ).as<genesis_state>();

            if( options.count( "genesis-timestamp" ) ) {
               provided_genesis.initial_timestamp = calculate_genesis_timestamp( options.at( "genesis-timestamp" ).as<string>() );

               ilog( "Using genesis state provided in '${genesis}' but with adjusted genesis timestamp",
                     ("genesis", genesis_file.generic_string()) );
            } else {
               ilog( "Using genesis state provided in '${genesis}'", ("genesis", genesis_file.generic_string()));
            }

            if( block_log_genesis ) {
               EOS_ASSERT( *block_log_genesis == provided_genesis, plugin_config_exception,
                           "Genesis state, provided via command line arguments, does not match the existing genesis state"
                           " in blocks.log. It is not necessary to provide genesis state arguments when a full blocks.log "
                           "file already exists."
               );
            } else {
               const auto& provided_genesis_chain_id = provided_genesis.compute_chain_id();
               if( chain_id ) {
                  EOS_ASSERT( provided_genesis_chain_id == *chain_id, plugin_config_exception,
                              "Genesis state, provided via command line arguments, has a chain ID (${provided_genesis_chain_id}) "
                              "that does not match the existing chain ID in the database state (${state_chain_id}). "
                              "It is not necessary to provide genesis state arguments when an initialized database state already exists.",
                              ("provided_genesis_chain_id", provided_genesis_chain_id)
                              ("state_chain_id", *chain_id)
                  );
               } else {
                  if( block_log_chain_id ) {
                     EOS_ASSERT( provided_genesis_chain_id == *block_log_chain_id, plugin_config_exception,
                                 "Genesis state, provided via command line arguments, has a chain ID (${provided_genesis_chain_id}) "
                                 "that does not match the existing chain ID in blocks.log (${block_log_chain_id}).",
                                 ("provided_genesis_chain_id", provided_genesis_chain_id)
                                 ("block_log_chain_id", *block_log_chain_id)
                     );
                  }

                  chain_id = provided_genesis_chain_id;

                  ilog( "Starting fresh blockchain state using provided genesis state." );
                  my->genesis = std::move(provided_genesis);
               }
            }
         } else {
            EOS_ASSERT( options.count( "genesis-timestamp" ) == 0,
                        plugin_config_exception,
                        "--genesis-timestamp is only valid if also passed in with --genesis-json");
         }

         if( !chain_id ) {
            if( my->genesis ) {
               // Uninitialized state database and genesis state extracted from block log
               chain_id = my->genesis->compute_chain_id();
            } else {
               // Uninitialized state database and no genesis state provided

               EOS_ASSERT( !block_log_chain_id, plugin_config_exception,
                           "Genesis state is necessary to initialize fresh blockchain state but genesis state could not be "
                           "found in the blocks log. Please either load from snapshot or find a blocks log that starts "
                           "from genesis."
               );

               ilog( "Starting fresh blockchain state using default genesis state." );
               my->genesis.emplace();
               chain_id = my->genesis->compute_chain_id();
            }
         }
      }

      if ( options.count("read-mode") ) {
         my->chain_config->read_mode = options.at("read-mode").as<db_read_mode>();
      }
      my->api_accept_transactions = options.at( "api-accept-transactions" ).as<bool>();

      if( my->chain_config->read_mode == db_read_mode::IRREVERSIBLE || my->chain_config->read_mode == db_read_mode::READ_ONLY ) {
         if( my->chain_config->read_mode == db_read_mode::READ_ONLY ) {
            wlog( "read-mode = read-only is deprecated use p2p-accept-transactions = false, api-accept-transactions = false instead." );
         }
         if( my->api_accept_transactions ) {
            my->api_accept_transactions = false;
            std::stringstream ss; ss << my->chain_config->read_mode;
            wlog( "api-accept-transactions set to false due to read-mode: ${m}", ("m", ss.str()) );
         }
      }
      if( my->api_accept_transactions ) {
         enable_accept_transactions();
      }

      if ( options.count("validation-mode") ) {
         my->chain_config->block_validation_mode = options.at("validation-mode").as<validation_mode>();
      }

      my->chain_config->db_map_mode = options.at("database-map-mode").as<pinnable_mapped_file::map_mode>();

#ifdef EOSIO_EOS_VM_OC_RUNTIME_ENABLED
      if( options.count("eos-vm-oc-cache-size-mb") )
         my->chain_config->eosvmoc_config.cache_size = options.at( "eos-vm-oc-cache-size-mb" ).as<uint64_t>() * 1024u * 1024u;
      if( options.count("eos-vm-oc-compile-threads") )
         my->chain_config->eosvmoc_config.threads = options.at("eos-vm-oc-compile-threads").as<uint64_t>();
      if( options["eos-vm-oc-enable"].as<bool>() )
         my->chain_config->eosvmoc_tierup = true;
#endif

      my->account_queries_enabled = options.at("enable-account-queries").as<bool>();

      my->chain.emplace( *my->chain_config, std::move(pfs), *chain_id );

      // initialize deep mind logging
      if ( options.at( "deep-mind" ).as<bool>() ) {
         // The actual `fc::dmlog_appender` implementation that is currently used by deep mind
         // logger is using `stdout` to prints it's log line out. Deep mind logging outputs
         // massive amount of data out of the process, which can lead under pressure to some
         // of the system calls (i.e. `fwrite`) to fail abruptly without fully writing the
         // entire line.
         //
         // Recovering from errors on a buffered (line or full) and continuing retrying write
         // is merely impossible to do right, because the buffer is actually held by the
         // underlying `libc` implementation nor the operation system.
         //
         // To ensure good functionalities of deep mind tracer, the `stdout` is made unbuffered
         // and the actual `fc::dmlog_appender` deals with retry when facing error, enabling a much
         // more robust deep mind output.
         //
         // Changing the standard `stdout` behavior from buffered to unbuffered can is disruptive
         // and can lead to weird scenarios in the logging process if `stdout` is used there too.
         //
         // In a future version, the `fc::dmlog_appender` implementation will switch to a `FIFO` file
         // approach, which will remove the dependency on `stdout` and hence this call.
         //
         // For the time being, when `deep-mind = true` is activated, we set `stdout` here to
         // be an unbuffered I/O stream.
         setbuf(stdout, NULL);

         my->chain->enable_deep_mind( &_deep_mind_log );
      }

      if (options.count("telemetry-url")) {
         fc::zipkin_config::init( options["telemetry-url"].as<std::string>(),
                                  options["telemetry-service-name"].as<std::string>(),
                                  options["telemetry-timeout-us"].as<uint32_t>(),
                                  options["telemetry-retry-interval-us"].as<uint32_t>(),
                                  options["telemetry-wait-timeout-seconds"].as<uint32_t>());
      }


      // set up method providers
      my->get_block_by_number_provider = app().get_method<methods::get_block_by_number>().register_provider(
            [this]( uint32_t block_num ) -> signed_block_ptr {
               return my->chain->fetch_block_by_number( block_num );
            } );

      my->get_block_by_id_provider = app().get_method<methods::get_block_by_id>().register_provider(
            [this]( block_id_type id ) -> signed_block_ptr {
               return my->chain->fetch_block_by_id( id );
            } );

      my->get_head_block_id_provider = app().get_method<methods::get_head_block_id>().register_provider( [this]() {
         return my->chain->head_block_id();
      } );

      my->get_last_irreversible_block_number_provider = app().get_method<methods::get_last_irreversible_block_number>().register_provider(
            [this]() {
               return my->chain->last_irreversible_block_num();
            } );

      // relay signals to channels
      my->pre_accepted_block_connection = my->chain->pre_accepted_block.connect([this](const signed_block_ptr& blk) {
         auto itr = my->loaded_checkpoints.find( blk->block_num() );
         if( itr != my->loaded_checkpoints.end() ) {
            auto id = blk->calculate_id();
            EOS_ASSERT( itr->second == id, checkpoint_exception,
                        "Checkpoint does not match for block number ${num}: expected: ${expected} actual: ${actual}",
                        ("num", blk->block_num())("expected", itr->second)("actual", id)
            );
         }

         my->pre_accepted_block_channel.publish(priority::medium, blk);
      });

      my->accepted_block_header_connection = my->chain->accepted_block_header.connect(
            [this]( const block_state_ptr& blk ) {
               my->accepted_block_header_channel.publish( priority::medium, blk );
            } );

      my->accepted_block_connection = my->chain->accepted_block.connect( [this]( const block_state_ptr& blk ) {
         if (auto dm_logger = my->chain->get_deep_mind_logger()) {
            auto packed_blk = fc::raw::pack(*blk);

            fc_dlog(*dm_logger, "ACCEPTED_BLOCK ${num} ${blk}",
               ("num", blk->block_num)
               ("blk", fc::to_hex(packed_blk))
            );
         }
         
          if (my->_account_query_db) {
            my->_account_query_db->commit_block(blk);
          }

         my->accepted_block_channel.publish( priority::high, blk );
      } );

      my->irreversible_block_connection = my->chain->irreversible_block.connect( [this]( const block_state_ptr& blk ) {
         my->irreversible_block_channel.publish( priority::low, blk );
      } );

      my->accepted_transaction_connection = my->chain->accepted_transaction.connect(
            [this]( const transaction_metadata_ptr& meta ) {
               my->accepted_transaction_channel.publish( priority::low, meta );
            } );

      my->applied_transaction_connection = my->chain->applied_transaction.connect(
            [this]( std::tuple<const transaction_trace_ptr&, const packed_transaction_ptr&> t ) {
               if (auto dm_logger = my->chain->get_deep_mind_logger()) {
                  auto packed_trace = fc::raw::pack(*std::get<0>(t));

                  fc_dlog(*dm_logger, "APPLIED_TRANSACTION ${block} ${traces}",
                     ("block", my->chain->head_block_num() + 1)
                     ("traces", fc::to_hex(packed_trace))
                  );
               }

               if (my->_account_query_db) {
                  my->_account_query_db->cache_transaction_trace(std::get<0>(t));
               }
               
               my->applied_transaction_channel.publish( priority::low, std::get<0>(t) );
            } );

      my->chain->add_indices();
   } FC_LOG_AND_RETHROW()

}

void chain_plugin::plugin_startup()
{ try {
   handle_sighup(); // Sets loggers

   EOS_ASSERT( my->chain_config->read_mode != db_read_mode::IRREVERSIBLE || !accept_transactions(), plugin_config_exception,
               "read-mode = irreversible. transactions should not be enabled by enable_accept_transactions" );
   try {
      auto shutdown = [](){ return app().quit(); };
      auto check_shutdown = [](){ return app().is_quiting(); };
      auto bvc_plug = app().find_plugin<blockvault_client_plugin>();
      auto blockvault_instance = bvc_plug ? bvc_plug->get() : nullptr;
      if (nullptr != blockvault_instance) {
          eosio::blockvault::blockvault_sync_strategy<chain_plugin_impl> bss(blockvault_instance, *my, shutdown, check_shutdown);
          bss.do_sync();
      } else if (my->snapshot_path) {
         auto infile = std::ifstream(my->snapshot_path->generic_string(), (std::ios::in | std::ios::binary));
         auto reader = std::make_shared<istream_snapshot_reader>(infile);
         my->chain->startup(shutdown, check_shutdown, reader);
         infile.close();
      } else {
         my->do_non_snapshot_startup(shutdown, check_shutdown);
      }
   } catch (const database_guard_exception& e) {
      log_guard_exception(e);
      // make sure to properly close the db
      my->chain.reset();
      throw;
   }

   if(!my->readonly) {
      ilog("starting chain in read/write mode");
   }

   if (my->genesis) {
      ilog("Blockchain started; head block is #${num}, genesis timestamp is ${ts}",
           ("num", my->chain->head_block_num())("ts", (std::string)my->genesis->initial_timestamp));
   }
   else {
      ilog("Blockchain started; head block is #${num}", ("num", my->chain->head_block_num()));
   }

   my->chain_config.reset();
  
   if (my->account_queries_enabled) {
      my->account_queries_enabled = false;
      try {
         my->_account_query_db.emplace(*my->chain);
         my->account_queries_enabled = true;
      } FC_LOG_AND_DROP(("Unable to enable account queries"));
   }



} FC_CAPTURE_AND_RETHROW() }

void chain_plugin::plugin_shutdown() {
   my->pre_accepted_block_connection.reset();
   my->accepted_block_header_connection.reset();
   my->accepted_block_connection.reset();
   my->irreversible_block_connection.reset();
   my->accepted_transaction_connection.reset();
   my->applied_transaction_connection.reset();
   if(app().is_quiting())
      my->chain->get_wasm_interface().indicate_shutting_down();
   my->chain.reset();
   zipkin_config::shutdown();
}

void chain_plugin::handle_sighup() {
   fc::logger::update( deep_mind_logger_name, _deep_mind_log );
}

chain_apis::read_write::read_write(controller& db, const fc::microseconds& abi_serializer_max_time, bool api_accept_transactions)
: db(db)
, abi_serializer_max_time(abi_serializer_max_time)
, api_accept_transactions(api_accept_transactions)
{
}

void chain_apis::read_write::validate() const {
   EOS_ASSERT( api_accept_transactions, missing_chain_api_plugin_exception,
               "Not allowed, node has api-accept-transactions = false" );
}

chain_apis::read_only chain_plugin::get_read_only_api() const {
   return chain_apis::read_only(chain(), my->_account_query_db, get_abi_serializer_max_time());
}

  
bool chain_plugin::accept_block(const signed_block_ptr& block, const block_id_type& id ) {
   return my->incoming_block_sync_method(block, id);
}

void chain_plugin::accept_transaction(const chain::packed_transaction_ptr& trx, next_function<chain::transaction_trace_ptr> next) {
   my->incoming_transaction_async_method(trx, false, false, false, std::move(next));
}

controller& chain_plugin::chain() { return *my->chain; }
const controller& chain_plugin::chain() const { return *my->chain; }

chain::chain_id_type chain_plugin::get_chain_id()const {
   return my->chain->get_chain_id();
}

fc::microseconds chain_plugin::get_abi_serializer_max_time() const {
   return my->abi_serializer_max_time_us;
}

bool chain_plugin::api_accept_transactions() const{
   return my->api_accept_transactions;
}

bool chain_plugin::accept_transactions() const {
   return my->accept_transactions;
}

void chain_plugin::enable_accept_transactions() {
   my->accept_transactions = true;
}


void chain_plugin::log_guard_exception(const chain::guard_exception&e ) {
   if (e.code() == chain::database_guard_exception::code_value) {
      elog("Database has reached an unsafe level of usage, shutting down to avoid corrupting the database.  "
           "Please increase the value set for \"chain-state-db-size-mb\" and restart the process!");
   } else if (e.code() == chain::reversible_guard_exception::code_value) {
      elog("Reversible block database has reached an unsafe level of usage, shutting down to avoid corrupting the database.  "
           "Please increase the value set for \"reversible-blocks-db-size-mb\" and restart the process!");
   }

   dlog("Details: ${details}", ("details", e.to_detail_string()));
}

void chain_plugin::handle_guard_exception(const chain::guard_exception& e) {
   log_guard_exception(e);

   elog("database chain::guard_exception, quitting..."); // log string searched for in: tests/nodeos_under_min_avail_ram.py
   // quit the app
   app().quit();
}

void chain_plugin::handle_db_exhaustion() {
   elog("database memory exhausted: increase chain-state-db-size-mb");
   //return 1 -- it's what programs/nodeos/main.cpp considers "BAD_ALLOC"
   std::_Exit(1);
}

void chain_plugin::handle_bad_alloc() {
   elog("std::bad_alloc - memory exhausted");
   //return -2 -- it's what programs/nodeos/main.cpp reports for std::exception
   std::_Exit(-2);
}
  
bool chain_plugin::account_queries_enabled() const {
   return my->account_queries_enabled;
}

namespace chain_apis {

const string read_only::KEYi64 = "i64";

template<typename I>
std::string itoh(I n, size_t hlen = sizeof(I)<<1) {
   static const char* digits = "0123456789abcdef";
   std::string r(hlen, '0');
   for(size_t i = 0, j = (hlen - 1) * 4 ; i < hlen; ++i, j -= 4)
      r[i] = digits[(n>>j) & 0x0f];
   return r;
}

read_only::get_info_results read_only::get_info(const read_only::get_info_params&) const {

   const auto& rm = db.get_resource_limits_manager();
   return {
      itoh(static_cast<uint32_t>(app().version())),
      db.get_chain_id(),
      db.head_block_num(),
      db.last_irreversible_block_num(),
      db.last_irreversible_block_id(),
      db.head_block_id(),
      db.head_block_time(),
      db.head_block_producer(),
      rm.get_virtual_block_cpu_limit(),
      rm.get_virtual_block_net_limit(),
      rm.get_block_cpu_limit(),
      rm.get_block_net_limit(),
      //std::bitset<64>(db.get_dynamic_global_properties().recent_slots_filled).to_string(),
      //__builtin_popcountll(db.get_dynamic_global_properties().recent_slots_filled) / 64.0,
      app().version_string(),
      db.fork_db_pending_head_block_num(),
      db.fork_db_pending_head_block_id(),
      app().full_version_string(),
      db.last_irreversible_block_time(),
      db.get_first_block_num()
   };
}

read_only::get_activated_protocol_features_results
read_only::get_activated_protocol_features( const read_only::get_activated_protocol_features_params& params )const {
   read_only::get_activated_protocol_features_results result;
   const auto& pfm = db.get_protocol_feature_manager();

   uint32_t lower_bound_value = std::numeric_limits<uint32_t>::lowest();
   uint32_t upper_bound_value = std::numeric_limits<uint32_t>::max();

   if( params.lower_bound ) {
      lower_bound_value = *params.lower_bound;
   }

   if( params.upper_bound ) {
      upper_bound_value = *params.upper_bound;
   }

   if( upper_bound_value < lower_bound_value )
      return result;

   auto walk_range = [&]( auto itr, auto end_itr, auto&& convert_iterator ) {
      fc::mutable_variant_object mvo;
      mvo( "activation_ordinal", 0 );
      mvo( "activation_block_num", 0 );

      auto& activation_ordinal_value   = mvo["activation_ordinal"];
      auto& activation_block_num_value = mvo["activation_block_num"];

      auto cur_time = fc::time_point::now();
      auto end_time = cur_time + fc::microseconds(1000 * 10); /// 10ms max time
      for( unsigned int count = 0;
           cur_time <= end_time && count < params.limit && itr != end_itr;
           ++itr, cur_time = fc::time_point::now() )
      {
         const auto& conv_itr = convert_iterator( itr );
         activation_ordinal_value   = conv_itr.activation_ordinal();
         activation_block_num_value = conv_itr.activation_block_num();

         result.activated_protocol_features.emplace_back( conv_itr->to_variant( false, &mvo ) );
         ++count;
      }
      if( itr != end_itr ) {
         result.more = convert_iterator( itr ).activation_ordinal() ;
      }
   };

   auto get_next_if_not_end = [&pfm]( auto&& itr ) {
      if( itr == pfm.cend() ) return itr;

      ++itr;
      return itr;
   };

   auto lower = ( params.search_by_block_num ? pfm.lower_bound( lower_bound_value )
                                             : pfm.at_activation_ordinal( lower_bound_value ) );

   auto upper = ( params.search_by_block_num ? pfm.upper_bound( upper_bound_value )
                                             : get_next_if_not_end( pfm.at_activation_ordinal( upper_bound_value ) ) );

   if( params.reverse ) {
      walk_range( std::make_reverse_iterator(upper), std::make_reverse_iterator(lower),
                  []( auto&& ritr ) { return --(ritr.base()); } );
   } else {
      walk_range( lower, upper, []( auto&& itr ) { return itr; } );
   }

   return result;
}

uint64_t read_only::get_table_index_name(const read_only::get_table_rows_params& p, bool& primary) {
   using boost::algorithm::starts_with;
   // see multi_index packing of index name
   const uint64_t table = p.table.to_uint64_t();
   uint64_t index = table & 0xFFFFFFFFFFFFFFF0ULL;
   EOS_ASSERT( index == table, chain::contract_table_query_exception, "Unsupported table name: ${n}", ("n", p.table) );

   primary = false;
   uint64_t pos = 0;
   if (p.index_position.empty() || p.index_position == "first" || p.index_position == "primary" || p.index_position == "one") {
      primary = true;
   } else if (starts_with(p.index_position, "sec") || p.index_position == "two") { // second, secondary
   } else if (starts_with(p.index_position , "ter") || starts_with(p.index_position, "th")) { // tertiary, ternary, third, three
      pos = 1;
   } else if (starts_with(p.index_position, "fou")) { // four, fourth
      pos = 2;
   } else if (starts_with(p.index_position, "fi")) { // five, fifth
      pos = 3;
   } else if (starts_with(p.index_position, "six")) { // six, sixth
      pos = 4;
   } else if (starts_with(p.index_position, "sev")) { // seven, seventh
      pos = 5;
   } else if (starts_with(p.index_position, "eig")) { // eight, eighth
      pos = 6;
   } else if (starts_with(p.index_position, "nin")) { // nine, ninth
      pos = 7;
   } else if (starts_with(p.index_position, "ten")) { // ten, tenth
      pos = 8;
   } else {
      try {
         pos = fc::to_uint64( p.index_position );
      } catch(...) {
         EOS_ASSERT( false, chain::contract_table_query_exception, "Invalid index_position: ${p}", ("p", p.index_position));
      }
      if (pos < 2) {
         primary = true;
         pos = 0;
      } else {
         pos -= 2;
      }
   }
   index |= (pos & 0x000000000000000FULL);
   return index;
}

uint64_t convert_to_type(const eosio::name &n, const string &desc) {
   return n.to_uint64_t();
}

template<>
uint64_t convert_to_type(const string& str, const string& desc) {

   try {
      return boost::lexical_cast<uint64_t>(str.c_str(), str.size());
   } catch( ... ) { }

   try {
      auto trimmed_str = str;
      boost::trim(trimmed_str);
      name s(trimmed_str);
      return s.to_uint64_t();
   } catch( ... ) { }

   if (str.find(',') != string::npos) { // fix #6274 only match formats like 4,EOS
      try {
         auto symb = eosio::chain::symbol::from_string(str);
         return symb.value();
      } catch( ... ) { }
   }

   try {
      return ( eosio::chain::string_to_symbol( 0, str.c_str() ) >> 8 );
   } catch( ... ) {
      EOS_ASSERT( false, chain_type_exception, "Could not convert ${desc} string '${str}' to any of the following: "
                        "uint64_t, valid name, or valid symbol (with or without the precision)",
                  ("desc", desc)("str", str));
   }
}

template<>
double convert_to_type(const string& str, const string& desc) {
   double val{};
   try {
      val = fc::variant(str).as<double>();
   } FC_RETHROW_EXCEPTIONS(warn, "Could not convert ${desc} string '${str}' to key type.", ("desc", desc)("str",str) )

   EOS_ASSERT( !std::isnan(val), chain::contract_table_query_exception,
               "Converted ${desc} string '${str}' to NaN which is not a permitted value for the key type", ("desc", desc)("str",str) );

   return val;
}

template<typename Type>
string convert_to_string(const Type& source, const string& key_type, const string& encode_type, const string& desc) {
   try {
      return fc::variant(source).as<string>();
   } FC_RETHROW_EXCEPTIONS(warn, "Could not convert ${desc} from '${source}' to string.", ("desc", desc)("source",source) )
}

template<>
string convert_to_string(const chain::key256_t& source, const string& key_type, const string& encode_type, const string& desc) {
   try {
      if (key_type == chain_apis::sha256 || (key_type == chain_apis::i256 && encode_type == chain_apis::hex)) {
         auto byte_array = fixed_bytes<32>(source).extract_as_byte_array();
         fc::sha256 val(reinterpret_cast<char *>(byte_array.data()), byte_array.size());
         return std::string(val);
      } else if (key_type == chain_apis::i256) {
         auto byte_array = fixed_bytes<32>(source).extract_as_byte_array();
         fc::sha256 val(reinterpret_cast<char *>(byte_array.data()), byte_array.size());
         return std::string("0x") + std::string(val);
      } else if (key_type == chain_apis::ripemd160) {
         auto byte_array = fixed_bytes<20>(source).extract_as_byte_array();
         fc::ripemd160 val;
         memcpy(val._hash, byte_array.data(), byte_array.size() );
         return std::string(val);
      }
      EOS_ASSERT( false, chain_type_exception, "Incompatible key_type and encode_type for key256_t next_key" );

   } FC_RETHROW_EXCEPTIONS(warn, "Could not convert ${desc} source '${source}' to string.", ("desc", desc)("source",source) )
}

template<>
string convert_to_string(const float128_t& source, const string& key_type, const string& encode_type, const string& desc) {
   try {
      float64_t f = f128_to_f64(source);
      return fc::variant(f).as<string>();
   } FC_RETHROW_EXCEPTIONS(warn, "Could not convert ${desc} from '${source}' to string.", ("desc", desc)("source",source) )
}

abi_def get_abi( const controller& db, const name& account ) {
   const auto &d = db.db();
   const account_object *code_accnt = d.find<account_object, by_name>(account);
   EOS_ASSERT(code_accnt != nullptr, chain::account_query_exception, "Fail to retrieve account for ${account}", ("account", account) );
   abi_def abi;
   abi_serializer::to_abi(code_accnt->abi, abi);
   return abi;
}

string get_table_type( const abi_def& abi, const name& table_name ) {
   for( const auto& t : abi.tables ) {
      if( t.name == table_name ){
         return t.index_type;
      }
   }
   EOS_ASSERT( false, chain::contract_table_query_exception, "Table ${table} is not specified in the ABI", ("table",table_name) );
}

read_only::get_table_rows_result read_only::get_table_rows( const read_only::get_table_rows_params& p )const {
   const abi_def abi = eosio::chain_apis::get_abi( db, p.code );
#pragma GCC diagnostic push
#pragma GCC diagnostic ignored "-Wstrict-aliasing"
   bool primary = false;
   auto table_with_index = get_table_index_name( p, primary );
   if( primary ) {
      EOS_ASSERT( p.table == table_with_index, chain::contract_table_query_exception, "Invalid table name ${t}", ( "t", p.table ));
      auto table_type = get_table_type( abi, p.table );
      if( table_type == KEYi64 || p.key_type == "i64" || p.key_type == "name" ) {
         return get_table_rows_ex<key_value_index>(p,abi);
      }
      EOS_ASSERT( false, chain::contract_table_query_exception,  "Invalid table type ${type}", ("type",table_type)("abi",abi));
   } else {
      EOS_ASSERT( !p.key_type.empty(), chain::contract_table_query_exception, "key type required for non-primary index" );

      if (p.key_type == chain_apis::i64 || p.key_type == "name") {
         return get_table_rows_by_seckey<index64_index, uint64_t>(p, abi, [](uint64_t v)->uint64_t {
            return v;
         });
      }
      else if (p.key_type == chain_apis::i128) {
         return get_table_rows_by_seckey<index128_index, uint128_t>(p, abi, [](uint128_t v)->uint128_t {
            return v;
         });
      }
      else if (p.key_type == chain_apis::i256) {
         if ( p.encode_type == chain_apis::hex) {
            using  conv = keytype_converter<chain_apis::sha256,chain_apis::hex>;
            return get_table_rows_by_seckey<conv::index_type, conv::input_type>(p, abi, conv::function());
         }
         using  conv = keytype_converter<chain_apis::i256>;
         return get_table_rows_by_seckey<conv::index_type, conv::input_type>(p, abi, conv::function());
      }
      else if (p.key_type == chain_apis::float64) {
         return get_table_rows_by_seckey<index_double_index, double>(p, abi, [](double v)->float64_t {
            float64_t f = *(float64_t *)&v;
            return f;
         });
      }
      else if (p.key_type == chain_apis::float128) {
         if ( p.encode_type == chain_apis::hex) {
            return get_table_rows_by_seckey<index_long_double_index, uint128_t>(p, abi, [](uint128_t v)->float128_t{
               return *reinterpret_cast<float128_t *>(&v);
            });
         }
         return get_table_rows_by_seckey<index_long_double_index, double>(p, abi, [](double v)->float128_t{
            float64_t f = *(float64_t *)&v;
            float128_t f128;
            f64_to_f128M(f, &f128);
            return f128;
         });
      }
      else if (p.key_type == chain_apis::sha256) {
         using  conv = keytype_converter<chain_apis::sha256,chain_apis::hex>;
         return get_table_rows_by_seckey<conv::index_type, conv::input_type>(p, abi, conv::function());
      }
      else if(p.key_type == chain_apis::ripemd160) {
         using  conv = keytype_converter<chain_apis::ripemd160,chain_apis::hex>;
         return get_table_rows_by_seckey<conv::index_type, conv::input_type>(p, abi, conv::function());
      }
      EOS_ASSERT(false, chain::contract_table_query_exception,  "Unsupported secondary index type: ${t}", ("t", p.key_type));
   }
#pragma GCC diagnostic pop
}

/// short_string is intended to optimize the string equality comparison where one of the operand is
/// no greater than 8 bytes long.
struct short_string {
   uint64_t data = 0;

   template <size_t SIZE>
   short_string(const char (&str)[SIZE]) {
      static_assert(SIZE <= 8, "data has to be 8 bytes or less");
      memcpy(&data, str, SIZE);
   }

   short_string(std::string str) { memcpy(&data, str.c_str(), std::min(sizeof(data), str.size())); }

   bool empty() const { return data == 0; }

   friend bool operator==(short_string lhs, short_string rhs) { return lhs.data == rhs.data; }
   friend bool operator!=(short_string lhs, short_string rhs) { return lhs.data != rhs.data; }
};

template <typename Type, typename Enable = void>
struct key_converter;

inline void key_convert_assert(bool condition) {
   // EOS_ASSERT is avoided intentionally here because EOS_ASSERT would create the fc::log_message object which is
   // relatively expensive. The throw statement here is only used for flow control purpose, not for error reporting
   // purpose. 
   if (!condition)
      throw std::invalid_argument("");
}

// convert unsigned integer in hex representation back to its integer representation
template <typename UnsignedInt>
UnsignedInt unhex(const std::string& bytes_in_hex) {
   assert(bytes_in_hex.size() == 2 * sizeof(UnsignedInt));
   std::array<char, sizeof(UnsignedInt)> bytes;
   boost::algorithm::unhex(bytes_in_hex.begin(), bytes_in_hex.end(), bytes.rbegin());
   UnsignedInt result;
   memcpy(&result, bytes.data(), sizeof(result));
   return result;
}

template <typename IntType>
struct key_converter<IntType, std::enable_if_t<std::is_integral_v<IntType>>> {
   static void to_bytes(const string& str, short_string encode_type, fixed_buf_stream& strm) {
      int base = 10;
      if (encode_type == "hex")
         base = 16;
      else
         key_convert_assert(encode_type.empty() || encode_type == "dec");

      size_t pos = 0;
      if constexpr (std::is_unsigned_v<IntType>) {
         uint64_t value = std::stoul(str, &pos, base);
         key_convert_assert(pos > 0 && value <= std::numeric_limits<IntType>::max());
         to_key(static_cast<IntType>(value), strm);
      } else {
         int64_t value = std::stol(str, &pos, base);
         key_convert_assert(pos > 0 && value <= std::numeric_limits<IntType>::max() &&
                            value >= std::numeric_limits<IntType>::min());
         to_key(static_cast<IntType>(value), strm);
      }
   }

   static IntType value_from_hex(const std::string& bytes_in_hex) {
      auto unsigned_val = unhex<std::make_unsigned_t<IntType>>(bytes_in_hex);
      if (unsigned_val > std::numeric_limits<IntType>::max()) {
         return unsigned_val + static_cast<std::make_unsigned_t<IntType>>(std::numeric_limits<IntType>::min());
      } else {
         return unsigned_val + std::numeric_limits<IntType>::min();
      }
   }

   static std::string from_hex(const std::string& bytes_in_hex, short_string encode_type) {
      IntType val = value_from_hex(bytes_in_hex);
      if (encode_type.empty() || encode_type == "dec") {
         return std::to_string(val);
      } else if (encode_type == "hex") {
         std::array<char, sizeof(IntType)> v;
         memcpy(v.data(), &val, sizeof(val));
         char result[2 * sizeof(IntType) + 1] = {'\0'};
         boost::algorithm::hex(v.rbegin(), v.rend(), result);
         return std::find_if_not(result, result + 2 * sizeof(IntType), [](char v) { return v == '0'; });
      }
      throw std::invalid_argument("");
   }
};

template <typename Float>
struct key_converter<Float, std::enable_if_t<std::is_floating_point_v<Float>>> {
   static void to_bytes(const string& str, short_string encode_type, fixed_buf_stream& strm) {
      key_convert_assert(encode_type.empty() || encode_type == "dec");
      if constexpr (sizeof(Float) == 4) {
         to_key(std::stof(str), strm);
      } else {
         to_key(std::stod(str), strm);
      }
   }

   static Float value_from_hex(const std::string& bytes_in_hex) {
      using UInt = std::conditional_t<sizeof(Float) == 4, uint32_t, uint64_t>;
      UInt val   = unhex<UInt>(bytes_in_hex);

      UInt mask    = 0;
      UInt signbit = (static_cast<UInt>(1) << (std::numeric_limits<UInt>::digits - 1));
      if (!(val & signbit)) // flip mask if val is positive
         mask = ~mask;
      val ^= (mask | signbit);
      Float result;
      memcpy(&result, &val, sizeof(val));
      return result;
   }

   static std::string from_hex(const std::string& bytes_in_hex, short_string encode_type) {
      return std::to_string(value_from_hex(bytes_in_hex));
   }
};

template <>
struct key_converter<checksum256_type, void> {
   static void to_bytes(const string& str, short_string encode_type, fixed_buf_stream& strm) {
      key_convert_assert(encode_type.empty() || encode_type == "hex");
      checksum256_type sha{str};
      strm.write(sha.data(), sha.data_size());
   }
   static std::string from_hex(const std::string& bytes_in_hex, short_string encode_type) { return bytes_in_hex; }
};

template <>
struct key_converter<name, void> {
   static void to_bytes(const string& str, short_string encode_type, fixed_buf_stream& strm) {
      key_convert_assert(encode_type.empty() || encode_type == "name");
      to_key(name(str).to_uint64_t(), strm);
   }

   static std::string from_hex(const std::string& bytes_in_hex, short_string encode_type) {
      return name(key_converter<uint64_t>::value_from_hex(bytes_in_hex)).to_string();
   }
};

template <>
struct key_converter<std::string, void> {
   static void to_bytes(const string& str, short_string encode_type, fixed_buf_stream& strm) {
      key_convert_assert(encode_type.empty() || encode_type == "string");
      to_key(str, strm);
   }

   static std::string from_hex(const std::string& bytes_in_hex, short_string encode_type) {
      std::string result = boost::algorithm::unhex(bytes_in_hex);
      /// restore the string following the encoding rule from `template <typename S> to_key(std::string, S&)` in abieos
      /// to_key.hpp
      boost::replace_all(result, "\0\1", "\0");
      // remove trailing '\0\0'
      auto sz = result.size();
      if (sz >= 2 && result[sz - 1] == '\0' && result[sz - 2] == '\0')
         result.resize(sz - 2);
      return result;
   }
};

namespace key_helper {
/// Caution: the order of `key_type` and `key_type_ids` should match exactly.
using key_types = std::tuple<int8_t, int16_t, int32_t, int64_t, uint8_t, uint16_t, uint32_t, uint64_t, float, double,
                             name, checksum256_type, checksum256_type, std::string>;
static const short_string key_type_ids[] = {"int8",   "int16",   "int32",   "int64", "uint8",  "uint16", "uint32",
                                            "uint64", "float32", "float64", "name",  "sha256", "i256",   "string"};

static_assert(sizeof(key_type_ids) / sizeof(short_string) == std::tuple_size<key_types>::value,
              "key_type_ids and key_types must be of the same size and the order of their elements has to match");

uint64_t type_string_to_function_index(short_string name) {
   unsigned index = std::find(std::begin(key_type_ids), std::end(key_type_ids), name) - std::begin(key_type_ids);
   key_convert_assert(index < std::tuple_size<key_types>::value);
   return index;
}

void write_key(string index_type, string encode_type, const string& index_value, fixed_buf_stream& strm) {
   try {
      // converts arbitrary hex strings to bytes ex) "FFFEFD" to {255, 254, 253}
      if (encode_type == "bytes") {
         strm.pos = boost::algorithm::unhex(index_value.begin(), index_value.end(), strm.pos);
         return;
      }

      if (index_type == "ripemd160") {
         key_convert_assert(encode_type.empty() || encode_type == "hex");
         checksum160_type ripem160{index_value};
         strm.write(ripem160.data(), ripem160.data_size());
         return;
      }

      std::apply(
          [index_type, &index_value, encode_type, &strm](auto... t) {
             using to_byte_fun_t         = void (*)(const string&, short_string, fixed_buf_stream&);
             static to_byte_fun_t funs[] = {&key_converter<decltype(t)>::to_bytes...};
             auto                 index  = type_string_to_function_index(index_type);
             funs[index](index_value, encode_type, strm);
          },
          key_types{});
   } catch (...) {
      FC_THROW_EXCEPTION(chain::contract_table_query_exception,
                         "Incompatible index type/encode_type/Index_value: ${t}/${e}/{$v} ",
                         ("t", index_type)("e", encode_type)("v", index_value));
   }
}

std::string read_key(string index_type, string encode_type, const string& bytes_in_hex) {
   try {
      if (encode_type == "bytes" || index_type == "ripemd160")
         return bytes_in_hex;

      return std::apply(
          [index_type, bytes_in_hex, &encode_type](auto... t) {
             using from_hex_fun_t         = std::string (*)(const string&, short_string);
             static from_hex_fun_t funs[] = {&key_converter<decltype(t)>::from_hex...};
             auto                    index  = type_string_to_function_index(index_type);
             return funs[index](bytes_in_hex, encode_type);
          },
          key_types{});
   } catch (...) {
      FC_THROW_EXCEPTION(chain::contract_table_query_exception, "Unsupported index type/encode_type: ${t}/${e} ",
                         ("t", index_type)("e", encode_type));
   }
}
} // namespace key_helper

constexpr uint32_t prefix_size = 17; // prefix 17bytes: status(1 byte) + table_name(8bytes) + index_name(8 bytes)
struct kv_table_rows_context {
   std::unique_ptr<eosio::chain::kv_context>  kv_context;
   const read_only::get_kv_table_rows_params& p;
   abi_serializer::yield_function_t           yield_function;                            
   abi_def                                    abi;
   abi_serializer                             abis;
   std::string                                index_type;
   bool                                       shorten_abi_errors;
   bool                                       is_primary_idx;

   kv_table_rows_context(const controller& db, const read_only::get_kv_table_rows_params& param,
                         const fc::microseconds abi_serializer_max_time, bool shorten_error)
       : kv_context(db.kv_db().create_kv_context(
             param.code, {},
             db.get_global_properties().kv_configuration)) // To do: provide kv_resource_manmager to create_kv_context
       , p(param)
       , yield_function(abi_serializer::create_yield_function(abi_serializer_max_time))
       , abi(eosio::chain_apis::get_abi(db, param.code))
       , shorten_abi_errors(shorten_error) {

      EOS_ASSERT(p.limit > 0, chain::contract_table_query_exception, "invalid limit : ${n}", ("n", p.limit));
      string tbl_name = p.table.to_string();

      // Check valid table name
      const auto table_it = abi.kv_tables.value.find(p.table);
      if (table_it == abi.kv_tables.value.end()) {
         EOS_ASSERT(false, chain::contract_table_query_exception, "Unknown kv_table: ${t}", ("t", tbl_name));
      }
      const auto& kv_tbl_def = table_it->second;
      // Check valid index_name
      is_primary_idx  = (p.index_name == kv_tbl_def.primary_index.name);
      bool is_sec_idx = (kv_tbl_def.secondary_indices.find(p.index_name) != kv_tbl_def.secondary_indices.end());
      EOS_ASSERT(is_primary_idx || is_sec_idx, chain::contract_table_query_exception, "Unknown kv index: ${t} ${i}",
                 ("t", p.table)("i", p.index_name));

      index_type = kv_tbl_def.get_index_type(p.index_name.to_string());
      abis.set_abi(abi, yield_function);
   }

   bool point_query() const { return p.index_value.size(); }

   void write_prefix(fixed_buf_stream& strm) const {
      strm.write('\1');
      to_key(p.table.to_uint64_t(), strm);
      to_key(p.index_name.to_uint64_t(), strm);
   }

   std::vector<char> get_full_key(string key) const {
      // the max possible encoded_key_byte_count occurs when the encoded type is string and when all characters 
      // in the string is '\0'
      const size_t max_encoded_key_byte_count = std::max(sizeof(uint64_t), 2 * key.size() + 1);
      std::vector<char> full_key(prefix_size + max_encoded_key_byte_count);
      fixed_buf_stream  strm(full_key.data(), full_key.size());
      write_prefix(strm);
      if (key.size())
         key_helper::write_key(index_type, p.encode_type, key, strm);
      full_key.resize(strm.pos - full_key.data());
      return full_key;
   }
};

struct kv_iterator_ex {
   uint32_t                     key_size   = 0;
   uint32_t                     value_size = 0;
   const kv_table_rows_context& context;
   std::unique_ptr<kv_iterator> base;
   kv_it_stat                   status;

   kv_iterator_ex(const kv_table_rows_context& ctx, const std::vector<char>& full_key)
       : context(ctx) {
      base   = context.kv_context->kv_it_create(context.p.code.to_uint64_t(), full_key.data(), prefix_size);
      status = base->kv_it_lower_bound(full_key.data(), full_key.size(), &key_size, &value_size);
      EOS_ASSERT(status != chain::kv_it_stat::iterator_erased, chain::contract_table_query_exception,
                 "Invalid iterator in ${t} ${i}", ("t", context.p.table)("i", context.p.index_name));
   }

   bool is_end() const { return status == kv_it_stat::iterator_end; }

   /// @pre ! is_end()
   std::vector<char> get_key() const {
      std::vector<char> result(key_size);
      uint32_t          actual_size;
      base->kv_it_key(0, result.data(), key_size, actual_size);
      return result;
   }

   /// @pre ! is_end()
   std::vector<char> get_value() const {
      std::vector<char> result(value_size);
      uint32_t          actual_size;
      base->kv_it_value(0, result.data(), value_size, actual_size);
      if (!context.is_primary_idx) {
         auto success =
             context.kv_context->kv_get(context.p.code.to_uint64_t(), result.data(), result.size(), actual_size);
         EOS_ASSERT(success, chain::contract_table_query_exception, "invalid secondary index in ${t} ${i}",
                    ("t", context.p.table)("i", context.p.index_name));
         result.resize(actual_size);
         context.kv_context->kv_get_data(0, result.data(), actual_size);
      }

      return result;
   }

   /// @pre ! is_end()
   fc::variant get_value_var() const {
      std::vector<char> row_value = get_value();
      if (context.p.json) {
         try {
            return context.abis.binary_to_variant(context.p.table.to_string(), row_value,
                                                  context.yield_function,
                                                  context.shorten_abi_errors);
         } catch (fc::exception& e) {
         }
      }
      return fc::variant(row_value);
   }

   /// @pre ! is_end()
   fc::variant get_value_and_maybe_payer_var() const {
      fc::variant result = get_value_var();
      if (context.p.show_payer) {
         auto maybe_payer = base->kv_it_payer();
         std::string payer = maybe_payer.has_value() ? maybe_payer.value().to_string() : "";
         return fc::mutable_variant_object("data", std::move(result))("payer", payer);
      }
      return result;
   }

   /// @pre ! is_end()
   std::string get_key_hex_string() const {
      auto        row_key = get_key();
      std::string result;
      boost::algorithm::hex(row_key.begin() + prefix_size, row_key.end(), std::back_inserter(result));
      return result;
   }

   /// @pre ! is_end()
   kv_iterator_ex& operator++() {
      status = base->kv_it_next(&key_size, &value_size);
      return *this;
   }

   /// @pre ! is_end()
   kv_iterator_ex& operator--() {
      status = base->kv_it_prev(&key_size, &value_size);
      return *this;
   }

   int key_compare(const std::vector<char>& key) const {
      return base->kv_it_key_compare(key.data(), key.size());
   }
};

struct kv_forward_range {
   kv_iterator_ex           current;
   const std::vector<char>& last_key;

   kv_forward_range(const kv_table_rows_context& ctx, const std::vector<char>& first_key,
                    const std::vector<char>& last_key)
       : current(ctx, first_key)
       , last_key(last_key) {}

   bool is_done() const {
      return current.is_end() ||
             (last_key.size() > prefix_size && current.key_compare(last_key) > 0);
   }

   void next() { ++current; }
};

struct kv_reverse_range {
   kv_iterator_ex           current;
   const std::vector<char>& last_key;

   kv_reverse_range(const kv_table_rows_context& ctx, const std::vector<char>& first_key,
                    const std::vector<char>& last_key)
       : current(ctx, first_key)
       , last_key(last_key) {
      if (first_key.size() == prefix_size) {
         current.status = current.base->kv_it_move_to_end();
      }
      if (current.is_end() || current.key_compare(first_key) != 0)
         --current;
   }

   bool is_done() const {
      return current.is_end() ||
             (last_key.size() > prefix_size && current.key_compare(last_key) < 0);
   }

   void next() { --current; }
};

template <typename Range>
read_only::get_table_rows_result kv_get_rows(Range&& range) {

   keep_processing kp {};
   read_only::get_table_rows_result result;
   auto&                            ctx      = range.current.context;
   for (unsigned count = 0; count < ctx.p.limit && !range.is_done() && kp() ;
        ++count) {
      result.rows.emplace_back(range.current.get_value_and_maybe_payer_var());
      range.next();
   }

   if (!range.is_done()) {
      result.more           = true;
      result.next_key_bytes = range.current.get_key_hex_string();
      result.next_key = key_helper::read_key(ctx.index_type, ctx.p.encode_type, result.next_key_bytes);
   }
   return result;
}

read_only::get_table_rows_result read_only::get_kv_table_rows(const read_only::get_kv_table_rows_params& p) const {

   kv_table_rows_context context{db, p, abi_serializer_max_time, shorten_abi_errors};

   if (context.point_query()) {
      EOS_ASSERT(p.lower_bound.empty() && p.upper_bound.empty(), chain::contract_table_query_exception,
                 "specify both index_value and ranges (i.e. lower_bound/upper_bound) is not allowed");
      read_only::get_table_rows_result result;
      auto full_key = context.get_full_key(p.index_value);
      kv_iterator_ex                   itr(context, full_key);
      if (!itr.is_end() && itr.key_compare(full_key) == 0) {
         result.rows.emplace_back(itr.get_value_and_maybe_payer_var());
      }
      return result;
   }

   auto lower_bound = context.get_full_key(p.lower_bound);
   auto upper_bound = context.get_full_key(p.upper_bound);

   if (context.p.reverse == false)
      return kv_get_rows(kv_forward_range(context, lower_bound, upper_bound));
   else
      return kv_get_rows(kv_reverse_range(context, upper_bound, lower_bound));
}

struct table_receiver
  : chain::backing_store::table_only_error_receiver<table_receiver, chain::contract_table_query_exception> {
   table_receiver(read_only::get_table_by_scope_result& result, const read_only::get_table_by_scope_params& params)
   : result_(result), params_(params) {
      check_limit();
   }

   void add_table_row(const backing_store::table_id_object_view& row) {
      if( params_.table && row.table != params_.table ) {
         return;
      }
      result_.rows.push_back( {row.code, row.scope, row.table, row.payer, row.count} );
      check_limit();
   }

   auto keep_processing_entries() {
      keep_processing kp {};
      return [kp{std::move(kp)},&reached_limit=reached_limit_]() {
         return !reached_limit && kp();
      };
   };

   void check_limit() {
      if (result_.rows.size() >= params_.limit)
         reached_limit_ = true;
   }

   read_only::get_table_by_scope_result& result_;
   const read_only::get_table_by_scope_params& params_;
   bool reached_limit_ = false;
};

read_only::get_table_by_scope_result read_only::get_table_by_scope( const read_only::get_table_by_scope_params& p )const {
   read_only::get_table_by_scope_result result;
   auto lower_bound_lookup_tuple = std::make_tuple( p.code, name(std::numeric_limits<uint64_t>::lowest()), p.table );
   auto upper_bound_lookup_tuple = std::make_tuple( p.code, name(std::numeric_limits<uint64_t>::max()),
                                                    (p.table.empty() ? name(std::numeric_limits<uint64_t>::max()) : p.table) );

   if( p.lower_bound.size() ) {
      uint64_t scope = convert_to_type<uint64_t>(p.lower_bound, "lower_bound scope");
      std::get<1>(lower_bound_lookup_tuple) = name(scope);
   }

   if( p.upper_bound.size() ) {
      uint64_t scope = convert_to_type<uint64_t>(p.upper_bound, "upper_bound scope");
      std::get<1>(upper_bound_lookup_tuple) = name(scope);
   }

   if( upper_bound_lookup_tuple < lower_bound_lookup_tuple )
      return result;

   const bool reverse = p.reverse && *p.reverse;
   const auto db_backing_store = get_backing_store();
   if (db_backing_store == eosio::chain::backing_store_type::CHAINBASE) {
      auto walk_table_range = [&result,&p]( auto itr, auto end_itr ) {
         keep_processing kp;
         for( unsigned int count = 0; kp() && count < p.limit && itr != end_itr; ++itr ) {
            if( p.table && itr->table != p.table ) continue;

            result.rows.push_back( {itr->code, itr->scope, itr->table, itr->payer, itr->count} );

            ++count;
         }
         if( itr != end_itr ) {
            result.more = itr->scope.to_string();
         }
      };

      const auto& d = db.db();
      const auto& idx = d.get_index<chain::table_id_multi_index, chain::by_code_scope_table>();
      auto lower = idx.lower_bound( lower_bound_lookup_tuple );
      auto upper = idx.upper_bound( upper_bound_lookup_tuple );
      if( reverse ) {
         walk_table_range( boost::make_reverse_iterator(upper), boost::make_reverse_iterator(lower) );
      } else {
         walk_table_range( lower, upper );
      }
   }
   else {
      using namespace eosio::chain;
      EOS_ASSERT(db_backing_store == backing_store_type::ROCKSDB,
                 chain::contract_table_query_exception,
                 "Support for configured backing_store has not been added to get_table_by_scope");
      const auto& kv_database = db.kv_db();
      table_receiver receiver(result, p);
      auto kp = receiver.keep_processing_entries();
      auto lower = chain::backing_store::db_key_value_format::create_full_prefix_key(std::get<0>(lower_bound_lookup_tuple),
                                                                                     std::get<1>(lower_bound_lookup_tuple),
                                                                                     std::get<2>(lower_bound_lookup_tuple));
      auto upper = chain::backing_store::db_key_value_format::create_full_prefix_key(std::get<0>(upper_bound_lookup_tuple),
                                                                                     std::get<1>(upper_bound_lookup_tuple),
                                                                                     std::get<2>(upper_bound_lookup_tuple));
      if (reverse) {
         lower = eosio::session::shared_bytes::truncate_key(lower);
      }
      // since upper is either the upper_bound of a forward search, or the reverse iterator <= for the beginning of the end of
      // the table, we need to move it to just before the beginning of the next table
      upper = upper.next();
      const auto context = (reverse) ? backing_store::key_context::table_only_reverse : backing_store::key_context::table_only;
      backing_store::rocksdb_contract_db_table_writer<table_receiver, std::decay_t < decltype(kp)>> writer(receiver, context, kp);
      eosio::chain::backing_store::walk_rocksdb_entries_with_prefix(kv_database.get_kv_undo_stack(), lower, upper, writer);
      const auto stopped_at = writer.stopped_at();
      if (stopped_at) {
         result.more = stopped_at->scope.to_string();
      }
   }

   return result;
}

vector<asset> read_only::get_currency_balance( const read_only::get_currency_balance_params& p )const {

   const abi_def abi = eosio::chain_apis::get_abi( db, p.code );
   (void)get_table_type( abi, name("accounts") );

   vector<asset> results;
   walk_key_value_table(p.code, p.account, "accounts"_n, [&](const auto& obj){
      EOS_ASSERT( obj.value.size() >= sizeof(asset), chain::asset_type_exception, "Invalid data on table");

      asset cursor;
      fc::datastream<const char *> ds(obj.value.data(), obj.value.size());
      fc::raw::unpack(ds, cursor);

      EOS_ASSERT( cursor.get_symbol().valid(), chain::asset_type_exception, "Invalid asset");

      if( !p.symbol || boost::iequals(cursor.symbol_name(), *p.symbol) ) {
        results.emplace_back(cursor);
      }

      // return false if we are looking for one and found it, true otherwise
      return !(p.symbol && boost::iequals(cursor.symbol_name(), *p.symbol));
   });

   return results;
}

fc::variant read_only::get_currency_stats( const read_only::get_currency_stats_params& p )const {
   fc::mutable_variant_object results;

   const abi_def abi = eosio::chain_apis::get_abi( db, p.code );
   (void)get_table_type( abi, name("stat") );

   uint64_t scope = ( eosio::chain::string_to_symbol( 0, boost::algorithm::to_upper_copy(p.symbol).c_str() ) >> 8 );

   walk_key_value_table(p.code, name(scope), "stat"_n, [&](const auto& obj){
      EOS_ASSERT( obj.value.size() >= sizeof(read_only::get_currency_stats_result), chain::asset_type_exception, "Invalid data on table");

      fc::datastream<const char *> ds(obj.value.data(), obj.value.size());
      read_only::get_currency_stats_result result;

      fc::raw::unpack(ds, result.supply);
      fc::raw::unpack(ds, result.max_supply);
      fc::raw::unpack(ds, result.issuer);

      results[result.supply.symbol_name()] = result;
      return true;
   });

   return results;
}

read_only::get_producers_result read_only::get_producers( const read_only::get_producers_params& p ) const try {
   const auto producers_table = "producers"_n;
   const abi_def abi = eosio::chain_apis::get_abi(db, config::system_account_name);
   const auto table_type = get_table_type(abi, producers_table);
   const abi_serializer abis{ abi, abi_serializer::create_yield_function( abi_serializer_max_time ) };
   EOS_ASSERT(table_type == KEYi64, chain::contract_table_query_exception, "Invalid table type ${type} for table producers", ("type",table_type));

   const auto& d = db.db();
   const auto lower = name{p.lower_bound};

   keep_processing kp;
   read_only::get_producers_result result;
   auto done = [&kp,&result,&limit=p.limit](const auto& row) {
      if (result.rows.size() >= limit || !kp()) {
         result.more = name{row.primary_key}.to_string();
         return true;
      }
      return false;
   };
   auto type = abis.get_table_type(producers_table);
   auto get_val = get_primary_key_value(type, abis, p.json);
   auto add_val = [&result,get_val{std::move(get_val)}](const auto& row) {
      fc::variant data_var;
      get_val(data_var, row);
      result.rows.emplace_back(std::move(data_var));
   };

   const auto code = config::system_account_name;
   const auto scope = config::system_account_name;
   static const uint8_t secondary_index_num = 0;
   const name sec_producers_table {producers_table.to_uint64_t() | secondary_index_num};

   const auto db_backing_store = get_backing_store();
   if (db_backing_store == eosio::chain::backing_store_type::CHAINBASE) {
      const auto* const table_id = d.find<chain::table_id_object, chain::by_code_scope_table>(
            boost::make_tuple(code, scope, producers_table));
      const auto* const secondary_table_id = d.find<chain::table_id_object, chain::by_code_scope_table>(
            boost::make_tuple(code, scope, sec_producers_table));
      EOS_ASSERT(table_id && secondary_table_id, chain::contract_table_query_exception, "Missing producers table");

      const auto& kv_index = d.get_index<key_value_index, by_scope_primary>();
      const auto& secondary_index = d.get_index<index_double_index>().indices();
      const auto& secondary_index_by_primary = secondary_index.get<by_primary>();
      const auto& secondary_index_by_secondary = secondary_index.get<by_secondary>();

      vector<char> data;

      auto it = lower.to_uint64_t() == 0
         ? secondary_index_by_secondary.lower_bound(
               boost::make_tuple(secondary_table_id->id, to_softfloat64(std::numeric_limits<double>::lowest()), 0))
         : secondary_index.project<by_secondary>(
               secondary_index_by_primary.lower_bound(
                  boost::make_tuple(secondary_table_id->id, lower.to_uint64_t())));
      for( ; it != secondary_index_by_secondary.end() && it->t_id == secondary_table_id->id; ++it ) {
         if (done(*it)) {
            break;
         }
         auto itr = kv_index.find(boost::make_tuple(table_id->id, it->primary_key));
         add_val(*itr);
      }
   }
   else {
      using namespace eosio::chain;
      EOS_ASSERT(db_backing_store == backing_store_type::ROCKSDB,
                 contract_table_query_exception,
                 "Support for configured backing_store has not been added to get_table_by_scope");
      const auto& kv_database = db.kv_db();
      using key_type = backing_store::db_key_value_format::key_type;

      // derive the "root" of the float64 secondary key space to determine where it ends (upper), then may need to recalculate
      auto lower_key = backing_store::db_key_value_format::create_full_prefix_key(code, scope, sec_producers_table, key_type::sec_double);
      auto upper_key = lower_key.next();
      if (lower.to_uint64_t() == 0) {
         lower_key = backing_store::db_key_value_format::create_full_prefix_secondary_key(code, scope, sec_producers_table, float64_t{lower.to_uint64_t()});
      }

      auto session = kv_database.get_kv_undo_stack()->top();
      auto prefix_primary_key =
         backing_store::db_key_value_format::create_full_prefix_key(code, scope, producers_table, backing_store::db_key_value_format::key_type::primary);

      using done_func = decltype(done);
      using add_val_func = decltype(add_val);
      using session_type = decltype(session);

      struct f64_secondary_key_receiver
      : backing_store::single_type_error_receiver<f64_secondary_key_receiver,
                                                  backing_store::secondary_index_view<float64_t>,
                                                  contract_table_query_exception> {
         f64_secondary_key_receiver(read_only::get_producers_result& result, done_func&& done,
                                    add_val_func&& add_val, eosio::session::shared_bytes&& prefix_primary_key, session_type& session)
         : result_(result), done_(done), add_val_(add_val), prefix_primary_key_(std::move(prefix_primary_key)), session_(session) {}

         void add_only_row(const backing_store::secondary_index_view<float64_t>& row) {
            // needs to allow a second pass after limit is reached or time has passed, to allow "more" processing
            if (done_(row)) {
               finished_ = true;
            }
            else {
               auto full_primary_key = backing_store::db_key_value_format::create_full_primary_key(prefix_primary_key_, row.primary_key);
               auto value = session_.read(full_primary_key);
               EOS_ASSERT(value,
                          contract_table_query_exception,
                          "Secondary key lookup identified primary key: ${pk}, but primary key not found in database", ("pk",row.primary_key));
               add_val_(backing_store::primary_index_view::create(row.primary_key, value->data(), value->size()));
            }
         }

         void add_table_row(const backing_store::table_id_object_view& ) {
            // used for only one table, so we already know the context of the table
         }

         auto keep_processing_entries() {
            return [&finished=finished_]() {
               return !finished;
            };
         };

         read_only::get_producers_result& result_;
         done_func done_;
         add_val_func add_val_;
         eosio::session::shared_bytes prefix_primary_key_;
         session_type& session_;
         bool finished_ = false;
      };
      f64_secondary_key_receiver receiver(result, std::move(done), std::move(add_val), std::move(prefix_primary_key), session);
      auto kpe = receiver.keep_processing_entries();
      backing_store::rocksdb_contract_db_table_writer<f64_secondary_key_receiver, std::decay_t < decltype(kpe)>>
         writer(receiver, backing_store::key_context::standalone, kpe);
      eosio::chain::backing_store::walk_rocksdb_entries_with_prefix(kv_database.get_kv_undo_stack(), lower_key, upper_key, writer);
   };

   constexpr name global = "global"_n;
   const auto global_table_type = get_table_type(abi, global);
   EOS_ASSERT(global_table_type == read_only::KEYi64, chain::contract_table_query_exception, "Invalid table type ${type} for table global", ("type",global_table_type));
   auto var = get_primary_key(config::system_account_name, config::system_account_name, global, global.to_uint64_t(), row_requirements::required, row_requirements::required, abis.get_table_type(global));
   result.total_producer_vote_weight = var["total_producer_vote_weight"].as_double();
   return result;
} catch (...) {
   read_only::get_producers_result result;

   for (auto p : db.active_producers().producers) {
      auto row = fc::mutable_variant_object()
         ("owner", p.producer_name)
         ("producer_authority", p.authority)
         ("url", "")
         ("total_votes", 0.0f);

      // detect a legacy key and maintain API compatibility for those entries
      if (std::holds_alternative<block_signing_authority_v0>(p.authority)) {
         const auto& auth = std::get<block_signing_authority_v0>(p.authority);
         if (auth.keys.size() == 1 && auth.keys.back().weight == auth.threshold) {
            row("producer_key", auth.keys.back().key);
         }
      }

      result.rows.push_back(row);
   }

   return result;
}

read_only::get_producer_schedule_result read_only::get_producer_schedule( const read_only::get_producer_schedule_params& p ) const {
   read_only::get_producer_schedule_result result;
   to_variant(db.active_producers(), result.active);
   if(!db.pending_producers().producers.empty())
      to_variant(db.pending_producers(), result.pending);
   auto proposed = db.proposed_producers();
   if(proposed && !proposed->producers.empty())
      to_variant(*proposed, result.proposed);
   return result;
}

struct resolver_factory {
   static auto make( const controller& control, abi_serializer::yield_function_t yield) {
      return [&control, yield{std::move(yield)}](const account_name &name) -> std::optional<abi_serializer> {
         const auto* accnt = control.db().template find<account_object, by_name>(name);
         if (accnt != nullptr) {
            abi_def abi;
            if (abi_serializer::to_abi(accnt->abi, abi)) {
               return abi_serializer(abi, yield);
            }
         }
         return std::optional<abi_serializer>();
      };
   }
};

auto make_resolver(const controller& control, abi_serializer::yield_function_t yield) {
   return resolver_factory::make(control, std::move( yield ));
}

read_only::get_scheduled_transactions_result
read_only::get_scheduled_transactions( const read_only::get_scheduled_transactions_params& p ) const {
   const auto& d = db.db();

   const auto& idx_by_delay = d.get_index<generated_transaction_multi_index,by_delay>();
   auto itr = ([&](){
      if (!p.lower_bound.empty()) {
         try {
            auto when = time_point::from_iso_string( p.lower_bound );
            return idx_by_delay.lower_bound(boost::make_tuple(when));
         } catch (...) {
            try {
               auto txid = transaction_id_type(p.lower_bound);
               const auto& by_txid = d.get_index<generated_transaction_multi_index,by_trx_id>();
               auto itr = by_txid.find( txid );
               if (itr == by_txid.end()) {
                  EOS_THROW(transaction_exception, "Unknown Transaction ID: ${txid}", ("txid", txid));
               }

               return d.get_index<generated_transaction_multi_index>().indices().project<by_delay>(itr);

            } catch (...) {
               return idx_by_delay.end();
            }
         }
      } else {
         return idx_by_delay.begin();
      }
   })();

   read_only::get_scheduled_transactions_result result;

   auto resolver = make_resolver(db, abi_serializer::create_yield_function( abi_serializer_max_time ));

   uint32_t remaining = p.limit;
   auto time_limit = fc::time_point::now() + fc::microseconds(1000 * 10); /// 10ms max time
   while (itr != idx_by_delay.end() && remaining > 0 && time_limit > fc::time_point::now()) {
      auto row = fc::mutable_variant_object()
              ("trx_id", itr->trx_id)
              ("sender", itr->sender)
              ("sender_id", itr->sender_id)
              ("payer", itr->payer)
              ("delay_until", itr->delay_until)
              ("expiration", itr->expiration)
              ("published", itr->published)
      ;

      if (p.json) {
         fc::variant pretty_transaction;

         transaction trx;
         fc::datastream<const char*> ds( itr->packed_trx.data(), itr->packed_trx.size() );
         fc::raw::unpack(ds,trx);

         abi_serializer::to_variant(trx, pretty_transaction, resolver, abi_serializer::create_yield_function( abi_serializer_max_time ));
         row("transaction", pretty_transaction);
      } else {
         auto packed_transaction = bytes(itr->packed_trx.begin(), itr->packed_trx.end());
         row("transaction", packed_transaction);
      }

      result.transactions.emplace_back(std::move(row));
      ++itr;
      remaining--;
   }

   if (itr != idx_by_delay.end()) {
      result.more = string(itr->trx_id);
   }

   return result;
}

fc::variant read_only::get_block(const read_only::get_block_params& params) const {
   signed_block_ptr block;
   std::optional<uint64_t> block_num;

   EOS_ASSERT( !params.block_num_or_id.empty() && params.block_num_or_id.size() <= 64,
               chain::block_id_type_exception,
               "Invalid Block number or ID, must be greater than 0 and less than 64 characters"
   );

   try {
      block_num = fc::to_uint64(params.block_num_or_id);
   } catch( ... ) {}

   if( block_num ) {
      block = db.fetch_block_by_number( *block_num );
   } else {
      try {
         block = db.fetch_block_by_id( fc::variant(params.block_num_or_id).as<block_id_type>() );
      } EOS_RETHROW_EXCEPTIONS(chain::block_id_type_exception, "Invalid block ID: ${block_num_or_id}", ("block_num_or_id", params.block_num_or_id))
   }

   EOS_ASSERT( block, unknown_block_exception, "Could not find block: ${block}", ("block", params.block_num_or_id));

   // serializes signed_block to variant in signed_block_v0 format
   fc::variant pretty_output;
   abi_serializer::to_variant(*block, pretty_output, make_resolver(db, abi_serializer::create_yield_function( abi_serializer_max_time )),
                              abi_serializer::create_yield_function( abi_serializer_max_time ));

   const auto id = block->calculate_id();
   const uint32_t ref_block_prefix = id._hash[1];

   return fc::mutable_variant_object(pretty_output.get_object())
           ("id", id)
           ("block_num",block->block_num())
           ("ref_block_prefix", ref_block_prefix);
}

fc::variant read_only::get_block_info(const read_only::get_block_info_params& params) const {

   signed_block_ptr block;
   try {
         block = db.fetch_block_by_number( params.block_num );
   } catch (...)   {
      // assert below will handle the invalid block num
   }

   EOS_ASSERT( block, unknown_block_exception, "Could not find block: ${block}", ("block", params.block_num));

   const auto id = block->calculate_id();
   const uint32_t ref_block_prefix = id._hash[1];

   return fc::mutable_variant_object ()
         ("block_num", block->block_num())
         ("ref_block_num", static_cast<uint16_t>(block->block_num()))
         ("id", id)
         ("timestamp", block->timestamp)
         ("producer", block->producer)
         ("confirmed", block->confirmed)
         ("previous", block->previous)
         ("transaction_mroot", block->transaction_mroot)
         ("action_mroot", block->action_mroot)
         ("schedule_version", block->schedule_version)
         ("producer_signature", block->producer_signature)
         ("ref_block_prefix", ref_block_prefix);
}

fc::variant read_only::get_block_header_state(const get_block_header_state_params& params) const {
   block_state_ptr b;
   std::optional<uint64_t> block_num;
   std::exception_ptr e;
   try {
      block_num = fc::to_uint64(params.block_num_or_id);
   } catch( ... ) {}

   if( block_num ) {
      b = db.fetch_block_state_by_number(*block_num);
   } else {
      try {
         b = db.fetch_block_state_by_id(fc::variant(params.block_num_or_id).as<block_id_type>());
      } EOS_RETHROW_EXCEPTIONS(chain::block_id_type_exception, "Invalid block ID: ${block_num_or_id}", ("block_num_or_id", params.block_num_or_id))
   }

   EOS_ASSERT( b, unknown_block_exception, "Could not find reversible block: ${block}", ("block", params.block_num_or_id));

   fc::variant vo;
   fc::to_variant( static_cast<const block_header_state&>(*b), vo );
   return vo;
}

void read_write::push_block(read_write::push_block_params_v1&& params, next_function<read_write::push_block_results> next) {
   try {
      app().get_method<incoming::methods::block_sync>()(std::make_shared<signed_block>( std::move( params ), true), {});
      next(read_write::push_block_results{});
   } catch ( boost::interprocess::bad_alloc& ) {
      chain_plugin::handle_db_exhaustion();
   } catch ( const std::bad_alloc& ) {
      chain_plugin::handle_bad_alloc();
   } CATCH_AND_CALL(next);
}

void read_write::push_transaction(const read_write::push_transaction_params_v1& params, next_function<read_write::push_transaction_results> next) {
   try {
      packed_transaction_v0 input_trx_v0;
      auto resolver = make_resolver(db, abi_serializer::create_yield_function( abi_serializer_max_time ));
      packed_transaction_ptr input_trx;
      try {
         abi_serializer::from_variant(params, input_trx_v0, std::move( resolver ), abi_serializer::create_yield_function( abi_serializer_max_time ));
         input_trx = std::make_shared<packed_transaction>( std::move( input_trx_v0 ), true );
      } EOS_RETHROW_EXCEPTIONS(chain::packed_transaction_type_exception, "Invalid packed transaction")

      auto trx_trace = fc_create_trace_with_id("Transaction", input_trx->id());
      auto trx_span = fc_create_span(trx_trace, "HTTP Received");
      fc_add_tag(trx_span, "trx_id", input_trx->id());
      fc_add_tag(trx_span, "method", "push_transaction");

      app().get_method<incoming::methods::transaction_async>()(input_trx, true, false, false,
            [this, token=fc_get_token(trx_trace), input_trx, next]
            (const std::variant<fc::exception_ptr, transaction_trace_ptr>& result) -> void {

         auto trx_span = fc_create_span_from_token(token, "Processed");
         fc_add_tag(trx_span, "trx_id", input_trx->id());

         if (std::holds_alternative<fc::exception_ptr>(result)) {
            auto& eptr = std::get<fc::exception_ptr>(result);
            fc_add_tag(trx_span, "error", eptr->to_string());
            next(eptr);
         } else {
            auto& trx_trace_ptr = std::get<transaction_trace_ptr>(result);

            fc_add_tag(trx_span, "block_num", trx_trace_ptr->block_num);
            fc_add_tag(trx_span, "block_time", trx_trace_ptr->block_time.to_time_point());
            fc_add_tag(trx_span, "elapsed", trx_trace_ptr->elapsed.count());
            if( trx_trace_ptr->receipt ) {
               fc_add_tag(trx_span, "status", std::string(trx_trace_ptr->receipt->status));
            }
            if( trx_trace_ptr->except ) {
               fc_add_tag(trx_span, "error", trx_trace_ptr->except->to_string());
            }

            try {
               fc::variant output;
               try {
                  output = db.to_variant_with_abi( *trx_trace_ptr, abi_serializer::create_yield_function( abi_serializer_max_time ) );

                  // Create map of (closest_unnotified_ancestor_action_ordinal, global_sequence) with action trace
                  std::map< std::pair<uint32_t, uint64_t>, fc::mutable_variant_object > act_traces_map;
                  for( const auto& act_trace : output["action_traces"].get_array() ) {
                     if (act_trace["receipt"].is_null() && act_trace["except"].is_null()) continue;
                     auto closest_unnotified_ancestor_action_ordinal =
                           act_trace["closest_unnotified_ancestor_action_ordinal"].as<fc::unsigned_int>().value;
                     auto global_sequence = act_trace["receipt"].is_null() ?
                                                std::numeric_limits<uint64_t>::max() :
                                                act_trace["receipt"]["global_sequence"].as<uint64_t>();
                     act_traces_map.emplace( std::make_pair( closest_unnotified_ancestor_action_ordinal,
                                                             global_sequence ),
                                             act_trace.get_object() );
                  }

                  std::function<vector<fc::variant>(uint32_t)> convert_act_trace_to_tree_struct =
                  [&](uint32_t closest_unnotified_ancestor_action_ordinal) {
                     vector<fc::variant> restructured_act_traces;
                     auto it = act_traces_map.lower_bound(
                                 std::make_pair( closest_unnotified_ancestor_action_ordinal, 0)
                     );
                     for( ;
                        it != act_traces_map.end() && it->first.first == closest_unnotified_ancestor_action_ordinal; ++it )
                     {
                        auto& act_trace_mvo = it->second;

                        auto action_ordinal = act_trace_mvo["action_ordinal"].as<fc::unsigned_int>().value;
                        act_trace_mvo["inline_traces"] = convert_act_trace_to_tree_struct(action_ordinal);
                        if (act_trace_mvo["receipt"].is_null()) {
                           act_trace_mvo["receipt"] = fc::mutable_variant_object()
                              ("abi_sequence", 0)
                              ("act_digest", digest_type::hash(trx_trace_ptr->action_traces[action_ordinal-1].act))
                              ("auth_sequence", flat_map<account_name,uint64_t>())
                              ("code_sequence", 0)
                              ("global_sequence", 0)
                              ("receiver", act_trace_mvo["receiver"])
                              ("recv_sequence", 0);
                        }
                        restructured_act_traces.push_back( std::move(act_trace_mvo) );
                     }
                     return restructured_act_traces;
                  };

                  fc::mutable_variant_object output_mvo(output);
                  output_mvo["action_traces"] = convert_act_trace_to_tree_struct(0);

                  output = output_mvo;
               } catch( chain::abi_exception& ) {
                  output = *trx_trace_ptr;
               }

               const chain::transaction_id_type& id = trx_trace_ptr->id;
               next(read_write::push_transaction_results{id, output});
            } CATCH_AND_CALL(next);
         }
      });
   } catch ( boost::interprocess::bad_alloc& ) {
      chain_plugin::handle_db_exhaustion();
   } catch ( const std::bad_alloc& ) {
      chain_plugin::handle_bad_alloc();
   } CATCH_AND_CALL(next);
}

static void push_recurse(read_write* rw, int index, const std::shared_ptr<read_write::push_transactions_params_v1>& params, const std::shared_ptr<read_write::push_transactions_results>& results, const next_function<read_write::push_transactions_results>& next) {
   auto wrapped_next = [=](const std::variant<fc::exception_ptr, read_write::push_transaction_results>& result) {
      if (std::holds_alternative<fc::exception_ptr>(result)) {
         const auto& e = std::get<fc::exception_ptr>(result);
         results->emplace_back( read_write::push_transaction_results{ transaction_id_type(), fc::mutable_variant_object( "error", e->to_detail_string() ) } );
      } else {
         const auto& r = std::get<read_write::push_transaction_results>(result);
         results->emplace_back( r );
      }

      size_t next_index = index + 1;
      if (next_index < params->size()) {
         push_recurse(rw, next_index, params, results, next );
      } else {
         next(*results);
      }
   };

   rw->push_transaction(params->at(index), wrapped_next);
}

void read_write::push_transactions(const read_write::push_transactions_params_v1& params, next_function<read_write::push_transactions_results> next) {
   try {
      EOS_ASSERT( params.size() <= 1000, too_many_tx_at_once, "Attempt to push too many transactions at once" );
      auto params_copy = std::make_shared<read_write::push_transactions_params_v1>(params.begin(), params.end());
      auto result = std::make_shared<read_write::push_transactions_results>();
      result->reserve(params.size());

      push_recurse(this, 0, params_copy, result, next);
   } catch ( boost::interprocess::bad_alloc& ) {
      chain_plugin::handle_db_exhaustion();
   } catch ( const std::bad_alloc& ) {
      chain_plugin::handle_bad_alloc();
   } CATCH_AND_CALL(next);
}

void read_write::send_transaction(const read_write::send_transaction_params_v1& params, next_function<read_write::send_transaction_results> next) {

   try {
      packed_transaction_v0 input_trx_v0;
      auto resolver = make_resolver(db, abi_serializer::create_yield_function( abi_serializer_max_time ));
      packed_transaction_ptr input_trx;
      try {
         abi_serializer::from_variant(params, input_trx_v0, std::move( resolver ), abi_serializer::create_yield_function( abi_serializer_max_time ));
         input_trx = std::make_shared<packed_transaction>( std::move( input_trx_v0 ), true );
      } EOS_RETHROW_EXCEPTIONS(chain::packed_transaction_type_exception, "Invalid packed transaction")

      send_transaction(input_trx, "send_transaction", false, next);

   } catch ( boost::interprocess::bad_alloc& ) {
      chain_plugin::handle_db_exhaustion();
   } catch ( const std::bad_alloc& ) {
      chain_plugin::handle_bad_alloc();
   } CATCH_AND_CALL(next);
}

<<<<<<< HEAD

void read_write::send_transaction(const read_write::send_transaction_params_v2& params, next_function<read_write::send_transaction_results> next) {

   try {
      packed_transaction_v0 input_trx_v0;
      auto resolver = make_resolver(db, abi_serializer::create_yield_function( abi_serializer_max_time ));
      packed_transaction_ptr input_trx;
      try {
         abi_serializer::from_variant(params.transaction, input_trx_v0, std::move( resolver ), abi_serializer::create_yield_function( abi_serializer_max_time ));
         input_trx = std::make_shared<packed_transaction>( std::move( input_trx_v0 ), true );
      } EOS_RETHROW_EXCEPTIONS(chain::packed_transaction_type_exception, "Invalid packed transaction")

=======
void read_write::send_transaction(const read_write::send_transaction_params_v2& params, next_function<read_write::send_transaction_results> next) {

   try {
      packed_transaction_v0 input_trx_v0;
      auto resolver = make_resolver(db, abi_serializer::create_yield_function( abi_serializer_max_time ));
      packed_transaction_ptr input_trx;
      try {
         abi_serializer::from_variant(params.transaction, input_trx_v0, std::move( resolver ), abi_serializer::create_yield_function( abi_serializer_max_time ));
         input_trx = std::make_shared<packed_transaction>( std::move( input_trx_v0 ), true );
      } EOS_RETHROW_EXCEPTIONS(chain::packed_transaction_type_exception, "Invalid packed transaction")

>>>>>>> 0ed55dc6
      send_transaction(input_trx, "/v2/chain/send_transaction", params.return_failure_traces, next);

   } catch ( boost::interprocess::bad_alloc& ) {
      chain_plugin::handle_db_exhaustion();
   } catch ( const std::bad_alloc& ) {
      chain_plugin::handle_bad_alloc();
   } CATCH_AND_CALL(next);
}

void read_write::send_transaction(packed_transaction_ptr input_trx, const std::string method, bool return_failure_traces, chain::plugin_interface::next_function<send_transaction_results> next) {
   auto trx_trace = fc_create_trace_with_id("Transaction", input_trx->id());
   auto trx_span = fc_create_span(trx_trace, "HTTP Received");
   fc_add_tag(trx_span, "trx_id", input_trx->id());
   fc_add_tag(trx_span, "method", method);

   app().get_method<incoming::methods::transaction_async>()(input_trx, true, false, static_cast<const bool>(return_failure_traces),
         [this, token=fc_get_token(trx_trace), input_trx, next]
         (const std::variant<fc::exception_ptr, transaction_trace_ptr>& result) -> void {
      auto trx_span = fc_create_span_from_token(token, "Processed");
      fc_add_tag(trx_span, "trx_id", input_trx->id());

      if (std::holds_alternative<fc::exception_ptr>(result)) {
         auto& eptr = std::get<fc::exception_ptr>(result);
         fc_add_tag(trx_span, "error", eptr->to_string());
         next(eptr);
      } else {
         auto& trx_trace_ptr = std::get<transaction_trace_ptr>(result);

         fc_add_tag(trx_span, "block_num", trx_trace_ptr->block_num);
         fc_add_tag(trx_span, "block_time", trx_trace_ptr->block_time.to_time_point());
         fc_add_tag(trx_span, "elapsed", trx_trace_ptr->elapsed.count());
         if( trx_trace_ptr->receipt ) {
            fc_add_tag(trx_span, "status", std::string(trx_trace_ptr->receipt->status));
         }
         if( trx_trace_ptr->except ) {
            fc_add_tag(trx_span, "error", trx_trace_ptr->except->to_string());
         }

         try {
            fc::variant output;
            try {
               output = db.to_variant_with_abi( *trx_trace_ptr, abi_serializer::create_yield_function( abi_serializer_max_time ) );
            } catch( chain::abi_exception& ) {
               output = *trx_trace_ptr;
            }

            const chain::transaction_id_type& id = trx_trace_ptr->id;
            next(read_write::send_transaction_results{id, output});
         } CATCH_AND_CALL(next);
      }
   });
}

read_only::get_abi_results read_only::get_abi( const get_abi_params& params )const {
   get_abi_results result;
   result.account_name = params.account_name;
   const auto& d = db.db();
   const auto& accnt  = d.get<account_object,by_name>( params.account_name );

   abi_def abi;
   if( abi_serializer::to_abi(accnt.abi, abi) ) {
      result.abi = std::move(abi);
   }

   return result;
}

read_only::get_code_results read_only::get_code( const get_code_params& params )const {
   get_code_results result;
   result.account_name = params.account_name;
   const auto& d = db.db();
   const auto& accnt_obj          = d.get<account_object,by_name>( params.account_name );
   const auto& accnt_metadata_obj = d.get<account_metadata_object,by_name>( params.account_name );

   EOS_ASSERT( params.code_as_wasm, unsupported_feature, "Returning WAST from get_code is no longer supported" );

   if( accnt_metadata_obj.code_hash != digest_type() ) {
      const auto& code_obj = d.get<code_object, by_code_hash>(accnt_metadata_obj.code_hash);
      result.wasm = string(code_obj.code.begin(), code_obj.code.end());
      result.code_hash = code_obj.code_hash;
   }

   abi_def abi;
   if( abi_serializer::to_abi(accnt_obj.abi, abi) ) {
      result.abi = std::move(abi);
   }

   return result;
}

read_only::get_code_hash_results read_only::get_code_hash( const get_code_hash_params& params )const {
   get_code_hash_results result;
   result.account_name = params.account_name;
   const auto& d = db.db();
   const auto& accnt  = d.get<account_metadata_object,by_name>( params.account_name );

   if( accnt.code_hash != digest_type() )
      result.code_hash = accnt.code_hash;

   return result;
}

read_only::get_raw_code_and_abi_results read_only::get_raw_code_and_abi( const get_raw_code_and_abi_params& params)const {
   get_raw_code_and_abi_results result;
   result.account_name = params.account_name;

   const auto& d = db.db();
   const auto& accnt_obj          = d.get<account_object,by_name>(params.account_name);
   const auto& accnt_metadata_obj = d.get<account_metadata_object,by_name>(params.account_name);
   if( accnt_metadata_obj.code_hash != digest_type() ) {
      const auto& code_obj = d.get<code_object, by_code_hash>(accnt_metadata_obj.code_hash);
      result.wasm = blob{{code_obj.code.begin(), code_obj.code.end()}};
   }
   result.abi = blob{{accnt_obj.abi.begin(), accnt_obj.abi.end()}};

   return result;
}

read_only::get_raw_abi_results read_only::get_raw_abi( const get_raw_abi_params& params )const {
   get_raw_abi_results result;
   result.account_name = params.account_name;

   const auto& d = db.db();
   const auto& accnt_obj          = d.get<account_object,by_name>(params.account_name);
   const auto& accnt_metadata_obj = d.get<account_metadata_object,by_name>(params.account_name);
   result.abi_hash = fc::sha256::hash( accnt_obj.abi.data(), accnt_obj.abi.size() );
   if( accnt_metadata_obj.code_hash != digest_type() )
      result.code_hash = accnt_metadata_obj.code_hash;
   if( !params.abi_hash || *params.abi_hash != result.abi_hash )
      result.abi = blob{{accnt_obj.abi.begin(), accnt_obj.abi.end()}};

   return result;
}

read_only::get_account_results read_only::get_account( const get_account_params& params )const {
   get_account_results result;
   result.account_name = params.account_name;

   const auto& d = db.db();
   const auto& rm = db.get_resource_limits_manager();

   result.head_block_num  = db.head_block_num();
   result.head_block_time = db.head_block_time();

   rm.get_account_limits( result.account_name, result.ram_quota, result.net_weight, result.cpu_weight );

   const auto& accnt_obj = db.get_account( result.account_name );
   const auto& accnt_metadata_obj = db.db().get<account_metadata_object,by_name>( result.account_name );

   result.privileged       = accnt_metadata_obj.is_privileged();
   result.last_code_update = accnt_metadata_obj.last_code_update;
   result.created          = accnt_obj.creation_date;

   uint32_t greylist_limit = db.is_resource_greylisted(result.account_name) ? 1 : config::maximum_elastic_resource_multiplier;
   const block_timestamp_type current_usage_time (db.head_block_time());
   result.net_limit.set( rm.get_account_net_limit_ex( result.account_name, greylist_limit, current_usage_time).first );
   if ( result.net_limit.last_usage_update_time && (result.net_limit.last_usage_update_time->slot == 0) ) {   // account has no action yet
      result.net_limit.last_usage_update_time = accnt_obj.creation_date;
   }
   result.cpu_limit.set( rm.get_account_cpu_limit_ex( result.account_name, greylist_limit, current_usage_time).first );
   if ( result.cpu_limit.last_usage_update_time && (result.cpu_limit.last_usage_update_time->slot == 0) ) {   // account has no action yet
      result.cpu_limit.last_usage_update_time = accnt_obj.creation_date;
   }
   result.ram_usage = rm.get_account_ram_usage( result.account_name );

   const auto& permissions = d.get_index<permission_index,by_owner>();
   auto perm = permissions.lower_bound( boost::make_tuple( params.account_name ) );
   while( perm != permissions.end() && perm->owner == params.account_name ) {
      /// TODO: lookup perm->parent name
      name parent;

      // Don't lookup parent if null
      if( perm->parent._id ) {
         const auto* p = d.find<permission_object,by_id>( perm->parent );
         if( p ) {
            EOS_ASSERT(perm->owner == p->owner, invalid_parent_permission, "Invalid parent permission");
            parent = p->name;
         }
      }

      result.permissions.push_back( permission{ perm->name, parent, perm->auth.to_authority() } );
      ++perm;
   }

   const auto& code_account = db.db().get<account_object,by_name>( config::system_account_name );

   abi_def abi;
   if( abi_serializer::to_abi(code_account.abi, abi) ) {
      abi_serializer abis( abi, abi_serializer::create_yield_function( abi_serializer_max_time ) );

      const auto token_code = "eosio.token"_n;

      auto core_symbol = extract_core_symbol();

      if (params.expected_core_symbol)
         core_symbol = *(params.expected_core_symbol);

      get_primary_key<asset>(token_code, params.account_name, "accounts"_n, core_symbol.to_symbol_code(),
		      row_requirements::optional, row_requirements::optional, [&core_symbol,&result](const asset& bal) {
         if( bal.get_symbol().valid() && bal.get_symbol() == core_symbol ) {
            result.core_liquid_balance = bal;
         }
      });

      result.total_resources = get_primary_key(config::system_account_name, params.account_name, "userres"_n, params.account_name.to_uint64_t(),
		      row_requirements::optional, row_requirements::optional, "user_resources", abis); 

      result.self_delegated_bandwidth = get_primary_key(config::system_account_name, params.account_name, "delband"_n, params.account_name.to_uint64_t(),
		      row_requirements::optional, row_requirements::optional, "delegated_bandwidth", abis); 

      result.refund_request = get_primary_key(config::system_account_name, params.account_name, "refunds"_n, params.account_name.to_uint64_t(),
		      row_requirements::optional, row_requirements::optional, "refund_request", abis); 

      result.voter_info = get_primary_key(config::system_account_name, config::system_account_name, "voters"_n, params.account_name.to_uint64_t(),
		      row_requirements::optional, row_requirements::optional, "voter_info", abis); 

      result.rex_info = get_primary_key(config::system_account_name, config::system_account_name, "rexbal"_n, params.account_name.to_uint64_t(),
		      row_requirements::optional, row_requirements::optional, "rex_balance", abis); 
   }
   return result;
}

static fc::variant action_abi_to_variant( const abi_def& abi, type_name action_type ) {
   fc::variant v;
   auto it = std::find_if(abi.structs.begin(), abi.structs.end(), [&](auto& x){return x.name == action_type;});
   if( it != abi.structs.end() )
      to_variant( it->fields,  v );
   return v;
};

read_only::abi_json_to_bin_result read_only::abi_json_to_bin( const read_only::abi_json_to_bin_params& params )const try {
   abi_json_to_bin_result result;
   const auto code_account = db.db().find<account_object,by_name>( params.code );
   EOS_ASSERT(code_account != nullptr, contract_query_exception, "Contract can't be found ${contract}", ("contract", params.code));

   abi_def abi;
   if( abi_serializer::to_abi(code_account->abi, abi) ) {
      abi_serializer abis( abi, abi_serializer::create_yield_function( abi_serializer_max_time ) );
      auto action_type = abis.get_action_type(params.action);
      EOS_ASSERT(!action_type.empty(), action_validate_exception, "Unknown action ${action} in contract ${contract}", ("action", params.action)("contract", params.code));
      try {
         result.binargs = abis.variant_to_binary( action_type, params.args, abi_serializer::create_yield_function( abi_serializer_max_time ), shorten_abi_errors );
      } EOS_RETHROW_EXCEPTIONS(chain::invalid_action_args_exception,
                                "'${args}' is invalid args for action '${action}' code '${code}'. expected '${proto}'",
                                ("args", params.args)("action", params.action)("code", params.code)("proto", action_abi_to_variant(abi, action_type)))
   } else {
      EOS_ASSERT(false, abi_not_found_exception, "No ABI found for ${contract}", ("contract", params.code));
   }
   return result;
} FC_RETHROW_EXCEPTIONS( warn, "code: ${code}, action: ${action}, args: ${args}",
                         ("code", params.code)( "action", params.action )( "args", params.args ))

read_only::abi_bin_to_json_result read_only::abi_bin_to_json( const read_only::abi_bin_to_json_params& params )const {
   abi_bin_to_json_result result;
   const auto& code_account = db.db().get<account_object,by_name>( params.code );
   abi_def abi;
   if( abi_serializer::to_abi(code_account.abi, abi) ) {
      abi_serializer abis( abi, abi_serializer::create_yield_function( abi_serializer_max_time ) );
      result.args = abis.binary_to_variant( abis.get_action_type( params.action ), params.binargs, abi_serializer::create_yield_function( abi_serializer_max_time ), shorten_abi_errors );
   } else {
      EOS_ASSERT(false, abi_not_found_exception, "No ABI found for ${contract}", ("contract", params.code));
   }
   return result;
}

read_only::get_required_keys_result read_only::get_required_keys( const get_required_keys_params& params )const {
   transaction pretty_input;
   auto resolver = make_resolver(db, abi_serializer::create_yield_function( abi_serializer_max_time ));
   try {
      abi_serializer::from_variant(params.transaction, pretty_input, resolver, abi_serializer::create_yield_function( abi_serializer_max_time ));
   } EOS_RETHROW_EXCEPTIONS(chain::transaction_type_exception, "Invalid transaction")

   auto required_keys_set = db.get_authorization_manager().get_required_keys( pretty_input, params.available_keys, fc::seconds( pretty_input.delay_sec ));
   get_required_keys_result result;
   result.required_keys = required_keys_set;
   return result;
}

read_only::get_transaction_id_result read_only::get_transaction_id( const read_only::get_transaction_id_params& params)const {
   return params.id();
}

void read_only::send_ro_transaction(const read_only::send_ro_transaction_params_v1& params, chain::plugin_interface::next_function<read_only::send_ro_transaction_results> next) const {
   try {
      packed_transaction_v0 input_trx_v0;
      auto resolver = make_resolver(db, abi_serializer::create_yield_function( abi_serializer_max_time ));
      packed_transaction_ptr input_trx;
      try {
         abi_serializer::from_variant(params.transaction, input_trx_v0, std::move( resolver ), abi_serializer::create_yield_function( abi_serializer_max_time ));
         input_trx = std::make_shared<packed_transaction>( std::move( input_trx_v0 ), true );
      } EOS_RETHROW_EXCEPTIONS(chain::packed_transaction_type_exception, "Invalid packed transaction")

      auto trx_trace = fc_create_trace_with_id("TransactionReadOnly", input_trx->id());
      auto trx_span = fc_create_span(trx_trace, "HTTP Received");
      fc_add_tag(trx_span, "trx_id", input_trx->id());
      fc_add_tag(trx_span, "method", "send_ro_transaction");

      app().get_method<incoming::methods::transaction_async>()(input_trx, true, true, static_cast<const bool>(params.return_failure_traces),
            [this, token=fc_get_token(trx_trace), input_trx, params, next]
            (const std::variant<fc::exception_ptr, transaction_trace_ptr>& result) -> void {
         auto trx_span = fc_create_span_from_token(token, "Processed");
         fc_add_tag(trx_span, "trx_id", input_trx->id());

         if (std::holds_alternative<fc::exception_ptr>(result)) {
            auto& eptr = std::get<fc::exception_ptr>(result);
            fc_add_tag(trx_span, "error", eptr->to_string());
            next(eptr);
         } else {
            auto& trx_trace_ptr = std::get<transaction_trace_ptr>(result);

            fc_add_tag(trx_span, "block_num", trx_trace_ptr->block_num);
            fc_add_tag(trx_span, "block_time", trx_trace_ptr->block_time.to_time_point());
            fc_add_tag(trx_span, "elapsed", trx_trace_ptr->elapsed.count());
            if( trx_trace_ptr->receipt ) {
               fc_add_tag(trx_span, "status", std::string(trx_trace_ptr->receipt->status));
            }
            if( trx_trace_ptr->except ) {
               fc_add_tag(trx_span, "error", trx_trace_ptr->except->to_string());
            }

            try {
               fc::variant output;
               try {
                  output = db.to_variant_with_abi( *trx_trace_ptr, abi_serializer::create_yield_function( abi_serializer_max_time ) );
               } catch( chain::abi_exception& ) {
                  output = *trx_trace_ptr;
               }
               const auto& account_name = input_trx->get_transaction().actions[0].account;
               const auto& accnt_metadata_obj = db.db().get<account_metadata_object,by_name>( account_name );
               const auto& receipts = db.get_pending_trx_receipts();
               vector<transaction_id_type>  pending_transactions;
               pending_transactions.reserve(receipts.size());
               for( transaction_receipt const& receipt : receipts ) {
                  if( std::holds_alternative<transaction_id_type>(receipt.trx) ) {
                     pending_transactions.push_back(std::get<transaction_id_type>(receipt.trx));
                  }
                  else {
                     pending_transactions.push_back(std::get<packed_transaction>(receipt.trx).id());
                  }
               }
               next(read_only::send_ro_transaction_results{db.head_block_num(), db.head_block_id(), db.last_irreversible_block_num(), db.last_irreversible_block_id(),
                                                           accnt_metadata_obj.code_hash, pending_transactions, output});
            } CATCH_AND_CALL(next);
         }
      });
   } catch ( boost::interprocess::bad_alloc& ) {
      chain_plugin::handle_db_exhaustion();
   } catch ( const std::bad_alloc& ) {
      chain_plugin::handle_bad_alloc();
   } CATCH_AND_CALL(next);
}

account_query_db::get_accounts_by_authorizers_result read_only::get_accounts_by_authorizers( const account_query_db::get_accounts_by_authorizers_params& args) const
{
   EOS_ASSERT(aqdb.has_value(), plugin_config_exception, "Account Queries being accessed when not enabled");
   return aqdb->get_accounts_by_authorizers(args);
}  
  
namespace detail {
   struct ram_market_exchange_state_t {
      asset  ignore1;
      asset  ignore2;
      double ignore3;
      asset  core_symbol;
      double ignore4;
   };
}

chain::symbol read_only::extract_core_symbol()const {
   symbol core_symbol(0);

   // The following code makes assumptions about the contract deployed on eosio account (i.e. the system contract) and how it stores its data.
   get_primary_key<detail::ram_market_exchange_state_t>("eosio"_n, "eosio"_n, "rammarket"_n, eosio::chain::string_to_symbol_c(4,"RAMCORE"),
		      row_requirements::optional, row_requirements::optional, [&core_symbol](const detail::ram_market_exchange_state_t& ram_market_exchange_state) {
         if( ram_market_exchange_state.core_symbol.get_symbol().valid() ) {
            core_symbol = ram_market_exchange_state.core_symbol.get_symbol();
         }
   });

   return core_symbol;
}

fc::variant read_only::get_primary_key(name code, name scope, name table, uint64_t primary_key, row_requirements require_table,
                                       row_requirements require_primary, const std::string_view& type, bool as_json) const {
   const abi_def abi = eosio::chain_apis::get_abi(db, code);
   abi_serializer abis;
   abis.set_abi(abi, abi_serializer::create_yield_function(abi_serializer_max_time));
   return get_primary_key(code, scope, table, primary_key, require_table, require_primary, type, abis, as_json);
}

fc::variant read_only::get_primary_key(name code, name scope, name table, uint64_t primary_key, row_requirements require_table,
                                       row_requirements require_primary, const std::string_view& type, const abi_serializer& abis,
                                       bool as_json) const {
   fc::variant val;
   const auto valid = get_primary_key_internal(code, scope, table, primary_key, require_table, require_primary, get_primary_key_value(val, type, abis, as_json));
   return val;
}

eosio::chain::backing_store_type read_only::get_backing_store() const {
   const auto& kv_database = db.kv_db();
   return kv_database.get_backing_store();
}

} // namespace chain_apis

fc::variant chain_plugin::get_entire_trx_trace(const transaction_trace_ptr& trx_trace )const {

    fc::variant pretty_output;
    try {
        abi_serializer::to_variant(trx_trace, pretty_output,
                                   chain_apis::make_resolver(chain(), abi_serializer::create_yield_function(get_abi_serializer_max_time())),
                                   abi_serializer::create_yield_function(get_abi_serializer_max_time()));
     } catch (...) {
        pretty_output = trx_trace;
    }
    return pretty_output;
}

fc::variant chain_plugin::get_entire_trx(const transaction& trx) const {
    fc::variant pretty_output;
    try {
        abi_serializer::to_variant(trx, pretty_output,
                                   chain_apis::make_resolver(chain(), abi_serializer::create_yield_function(get_abi_serializer_max_time())),
                                   abi_serializer::create_yield_function(get_abi_serializer_max_time()));
    } catch (...) {
        pretty_output = trx;
    }
    return pretty_output;
}

} // namespace eosio

FC_REFLECT( eosio::chain_apis::detail::ram_market_exchange_state_t, (ignore1)(ignore2)(ignore3)(core_symbol)(ignore4) )<|MERGE_RESOLUTION|>--- conflicted
+++ resolved
@@ -2933,7 +2933,6 @@
    } CATCH_AND_CALL(next);
 }
 
-<<<<<<< HEAD
 
 void read_write::send_transaction(const read_write::send_transaction_params_v2& params, next_function<read_write::send_transaction_results> next) {
 
@@ -2946,19 +2945,6 @@
          input_trx = std::make_shared<packed_transaction>( std::move( input_trx_v0 ), true );
       } EOS_RETHROW_EXCEPTIONS(chain::packed_transaction_type_exception, "Invalid packed transaction")
 
-=======
-void read_write::send_transaction(const read_write::send_transaction_params_v2& params, next_function<read_write::send_transaction_results> next) {
-
-   try {
-      packed_transaction_v0 input_trx_v0;
-      auto resolver = make_resolver(db, abi_serializer::create_yield_function( abi_serializer_max_time ));
-      packed_transaction_ptr input_trx;
-      try {
-         abi_serializer::from_variant(params.transaction, input_trx_v0, std::move( resolver ), abi_serializer::create_yield_function( abi_serializer_max_time ));
-         input_trx = std::make_shared<packed_transaction>( std::move( input_trx_v0 ), true );
-      } EOS_RETHROW_EXCEPTIONS(chain::packed_transaction_type_exception, "Invalid packed transaction")
-
->>>>>>> 0ed55dc6
       send_transaction(input_trx, "/v2/chain/send_transaction", params.return_failure_traces, next);
 
    } catch ( boost::interprocess::bad_alloc& ) {
