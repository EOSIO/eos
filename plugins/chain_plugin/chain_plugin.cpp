--- conflicted
+++ resolved
@@ -167,7 +167,7 @@
    bool                             readonly = false;
    flat_map<uint32_t,block_id_type> loaded_checkpoints;
 
-//   fc::optional<fork_database>      fork_db;
+   fc::optional<fork_database>      fork_db;
    fc::optional<block_log>          block_logger;
    fc::optional<controller::config> chain_config;
    fc::optional<controller>         chain;
@@ -184,7 +184,7 @@
    void on_pbft_incoming_new_view(pbft_new_view nv);
    void on_pbft_incoming_checkpoint(pbft_checkpoint cp);
 
-    // retained references to channels for easy publication
+   // retained references to channels for easy publication
    channels::pre_accepted_block::channel_type&     pre_accepted_block_channel;
    channels::accepted_block_header::channel_type&  accepted_block_header_channel;
    channels::accepted_block::channel_type&         accepted_block_channel;
@@ -678,21 +678,12 @@
          bfs::path genesis_file;
          bool genesis_timestamp_specified = false;
          fc::optional<genesis_state> existing_genesis;
-<<<<<<< HEAD
 
          if( fc::exists( my->blocks_dir / "blocks.log" ) ) {
             my->chain_config->genesis = block_log::extract_genesis_state( my->blocks_dir );
             existing_genesis = my->chain_config->genesis;
          }
 
-=======
-
-         if( fc::exists( my->blocks_dir / "blocks.log" ) ) {
-            my->chain_config->genesis = block_log::extract_genesis_state( my->blocks_dir );
-            existing_genesis = my->chain_config->genesis;
-         }
-
->>>>>>> 1e95f154
          if( options.count( "genesis-json" )) {
             genesis_file = options.at( "genesis-json" ).as<bfs::path>();
             if( genesis_file.is_relative()) {
