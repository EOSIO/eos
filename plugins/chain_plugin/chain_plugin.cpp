/**
 *  @file
 *  @copyright defined in enumivo/LICENSE.txt
 */
#include <enumivo/chain_plugin/chain_plugin.hpp>
#include <enumivo/chain/fork_database.hpp>
#include <enumivo/chain/block_log.hpp>
#include <enumivo/chain/exceptions.hpp>
#include <enumivo/chain/authorization_manager.hpp>
#include <enumivo/chain/producer_object.hpp>
#include <enumivo/chain/config.hpp>
#include <enumivo/chain/types.hpp>
#include <enumivo/chain/wasm_interface.hpp>
#include <enumivo/chain/resource_limits.hpp>
#include <enumivo/chain/reversible_block_object.hpp>

#include <enumivo/chain/enumivo_contract.hpp>

#include <enumivo/utilities/key_conversion.hpp>
#include <enumivo/utilities/common.hpp>
#include <enumivo/chain/wast_to_wasm.hpp>

#include <boost/signals2/connection.hpp>

#include <fc/io/json.hpp>
#include <fc/variant.hpp>
#include <signal.h>

namespace enumivo {

using namespace enumivo;
using namespace enumivo::chain;
using namespace enumivo::chain::config;
using namespace enumivo::chain::plugin_interface;
using vm_type = wasm_interface::vm_type;
using fc::flat_map;

using boost::signals2::scoped_connection;

//using txn_msg_rate_limits = controller::txn_msg_rate_limits;

#define CATCH_AND_CALL(NEXT)\
   catch ( const fc::exception& err ) {\
      NEXT(err.dynamic_copy_exception());\
   } catch ( const std::exception& e ) {\
      fc::exception fce( \
         FC_LOG_MESSAGE( warn, "rethrow ${what}: ", ("what",e.what())),\
         fc::std_exception_code,\
         BOOST_CORE_TYPEID(e).name(),\
         e.what() ) ;\
      NEXT(fce.dynamic_copy_exception());\
   } catch( ... ) {\
      fc::unhandled_exception e(\
         FC_LOG_MESSAGE(warn, "rethrow"),\
         std::current_exception());\
      NEXT(e.dynamic_copy_exception());\
   }


class chain_plugin_impl {
public:
   chain_plugin_impl()
   :accepted_block_header_channel(app().get_channel<channels::accepted_block_header>())
   ,accepted_block_channel(app().get_channel<channels::accepted_block>())
   ,irreversible_block_channel(app().get_channel<channels::irreversible_block>())
   ,accepted_transaction_channel(app().get_channel<channels::accepted_transaction>())
   ,applied_transaction_channel(app().get_channel<channels::applied_transaction>())
   ,accepted_confirmation_channel(app().get_channel<channels::accepted_confirmation>())
   ,incoming_block_channel(app().get_channel<incoming::channels::block>())
   ,incoming_block_sync_method(app().get_method<incoming::methods::block_sync>())
   ,incoming_transaction_async_method(app().get_method<incoming::methods::transaction_async>())
   {}

   bfs::path                        blocks_dir;
   bool                             readonly = false;
   flat_map<uint32_t,block_id_type> loaded_checkpoints;

   fc::optional<fork_database>      fork_db;
   fc::optional<block_log>          block_logger;
   fc::optional<controller::config> chain_config;
   fc::optional<controller>         chain;
   fc::optional<chain_id_type>      chain_id;
   //txn_msg_rate_limits              rate_limits;
   fc::optional<vm_type>            wasm_runtime;

   // retained references to channels for easy publication
   channels::accepted_block_header::channel_type&  accepted_block_header_channel;
   channels::accepted_block::channel_type&         accepted_block_channel;
   channels::irreversible_block::channel_type&     irreversible_block_channel;
   channels::accepted_transaction::channel_type&   accepted_transaction_channel;
   channels::applied_transaction::channel_type&    applied_transaction_channel;
   channels::accepted_confirmation::channel_type&  accepted_confirmation_channel;
   incoming::channels::block::channel_type&         incoming_block_channel;

   // retained references to methods for easy calling
   incoming::methods::block_sync::method_type&        incoming_block_sync_method;
   incoming::methods::transaction_async::method_type& incoming_transaction_async_method;

   // method provider handles
   methods::get_block_by_number::method_type::handle                 get_block_by_number_provider;
   methods::get_block_by_id::method_type::handle                     get_block_by_id_provider;
   methods::get_head_block_id::method_type::handle                   get_head_block_id_provider;
   methods::get_last_irreversible_block_number::method_type::handle  get_last_irreversible_block_number_provider;

   // scoped connections for chain controller
   fc::optional<scoped_connection>                                   accepted_block_header_connection;
   fc::optional<scoped_connection>                                   accepted_block_connection;
   fc::optional<scoped_connection>                                   irreversible_block_connection;
   fc::optional<scoped_connection>                                   accepted_transaction_connection;
   fc::optional<scoped_connection>                                   applied_transaction_connection;
   fc::optional<scoped_connection>                                   accepted_confirmation_connection;


};

chain_plugin::chain_plugin()
:my(new chain_plugin_impl()) {
}

chain_plugin::~chain_plugin(){}

void chain_plugin::set_program_options(options_description& cli, options_description& cfg)
{
   cfg.add_options()
         ("blocks-dir", bpo::value<bfs::path>()->default_value("blocks"),
          "the location of the blocks directory (absolute path or relative to application data dir)")
         ("checkpoint", bpo::value<vector<string>>()->composing(), "Pairs of [BLOCK_NUM,BLOCK_ID] that should be enforced as checkpoints.")
         ("wasm-runtime", bpo::value<enumivo::chain::wasm_interface::vm_type>()->value_name("wavm/binaryen"), "Override default WASM runtime")
         ("chain-state-db-size-mb", bpo::value<uint64_t>()->default_value(config::default_state_size / (1024  * 1024)), "Maximum size (in MB) of the chain state database")
         ("reversible-blocks-db-size-mb", bpo::value<uint64_t>()->default_value(config::default_reversible_cache_size / (1024  * 1024)), "Maximum size (in MB) of the reversible blocks database")
         ("contracts-console", bpo::bool_switch()->default_value(false),
          "print contract's output to console")
         ("actor-whitelist", boost::program_options::value<vector<string>>()->composing()->multitoken(),
          "Account added to actor whitelist (may specify multiple times)")
         ("actor-blacklist", boost::program_options::value<vector<string>>()->composing()->multitoken(),
          "Account added to actor blacklist (may specify multiple times)")
         ("contract-whitelist", boost::program_options::value<vector<string>>()->composing()->multitoken(),
          "Contract account added to contract whitelist (may specify multiple times)")
         ("contract-blacklist", boost::program_options::value<vector<string>>()->composing()->multitoken(),
          "Contract account added to contract blacklist (may specify multiple times)")
         ;

// TODO: rate limiting
         /*("per-authorized-account-transaction-msg-rate-limit-time-frame-sec", bpo::value<uint32_t>()->default_value(default_per_auth_account_time_frame_seconds),
          "The time frame, in seconds, that the per-authorized-account-transaction-msg-rate-limit is imposed over.")
         ("per-authorized-account-transaction-msg-rate-limit", bpo::value<uint32_t>()->default_value(default_per_auth_account),
          "Limits the maximum rate of transaction messages that an account is allowed each per-authorized-account-transaction-msg-rate-limit-time-frame-sec.")
          ("per-code-account-transaction-msg-rate-limit-time-frame-sec", bpo::value<uint32_t>()->default_value(default_per_code_account_time_frame_seconds),
           "The time frame, in seconds, that the per-code-account-transaction-msg-rate-limit is imposed over.")
          ("per-code-account-transaction-msg-rate-limit", bpo::value<uint32_t>()->default_value(default_per_code_account),
           "Limits the maximum rate of transaction messages that an account's code is allowed each per-code-account-transaction-msg-rate-limit-time-frame-sec.")*/

   cli.add_options()
         ("genesis-json", bpo::value<bfs::path>(), "File to read Genesis State from")
         ("genesis-timestamp", bpo::value<string>(), "override the initial timestamp in the Genesis State file")
         ("print-genesis-json", bpo::bool_switch()->default_value(false),
           "extract genesis_state from blocks.log as JSON, print to console, and exit")
         ("extract-genesis-json", bpo::value<bfs::path>(),
           "extract genesis_state from blocks.log as JSON, write into specified file, and exit")
         ("fix-reversible-blocks", bpo::bool_switch()->default_value(false),
          "recovers reversible block database if that database is in a bad state")
         ("force-all-checks", bpo::bool_switch()->default_value(false),
          "do not skip any checks that can be skipped while replaying irreversible blocks")
         ("replay-blockchain", bpo::bool_switch()->default_value(false),
          "clear chain state database and replay all blocks")
         ("hard-replay-blockchain", bpo::bool_switch()->default_value(false),
          "clear chain state database, recover as many blocks as possible from the block log, and then replay those blocks")
         ("delete-all-blocks", bpo::bool_switch()->default_value(false),
          "clear chain state database and block log")
         ("truncate-at-block", bpo::value<uint32_t>()->default_value(0),
          "stop hard replay / block log recovery at this block number (if set to non-zero number)")
         ;
}

#define LOAD_VALUE_SET(options, name, container) \
if( options.count(name) ) { \
   const std::vector<std::string>& ops = options[name].as<std::vector<std::string>>(); \
   std::copy(ops.begin(), ops.end(), std::inserter(container, container.end())); \
}

fc::time_point calculate_genesis_timestamp( string tstr ) {
   fc::time_point genesis_timestamp;
   if( strcasecmp (tstr.c_str(), "now") == 0 ) {
      genesis_timestamp = fc::time_point::now();
   } else {
      genesis_timestamp = time_point::from_iso_string( tstr );
   }

   auto epoch_us = genesis_timestamp.time_since_epoch().count();
   auto diff_us = epoch_us % config::block_interval_us;
   if (diff_us > 0) {
      auto delay_us = (config::block_interval_us - diff_us);
      genesis_timestamp += fc::microseconds(delay_us);
      dlog("pausing ${us} microseconds to the next interval",("us",delay_us));
   }

   ilog( "Adjusting genesis timestamp to ${timestamp}", ("timestamp", genesis_timestamp) );
   return genesis_timestamp;
}

void chain_plugin::plugin_initialize(const variables_map& options) {
   ilog("initializing chain plugin");

   try {
      genesis_state gs; // Check if ENUMIVO_ROOT_KEY is bad
   } catch( const fc::exception& ) {
      elog( "ENUMIVO_ROOT_KEY ('${root_key}') is invalid. Recompile with a valid public key.",
            ("root_key", genesis_state::enumivo_root_key) );
      throw;
   }

   my->chain_config = controller::config();

   LOAD_VALUE_SET(options, "actor-whitelist", my->chain_config->actor_whitelist);
   LOAD_VALUE_SET(options, "actor-blacklist", my->chain_config->actor_blacklist);
   LOAD_VALUE_SET(options, "contract-whitelist", my->chain_config->contract_whitelist);
   LOAD_VALUE_SET(options, "contract-blacklist", my->chain_config->contract_blacklist);

   if( options.count("blocks-dir") )
   {
      auto bld = options.at("blocks-dir").as<bfs::path>();
      if(bld.is_relative())
         my->blocks_dir = app().data_dir() / bld;
      else
         my->blocks_dir = bld;
   }

   if( options.count("checkpoint") )
   {
      auto cps = options.at("checkpoint").as<vector<string>>();
      my->loaded_checkpoints.reserve(cps.size());
      for(auto cp : cps)
      {
         auto item = fc::json::from_string(cp).as<std::pair<uint32_t,block_id_type>>();
         my->loaded_checkpoints[item.first] = item.second;
      }
   }

   if(options.count("wasm-runtime"))
      my->wasm_runtime = options.at("wasm-runtime").as<vm_type>();

   my->chain_config->blocks_dir = my->blocks_dir;
   my->chain_config->state_dir = app().data_dir() / config::default_state_dir_name;
   my->chain_config->read_only = my->readonly;

   if (options.count("chain-state-db-size-mb"))
      my->chain_config->state_size = options.at("chain-state-db-size-mb").as<uint64_t>() * 1024 * 1024;

   if (options.count("reversible-blocks-db-size-mb"))
      my->chain_config->reversible_cache_size = options.at("reversible-blocks-db-size-mb").as<uint64_t>() * 1024 * 1024;

   if( my->wasm_runtime )
      my->chain_config->wasm_runtime = *my->wasm_runtime;

   my->chain_config->force_all_checks  = options.at("force-all-checks").as<bool>();
   my->chain_config->contracts_console = options.at("contracts-console").as<bool>();

   if( options.count("extract-genesis-json") ||  options.at("print-genesis-json").as<bool>() ) {
      genesis_state gs;

      if( fc::exists( my->blocks_dir / "blocks.log" ) ) {
         gs = block_log::extract_genesis_state( my->blocks_dir );
      } else {
         wlog( "No blocks.log found at '${p}'. Using default genesis state.", ("p", (my->blocks_dir / "blocks.log").generic_string()) );
      }

      if( options.at("print-genesis-json").as<bool>() ) {
         ilog( "Genesis JSON:\n${genesis}", ("genesis", json::to_pretty_string(gs)) );
      }

      if( options.count("extract-genesis-json") ) {
         auto p = options.at("extract-genesis-json").as<bfs::path>();

         if( p.is_relative() ) {
            p = bfs::current_path() / p;
         }

         fc::json::save_to_file( gs, p, true );
         ilog( "Saved genesis JSON to '${path}'", ("path", p.generic_string()) );
      }

      ENU_THROW( extract_genesis_state_exception, "extracted genesis state from blocks.log" );
   }

   if( options.at("delete-all-blocks").as<bool>() ) {
      ilog("Deleting state database and blocks");
      if( options.at("truncate-at-block").as<uint32_t>() > 0 )
         wlog("The --truncate-at-block option does not make sense when deleting all blocks.");
      fc::remove_all( my->chain_config->state_dir );
      fc::remove_all(my->blocks_dir);
   } else if( options.at("hard-replay-blockchain").as<bool>() ) {
      ilog("Hard replay requested: deleting state database");
      fc::remove_all( my->chain_config->state_dir );
      auto backup_dir = block_log::repair_log( my->blocks_dir, options.at("truncate-at-block").as<uint32_t>() );
      if( fc::exists(backup_dir/config::reversible_blocks_dir_name) || options.at("fix-reversible-blocks").as<bool>() ) {
         // Do not try to recover reversible blocks if the directory does not exist, unless the option was explicitly provided.
         if( !recover_reversible_blocks(  backup_dir/config::reversible_blocks_dir_name,
                                          my->chain_config->reversible_cache_size,
                                          my->chain_config->blocks_dir/config::reversible_blocks_dir_name,
                                          options.at("truncate-at-block").as<uint32_t>() ) ) {
            ilog("Reversible blocks database was not corrupted. Copying from backup to blocks directory.");
            fc::copy( backup_dir / config::reversible_blocks_dir_name,
                      my->chain_config->blocks_dir / config::reversible_blocks_dir_name );
            fc::copy( backup_dir / config::reversible_blocks_dir_name / "shared_memory.bin",
                      my->chain_config->blocks_dir/ config::reversible_blocks_dir_name / "shared_memory.bin" );
            fc::copy( backup_dir / config::reversible_blocks_dir_name / "shared_memory.meta",
                      my->chain_config->blocks_dir/ config::reversible_blocks_dir_name / "shared_memory.meta" );
         }
      }
   } else if( options.at("replay-blockchain").as<bool>() ) {
      ilog("Replay requested: deleting state database");
      if( options.at("truncate-at-block").as<uint32_t>() > 0 )
         wlog("The --truncate-at-block option does not work for a regular replay of the blockchain.");
      fc::remove_all( my->chain_config->state_dir );
      if( options.at("fix-reversible-blocks").as<bool>() ) {
         if( !recover_reversible_blocks(  my->chain_config->blocks_dir/config::reversible_blocks_dir_name,
                                          my->chain_config->reversible_cache_size ) ) {
            ilog("Reversible blocks database was not corrupted.");
         }
      }
   } else if( options.at("fix-reversible-blocks").as<bool>() ) {
      if( !recover_reversible_blocks(  my->chain_config->blocks_dir/config::reversible_blocks_dir_name,
                                       my->chain_config->reversible_cache_size,
                                       optional<fc::path>(),
                                       options.at("truncate-at-block").as<uint32_t>() ) ) {
         ilog("Reversible blocks database verified to not be corrupted. Now exiting...");
      } else {
         ilog("Exiting after fixing reversible blocks database...");
      }
<<<<<<< HEAD
      ENU_THROW( fixed_reversible_db_exception, "fixed corrupted reversible blocks database" );
=======
      EOS_THROW( fixed_reversible_db_exception, "fixed corrupted reversible blocks database" );
   } else if( options.at("truncate-at-block").as<uint32_t>() > 0 ) {
      wlog("The --truncate-at-block option can only be used with --fix-reversible-blocks without a replay or with --hard-replay-blockchain.");
>>>>>>> f54d6bb6
   }

   if( options.count("genesis-json") ) {
      FC_ASSERT( !fc::exists( my->blocks_dir / "blocks.log" ), "Genesis state can only be set on a fresh blockchain." );

      auto genesis_file = options.at("genesis-json").as<bfs::path>();
      if( genesis_file.is_relative() ) {
         genesis_file = bfs::current_path() / genesis_file;
      }

      FC_ASSERT( fc::is_regular_file( genesis_file ),
                 "Specified genesis file '${genesis}' does not exist.",
                 ("genesis", genesis_file.generic_string()) );

      my->chain_config->genesis = fc::json::from_file(genesis_file).as<genesis_state>();

      ilog( "Using genesis state provided in '${genesis}'", ("genesis", genesis_file.generic_string()) );

      if( options.count("genesis-timestamp") ) {
         my->chain_config->genesis.initial_timestamp = calculate_genesis_timestamp( options.at("genesis-timestamp").as<string>() );
      }

      wlog( "Starting up fresh blockchain with provided genesis state." );
   } else if( options.count("genesis-timestamp") ) {
      FC_ASSERT( !fc::exists( my->blocks_dir / "blocks.log" ), "Genesis state can only be set on a fresh blockchain." );

      my->chain_config->genesis.initial_timestamp = calculate_genesis_timestamp( options.at("genesis-timestamp").as<string>() );

      wlog( "Starting up fresh blockchain with default genesis state but with adjusted genesis timestamp." );
   } else if( fc::is_regular_file( my->blocks_dir / "blocks.log" ) ) {
      my->chain_config->genesis = block_log::extract_genesis_state( my->blocks_dir );
   } else {
      wlog( "Starting up fresh blockchain with default genesis state." );
   }

   my->chain.emplace(*my->chain_config);
   my->chain_id.emplace(my->chain->get_chain_id());

   // set up method providers
   my->get_block_by_number_provider = app().get_method<methods::get_block_by_number>().register_provider([this](uint32_t block_num) -> signed_block_ptr {
      return my->chain->fetch_block_by_number(block_num);
   });

   my->get_block_by_id_provider = app().get_method<methods::get_block_by_id>().register_provider([this](block_id_type id) -> signed_block_ptr {
      return my->chain->fetch_block_by_id(id);
   });

   my->get_head_block_id_provider = app().get_method<methods::get_head_block_id>().register_provider([this](){
      return my->chain->head_block_id();
   });

   my->get_last_irreversible_block_number_provider = app().get_method<methods::get_last_irreversible_block_number>().register_provider([this](){
      return my->chain->last_irreversible_block_num();
   });

   // relay signals to channels
   my->accepted_block_header_connection = my->chain->accepted_block_header.connect([this](const block_state_ptr& blk) {
      my->accepted_block_header_channel.publish(blk);
   });

   my->accepted_block_connection = my->chain->accepted_block.connect([this](const block_state_ptr& blk) {
      my->accepted_block_channel.publish(blk);
   });

   my->irreversible_block_connection = my->chain->irreversible_block.connect([this](const block_state_ptr& blk) {
      my->irreversible_block_channel.publish(blk);
   });

   my->accepted_transaction_connection = my->chain->accepted_transaction.connect([this](const transaction_metadata_ptr& meta){
      my->accepted_transaction_channel.publish(meta);
   });

   my->applied_transaction_connection = my->chain->applied_transaction.connect([this](const transaction_trace_ptr& trace){
      my->applied_transaction_channel.publish(trace);
   });

   my->accepted_confirmation_connection = my->chain->accepted_confirmation.connect([this](const header_confirmation& conf){
      my->accepted_confirmation_channel.publish(conf);
   });

}

void chain_plugin::plugin_startup()
{ try {
   my->chain->startup();

   if(!my->readonly) {
      ilog("starting chain in read/write mode");
      /// TODO: my->chain->add_checkpoints(my->loaded_checkpoints);
   }

   ilog("Blockchain started; head block is #${num}, genesis timestamp is ${ts}",
        ("num", my->chain->head_block_num())("ts", (std::string)my->chain_config->genesis.initial_timestamp));

   my->chain_config.reset();
} FC_CAPTURE_AND_RETHROW() }

void chain_plugin::plugin_shutdown() {
   my->accepted_block_header_connection.reset();
   my->accepted_block_connection.reset();
   my->irreversible_block_connection.reset();
   my->accepted_transaction_connection.reset();
   my->applied_transaction_connection.reset();
   my->accepted_confirmation_connection.reset();
   my->chain.reset();
}

chain_apis::read_write chain_plugin::get_read_write_api() {
   return chain_apis::read_write(chain());
}

void chain_plugin::accept_block(const signed_block_ptr& block ) {
   my->incoming_block_sync_method(block);
}

void chain_plugin::accept_transaction(const chain::packed_transaction& trx, next_function<chain::transaction_trace_ptr> next) {
   my->incoming_transaction_async_method(std::make_shared<packed_transaction>(trx), false, std::forward<decltype(next)>(next));
}

bool chain_plugin::block_is_on_preferred_chain(const block_id_type& block_id) {
   auto b = chain().fetch_block_by_number( block_header::num_from_id(block_id) );
   return b && b->id() == block_id;
}

bool chain_plugin::recover_reversible_blocks( const fc::path& db_dir, uint32_t cache_size,
                                              optional<fc::path> new_db_dir, uint32_t truncate_at_block )const {
   try {
      chainbase::database reversible( db_dir, database::read_only); // Test if dirty
      // If it reaches here, then the reversible database is not dirty

      if( truncate_at_block == 0 )
         return false;

      reversible.add_index<reversible_block_index>();
      const auto& ubi = reversible.get_index<reversible_block_index,by_num>();

      auto itr = ubi.rbegin();
      if( itr != ubi.rend() && itr->blocknum <= truncate_at_block )
         return false; // Because we are not going to be truncating the reversible database at all.
   } catch( const std::runtime_error& ) {
   } catch( ... ) {
      throw;
   }
   // Reversible block database is dirty. So back it up (unless already moved) and then create a new one.

   auto reversible_dir = fc::canonical( db_dir );
   if( reversible_dir.filename().generic_string() == "." ) {
      reversible_dir = reversible_dir.parent_path();
   }
   fc::path backup_dir;

   if( new_db_dir ) {
      backup_dir = reversible_dir;
      reversible_dir = *new_db_dir;
   } else {
      auto now = fc::time_point::now();

      auto reversible_dir_name = reversible_dir.filename().generic_string();
      FC_ASSERT( reversible_dir_name != ".", "Invalid path to reversible directory" );
      backup_dir = reversible_dir.parent_path() / reversible_dir_name.append("-").append( now );

      FC_ASSERT( !fc::exists(backup_dir),
                 "Cannot move existing reversible directory to already existing directory '${backup_dir}'",
                 ("backup_dir", backup_dir) );

      fc::rename( reversible_dir, backup_dir );
      ilog( "Moved existing reversible directory to backup location: '${new_db_dir}'", ("new_db_dir", backup_dir) );
   }

   fc::create_directories( reversible_dir );

   ilog( "Reconstructing '${reversible_dir}' from backed up reversible directory", ("reversible_dir", reversible_dir) );

   chainbase::database  old_reversible( backup_dir, database::read_only, 0, true );
   chainbase::database  new_reversible( reversible_dir, database::read_write, cache_size );

   uint32_t num = 0;
   uint32_t start = 0;
   uint32_t end = 0;
   try {
      old_reversible.add_index<reversible_block_index>();
      new_reversible.add_index<reversible_block_index>();
      const auto& ubi = old_reversible.get_index<reversible_block_index,by_num>();
      auto itr = ubi.begin();
      if( itr != ubi.end() ) {
         start = itr->blocknum;
         end = start - 1;
      }
      if( truncate_at_block > 0 && start > truncate_at_block ) {
         ilog( "Did not recover any reversible blocks since the specified block number to stop at (${stop}) is less than first block in the reversible database (${start}).", ("stop", truncate_at_block)("start", start) );
         return true;
      }
      for( ; itr != ubi.end(); ++itr ) {
         FC_ASSERT( itr->blocknum == end + 1, "gap in reversible block database" );
         new_reversible.create<reversible_block_object>( [&]( auto& ubo ) {
            ubo.blocknum = itr->blocknum;
            ubo.set_block( itr->get_block() ); // get_block and set_block rather than copying the packed data acts as additional validation
         });
         end = itr->blocknum;
         ++num;
         if( end == truncate_at_block )
            break;
      }
   } catch( ... ) {}

   if( end == truncate_at_block )
      ilog( "Stopped recovery of reversible blocks early at specified block number: ${stop}", ("stop", truncate_at_block) );

   if( num == 0 )
      ilog( "There were no recoverable blocks in the reversible block database" );
   else if( num == 1 )
      ilog( "Recovered 1 block from reversible block database: block ${start}", ("start", start) );
   else
      ilog( "Recovered ${num} blocks from reversible block database: blocks ${start} to ${end}",
            ("num", num)("start", start)("end", end) );

   return true;
}

controller::config& chain_plugin::chain_config() {
   // will trigger optional assert if called before/after plugin_initialize()
   return *my->chain_config;
}

controller& chain_plugin::chain() { return *my->chain; }
const controller& chain_plugin::chain() const { return *my->chain; }

chain::chain_id_type chain_plugin::get_chain_id()const {
   FC_ASSERT( my->chain_id.valid(), "chain ID has not been initialized yet" );
   return *my->chain_id;
}

namespace chain_apis {

const string read_only::KEYi64 = "i64";

read_only::get_info_results read_only::get_info(const read_only::get_info_params&) const {
   const auto& rm = db.get_resource_limits_manager();
   return {
      enumivo::utilities::common::itoh(static_cast<uint32_t>(app().version())),
      db.get_chain_id(),
      db.head_block_num(),
      db.last_irreversible_block_num(),
      db.last_irreversible_block_id(),
      db.head_block_id(),
      db.head_block_time(),
      db.head_block_producer(),
      rm.get_virtual_block_cpu_limit(),
      rm.get_virtual_block_net_limit(),
      rm.get_block_cpu_limit(),
      rm.get_block_net_limit()
      //std::bitset<64>(db.get_dynamic_global_properties().recent_slots_filled).to_string(),
      //__builtin_popcountll(db.get_dynamic_global_properties().recent_slots_filled) / 64.0
   };
}

abi_def get_abi( const controller& db, const name& account ) {
   const auto &d = db.db();
   const account_object *code_accnt = d.find<account_object, by_name>(account);
   ENU_ASSERT(code_accnt != nullptr, chain::account_query_exception, "Fail to retrieve account for ${account}", ("account", account) );
   abi_def abi;
   abi_serializer::to_abi(code_accnt->abi, abi);
   return abi;
}

string get_table_type( const abi_def& abi, const name& table_name ) {
   for( const auto& t : abi.tables ) {
      if( t.name == table_name ){
         return t.index_type;
      }
   }
   ENU_ASSERT( false, chain::contract_table_query_exception, "Table ${table} is not specified in the ABI", ("table",table_name) );
}

read_only::get_table_rows_result read_only::get_table_rows( const read_only::get_table_rows_params& p )const {
   const abi_def abi = get_abi( db, p.code );
   auto table_type = get_table_type( abi, p.table );

   if( table_type == KEYi64 ) {
      return get_table_rows_ex<key_value_index, by_scope_primary>(p,abi);
   }

   ENU_ASSERT( false, chain::contract_table_query_exception,  "Invalid table type ${type}", ("type",table_type)("abi",abi));
}

vector<asset> read_only::get_currency_balance( const read_only::get_currency_balance_params& p )const {

   const abi_def abi = get_abi( db, p.code );
   auto table_type = get_table_type( abi, "accounts" );

   vector<asset> results;
   walk_table<key_value_index, by_scope_primary>(p.code, p.account, N(accounts), [&](const key_value_object& obj){
      ENU_ASSERT( obj.value.size() >= sizeof(asset), chain::asset_type_exception, "Invalid data on table");

      asset cursor;
      fc::datastream<const char *> ds(obj.value.data(), obj.value.size());
      fc::raw::unpack(ds, cursor);

      ENU_ASSERT( cursor.get_symbol().valid(), chain::asset_type_exception, "Invalid asset");

      if( !p.symbol || boost::iequals(cursor.symbol_name(), *p.symbol) ) {
        results.emplace_back(cursor);
      }

      // return false if we are looking for one and found it, true otherwise
      return !(p.symbol && boost::iequals(cursor.symbol_name(), *p.symbol));
   });

   return results;
}

fc::variant read_only::get_currency_stats( const read_only::get_currency_stats_params& p )const {
   fc::mutable_variant_object results;

   const abi_def abi = get_abi( db, p.code );
   auto table_type = get_table_type( abi, "stat" );

   uint64_t scope = ( enumivo::chain::string_to_symbol( 0, boost::algorithm::to_upper_copy(p.symbol).c_str() ) >> 8 );

   walk_table<key_value_index, by_scope_primary>(p.code, scope, N(stat), [&](const key_value_object& obj){
      ENU_ASSERT( obj.value.size() >= sizeof(read_only::get_currency_stats_result), chain::asset_type_exception, "Invalid data on table");

      fc::datastream<const char *> ds(obj.value.data(), obj.value.size());
      read_only::get_currency_stats_result result;

      fc::raw::unpack(ds, result.supply);
      fc::raw::unpack(ds, result.max_supply);
      fc::raw::unpack(ds, result.issuer);

      results[result.supply.symbol_name()] = result;
      return true;
   });

   return results;
}

// TODO: move this and similar functions to a header. Copied from wasm_interface.cpp.
// TODO: fix strict aliasing violation
static float64_t to_softfloat64( double d ) {
   return *reinterpret_cast<float64_t*>(&d);
}

static fc::variant get_global_row( const database& db, const abi_def& abi, const abi_serializer& abis ) {
   const auto table_type = get_table_type(abi, N(global));
   ENU_ASSERT(table_type == read_only::KEYi64, chain::contract_table_query_exception, "Invalid table type ${type} for table global", ("type",table_type));

   const auto* const table_id = db.find<chain::table_id_object, chain::by_code_scope_table>(boost::make_tuple(N(enumivo), N(enumivo), N(global)));
   ENU_ASSERT(table_id, chain::contract_table_query_exception, "Missing table global");

   const auto& kv_index = db.get_index<key_value_index, by_scope_primary>();
   const auto it = kv_index.find(boost::make_tuple(table_id->id, N(global)));
   ENU_ASSERT(it != kv_index.end(), chain::contract_table_query_exception, "Missing row in table global");

   vector<char> data;
   read_only::copy_inline_row(*it, data);
   return abis.binary_to_variant(abis.get_table_type(N(global)), data);
}

read_only::get_producers_result read_only::get_producers( const read_only::get_producers_params& p ) const {
   const abi_def abi = get_abi(db, N(enumivo));
   const auto table_type = get_table_type(abi, N(producers));
   const abi_serializer abis{ abi };
   ENU_ASSERT(table_type == KEYi64, chain::contract_table_query_exception, "Invalid table type ${type} for table producers", ("type",table_type));

   const auto& d = db.db();
   const auto lower = name{p.lower_bound};

   static const uint8_t secondary_index_num = 0;
   const auto* const table_id = d.find<chain::table_id_object, chain::by_code_scope_table>(boost::make_tuple(N(enumivo), N(enumivo), N(producers)));
   const auto* const secondary_table_id = d.find<chain::table_id_object, chain::by_code_scope_table>(boost::make_tuple(N(enumivo), N(enumivo), N(producers) | secondary_index_num));
   ENU_ASSERT(table_id && secondary_table_id, chain::contract_table_query_exception, "Missing producers table");

   const auto& kv_index = d.get_index<key_value_index, by_scope_primary>();
   const auto& secondary_index = d.get_index<index_double_index>().indices();
   const auto& secondary_index_by_primary = secondary_index.get<by_primary>();
   const auto& secondary_index_by_secondary = secondary_index.get<by_secondary>();

   read_only::get_producers_result result;
   const auto stopTime = fc::time_point::now() + fc::microseconds(1000 * 10); // 10ms
   vector<char> data;

   auto it = [&]{
      if(lower.value == 0)
         return secondary_index_by_secondary.lower_bound(
            boost::make_tuple(secondary_table_id->id, to_softfloat64(std::numeric_limits<double>::lowest()), 0));
      else
         return secondary_index.project<by_secondary>(
            secondary_index_by_primary.lower_bound(
               boost::make_tuple(secondary_table_id->id, lower.value)));
   }();

   for( ; it != secondary_index_by_secondary.end() && it->t_id == secondary_table_id->id; ++it ) {
      if (result.rows.size() >= p.limit || fc::time_point::now() > stopTime) {
         result.more = name{it->primary_key}.to_string();
         break;
      }
      copy_inline_row(*kv_index.find(boost::make_tuple(table_id->id, it->primary_key)), data);
      if (p.json)
         result.rows.emplace_back(abis.binary_to_variant(abis.get_table_type(N(producers)), data));
      else
         result.rows.emplace_back(fc::variant(data));
   }

   result.total_producer_vote_weight = get_global_row(d, abi, abis)["total_producer_vote_weight"].as_double();
   return result;
}

template<typename Api>
struct resolver_factory {
   static auto make(const Api *api) {
      return [api](const account_name &name) -> optional<abi_serializer> {
         const auto *accnt = api->db.db().template find<account_object, by_name>(name);
         if (accnt != nullptr) {
            abi_def abi;
            if (abi_serializer::to_abi(accnt->abi, abi)) {
               return abi_serializer(abi);
            }
         }

         return optional<abi_serializer>();
      };
   }
};

template<typename Api>
auto make_resolver(const Api *api) {
   return resolver_factory<Api>::make(api);
}

fc::variant read_only::get_block(const read_only::get_block_params& params) const {
   signed_block_ptr block;
   try {
      block = db.fetch_block_by_id(fc::json::from_string(params.block_num_or_id).as<block_id_type>());
      if (!block) {
         block = db.fetch_block_by_number(fc::to_uint64(params.block_num_or_id));
      }

   } ENU_RETHROW_EXCEPTIONS(chain::block_id_type_exception, "Invalid block ID: ${block_num_or_id}", ("block_num_or_id", params.block_num_or_id))

   ENU_ASSERT( block, unknown_block_exception, "Could not find block: ${block}", ("block", params.block_num_or_id));

   fc::variant pretty_output;
   abi_serializer::to_variant(*block, pretty_output, make_resolver(this));

   uint32_t ref_block_prefix = block->id()._hash[1];

   return fc::mutable_variant_object(pretty_output.get_object())
           ("id", block->id())
           ("block_num",block->block_num())
           ("ref_block_prefix", ref_block_prefix);
}

fc::variant read_only::get_block_header_state(const get_block_header_state_params& params) const {
   block_state_ptr b;
   optional<uint64_t> block_num;
   std::exception_ptr e;
   try {
      block_num = fc::to_uint64(params.block_num_or_id);
   } catch( ... ) {}

   if( block_num.valid() ) {
      b = db.fetch_block_state_by_number(*block_num);
   } else {
      try {
         b = db.fetch_block_state_by_id(fc::json::from_string(params.block_num_or_id).as<block_id_type>());
      } ENU_RETHROW_EXCEPTIONS(chain::block_id_type_exception, "Invalid block ID: ${block_num_or_id}", ("block_num_or_id", params.block_num_or_id))
   }

   ENU_ASSERT( b, unknown_block_exception, "Could not find reversible block: ${block}", ("block", params.block_num_or_id));

   fc::variant vo;
   fc::to_variant( static_cast<const block_header_state&>(*b), vo );
   return vo;
}

void read_write::push_block(const read_write::push_block_params& params, next_function<read_write::push_block_results> next) {
   try {
      app().get_method<incoming::methods::block_sync>()(std::make_shared<signed_block>(params));
      next(read_write::push_block_results{});
   } catch ( boost::interprocess::bad_alloc& ) {
      raise(SIGUSR1);
   } CATCH_AND_CALL(next);
}

void read_write::push_transaction(const read_write::push_transaction_params& params, next_function<read_write::push_transaction_results> next) {

   try {
      auto pretty_input = std::make_shared<packed_transaction>();
      auto resolver = make_resolver(this);
      try {
         abi_serializer::from_variant(params, *pretty_input, resolver);
      } ENU_RETHROW_EXCEPTIONS(chain::packed_transaction_type_exception, "Invalid packed transaction")

      app().get_method<incoming::methods::transaction_async>()(pretty_input, true, [this, next](const fc::static_variant<fc::exception_ptr, transaction_trace_ptr>& result) -> void{
         if (result.contains<fc::exception_ptr>()) {
            next(result.get<fc::exception_ptr>());
         } else {
            auto trx_trace_ptr = result.get<transaction_trace_ptr>();

            try {
               fc::variant pretty_output;
               pretty_output = db.to_variant_with_abi(*trx_trace_ptr);
               //abi_serializer::to_variant(*trx_trace_ptr, pretty_output, resolver);

               chain::transaction_id_type id = trx_trace_ptr->id;
               next(read_write::push_transaction_results{id, pretty_output});
            } CATCH_AND_CALL(next);
         }
      });


   } catch ( boost::interprocess::bad_alloc& ) {
      raise(SIGUSR1);
   } CATCH_AND_CALL(next);
}

static void push_recurse(read_write* rw, int index, const std::shared_ptr<read_write::push_transactions_params>& params, const std::shared_ptr<read_write::push_transactions_results>& results, const next_function<read_write::push_transactions_results>& next) {
   auto wrapped_next = [=](const fc::static_variant<fc::exception_ptr, read_write::push_transaction_results>& result) {
      if (result.contains<fc::exception_ptr>()) {
         const auto& e = result.get<fc::exception_ptr>();
         results->emplace_back( read_write::push_transaction_results{ transaction_id_type(), fc::mutable_variant_object( "error", e->to_detail_string() ) } );
      } else {
         const auto& r = result.get<read_write::push_transaction_results>();
         results->emplace_back( r );
      }

      int next_index = index + 1;
      if (next_index < params->size()) {
         push_recurse(rw, next_index, params, results, next );
      } else {
         next(*results);
      }
   };

   rw->push_transaction(params->at(index), wrapped_next);
}

void read_write::push_transactions(const read_write::push_transactions_params& params, next_function<read_write::push_transactions_results> next) {
   try {
      FC_ASSERT( params.size() <= 1000, "Attempt to push too many transactions at once" );
      auto params_copy = std::make_shared<read_write::push_transactions_params>(params.begin(), params.end());
      auto result = std::make_shared<read_write::push_transactions_results>();
      result->reserve(params.size());

      push_recurse(this, 0, params_copy, result, next);

   } CATCH_AND_CALL(next);
}

read_only::get_code_results read_only::get_code( const get_code_params& params )const {
   get_code_results result;
   result.account_name = params.account_name;
   const auto& d = db.db();
   const auto& accnt  = d.get<account_object,by_name>( params.account_name );

   if( accnt.code.size() ) {
      if (params.code_as_wasm) {
         result.wasm = string(accnt.code.begin(), accnt.code.end());
      } else {
         result.wast = wasm_to_wast( (const uint8_t*)accnt.code.data(), accnt.code.size() );
      }
      result.code_hash = fc::sha256::hash( accnt.code.data(), accnt.code.size() );
   }

   abi_def abi;
   if( abi_serializer::to_abi(accnt.abi, abi) ) {

      result.abi = std::move(abi);
   }

   return result;
}

read_only::get_account_results read_only::get_account( const get_account_params& params )const {
   get_account_results result;
   result.account_name = params.account_name;

   const auto& d = db.db();
   const auto& rm = db.get_resource_limits_manager();

   rm.get_account_limits( result.account_name, result.ram_quota, result.net_weight, result.cpu_weight );

   const auto& a = db.get_account(result.account_name);

   result.privileged       = a.privileged;
   result.last_code_update = a.last_code_update;
   result.created          = a.creation_date;

   result.net_limit = rm.get_account_net_limit_ex( result.account_name );
   result.cpu_limit = rm.get_account_cpu_limit_ex( result.account_name );
   result.ram_usage = rm.get_account_ram_usage( result.account_name );

   const auto& permissions = d.get_index<permission_index,by_owner>();
   auto perm = permissions.lower_bound( boost::make_tuple( params.account_name ) );
   while( perm != permissions.end() && perm->owner == params.account_name ) {
      /// TODO: lookup perm->parent name
      name parent;

      // Don't lookup parent if null
      if( perm->parent._id ) {
         const auto* p = d.find<permission_object,by_id>( perm->parent );
         if( p ) {
            FC_ASSERT(perm->owner == p->owner, "Invalid parent");
            parent = p->name;
         }
      }

      result.permissions.push_back( permission{ perm->name, parent, perm->auth.to_authority() } );
      ++perm;
   }

   const auto& code_account = db.db().get<account_object,by_name>( N(enumivo) );
   //const abi_def abi = get_abi( db, N(enumivo) );
   abi_def abi;
   if( abi_serializer::to_abi(code_account.abi, abi) ) {
      abi_serializer abis( abi );
      //get_table_rows_ex<key_value_index, by_scope_primary>(p,abi);
      const auto* t_id = d.find<chain::table_id_object, chain::by_code_scope_table>(boost::make_tuple( config::system_account_name, params.account_name, N(userres) ));
      if (t_id != nullptr) {
         const auto &idx = d.get_index<key_value_index, by_scope_primary>();
         auto it = idx.find(boost::make_tuple( t_id->id, params.account_name ));
         if ( it != idx.end() ) {
            vector<char> data;
            copy_inline_row(*it, data);
            result.total_resources = abis.binary_to_variant( "user_resources", data );
         }
      }

      t_id = d.find<chain::table_id_object, chain::by_code_scope_table>(boost::make_tuple( config::system_account_name, params.account_name, N(delband) ));
      if (t_id != nullptr) {
         const auto &idx = d.get_index<key_value_index, by_scope_primary>();
         auto it = idx.find(boost::make_tuple( t_id->id, params.account_name ));
         if ( it != idx.end() ) {
            vector<char> data;
            copy_inline_row(*it, data);
            result.delegated_bandwidth = abis.binary_to_variant( "delegated_bandwidth", data );
         }
      }

      t_id = d.find<chain::table_id_object, chain::by_code_scope_table>(boost::make_tuple( config::system_account_name, config::system_account_name, N(voters) ));
      if (t_id != nullptr) {
         const auto &idx = d.get_index<key_value_index, by_scope_primary>();
         auto it = idx.find(boost::make_tuple( t_id->id, params.account_name ));
         if ( it != idx.end() ) {
            vector<char> data;
            copy_inline_row(*it, data);
            result.voter_info = abis.binary_to_variant( "voter_info", data );
         }
      }
   }
   return result;
}

static variant action_abi_to_variant( const abi_def& abi, type_name action_type ) {
   variant v;
   auto it = std::find_if(abi.structs.begin(), abi.structs.end(), [&](auto& x){return x.name == action_type;});
   if( it != abi.structs.end() )
      to_variant( it->fields,  v );
   return v;
};

read_only::abi_json_to_bin_result read_only::abi_json_to_bin( const read_only::abi_json_to_bin_params& params )const try {
   abi_json_to_bin_result result;
   const auto code_account = db.db().find<account_object,by_name>( params.code );
   ENU_ASSERT(code_account != nullptr, contract_query_exception, "Contract can't be found ${contract}", ("contract", params.code));

   abi_def abi;
   if( abi_serializer::to_abi(code_account->abi, abi) ) {
      abi_serializer abis( abi );
      auto action_type = abis.get_action_type(params.action);
      ENU_ASSERT(!action_type.empty(), action_validate_exception, "Unknown action ${action} in contract ${contract}", ("action", params.action)("contract", params.code));
      try {
         result.binargs = abis.variant_to_binary(action_type, params.args);
      } ENU_RETHROW_EXCEPTIONS(chain::invalid_action_args_exception,
                                "'${args}' is invalid args for action '${action}' code '${code}'. expected '${proto}'",
                                ("args", params.args)("action", params.action)("code", params.code)("proto", action_abi_to_variant(abi, action_type)))
   } else {
      ENU_ASSERT(false, abi_not_found_exception, "No ABI found for ${contract}", ("contract", params.code));
   }
   return result;
} FC_CAPTURE_AND_RETHROW( (params.code)(params.action)(params.args) )

read_only::abi_bin_to_json_result read_only::abi_bin_to_json( const read_only::abi_bin_to_json_params& params )const {
   abi_bin_to_json_result result;
   const auto& code_account = db.db().get<account_object,by_name>( params.code );
   abi_def abi;
   if( abi_serializer::to_abi(code_account.abi, abi) ) {
      abi_serializer abis( abi );
      result.args = abis.binary_to_variant( abis.get_action_type( params.action ), params.binargs );
   } else {
      ENU_ASSERT(false, abi_not_found_exception, "No ABI found for ${contract}", ("contract", params.code));
   }
   return result;
}

read_only::get_required_keys_result read_only::get_required_keys( const get_required_keys_params& params )const {
   transaction pretty_input;
   auto resolver = make_resolver(this);
   try {
      abi_serializer::from_variant(params.transaction, pretty_input, resolver);
   } ENU_RETHROW_EXCEPTIONS(chain::transaction_type_exception, "Invalid transaction")

   auto required_keys_set = db.get_authorization_manager().get_required_keys(pretty_input, params.available_keys);
   get_required_keys_result result;
   result.required_keys = required_keys_set;
   return result;
}


} // namespace chain_apis
} // namespace enumivo<|MERGE_RESOLUTION|>--- conflicted
+++ resolved
@@ -327,13 +327,9 @@
       } else {
          ilog("Exiting after fixing reversible blocks database...");
       }
-<<<<<<< HEAD
       ENU_THROW( fixed_reversible_db_exception, "fixed corrupted reversible blocks database" );
-=======
-      EOS_THROW( fixed_reversible_db_exception, "fixed corrupted reversible blocks database" );
    } else if( options.at("truncate-at-block").as<uint32_t>() > 0 ) {
       wlog("The --truncate-at-block option can only be used with --fix-reversible-blocks without a replay or with --hard-replay-blockchain.");
->>>>>>> f54d6bb6
    }
 
    if( options.count("genesis-json") ) {
