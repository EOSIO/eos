/**
 *  @file
 *  @copyright defined in enumivo/LICENSE.txt
 */
#include <enumivo/chain_plugin/chain_plugin.hpp>
#include <enumivo/chain/fork_database.hpp>
#include <enumivo/chain/block_log.hpp>
#include <enumivo/chain/exceptions.hpp>
#include <enumivo/chain/authorization_manager.hpp>
#include <enumivo/chain/producer_object.hpp>
#include <enumivo/chain/config.hpp>
#include <enumivo/chain/types.hpp>
#include <enumivo/chain/wasm_interface.hpp>
#include <enumivo/chain/resource_limits.hpp>

#include <enumivo/chain/enumivo_contract.hpp>

#include <enumivo/utilities/key_conversion.hpp>
#include <enumivo/utilities/common.hpp>
#include <enumivo/chain/wast_to_wasm.hpp>

#include <enumivo/chain/plugin_interface.hpp>

#include <fc/io/json.hpp>
#include <fc/variant.hpp>
#include <signal.h>

namespace enumivo {

using namespace enumivo;
using namespace enumivo::chain;
using namespace enumivo::chain::config;
using namespace enumivo::chain::plugin_interface;
using vm_type = wasm_interface::vm_type;
using fc::flat_map;

//using txn_msg_rate_limits = controller::txn_msg_rate_limits;


class chain_plugin_impl {
public:
   chain_plugin_impl()
   :accepted_block_header_channel(app().get_channel<channels::accepted_block_header>())
   ,accepted_block_channel(app().get_channel<channels::accepted_block>())
   ,irreversible_block_channel(app().get_channel<channels::irreversible_block>())
   ,accepted_transaction_channel(app().get_channel<channels::accepted_transaction>())
   ,applied_transaction_channel(app().get_channel<channels::applied_transaction>())
   ,accepted_confirmation_channel(app().get_channel<channels::accepted_confirmation>())
   ,incoming_block_channel(app().get_channel<incoming::channels::block>())
   ,incoming_block_sync_method(app().get_method<incoming::methods::block_sync>())
   ,incoming_transaction_sync_method(app().get_method<incoming::methods::transaction_sync>())
   {}

   bfs::path                        block_log_dir;
   bfs::path                        genesis_file;
   time_point                       genesis_timestamp;
   bool                             readonly = false;
   uint64_t                         shared_memory_size;
   flat_map<uint32_t,block_id_type> loaded_checkpoints;

   fc::optional<fork_database>      fork_db;
   fc::optional<block_log>          block_logger;
   fc::optional<controller::config> chain_config = controller::config();
   fc::optional<controller>         chain;
   chain_id_type                    chain_id;
   //txn_msg_rate_limits              rate_limits;
   fc::optional<vm_type>            wasm_runtime;

   // retained references to channels for easy publication
   channels::accepted_block_header::channel_type&  accepted_block_header_channel;
   channels::accepted_block::channel_type&         accepted_block_channel;
   channels::irreversible_block::channel_type&     irreversible_block_channel;
   channels::accepted_transaction::channel_type&   accepted_transaction_channel;
   channels::applied_transaction::channel_type&    applied_transaction_channel;
   channels::accepted_confirmation::channel_type&  accepted_confirmation_channel;
   incoming::channels::block::channel_type&         incoming_block_channel;

   // retained references to methods for easy calling
   incoming::methods::block_sync::method_type&       incoming_block_sync_method;
   incoming::methods::transaction_sync::method_type& incoming_transaction_sync_method;

   // method provider handles
   methods::get_block_by_number::method_type::handle                 get_block_by_number_provider;
   methods::get_block_by_id::method_type::handle                     get_block_by_id_provider;
   methods::get_head_block_id::method_type::handle                   get_head_block_id_provider;
   methods::get_last_irreversible_block_number::method_type::handle  get_last_irreversible_block_number_provider;

};

chain_plugin::chain_plugin()
:my(new chain_plugin_impl()) {
}

chain_plugin::~chain_plugin(){}

void chain_plugin::set_program_options(options_description& cli, options_description& cfg)
{
   cfg.add_options()
         ("genesis-json", bpo::value<bfs::path>()->default_value("genesis.json"), "File to read Genesis State from")
         ("genesis-timestamp", bpo::value<string>(), "override the initial timestamp in the Genesis State file")
         ("block-log-dir", bpo::value<bfs::path>()->default_value("blocks"),
          "the location of the block log (absolute path or relative to application data dir)")
         ("checkpoint,c", bpo::value<vector<string>>()->composing(), "Pairs of [BLOCK_NUM,BLOCK_ID] that should be enforced as checkpoints.")
         ("wasm-runtime", bpo::value<enumivo::chain::wasm_interface::vm_type>()->value_name("wavm/binaryen"), "Override default WASM runtime")
         ("shared-memory-size-mb", bpo::value<uint64_t>()->default_value(config::default_shared_memory_size / (1024  * 1024)), "Maximum size MB of database shared memory file")

#warning TODO: rate limiting
         /*("per-authorized-account-transaction-msg-rate-limit-time-frame-sec", bpo::value<uint32_t>()->default_value(default_per_auth_account_time_frame_seconds),
          "The time frame, in seconds, that the per-authorized-account-transaction-msg-rate-limit is imposed over.")
         ("per-authorized-account-transaction-msg-rate-limit", bpo::value<uint32_t>()->default_value(default_per_auth_account),
          "Limits the maximum rate of transaction messages that an account is allowed each per-authorized-account-transaction-msg-rate-limit-time-frame-sec.")
          ("per-code-account-transaction-msg-rate-limit-time-frame-sec", bpo::value<uint32_t>()->default_value(default_per_code_account_time_frame_seconds),
           "The time frame, in seconds, that the per-code-account-transaction-msg-rate-limit is imposed over.")
          ("per-code-account-transaction-msg-rate-limit", bpo::value<uint32_t>()->default_value(default_per_code_account),
           "Limits the maximum rate of transaction messages that an account's code is allowed each per-code-account-transaction-msg-rate-limit-time-frame-sec.")*/
         ;
   cli.add_options()
         ("force-all-checks", bpo::bool_switch()->default_value(false),
          "do not skip any checks that can be skipped while replaying irreversible blocks")
         ("replay-blockchain", bpo::bool_switch()->default_value(false),
          "clear chain database and replay all blocks")
         ("hard-replay-blockchain", bpo::bool_switch()->default_value(false),
          "clear chain database, recover as many blocks as possible from the block log, and then replay those blocks")
         ("resync-blockchain", bpo::bool_switch()->default_value(false),
          "clear chain database and block log")
         ;
}

void chain_plugin::plugin_initialize(const variables_map& options) {
   ilog("initializing chain plugin");

   if(options.count("genesis-json")) {
      auto genesis = options.at("genesis-json").as<bfs::path>();
      if(genesis.is_relative())
         my->genesis_file = app().config_dir() / genesis;
      else
         my->genesis_file = genesis;
   }
   if(options.count("genesis-timestamp")) {
     string tstr = options.at("genesis-timestamp").as<string>();
     if (strcasecmp (tstr.c_str(), "now") == 0) {
       my->genesis_timestamp = fc::time_point::now();
       auto epoch_ms = my->genesis_timestamp.time_since_epoch().count() / 1000;
       auto diff_ms = epoch_ms % block_interval_ms;
       if (diff_ms > 0) {
         auto delay_ms =  (block_interval_ms - diff_ms);
         my->genesis_timestamp += fc::microseconds(delay_ms * 10000);
         dlog ("pausing ${ms} milliseconds to the next interval",("ms",delay_ms));
       }
     }
     else {
       my->genesis_timestamp = time_point::from_iso_string (tstr);
     }
   }
   if (options.count("block-log-dir")) {
      auto bld = options.at("block-log-dir").as<bfs::path>();
      if(bld.is_relative())
         my->block_log_dir = app().data_dir() / bld;
      else
         my->block_log_dir = bld;
   }
   if (options.count("shared-memory-size-mb")) {
      my->shared_memory_size = options.at("shared-memory-size-mb").as<uint64_t>() * 1024 * 1024;
   }

   if( options.at("resync-blockchain").as<bool>() ) {
      ilog("Resync requested: wiping database and blocks");
      fc::remove_all(app().data_dir() / default_shared_memory_dir);
      fc::remove_all(my->block_log_dir);
   } else if( options.at("hard-replay-blockchain").as<bool>() ) {
      ilog("Hard replay requested: wiping database");
      fc::remove_all(app().data_dir() / default_shared_memory_dir);
      block_log::repair_log( my->block_log_dir );
   } else if( options.at("replay-blockchain").as<bool>() ) {
      ilog("Replay requested: wiping database");
      fc::remove_all(app().data_dir() / default_shared_memory_dir);
   }

   if(options.count("checkpoint"))
   {
      auto cps = options.at("checkpoint").as<vector<string>>();
      my->loaded_checkpoints.reserve(cps.size());
      for(auto cp : cps)
      {
         auto item = fc::json::from_string(cp).as<std::pair<uint32_t,block_id_type>>();
         my->loaded_checkpoints[item.first] = item.second;
      }
   }

   if(options.count("wasm-runtime"))
      my->wasm_runtime = options.at("wasm-runtime").as<vm_type>();

   if( !fc::exists( my->genesis_file ) ) {
      wlog( "\n generating default genesis file ${f}", ("f", my->genesis_file.generic_string() ) );
      genesis_state default_genesis;
      fc::json::save_to_file( default_genesis, my->genesis_file, true );
   }
   my->chain_config->block_log_dir = my->block_log_dir;
   my->chain_config->shared_memory_dir = app().data_dir() / default_shared_memory_dir;
   my->chain_config->read_only = my->readonly;
   my->chain_config->shared_memory_size = my->shared_memory_size;
   my->chain_config->genesis = fc::json::from_file(my->genesis_file).as<genesis_state>();
   if( my->genesis_timestamp.sec_since_epoch() > 0 ) {
      my->chain_config->genesis.initial_timestamp = my->genesis_timestamp;
   }

   if( my->wasm_runtime )
      my->chain_config->wasm_runtime = *my->wasm_runtime;

   if( options.count("force-all-checks") )
      my->chain_config->force_all_checks = options.at("force-all-checks").as<bool>();

   my->chain.emplace(*my->chain_config);

   // set up method providers
   my->get_block_by_number_provider = app().get_method<methods::get_block_by_number>().register_provider([this](uint32_t block_num) -> signed_block_ptr {
      return my->chain->fetch_block_by_number(block_num);
   });

   my->get_block_by_id_provider = app().get_method<methods::get_block_by_id>().register_provider([this](block_id_type id) -> signed_block_ptr {
      return my->chain->fetch_block_by_id(id);
   });

   my->get_head_block_id_provider = app().get_method<methods::get_head_block_id>().register_provider([this](){
      return my->chain->head_block_id();
   });

   my->get_last_irreversible_block_number_provider = app().get_method<methods::get_last_irreversible_block_number>().register_provider([this](){
      return my->chain->last_irreversible_block_num();
   });

   // relay signals to channels
   my->chain->accepted_block_header.connect([this](const block_state_ptr& blk) {
      my->accepted_block_header_channel.publish(blk);
   });

   my->chain->accepted_block.connect([this](const block_state_ptr& blk) {
      my->accepted_block_channel.publish(blk);
   });

   my->chain->irreversible_block.connect([this](const block_state_ptr& blk) {
      my->irreversible_block_channel.publish(blk);
   });

   my->chain->accepted_transaction.connect([this](const transaction_metadata_ptr& meta){
      my->accepted_transaction_channel.publish(meta);
   });

   my->chain->applied_transaction.connect([this](const transaction_trace_ptr& trace){
      my->applied_transaction_channel.publish(trace);
   });

   my->chain->accepted_confirmation.connect([this](const header_confirmation& conf){
      my->accepted_confirmation_channel.publish(conf);
   });

}

void chain_plugin::plugin_startup()
{ try {
   my->chain->startup();

   if(!my->readonly) {
      ilog("starting chain in read/write mode");
      /// TODO: my->chain->add_checkpoints(my->loaded_checkpoints);
   }

   ilog("Blockchain started; head block is #${num}, genesis timestamp is ${ts}",
        ("num", my->chain->head_block_num())("ts", (std::string)my->chain_config->genesis.initial_timestamp));

   my->chain_config.reset();
} FC_CAPTURE_LOG_AND_RETHROW( (my->genesis_file.generic_string()) ) }

void chain_plugin::plugin_shutdown() {
   my->chain.reset();
}

chain_apis::read_write chain_plugin::get_read_write_api() {
   return chain_apis::read_write(chain());
}

void chain_plugin::accept_block(const signed_block_ptr& block ) {
   my->incoming_block_sync_method(block);
}

void chain_plugin::accept_transaction(const packed_transaction& trx) {
   my->incoming_transaction_sync_method(std::make_shared<packed_transaction>(trx));
}

bool chain_plugin::block_is_on_preferred_chain(const block_id_type& block_id) {
   auto b = chain().fetch_block_by_number( block_header::num_from_id(block_id) );
   return b && b->id() == block_id;
}

controller::config& chain_plugin::chain_config() {
   // will trigger optional assert if called before/after plugin_initialize()
   return *my->chain_config;
}

controller& chain_plugin::chain() { return *my->chain; }
const controller& chain_plugin::chain() const { return *my->chain; }

void chain_plugin::get_chain_id(chain_id_type &cid)const {
   memcpy(cid.data(), my->chain_id.data(), cid.data_size());
}

namespace chain_apis {

const string read_only::KEYi64 = "i64";

read_only::get_info_results read_only::get_info(const read_only::get_info_params&) const {
   const auto& rm = db.get_resource_limits_manager();
   return {
      enumivo::utilities::common::itoh(static_cast<uint32_t>(app().version())),
      db.head_block_num(),
      db.last_irreversible_block_num(),
      db.last_irreversible_block_id(),
      db.head_block_id(),
      db.head_block_time(),
      db.head_block_producer(),
      rm.get_virtual_block_cpu_limit(),
      rm.get_virtual_block_net_limit(),
      rm.get_block_cpu_limit(),
      rm.get_block_net_limit()
      //std::bitset<64>(db.get_dynamic_global_properties().recent_slots_filled).to_string(),
      //__builtin_popcountll(db.get_dynamic_global_properties().recent_slots_filled) / 64.0
   };
}

abi_def get_abi( const controller& db, const name& account ) {
   const auto &d = db.db();
   const account_object *code_accnt = d.find<account_object, by_name>(account);
   ENU_ASSERT(code_accnt != nullptr, chain::account_query_exception, "Fail to retrieve account for ${account}", ("account", account) );
   abi_def abi;
   abi_serializer::to_abi(code_accnt->abi, abi);
   return abi;
}

string get_table_type( const abi_def& abi, const name& table_name ) {
   for( const auto& t : abi.tables ) {
      if( t.name == table_name ){
         return t.index_type;
      }
   }
   ENU_ASSERT( false, chain::contract_table_query_exception, "Table ${table} is not specified in the ABI", ("table",table_name) );
}

read_only::get_table_rows_result read_only::get_table_rows( const read_only::get_table_rows_params& p )const {
   const abi_def abi = get_abi( db, p.code );
   auto table_type = get_table_type( abi, p.table );

   if( table_type == KEYi64 ) {
      return get_table_rows_ex<key_value_index, by_scope_primary>(p,abi);
   }

   ENU_ASSERT( false, chain::contract_table_query_exception,  "Invalid table type ${type}", ("type",table_type)("abi",abi));
}

vector<asset> read_only::get_currency_balance( const read_only::get_currency_balance_params& p )const {

   const abi_def abi = get_abi( db, p.code );
   auto table_type = get_table_type( abi, "accounts" );

   vector<asset> results;
   walk_table<key_value_index, by_scope_primary>(p.code, p.account, N(accounts), [&](const key_value_object& obj){
      ENU_ASSERT( obj.value.size() >= sizeof(asset), chain::asset_type_exception, "Invalid data on table");

      asset cursor;
      fc::datastream<const char *> ds(obj.value.data(), obj.value.size());
      fc::raw::unpack(ds, cursor);

      ENU_ASSERT( cursor.get_symbol().valid(), chain::asset_type_exception, "Invalid asset");

      if( !p.symbol || boost::iequals(cursor.symbol_name(), *p.symbol) ) {
        results.emplace_back(cursor);
      }

      // return false if we are looking for one and found it, true otherwise
      return !(p.symbol && boost::iequals(cursor.symbol_name(), *p.symbol));
   });

   return results;
}

fc::variant read_only::get_currency_stats( const read_only::get_currency_stats_params& p )const {
   fc::mutable_variant_object results;

   const abi_def abi = get_abi( db, p.code );
   auto table_type = get_table_type( abi, "stat" );

   uint64_t scope = ( enumivo::chain::string_to_symbol( 0, boost::algorithm::to_upper_copy(p.symbol).c_str() ) >> 8 );

   walk_table<key_value_index, by_scope_primary>(p.code, scope, N(stat), [&](const key_value_object& obj){
      ENU_ASSERT( obj.value.size() >= sizeof(read_only::get_currency_stats_result), chain::asset_type_exception, "Invalid data on table");

      fc::datastream<const char *> ds(obj.value.data(), obj.value.size());
      read_only::get_currency_stats_result result;

      fc::raw::unpack(ds, result.supply);
      fc::raw::unpack(ds, result.max_supply);
      fc::raw::unpack(ds, result.issuer);

      results[result.supply.symbol_name()] = result;
      return true;
   });

   return results;
}

// TODO: move this and similar functions to a header. Copied from wasm_interface.cpp.
// TODO: fix strict aliasing violation
static float64_t to_softfloat64( double d ) {
   return *reinterpret_cast<float64_t*>(&d);
}

static fc::variant get_global_row( const database& db, const abi_def& abi, const abi_serializer& abis ) {
   const auto table_type = get_table_type(abi, N(global));
   ENU_ASSERT(table_type == read_only::KEYi64, chain::contract_table_query_exception, "Invalid table type ${type} for table global", ("type",table_type));

   const auto* const table_id = db.find<chain::table_id_object, chain::by_code_scope_table>(boost::make_tuple(N(enumivo), N(enumivo), N(global)));
   ENU_ASSERT(table_id, chain::contract_table_query_exception, "Missing table global");

   const auto& kv_index = db.get_index<key_value_index, by_scope_primary>();
   const auto it = kv_index.find(boost::make_tuple(table_id->id, N(global)));
   ENU_ASSERT(it != kv_index.end(), chain::contract_table_query_exception, "Missing row in table global");

   vector<char> data;
   read_only::copy_inline_row(*it, data);
   return abis.binary_to_variant(abis.get_table_type(N(global)), data);
}

read_only::get_producers_result read_only::get_producers( const read_only::get_producers_params& p ) const {
   const abi_def abi = get_abi(db, N(enumivo));
   const auto table_type = get_table_type(abi, N(producers));
   const abi_serializer abis{ abi };
   ENU_ASSERT(table_type == KEYi64, chain::contract_table_query_exception, "Invalid table type ${type} for table producers", ("type",table_type));

   const auto& d = db.db();
   const auto lower = name{p.lower_bound};

   static const uint8_t secondary_index_num = 0;
   const auto* const table_id = d.find<chain::table_id_object, chain::by_code_scope_table>(boost::make_tuple(N(enumivo), N(enumivo), N(producers)));
   const auto* const secondary_table_id = d.find<chain::table_id_object, chain::by_code_scope_table>(boost::make_tuple(N(enumivo), N(enumivo), N(producers) | secondary_index_num));
   ENU_ASSERT(table_id && secondary_table_id, chain::contract_table_query_exception, "Missing producers table");

   const auto& kv_index = d.get_index<key_value_index, by_scope_primary>();
   const auto& secondary_index = d.get_index<index_double_index>().indices();
   const auto& secondary_index_by_primary = secondary_index.get<by_primary>();
   const auto& secondary_index_by_secondary = secondary_index.get<by_secondary>();

   read_only::get_producers_result result;
   const auto stopTime = fc::time_point::now() + fc::microseconds(1000 * 10); // 10ms
   vector<char> data;

   auto it = [&]{
      if(lower.value == 0)
         return secondary_index_by_secondary.lower_bound(
            boost::make_tuple(secondary_table_id->id, to_softfloat64(std::numeric_limits<double>::lowest()), 0));
      else
         return secondary_index.project<by_secondary>(
            secondary_index_by_primary.lower_bound(
               boost::make_tuple(secondary_table_id->id, lower.value)));
   }();

   for( ; it != secondary_index_by_secondary.end() && it->t_id == secondary_table_id->id; ++it ) {
      if (result.rows.size() >= p.limit || fc::time_point::now() > stopTime) {
         result.more = name{it->primary_key}.to_string();
         break;
      }
      copy_inline_row(*kv_index.find(boost::make_tuple(table_id->id, it->primary_key)), data);
      if (p.json)
         result.rows.emplace_back(abis.binary_to_variant(abis.get_table_type(N(producers)), data));
      else
         result.rows.emplace_back(fc::variant(data));
   }

   result.total_producer_vote_weight = get_global_row(d, abi, abis)["total_producer_vote_weight"].as_double();
   return result;
}

template<typename Api>
struct resolver_factory {
   static auto make(const Api *api) {
      return [api](const account_name &name) -> optional<abi_serializer> {
         const auto *accnt = api->db.db().template find<account_object, by_name>(name);
         if (accnt != nullptr) {
            abi_def abi;
            if (abi_serializer::to_abi(accnt->abi, abi)) {
               return abi_serializer(abi);
            }
         }

         return optional<abi_serializer>();
      };
   }
};

template<typename Api>
auto make_resolver(const Api *api) {
   return resolver_factory<Api>::make(api);
}

fc::variant read_only::get_block(const read_only::get_block_params& params) const {
   signed_block_ptr block;
   try {
      block = db.fetch_block_by_id(fc::json::from_string(params.block_num_or_id).as<block_id_type>());
      if (!block) {
         block = db.fetch_block_by_number(fc::to_uint64(params.block_num_or_id));
      }

   } ENU_RETHROW_EXCEPTIONS(chain::block_id_type_exception, "Invalid block ID: ${block_num_or_id}", ("block_num_or_id", params.block_num_or_id))

   ENU_ASSERT( block, unknown_block_exception, "Could not find block: ${block}", ("block", params.block_num_or_id));

   fc::variant pretty_output;
   abi_serializer::to_variant(*block, pretty_output, make_resolver(this));

   uint32_t ref_block_prefix = block->id()._hash[1];

   return fc::mutable_variant_object(pretty_output.get_object())
           ("id", block->id())
           ("block_num",block->block_num())
           ("ref_block_prefix", ref_block_prefix);
}

read_write::push_block_results read_write::push_block(const read_write::push_block_params& params) {
   try {
      db.push_block( std::make_shared<signed_block>(params) );
   } catch ( ... ) {
      raise(SIGUSR1);
   }
   return read_write::push_block_results();
}

read_write::push_transaction_results read_write::push_transaction(const read_write::push_transaction_params& params) {
   chain::transaction_id_type id;
   fc::variant pretty_output;
   try {
<<<<<<< HEAD
      abi_serializer::from_variant(params, *pretty_input, resolver);
   } ENU_RETHROW_EXCEPTIONS(chain::packed_transaction_type_exception, "Invalid packed transaction")
=======
      auto pretty_input = std::make_shared<packed_transaction>();
      auto resolver = make_resolver(this);
      try {
         abi_serializer::from_variant(params, *pretty_input, resolver);
      } EOS_RETHROW_EXCEPTIONS(chain::packed_transaction_type_exception, "Invalid packed transaction")
>>>>>>> 4beb5bce

      auto trx_trace_ptr = app().get_method<incoming::methods::transaction_sync>()(pretty_input);

      pretty_output = db.to_variant_with_abi( *trx_trace_ptr );;
      //abi_serializer::to_variant(*trx_trace_ptr, pretty_output, resolver);
      id = trx_trace_ptr->id;
   } catch ( ... ) {
      raise(SIGUSR1);
   }
   return read_write::push_transaction_results{ id, pretty_output };
}

read_write::push_transactions_results read_write::push_transactions(const read_write::push_transactions_params& params) {
   FC_ASSERT( params.size() <= 1000, "Attempt to push too many transactions at once" );
   push_transactions_results result;
   try {
      result.reserve(params.size());
      for( const auto& item : params ) {
         try {
           result.emplace_back( push_transaction( item ) );
         } catch ( const fc::exception& e ) {
           result.emplace_back( read_write::push_transaction_results{ transaction_id_type(),
                             fc::mutable_variant_object( "error", e.to_detail_string() ) } );
         }
      }
   } catch ( ... ) {
      raise(SIGUSR1);
   }
   return result;
}

read_only::get_code_results read_only::get_code( const get_code_params& params )const {
   get_code_results result;
   result.account_name = params.account_name;
   const auto& d = db.db();
   const auto& accnt  = d.get<account_object,by_name>( params.account_name );

   if( accnt.code.size() ) {
      result.wast = wasm_to_wast( (const uint8_t*)accnt.code.data(), accnt.code.size() );
      result.code_hash = fc::sha256::hash( accnt.code.data(), accnt.code.size() );
   }

   abi_def abi;
   if( abi_serializer::to_abi(accnt.abi, abi) ) {

      result.abi = std::move(abi);
   }

   return result;
}

read_only::get_account_results read_only::get_account( const get_account_params& params )const {
   get_account_results result;
   result.account_name = params.account_name;

   const auto& d = db.db();
   const auto& rm = db.get_resource_limits_manager();

   rm.get_account_limits( result.account_name, result.ram_quota, result.net_weight, result.cpu_weight );

   const auto& a = db.get_account(result.account_name);

   result.privileged       = a.privileged;
   result.last_code_update = a.last_code_update;
   result.created          = a.creation_date;

   result.net_limit = rm.get_account_net_limit_ex( result.account_name );
   result.cpu_limit = rm.get_account_cpu_limit_ex( result.account_name );
   result.ram_usage = rm.get_account_ram_usage( result.account_name );

   const auto& permissions = d.get_index<permission_index,by_owner>();
   auto perm = permissions.lower_bound( boost::make_tuple( params.account_name ) );
   while( perm != permissions.end() && perm->owner == params.account_name ) {
      /// TODO: lookup perm->parent name
      name parent;

      // Don't lookup parent if null
      if( perm->parent._id ) {
         const auto* p = d.find<permission_object,by_id>( perm->parent );
         if( p ) {
            FC_ASSERT(perm->owner == p->owner, "Invalid parent");
            parent = p->name;
         }
      }

      result.permissions.push_back( permission{ perm->name, parent, perm->auth.to_authority() } );
      ++perm;
   }

   const auto& code_account = db.db().get<account_object,by_name>( N(enumivo) );
   //const abi_def abi = get_abi( db, N(enumivo) );
   abi_def abi;
   if( abi_serializer::to_abi(code_account.abi, abi) ) {
      abi_serializer abis( abi );
      //get_table_rows_ex<key_value_index, by_scope_primary>(p,abi);
      const auto* t_id = d.find<chain::table_id_object, chain::by_code_scope_table>(boost::make_tuple( config::system_account_name, params.account_name, N(userres) ));
      if (t_id != nullptr) {
         const auto &idx = d.get_index<key_value_index, by_scope_primary>();
         auto it = idx.find(boost::make_tuple( t_id->id, params.account_name ));
         if ( it != idx.end() ) {
            vector<char> data;
            copy_inline_row(*it, data);
            result.total_resources = abis.binary_to_variant( "user_resources", data );
         }
      }

      t_id = d.find<chain::table_id_object, chain::by_code_scope_table>(boost::make_tuple( config::system_account_name, params.account_name, N(delband) ));
      if (t_id != nullptr) {
         const auto &idx = d.get_index<key_value_index, by_scope_primary>();
         auto it = idx.find(boost::make_tuple( t_id->id, params.account_name ));
         if ( it != idx.end() ) {
            vector<char> data;
            copy_inline_row(*it, data);
            result.delegated_bandwidth = abis.binary_to_variant( "delegated_bandwidth", data );
         }
      }

      t_id = d.find<chain::table_id_object, chain::by_code_scope_table>(boost::make_tuple( config::system_account_name, config::system_account_name, N(voters) ));
      if (t_id != nullptr) {
         const auto &idx = d.get_index<key_value_index, by_scope_primary>();
         auto it = idx.find(boost::make_tuple( t_id->id, params.account_name ));
         if ( it != idx.end() ) {
            vector<char> data;
            copy_inline_row(*it, data);
            result.voter_info = abis.binary_to_variant( "voter_info", data );
         }
      }
   }
   return result;
}

static variant action_abi_to_variant( const abi_def& abi, type_name action_type ) {
   variant v;
   auto it = std::find_if(abi.structs.begin(), abi.structs.end(), [&](auto& x){return x.name == action_type;});
   if( it != abi.structs.end() )
      to_variant( it->fields,  v );
   return v;
};

read_only::abi_json_to_bin_result read_only::abi_json_to_bin( const read_only::abi_json_to_bin_params& params )const try {
   abi_json_to_bin_result result;
   const auto code_account = db.db().find<account_object,by_name>( params.code );
   ENU_ASSERT(code_account != nullptr, contract_query_exception, "Contract can't be found ${contract}", ("contract", params.code));

   abi_def abi;
   if( abi_serializer::to_abi(code_account->abi, abi) ) {
      abi_serializer abis( abi );
      auto action_type = abis.get_action_type(params.action);
      ENU_ASSERT(!action_type.empty(), action_validate_exception, "Unknown action ${action} in contract ${contract}", ("action", params.action)("contract", params.code));
      try {
         result.binargs = abis.variant_to_binary(action_type, params.args);
      } ENU_RETHROW_EXCEPTIONS(chain::invalid_action_args_exception,
                                "'${args}' is invalid args for action '${action}' code '${code}'. expected '${proto}'",
                                ("args", params.args)("action", params.action)("code", params.code)("proto", action_abi_to_variant(abi, action_type)))
   }
   return result;
} FC_CAPTURE_AND_RETHROW( (params.code)(params.action)(params.args) )

read_only::abi_bin_to_json_result read_only::abi_bin_to_json( const read_only::abi_bin_to_json_params& params )const {
   abi_bin_to_json_result result;
   const auto& code_account = db.db().get<account_object,by_name>( params.code );
   abi_def abi;
   if( abi_serializer::to_abi(code_account.abi, abi) ) {
      abi_serializer abis( abi );
      result.args = abis.binary_to_variant( abis.get_action_type( params.action ), params.binargs );
   }
   return result;
}

read_only::get_required_keys_result read_only::get_required_keys( const get_required_keys_params& params )const {
   transaction pretty_input;
   from_variant(params.transaction, pretty_input);
   auto required_keys_set = db.get_authorization_manager().get_required_keys(pretty_input, params.available_keys);
   get_required_keys_result result;
   result.required_keys = required_keys_set;
   return result;
}


} // namespace chain_apis
} // namespace enumivo<|MERGE_RESOLUTION|>--- conflicted
+++ resolved
@@ -536,16 +536,11 @@
    chain::transaction_id_type id;
    fc::variant pretty_output;
    try {
-<<<<<<< HEAD
-      abi_serializer::from_variant(params, *pretty_input, resolver);
-   } ENU_RETHROW_EXCEPTIONS(chain::packed_transaction_type_exception, "Invalid packed transaction")
-=======
       auto pretty_input = std::make_shared<packed_transaction>();
       auto resolver = make_resolver(this);
       try {
          abi_serializer::from_variant(params, *pretty_input, resolver);
-      } EOS_RETHROW_EXCEPTIONS(chain::packed_transaction_type_exception, "Invalid packed transaction")
->>>>>>> 4beb5bce
+      } ENU_RETHROW_EXCEPTIONS(chain::packed_transaction_type_exception, "Invalid packed transaction")
 
       auto trx_trace_ptr = app().get_method<incoming::methods::transaction_sync>()(pretty_input);
 
