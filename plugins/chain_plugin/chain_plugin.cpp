--- conflicted
+++ resolved
@@ -2794,25 +2794,15 @@
       fc_add_tag(trx_span, "method", "push_transaction");
 
       app().get_method<incoming::methods::transaction_async>()(input_trx, true,
-<<<<<<< HEAD
-            [this, input_trx, next](const std::variant<fc::exception_ptr, transaction_trace_ptr>& result) -> void {
-=======
             [this, token=trx_trace.get_token(), input_trx, next]
-            (const fc::static_variant<fc::exception_ptr, transaction_trace_ptr>& result) -> void {
->>>>>>> 98acc1a1
+            (const std::variant<fc::exception_ptr, transaction_trace_ptr>& result) -> void {
 
          auto trx_span = fc_create_span_from_token(token, "Processed");
          fc_add_tag(trx_span, "trx_id", input_trx->id());
 
-<<<<<<< HEAD
          if (std::holds_alternative<fc::exception_ptr>(result)) {
-            auto& eptr = std::get<chain::exception_ptr>(result);
-            fc_add_str_tag(trx_span, "error", eptr->to_string());
-=======
-         if (result.contains<fc::exception_ptr>()) {
             auto& eptr = result.get<chain::exception_ptr>();
             fc_add_tag(trx_span, "error", eptr->to_string());
->>>>>>> 98acc1a1
             next(eptr);
          } else {
             auto trx_trace_ptr = std::get<transaction_trace_ptr>(result);
@@ -2947,25 +2937,14 @@
       fc_add_tag(trx_span, "method", "send_transaction");
 
       app().get_method<incoming::methods::transaction_async>()(input_trx, true,
-<<<<<<< HEAD
-            [this, input_trx, next](const std::variant<fc::exception_ptr, transaction_trace_ptr>& result) -> void {
-         auto trx_trace = fc_create_trace("Transaction");
-         auto trx_span = fc_create_span(trx_trace, "Processed");
-         fc_add_str_tag(trx_span, "trx_id", input_trx->id().str());
-
-         if (std::holds_alternative<fc::exception_ptr>(result)) {
-            auto& eptr = std::get<chain::exception_ptr>(result);
-            fc_add_str_tag(trx_span, "error", eptr->to_string());
-=======
             [this, token=trx_trace.get_token(), input_trx, next]
-            (const fc::static_variant<fc::exception_ptr, transaction_trace_ptr>& result) -> void {
+            (const std::variant<fc::exception_ptr, transaction_trace_ptr>& result) -> void {
          auto trx_span = fc_create_span_from_token(token, "Processed");
          fc_add_tag(trx_span, "trx_id", input_trx->id());
 
-         if (result.contains<fc::exception_ptr>()) {
+         if (std::holds_alternative<fc::exception_ptr>(result)) {
             auto& eptr = result.get<chain::exception_ptr>();
             fc_add_tag(trx_span, "error", eptr->to_string());
->>>>>>> 98acc1a1
             next(eptr);
          } else {
             auto trx_trace_ptr = std::get<transaction_trace_ptr>(result);
