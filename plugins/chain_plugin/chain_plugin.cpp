--- conflicted
+++ resolved
@@ -1192,895 +1192,6 @@
    std::_Exit(1);
 }
 
-<<<<<<< HEAD
-namespace chain_apis {
-
-template<typename I>
-std::string itoh(I n, size_t hlen = sizeof(I)<<1) {
-   static const char* digits = "0123456789abcdef";
-   std::string r(hlen, '0');
-   for(size_t i = 0, j = (hlen - 1) * 4 ; i < hlen; ++i, j -= 4)
-      r[i] = digits[(n>>j) & 0x0f];
-   return r;
-}
-
-read_only::get_info_results read_only::get_info(const read_only::get_info_params&) const {
-   const auto& rm = db.get_resource_limits_manager();
-   return {
-      itoh(static_cast<uint32_t>(app().version())),
-      db.get_chain_id(),
-      db.fork_db_head_block_num(),
-      db.last_irreversible_block_num(),
-      db.last_irreversible_block_id(),
-      db.fork_db_head_block_id(),
-      db.fork_db_head_block_time(),
-      db.fork_db_head_block_producer(),
-      rm.get_virtual_block_cpu_limit(),
-      rm.get_virtual_block_net_limit(),
-      rm.get_block_cpu_limit(),
-      rm.get_block_net_limit(),
-      //std::bitset<64>(db.get_dynamic_global_properties().recent_slots_filled).to_string(),
-      //__builtin_popcountll(db.get_dynamic_global_properties().recent_slots_filled) / 64.0,
-      app().version_string(),
-   };
-}
-
-template<>
-uint64_t convert_to_type(const string& str, const string& desc) {
-
-   try {
-      return boost::lexical_cast<uint64_t>(str.c_str(), str.size());
-   } catch( ... ) { }
-   
-   try {
-      auto trimmed_str = str;
-      boost::trim(trimmed_str);
-      name s(trimmed_str);
-      return s.value;
-   } catch( ... ) { }
-
-   if (str.find(',') != string::npos) { // fix #6274 only match formats like 4,EOS
-      try {
-         auto symb = eosio::chain::symbol::from_string(str);
-         return symb.value();
-      } catch( ... ) { }
-   }
-   
-   try {
-      return ( eosio::chain::string_to_symbol( 0, str.c_str() ) >> 8 );
-   } catch( ... ) {
-      EOS_ASSERT( false, chain_type_exception, "Could not convert ${desc} string '${str}' to any of the following: "
-                        "uint64_t, valid name, or valid symbol (with or without the precision)",
-                  ("desc", desc)("str", str));
-   }
-}
-
-template<>
-double convert_to_type(const string& str, const string& desc) {
-   double val{};
-   try {
-      val = fc::variant(str).as<double>();
-   } FC_RETHROW_EXCEPTIONS(warn, "Could not convert ${desc} string '${str}' to key type.", ("desc", desc)("str",str) )
-
-   EOS_ASSERT( !std::isnan(val), chain::contract_table_query_exception,
-               "Converted ${desc} string '${str}' to NaN which is not a permitted value for the key type", ("desc", desc)("str",str) );
-
-   return val;
-}
-
-abi_def get_abi( const controller& db, const name& account ) {
-   auto &d = db.chaindb();
-   const account_object *code_accnt = d.find<account_object, by_name>(account);
-   EOS_ASSERT(code_accnt != nullptr, chain::account_query_exception, "Fail to retrieve account for ${account}", ("account", account) );
-   abi_def abi;
-   abi_serializer::to_abi(code_accnt->abi, abi);
-   return abi;
-}
-
-read_only::get_table_rows_result read_only::get_table_rows( const read_only::get_table_rows_params& p )const {
-
-
-   auto& chaindb = db.chaindb();
-
-   const cyberway::chaindb::index_request request{p.code, p.scope, p.table, p.index};
-
-   if (p.reverse && *p.reverse) {
-       auto begin = p.upper_bound.is_null() ? chaindb.end(request) : chaindb.upper_bound(request, p.upper_bound);
-
-       begin.pk = chaindb.prev({p.code, begin.cursor});
-
-       const auto end_pk = p.lower_bound.is_null() ? cyberway::chaindb::end_primary_key : chaindb.prev({p.code, chaindb.lower_bound(request, p.lower_bound).cursor});
-
-       return walk_table_row_range(p, begin, end_pk, [] (auto& chaindb, const auto& move_cursor_request) {return chaindb.prev(move_cursor_request);});
-   } else {
-       auto begin = p.lower_bound.is_null() ? chaindb.begin(request) : chaindb.lower_bound(request, p.lower_bound);
-       const auto end_pk = p.upper_bound.is_null() ? cyberway::chaindb::end_primary_key : chaindb.upper_bound(request, p.upper_bound).pk;
-       return walk_table_row_range(p, begin, end_pk, [] (auto& chaindb, const auto& move_cursor_request) {return chaindb.next(move_cursor_request);});
-   }
-
-}
-
-read_only::get_table_rows_result read_only::walk_table_row_range(const read_only::get_table_rows_params& p, cyberway::chaindb::find_info& itr, cyberway::chaindb::primary_key_t end_pk, const std::function<cyberway::chaindb::primary_key_t (cyberway::chaindb::chaindb_controller&, const cyberway::chaindb::cursor_request&)>& next) const {
-    read_only::get_table_rows_result result;
-
-    auto cur_time = fc::time_point::now();
-    const auto end_time = cur_time + fc::microseconds(1000 * 10); /// 10ms max time
-
-    auto& chaindb = db.chaindb();
-    cyberway::chaindb::cursor_request cursor{p.code, itr.cursor};
-
-    for(unsigned int count = 0;
-        cur_time <= end_time &&
-        count < p.limit &&
-        itr.pk != end_pk;
-        itr.pk = next(chaindb, cursor), ++count, cur_time = fc::time_point::now()) {
-        if (p.show_payer && *p.show_payer) {
-            const auto object = chaindb.object_at_cursor(cursor);
-            auto value = fc::mutable_variant_object()("data", object.value)("payer", object.service.payer);
-            result.rows.push_back(std::move(value));
-        } else {
-            result.rows.push_back(chaindb.value_at_cursor(cursor));
-        }
-    }
-
-    result.more = itr.pk != end_pk;
-    return result;
-}
-
-
-read_only::get_table_by_scope_result read_only::get_table_by_scope( const read_only::get_table_by_scope_params& p )const {
-   read_only::get_table_by_scope_result result;
-// TODO: Removed by CyberWay
-//   const auto& d = db.db();
-//
-//   const auto& idx = d.get_index<chain::table_id_multi_index, chain::by_code_scope_table>();
-//   auto lower_bound_lookup_tuple = std::make_tuple( p.code.value, std::numeric_limits<uint64_t>::lowest(), p.table.value );
-//   auto upper_bound_lookup_tuple = std::make_tuple( p.code.value, std::numeric_limits<uint64_t>::max(),
-//                                                    (p.table.empty() ? std::numeric_limits<uint64_t>::max() : p.table.value) );
-//
-//   if( p.lower_bound.size() ) {
-//      uint64_t scope = convert_to_type<uint64_t>(p.lower_bound, "lower_bound scope");
-//      std::get<1>(lower_bound_lookup_tuple) = scope;
-//   }
-//
-//   if( p.upper_bound.size() ) {
-//      uint64_t scope = convert_to_type<uint64_t>(p.upper_bound, "upper_bound scope");
-//      std::get<1>(upper_bound_lookup_tuple) = scope;
-//   }
-//
-//   if( upper_bound_lookup_tuple < lower_bound_lookup_tuple )
-//      return result;
-//
-//   auto walk_table_range = [&]( auto itr, auto end_itr ) {
-//      auto cur_time = fc::time_point::now();
-//      auto end_time = cur_time + fc::microseconds(1000 * 10); /// 10ms max time
-//      for( unsigned int count = 0; cur_time <= end_time && count < p.limit && itr != end_itr; ++itr, cur_time = fc::time_point::now() ) {
-//         if( p.table && itr->table != p.table ) continue;
-//
-//         result.rows.push_back( {itr->code, itr->scope, itr->table, itr->payer, itr->count} );
-//
-//         ++count;
-//      }
-//      if( itr != end_itr ) {
-//         result.more = string(itr->scope);
-//      }
-//   };
-//
-//   auto lower = idx.lower_bound( lower_bound_lookup_tuple );
-//   auto upper = idx.upper_bound( upper_bound_lookup_tuple );
-//   if( p.reverse && *p.reverse ) {
-//      walk_table_range( boost::make_reverse_iterator(upper), boost::make_reverse_iterator(lower) );
-//   } else {
-//      walk_table_range( lower, upper );
-//   }
-
-   return result;
-}
-
-vector<asset> read_only::get_currency_balance( const read_only::get_currency_balance_params& p )const {
-    vector<asset> results;
-    auto& chaindb = db.chaindb();
-
-    const cyberway::chaindb::index_request request{p.code, p.account, N(accounts), cyberway::chaindb::names::primary_index};
-
-    auto accounts_it = chaindb.begin(request);
-
-    const auto next_request = cyberway::chaindb::cursor_request{p.code, accounts_it.cursor};
-
-    for (; accounts_it.pk != cyberway::chaindb::end_primary_key; accounts_it.pk = chaindb.next(next_request)) {
-
-        const auto value = chaindb.value_at_cursor({p.code, accounts_it.cursor});
-
-        const auto balance_object = value["balance"];
-        eosio::chain::asset asset_value;
-
-        fc::from_variant(balance_object, asset_value);
-
-        if( !p.symbol || boost::iequals(asset_value.symbol_name(), *p.symbol) ) {
-            results.push_back(asset_value);
-        }
-
-        // return false if we are looking for one and found it, true otherwise
-        if (p.symbol && boost::iequals(asset_value.symbol_name(), *p.symbol)) {
-            return results;
-        }
-    }
-
-    return results;
-}
-
-fc::variant read_only::get_currency_stats( const read_only::get_currency_stats_params& p ) const {
-    const name scope = eosio::chain::string_to_symbol(0, boost::algorithm::to_upper_copy(p.symbol).c_str()) >> 8;
-    auto& chaindb = db.chaindb();
-    auto itr = chaindb.begin({p.code, scope, N(stat), cyberway::chaindb::names::primary_index});
-
-    if (itr.pk == cyberway::chaindb::end_primary_key) {
-        return {};
-    }
-
-    const auto currency_stat_object = chaindb.value_at_cursor({p.code, itr.cursor});
-
-    asset supply;
-    fc::from_variant(currency_stat_object["supply"], supply);
-
-    asset max_supply;
-    fc::from_variant(currency_stat_object["max_supply"], max_supply);
-
-    return fc::mutable_variant_object{p.symbol, fc::variant{get_currency_stats_result{supply, max_supply, name(currency_stat_object["issuer"].as_string())}}};
-}
-
-// TODO: move this and similar functions to a header. Copied from wasm_interface.cpp.
-// TODO: fix strict aliasing violation
-static float64_t to_softfloat64( double d ) {
-   return *reinterpret_cast<float64_t*>(&d);
-}
-
-fc::variant get_global_row( const database& db, const abi_def& abi, const abi_serializer& abis, const fc::microseconds& abi_serializer_max_time_ms, bool shorten_abi_errors ) {
-//   const auto table_type = get_index_type(abi, N(global));
-//   EOS_ASSERT(table_type == read_only::KEYi64, chain::contract_table_query_exception, "Invalid table type ${type} for table global", ("type",table_type));
-
-// TODO: Removed by CyberWay
-//   const auto* const table_id = db.find<chain::table_id_object, chain::by_code_scope_table>(boost::make_tuple(config::system_account_name, config::system_account_name, N(global)));
-//   EOS_ASSERT(table_id, chain::contract_table_query_exception, "Missing table global");
-//
-//   const auto& kv_index = db.get_index<key_value_index, by_scope_primary>();
-//   const auto it = kv_index.find(boost::make_tuple(table_id->id, N(global)));
-//   EOS_ASSERT(it != kv_index.end(), chain::contract_table_query_exception, "Missing row in table global");
-//
-//   vector<char> data;
-//   read_only::copy_inline_row(*it, data);
-//   return abis.binary_to_variant(abis.get_table_type(N(global)), data, abi_serializer_max_time_ms, shorten_abi_errors );
-   return fc::variant();
-}
-
-read_only::get_producers_result read_only::get_producers( const read_only::get_producers_params& p ) const {
-   const abi_def abi = eosio::chain_apis::get_abi(db, config::system_account_name);
-//   const auto table_type = get_index_type(abi, N(producers));
-   const abi_serializer abis{ abi, abi_serializer_max_time };
- //  EOS_ASSERT(table_type == KEYi64, chain::contract_table_query_exception, "Invalid table type ${type} for table producers", ("type",table_type));
-
-// TODO: Removed by CyberWay
-//   const auto& d = db.db();
-//   const auto lower = name{p.lower_bound};
-//
-//   static const uint8_t secondary_index_num = 0;
-//   const auto* const table_id = d.find<chain::table_id_object, chain::by_code_scope_table>(
-//           boost::make_tuple(config::system_account_name, config::system_account_name, N(producers)));
-//   const auto* const secondary_table_id = d.find<chain::table_id_object, chain::by_code_scope_table>(
-//           boost::make_tuple(config::system_account_name, config::system_account_name, N(producers) | secondary_index_num));
-//   EOS_ASSERT(table_id && secondary_table_id, chain::contract_table_query_exception, "Missing producers table");
-//
-//   const auto& kv_index = d.get_index<key_value_index, by_scope_primary>();
-//   const auto& secondary_index = d.get_index<index_double_index>().indices();
-//   const auto& secondary_index_by_primary = secondary_index.get<by_primary>();
-//   const auto& secondary_index_by_secondary = secondary_index.get<by_secondary>();
-
-   read_only::get_producers_result result;
-   const auto stopTime = fc::time_point::now() + fc::microseconds(1000 * 10); // 10ms
-   vector<char> data;
-
-// TODO: Removed by CyberWay
-//   auto it = [&]{
-//      if(lower.value == 0)
-//         return secondary_index_by_secondary.lower_bound(
-//            boost::make_tuple(secondary_table_id->id, to_softfloat64(std::numeric_limits<double>::lowest()), 0));
-//      else
-//         return secondary_index.project<by_secondary>(
-//            secondary_index_by_primary.lower_bound(
-//               boost::make_tuple(secondary_table_id->id, lower.value)));
-//   }();
-//
-//   for( ; it != secondary_index_by_secondary.end() && it->t_id == secondary_table_id->id; ++it ) {
-//      if (result.rows.size() >= p.limit || fc::time_point::now() > stopTime) {
-//         result.more = name{it->primary_key}.to_string();
-//         break;
-//      }
-//      copy_inline_row(*kv_index.find(boost::make_tuple(table_id->id, it->primary_key)), data);
-//      if (p.json)
-//         result.rows.emplace_back( abis.binary_to_variant( abis.get_table_type(N(producers)), data, abi_serializer_max_time, shorten_abi_errors ) );
-//      else
-//         result.rows.emplace_back(fc::variant(data));
-//   }
-//
-//   result.total_producer_vote_weight = get_global_row(d, abi, abis, abi_serializer_max_time, shorten_abi_errors)["total_producer_vote_weight"].as_double();
-   return result;
-}
-
-read_only::get_producer_schedule_result read_only::get_producer_schedule( const read_only::get_producer_schedule_params& p ) const {
-   read_only::get_producer_schedule_result result;
-// TODO: Removed by CyberWay
-//   to_variant(db.active_producers(), result.active);
-//   if(!db.pending_producers().producers.empty())
-//      to_variant(db.pending_producers(), result.pending);
-//   auto proposed = db.proposed_producers();
-//   if(proposed && !proposed->producers.empty())
-//      to_variant(*proposed, result.proposed);
-   return result;
-}
-
-template<typename Api>
-struct resolver_factory {
-   static auto make(const Api* api, const fc::microseconds& max_serialization_time) {
-      return [api, max_serialization_time](const account_name &name) -> optional<abi_serializer> {
-         const auto* accnt = api->db.chaindb().template find<account_object, by_name>(name);
-         if (accnt != nullptr) {
-            abi_def abi;
-            if (abi_serializer::to_abi(accnt->abi, abi)) {
-               return abi_serializer(abi, max_serialization_time);
-            }
-         }
-
-         return optional<abi_serializer>();
-      };
-   }
-};
-
-template<typename Api>
-auto make_resolver(const Api* api, const fc::microseconds& max_serialization_time) {
-   return resolver_factory<Api>::make(api, max_serialization_time);
-}
-
-auto find_scheduled_transacions_begin(cyberway::chaindb::chaindb_controller& chaindb, const read_only::get_scheduled_transactions_params& p) {
-    auto by_delay_index = chaindb.get_index<generated_transaction_object, by_delay>();
-
-    if (p.lower_bound.empty()) {
-        return by_delay_index.begin();
-    }
-
-    try {
-        auto when = time_point::from_iso_string( p.lower_bound );
-        return by_delay_index.lower_bound(when);
-    } catch (...) {
-        auto by_trx_id_index = chaindb.get_index<generated_transaction_object, by_trx_id>();
-        auto trx_id = transaction_id_type(p.lower_bound);
-        auto trx_by_id_it = by_trx_id_index.find(trx_id);
-
-        EOS_ASSERT(trx_by_id_it != by_trx_id_index.end(), transaction_exception, "Unknown Transaction ID: ${txid}", ("txid", trx_id));
-
-        return by_delay_index.lower_bound(trx_by_id_it->delay_until);
-    }
-}
-
-read_only::get_scheduled_transactions_result
-read_only::get_scheduled_transactions( const read_only::get_scheduled_transactions_params& p ) const {
-    auto& chaindb = db.chaindb();
-
-    auto itr = find_scheduled_transacions_begin(chaindb, p);
-    const auto end = chaindb.get_index<generated_transaction_object, by_delay>().end();
-
-    read_only::get_scheduled_transactions_result result;
-
-
-    const auto resolver = make_resolver(this, abi_serializer_max_time);
-
-    auto time_limit = fc::time_point::now() + fc::microseconds(1000 * 10); /// 10ms max time
-    for (uint32_t count = 0; itr != end && time_limit > fc::time_point::now() && count < p.limit; ++itr, ++count) {
-        auto row = fc::mutable_variant_object()
-              ("trx_id", itr->trx_id)
-              ("sender", itr->sender)
-              ("sender_id", itr->sender_id)
-              ("payer", itr->payer)
-              ("delay_until", itr->delay_until)
-              ("expiration", itr->expiration)
-              ("published", itr->published)
-        ;
-
-      if (p.json) {
-         fc::variant pretty_transaction;
-
-         transaction trx;
-         fc::datastream<const char*> ds( itr->packed_trx.data(), itr->packed_trx.size() );
-         fc::raw::unpack(ds,trx);
-
-         abi_serializer::to_variant(trx, pretty_transaction, resolver, abi_serializer_max_time);
-         row("transaction", pretty_transaction);
-      } else {
-         auto packed_transaction = bytes(itr->packed_trx.begin(), itr->packed_trx.end());
-         row("transaction", packed_transaction);
-      }
-
-      result.transactions.emplace_back(std::move(row));
-   }
-
-   if (itr != end) {
-      result.more = string(itr->trx_id);
-   }
-
-   return result;
-}
-
-fc::variant read_only::get_block(const read_only::get_block_params& params) const {
-   signed_block_ptr block;
-   EOS_ASSERT(!params.block_num_or_id.empty() && params.block_num_or_id.size() <= 64, chain::block_id_type_exception, "Invalid Block number or ID, must be greater than 0 and less than 64 characters" );
-   try {
-      block = db.fetch_block_by_id(fc::variant(params.block_num_or_id).as<block_id_type>());
-      if (!block) {
-         block = db.fetch_block_by_number(fc::to_uint64(params.block_num_or_id));
-      }
-
-   } EOS_RETHROW_EXCEPTIONS(chain::block_id_type_exception, "Invalid block ID: ${block_num_or_id}", ("block_num_or_id", params.block_num_or_id))
-
-   EOS_ASSERT( block, unknown_block_exception, "Could not find block: ${block}", ("block", params.block_num_or_id));
-
-   fc::variant pretty_output;
-   abi_serializer::to_variant(*block, pretty_output, make_resolver(this, abi_serializer_max_time), abi_serializer_max_time);
-
-   uint32_t ref_block_prefix = block->id()._hash[1];
-
-   return fc::mutable_variant_object(pretty_output.get_object())
-           ("id", block->id())
-           ("block_num",block->block_num())
-           ("ref_block_prefix", ref_block_prefix);
-}
-
-fc::variant read_only::get_block_header_state(const get_block_header_state_params& params) const {
-   block_state_ptr b;
-   optional<uint64_t> block_num;
-   std::exception_ptr e;
-   try {
-      block_num = fc::to_uint64(params.block_num_or_id);
-   } catch( ... ) {}
-
-   if( block_num.valid() ) {
-      b = db.fetch_block_state_by_number(*block_num);
-   } else {
-      try {
-         b = db.fetch_block_state_by_id(fc::variant(params.block_num_or_id).as<block_id_type>());
-      } EOS_RETHROW_EXCEPTIONS(chain::block_id_type_exception, "Invalid block ID: ${block_num_or_id}", ("block_num_or_id", params.block_num_or_id))
-   }
-
-   EOS_ASSERT( b, unknown_block_exception, "Could not find reversible block: ${block}", ("block", params.block_num_or_id));
-
-   fc::variant vo;
-   fc::to_variant( static_cast<const block_header_state&>(*b), vo );
-   return vo;
-}
-
-void read_write::push_block(read_write::push_block_params&& params, next_function<read_write::push_block_results> next) {
-   try {
-      app().get_method<incoming::methods::block_sync>()(std::make_shared<signed_block>(std::move(params)));
-      next(read_write::push_block_results{});
-   } catch ( boost::interprocess::bad_alloc& ) {
-      chain_plugin::handle_db_exhaustion();
-   } CATCH_AND_CALL(next);
-}
-
-void read_write::push_transaction(const read_write::push_transaction_params& params, next_function<read_write::push_transaction_results> next) {
-
-   try {
-      auto pretty_input = std::make_shared<packed_transaction>();
-      auto resolver = make_resolver(this, abi_serializer_max_time);
-      transaction_metadata_ptr ptrx;
-      try {
-         abi_serializer::from_variant(params, *pretty_input, resolver, abi_serializer_max_time);
-         ptrx = std::make_shared<transaction_metadata>( pretty_input );
-      } EOS_RETHROW_EXCEPTIONS(chain::packed_transaction_type_exception, "Invalid packed transaction")
-
-      app().get_method<incoming::methods::transaction_async>()(ptrx, true, [this, next](const fc::static_variant<fc::exception_ptr, transaction_trace_ptr>& result) -> void{
-         if (result.contains<fc::exception_ptr>()) {
-            next(result.get<fc::exception_ptr>());
-         } else {
-            auto trx_trace_ptr = result.get<transaction_trace_ptr>();
-
-            try {
-               fc::variant output;
-               try {
-                  output = db.to_variant_with_abi( *trx_trace_ptr, abi_serializer_max_time );
-               } catch( chain::abi_exception& ) {
-                  output = *trx_trace_ptr;
-               }
-
-               const chain::transaction_id_type& id = trx_trace_ptr->id;
-               next(read_write::push_transaction_results{id, output});
-            } CATCH_AND_CALL(next);
-         }
-      });
-
-
-   } catch ( boost::interprocess::bad_alloc& ) {
-      chain_plugin::handle_db_exhaustion();
-   } CATCH_AND_CALL(next);
-}
-
-static void push_recurse(read_write* rw, int index, const std::shared_ptr<read_write::push_transactions_params>& params, const std::shared_ptr<read_write::push_transactions_results>& results, const next_function<read_write::push_transactions_results>& next) {
-   auto wrapped_next = [=](const fc::static_variant<fc::exception_ptr, read_write::push_transaction_results>& result) {
-      if (result.contains<fc::exception_ptr>()) {
-         const auto& e = result.get<fc::exception_ptr>();
-         results->emplace_back( read_write::push_transaction_results{ transaction_id_type(), fc::mutable_variant_object( "error", e->to_detail_string() ) } );
-      } else {
-         const auto& r = result.get<read_write::push_transaction_results>();
-         results->emplace_back( r );
-      }
-
-      int next_index = index + 1;
-      if (next_index < params->size()) {
-         push_recurse(rw, next_index, params, results, next );
-      } else {
-         next(*results);
-      }
-   };
-
-   rw->push_transaction(params->at(index), wrapped_next);
-}
-
-void read_write::push_transactions(const read_write::push_transactions_params& params, next_function<read_write::push_transactions_results> next) {
-   try {
-      EOS_ASSERT( params.size() <= 1000, too_many_tx_at_once, "Attempt to push too many transactions at once" );
-      auto params_copy = std::make_shared<read_write::push_transactions_params>(params.begin(), params.end());
-      auto result = std::make_shared<read_write::push_transactions_results>();
-      result->reserve(params.size());
-
-      push_recurse(this, 0, params_copy, result, next);
-
-   } CATCH_AND_CALL(next);
-}
-
-read_only::get_abi_results read_only::get_abi( const get_abi_params& params )const {
-   get_abi_results result;
-   result.account_name = params.account_name;
-   auto& d = db.chaindb();
-   const auto& accnt  = d.get<account_object,by_name>( params.account_name );
-
-   abi_def abi;
-   if( abi_serializer::to_abi(accnt.abi, abi) ) {
-      result.abi = std::move(abi);
-   }
-
-   return result;
-}
-
-read_only::get_code_results read_only::get_code( const get_code_params& params )const {
-   get_code_results result;
-   result.account_name = params.account_name;
-   auto& d = db.chaindb();
-   const auto& accnt  = d.get<account_object,by_name>( params.account_name );
-
-   EOS_ASSERT( params.code_as_wasm, unsupported_feature, "Returning WAST from get_code is no longer supported" );
-
-   if( accnt.code.size() ) {
-      result.wasm = string(accnt.code.begin(), accnt.code.end());
-      result.code_hash = fc::sha256::hash( accnt.code.data(), accnt.code.size() );
-   }
-
-   abi_def abi;
-   if( abi_serializer::to_abi(accnt.abi, abi) ) {
-      result.abi = std::move(abi);
-   }
-
-   return result;
-}
-
-read_only::get_code_hash_results read_only::get_code_hash( const get_code_hash_params& params )const {
-   get_code_hash_results result;
-   result.account_name = params.account_name;
-   auto& d = db.chaindb();
-   const auto& accnt  = d.get<account_object,by_name>( params.account_name );
-
-   if( accnt.code.size() ) {
-      result.code_hash = fc::sha256::hash( accnt.code.data(), accnt.code.size() );
-   }
-
-   return result;
-}
-
-read_only::get_raw_code_and_abi_results read_only::get_raw_code_and_abi( const get_raw_code_and_abi_params& params)const {
-   get_raw_code_and_abi_results result;
-   result.account_name = params.account_name;
-
-   auto& d = db.chaindb();
-   const auto& accnt = d.get<account_object,by_name>(params.account_name);
-   result.wasm = fc::base64_encode({accnt.code.begin(), accnt.code.end()});
-   result.abi = fc::base64_encode({accnt.abi.begin(), accnt.abi.end()});
-
-   return result;
-}
-
-read_only::get_raw_abi_results read_only::get_raw_abi( const get_raw_abi_params& params )const {
-   get_raw_abi_results result;
-   result.account_name = params.account_name;
-
-   auto& d = db.chaindb();
-   const auto& accnt = d.get<account_object,by_name>(params.account_name);
-   result.abi_hash = fc::sha256::hash( accnt.abi.data(), accnt.abi.size() );
-   result.code_hash = fc::sha256::hash( accnt.code.data(), accnt.code.size() );
-   if( !params.abi_hash || *params.abi_hash != result.abi_hash )
-      result.abi = fc::base64_encode({accnt.abi.begin(), accnt.abi.end()});
-
-   return result;
-}
-
-read_only::get_account_results read_only::get_account( const get_account_params& params )const {
-   get_account_results result;
-   result.account_name = params.account_name;
-
-   auto& d = db.chaindb();
-   const auto& rm = db.get_resource_limits_manager();
-
-   result.head_block_num  = db.head_block_num();
-   result.head_block_time = db.head_block_time();
-
-   const auto& a = db.get_account(result.account_name);
-
-   result.privileged       = a.privileged;
-   result.last_code_update = a.last_code_update;
-   result.created          = a.creation_date;
-   
-   int64_t now = db.pending_block_time().sec_since_epoch();
-   //TODO:
-   result.net_limit = {};
-   result.cpu_limit = {};
-   
-   result.ram_usage = rm.get_account_usage( result.account_name )[resource_limits::ram_code];
-
-   auto table = d.get_table<permission_object>();
-   auto permissions = table.get_index<by_owner>();
-   auto perm = permissions.lower_bound( boost::make_tuple( params.account_name ) );
-   while( perm != permissions.end() && perm->owner == params.account_name ) {
-      /// TODO: lookup perm->parent name
-      name parent;
-
-      // Don't lookup parent if null
-      if( perm->parent._id ) {
-         const auto* p = d.find<permission_object,by_id>( perm->parent );
-         if( p ) {
-            EOS_ASSERT(perm->owner == p->owner, invalid_parent_permission, "Invalid parent permission");
-            parent = p->name;
-         }
-      }
-
-      result.permissions.push_back( permission{ perm->name, parent, perm->auth.to_authority() } );
-      ++perm;
-   }
-
-   const auto& code_account = db.chaindb().get<account_object,by_name>( config::system_account_name );
-
-//   TODO: Move out this logic in correct place
-//   abi_def abi;
-//   if( abi_serializer::to_abi(code_account.abi, abi) ) {
-//      abi_serializer abis( abi, abi_serializer_max_time );
-//
-//      const auto token_code = N(cyber.token);
-//
-//      auto core_symbol = extract_core_symbol();
-//
-//      if (params.expected_core_symbol.valid())
-//         core_symbol = *(params.expected_core_symbol);
-//
-//      const auto* t_id = d.find<chain::table_id_object, chain::by_code_scope_table>(boost::make_tuple( token_code, params.account_name, N(accounts) ));
-//      if( t_id != nullptr ) {
-//         const auto &idx = d.get_index<key_value_index, by_scope_primary>();
-//         auto it = idx.find(boost::make_tuple( t_id->id, core_symbol.to_symbol_code() ));
-//         if( it != idx.end() && it->value.size() >= sizeof(asset) ) {
-//            asset bal;
-//            fc::datastream<const char *> ds(it->value.data(), it->value.size());
-//            fc::raw::unpack(ds, bal);
-//
-//            if( bal.get_symbol().valid() && bal.get_symbol() == core_symbol ) {
-//               result.core_liquid_balance = bal;
-//            }
-//         }
-//      }
-//
-//      t_id = d.find<chain::table_id_object, chain::by_code_scope_table>(boost::make_tuple( config::system_account_name, params.account_name, N(userres) ));
-//      if (t_id != nullptr) {
-//         const auto &idx = d.get_index<key_value_index, by_scope_primary>();
-//         auto it = idx.find(boost::make_tuple( t_id->id, params.account_name ));
-//         if ( it != idx.end() ) {
-//            vector<char> data;
-//            copy_inline_row(*it, data);
-//            result.total_resources = abis.binary_to_variant( "user_resources", data, abi_serializer_max_time, shorten_abi_errors );
-//         }
-//      }
-//
-//      t_id = d.find<chain::table_id_object, chain::by_code_scope_table>(boost::make_tuple( config::system_account_name, params.account_name, N(delband) ));
-//      if (t_id != nullptr) {
-//         const auto &idx = d.get_index<key_value_index, by_scope_primary>();
-//         auto it = idx.find(boost::make_tuple( t_id->id, params.account_name ));
-//         if ( it != idx.end() ) {
-//            vector<char> data;
-//            copy_inline_row(*it, data);
-//            result.self_delegated_bandwidth = abis.binary_to_variant( "delegated_bandwidth", data, abi_serializer_max_time, shorten_abi_errors );
-//         }
-//      }
-//
-//      t_id = d.find<chain::table_id_object, chain::by_code_scope_table>(boost::make_tuple( config::system_account_name, params.account_name, N(refunds) ));
-//      if (t_id != nullptr) {
-//         const auto &idx = d.get_index<key_value_index, by_scope_primary>();
-//         auto it = idx.find(boost::make_tuple( t_id->id, params.account_name ));
-//         if ( it != idx.end() ) {
-//            vector<char> data;
-//            copy_inline_row(*it, data);
-//            result.refund_request = abis.binary_to_variant( "refund_request", data, abi_serializer_max_time, shorten_abi_errors );
-//         }
-//      }
-//
-//      t_id = d.find<chain::table_id_object, chain::by_code_scope_table>(boost::make_tuple( config::system_account_name, config::system_account_name, N(voters) ));
-//      if (t_id != nullptr) {
-//         const auto &idx = d.get_index<key_value_index, by_scope_primary>();
-//         auto it = idx.find(boost::make_tuple( t_id->id, params.account_name ));
-//         if ( it != idx.end() ) {
-//            vector<char> data;
-//            copy_inline_row(*it, data);
-//            result.voter_info = abis.binary_to_variant( "voter_info", data, abi_serializer_max_time, shorten_abi_errors );
-//         }
-//      }
-//   }
-   return result;
-}
-
-read_only::resolve_names_results read_only::resolve_names(const resolve_names_params& p) const {
-    resolve_names_results r;
-
-    auto set_domain = [&](const auto& n, resolve_names_item& item) {
-        validate_domain_name(n);
-        item.resolved_domain = db.get_domain(n).linked_to;
-    };
-
-    // don't limit names count, but prevent from running too long
-    auto timeout = fc::time_point::now() + fc::microseconds(1000 * 10); // 10ms max time
-
-    for (const auto& n: p) { try {
-        resolve_names_item item; // TODO: restrict doubles or cache names
-        auto at = n.find('@');
-        if (at == string::npos) {
-            set_domain(n, item);
-        } else {
-            auto tail_pos = at + 1;
-            auto at2 = n.find('@', tail_pos);
-            bool at_acc = at2 == tail_pos;
-            if (at_acc) {
-                tail_pos++;
-                at2 = n.find('@', tail_pos);
-            }
-            EOS_ASSERT(at2 == string::npos, username_type_exception, "Unknown name format: excess `@` symbol");
-            auto username = n.substr(0, at);
-            bool have_username = username.size() > 0;
-            if (have_username) {
-                validate_username(username);
-            }
-
-            auto tail = n.substr(tail_pos, n.length() - tail_pos);
-            if (!at_acc) {
-                set_domain(tail, item);
-            }
-            if (have_username) {
-                auto scope = at_acc ? name(tail) : *item.resolved_domain;
-                item.resolved_username = db.get_username(scope, username).owner;
-            }
-        }
-        r.push_back(item);
-        if (fc::time_point::now() > timeout) {
-            break;   // early exit if takes too much time
-        }
-    } EOS_RETHROW_EXCEPTIONS(domain_name_type_exception, "Can't resolve name: ${n}", ("n", n)) }   // TODO: use same exception as thrown
-    return r;
-}
-
-
-static variant action_abi_to_variant( const abi_def& abi, type_name action_type ) {
-   variant v;
-   auto it = std::find_if(abi.structs.begin(), abi.structs.end(), [&](auto& x){return x.name == action_type;});
-   if( it != abi.structs.end() )
-      to_variant( it->fields,  v );
-   return v;
-};
-
-read_only::abi_json_to_bin_result read_only::abi_json_to_bin( const read_only::abi_json_to_bin_params& params )const try {
-   abi_json_to_bin_result result;
-   const auto code_account = db.chaindb().find<account_object,by_name>( params.code );
-   EOS_ASSERT(code_account != nullptr, contract_query_exception, "Contract can't be found ${contract}", ("contract", params.code));
-
-   abi_def abi;
-   if( abi_serializer::to_abi(code_account->abi, abi) ) {
-      abi_serializer abis( abi, abi_serializer_max_time );
-      auto action_type = abis.get_action_type(params.action);
-      EOS_ASSERT(!action_type.empty(), action_validate_exception, "Unknown action ${action} in contract ${contract}", ("action", params.action)("contract", params.code));
-      try {
-         result.binargs = abis.variant_to_binary( action_type, params.args, abi_serializer_max_time, shorten_abi_errors );
-      } EOS_RETHROW_EXCEPTIONS(chain::invalid_action_args_exception,
-                                "'${args}' is invalid args for action '${action}' code '${code}'. expected '${proto}'",
-                                ("args", params.args)("action", params.action)("code", params.code)("proto", action_abi_to_variant(abi, action_type)))
-   } else {
-      EOS_ASSERT(false, abi_not_found_exception, "No ABI found for ${contract}", ("contract", params.code));
-   }
-   return result;
-} FC_RETHROW_EXCEPTIONS( warn, "code: ${code}, action: ${action}, args: ${args}",
-                         ("code", params.code)( "action", params.action )( "args", params.args ))
-
-read_only::abi_bin_to_json_result read_only::abi_bin_to_json( const read_only::abi_bin_to_json_params& params )const {
-   abi_bin_to_json_result result;
-   const auto& code_account = db.chaindb().get<account_object,by_name>( params.code );
-   abi_def abi;
-   if( abi_serializer::to_abi(code_account.abi, abi) ) {
-      abi_serializer abis( abi, abi_serializer_max_time );
-      result.args = abis.binary_to_variant( abis.get_action_type( params.action ), params.binargs, abi_serializer_max_time, shorten_abi_errors );
-   } else {
-      EOS_ASSERT(false, abi_not_found_exception, "No ABI found for ${contract}", ("contract", params.code));
-   }
-   return result;
-}
-
-read_only::get_required_keys_result read_only::get_required_keys( const get_required_keys_params& params )const {
-   transaction pretty_input;
-   auto resolver = make_resolver(this, abi_serializer_max_time);
-   try {
-      abi_serializer::from_variant(params.transaction, pretty_input, resolver, abi_serializer_max_time);
-   } EOS_RETHROW_EXCEPTIONS(chain::transaction_type_exception, "Invalid transaction")
-
-   auto required_keys_set = db.get_authorization_manager().get_required_keys( pretty_input, params.available_keys, fc::seconds( pretty_input.delay_sec ));
-   get_required_keys_result result;
-   result.required_keys = required_keys_set;
-   return result;
-}
-
-read_only::get_transaction_id_result read_only::get_transaction_id( const read_only::get_transaction_id_params& params)const {
-   return params.id();
-}
-
-namespace detail {
-   struct ram_market_exchange_state_t {
-      asset  ignore1;
-      asset  ignore2;
-      double ignore3;
-      asset  core_symbol;
-      double ignore4;
-   };
-}
-
-chain::symbol read_only::extract_core_symbol()const {
-   symbol core_symbol(0);
-
-   // The following code makes assumptions about the contract deployed on cyber account (i.e. the system contract) and how it stores its data.
-// TODO: Removed by CyberWay
-//   const auto& d = db.db();
-//   const auto* t_id = d.find<chain::table_id_object, chain::by_code_scope_table>(
-//      boost::make_tuple(config::system_account_name, config::system_account_name, N(rammarket)));
-//   if( t_id != nullptr ) {
-//      const auto &idx = d.get_index<key_value_index, by_scope_primary>();
-//      auto it = idx.find(boost::make_tuple( t_id->id, eosio::chain::string_to_symbol_c(4,"RAMCORE") ));
-//      if( it != idx.end() ) {
-//         detail::ram_market_exchange_state_t ram_market_exchange_state;
-//
-//         fc::datastream<const char *> ds( it->value.data(), it->value.size() );
-//
-//         try {
-//            fc::raw::unpack(ds, ram_market_exchange_state);
-//         } catch( ... ) {
-//            return core_symbol;
-//         }
-//
-//         if( ram_market_exchange_state.core_symbol.get_symbol().valid() ) {
-//            core_symbol = ram_market_exchange_state.core_symbol.get_symbol();
-//         }
-//      }
-//   }
-
-   return core_symbol;
-}
-
-} // namespace chain_apis
-=======
->>>>>>> 4be07578
 } // namespace eosio
 
 //FC_REFLECT( eosio::chain_apis::detail::ram_market_exchange_state_t, (ignore1)(ignore2)(ignore3)(core_symbol)(ignore4) )