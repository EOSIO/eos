/**
 *  @file
 *  @copyright defined in eos/LICENSE.txt
 */
#include <enumivo/chain_plugin/chain_plugin.hpp>
#include <enumivo/chain/fork_database.hpp>
#include <enumivo/chain/block_log.hpp>
#include <enumivo/chain/exceptions.hpp>
#include <enumivo/chain/authorization_manager.hpp>
#include <enumivo/chain/producer_object.hpp>
#include <enumivo/chain/config.hpp>
#include <enumivo/chain/types.hpp>
#include <enumivo/chain/wasm_interface.hpp>
#include <enumivo/chain/resource_limits.hpp>

#include <enumivo/chain/eosio_contract.hpp>

#include <enumivo/utilities/key_conversion.hpp>
#include <enumivo/utilities/common.hpp>
#include <enumivo/chain/wast_to_wasm.hpp>

#include <enumivo/chain/plugin_interface.hpp>

#include <fc/io/json.hpp>
#include <fc/variant.hpp>

namespace eosio {

using namespace eosio;
using namespace eosio::chain;
using namespace eosio::chain::config;
using namespace eosio::chain::plugin_interface;
using vm_type = wasm_interface::vm_type;
using fc::flat_map;

//using txn_msg_rate_limits = controller::txn_msg_rate_limits;


class chain_plugin_impl {
public:
   chain_plugin_impl()
   :accepted_block_header_channel(app().get_channel<channels::accepted_block_header>())
   ,accepted_block_channel(app().get_channel<channels::accepted_block>())
   ,irreversible_block_channel(app().get_channel<channels::irreversible_block>())
   ,accepted_transaction_channel(app().get_channel<channels::accepted_transaction>())
   ,applied_transaction_channel(app().get_channel<channels::applied_transaction>())
   ,accepted_confirmation_channel(app().get_channel<channels::accepted_confirmation>())
   ,incoming_block_channel(app().get_channel<incoming::channels::block>())
   ,incoming_block_sync_method(app().get_method<incoming::methods::block_sync>())
   ,incoming_transaction_sync_method(app().get_method<incoming::methods::transaction_sync>())
   {}
   
   bfs::path                        block_log_dir;
   bfs::path                        genesis_file;
   time_point                       genesis_timestamp;
   bool                             readonly = false;
   uint64_t                         shared_memory_size;
   flat_map<uint32_t,block_id_type> loaded_checkpoints;

   fc::optional<fork_database>      fork_db;
   fc::optional<block_log>          block_logger;
   fc::optional<controller::config> chain_config = controller::config();
   fc::optional<controller>         chain;
   chain_id_type                    chain_id;
   //txn_msg_rate_limits              rate_limits;
   fc::optional<vm_type>            wasm_runtime;

   // retained references to channels for easy publication
   channels::accepted_block_header::channel_type&  accepted_block_header_channel;
   channels::accepted_block::channel_type&         accepted_block_channel;
   channels::irreversible_block::channel_type&     irreversible_block_channel;
   channels::accepted_transaction::channel_type&   accepted_transaction_channel;
   channels::applied_transaction::channel_type&    applied_transaction_channel;
   channels::accepted_confirmation::channel_type&  accepted_confirmation_channel;
   incoming::channels::block::channel_type&         incoming_block_channel;

   // retained references to methods for easy calling
   incoming::methods::block_sync::method_type&       incoming_block_sync_method;
   incoming::methods::transaction_sync::method_type& incoming_transaction_sync_method;

   // method provider handles
   methods::get_block_by_number::method_type::handle                 get_block_by_number_provider;
   methods::get_block_by_id::method_type::handle                     get_block_by_id_provider;
   methods::get_head_block_id::method_type::handle                   get_head_block_id_provider;
   methods::get_last_irreversible_block_number::method_type::handle  get_last_irreversible_block_number_provider;

};

chain_plugin::chain_plugin()
:my(new chain_plugin_impl()) {
}

chain_plugin::~chain_plugin(){}

void chain_plugin::set_program_options(options_description& cli, options_description& cfg)
{
   cfg.add_options()
         ("genesis-json", bpo::value<bfs::path>()->default_value("genesis.json"), "File to read Genesis State from")
         ("genesis-timestamp", bpo::value<string>(), "override the initial timestamp in the Genesis State file")
         ("block-log-dir", bpo::value<bfs::path>()->default_value("blocks"),
          "the location of the block log (absolute path or relative to application data dir)")
         ("checkpoint,c", bpo::value<vector<string>>()->composing(), "Pairs of [BLOCK_NUM,BLOCK_ID] that should be enforced as checkpoints.")
         ("wasm-runtime", bpo::value<eosio::chain::wasm_interface::vm_type>()->value_name("wavm/binaryen"), "Override default WASM runtime")
         ("shared-memory-size-mb", bpo::value<uint64_t>()->default_value(config::default_shared_memory_size / (1024  * 1024)), "Maximum size MB of database shared memory file")

#warning TODO: rate limiting
         /*("per-authorized-account-transaction-msg-rate-limit-time-frame-sec", bpo::value<uint32_t>()->default_value(default_per_auth_account_time_frame_seconds),
          "The time frame, in seconds, that the per-authorized-account-transaction-msg-rate-limit is imposed over.")
         ("per-authorized-account-transaction-msg-rate-limit", bpo::value<uint32_t>()->default_value(default_per_auth_account),
          "Limits the maximum rate of transaction messages that an account is allowed each per-authorized-account-transaction-msg-rate-limit-time-frame-sec.")
          ("per-code-account-transaction-msg-rate-limit-time-frame-sec", bpo::value<uint32_t>()->default_value(default_per_code_account_time_frame_seconds),
           "The time frame, in seconds, that the per-code-account-transaction-msg-rate-limit is imposed over.")
          ("per-code-account-transaction-msg-rate-limit", bpo::value<uint32_t>()->default_value(default_per_code_account),
           "Limits the maximum rate of transaction messages that an account's code is allowed each per-code-account-transaction-msg-rate-limit-time-frame-sec.")*/
         ;
   cli.add_options()
         ("replay-blockchain", bpo::bool_switch()->default_value(false),
          "clear chain database and replay all blocks")
         ("resync-blockchain", bpo::bool_switch()->default_value(false),
          "clear chain database and block log")
         ;
}

void chain_plugin::plugin_initialize(const variables_map& options) {
   ilog("initializing chain plugin");

   if(options.count("genesis-json")) {
      auto genesis = options.at("genesis-json").as<bfs::path>();
      if(genesis.is_relative())
         my->genesis_file = app().config_dir() / genesis;
      else
         my->genesis_file = genesis;
   }
   if(options.count("genesis-timestamp")) {
     string tstr = options.at("genesis-timestamp").as<string>();
     if (strcasecmp (tstr.c_str(), "now") == 0) {
       my->genesis_timestamp = fc::time_point::now();
       auto epoch_ms = my->genesis_timestamp.time_since_epoch().count() / 1000;
       auto diff_ms = epoch_ms % block_interval_ms;
       if (diff_ms > 0) {
         auto delay_ms =  (block_interval_ms - diff_ms);
         my->genesis_timestamp += fc::microseconds(delay_ms * 10000);
         dlog ("pausing ${ms} milliseconds to the next interval",("ms",delay_ms));
       }
     }
     else {
       my->genesis_timestamp = time_point::from_iso_string (tstr);
     }
   }
   if (options.count("block-log-dir")) {
      auto bld = options.at("block-log-dir").as<bfs::path>();
      if(bld.is_relative())
         my->block_log_dir = app().data_dir() / bld;
      else
         my->block_log_dir = bld;
   }
   if (options.count("shared-memory-size-mb")) {
      my->shared_memory_size = options.at("shared-memory-size-mb").as<uint64_t>() * 1024 * 1024;
   }

   if (options.at("replay-blockchain").as<bool>()) {
      ilog("Replay requested: wiping database");
      fc::remove_all(app().data_dir() / default_shared_memory_dir);
   }
   if (options.at("resync-blockchain").as<bool>()) {
      ilog("Resync requested: wiping database and blocks");
      fc::remove_all(app().data_dir() / default_shared_memory_dir);
      fc::remove_all(my->block_log_dir);
   }

   if(options.count("checkpoint"))
   {
      auto cps = options.at("checkpoint").as<vector<string>>();
      my->loaded_checkpoints.reserve(cps.size());
      for(auto cp : cps)
      {
         auto item = fc::json::from_string(cp).as<std::pair<uint32_t,block_id_type>>();
         my->loaded_checkpoints[item.first] = item.second;
      }
   }

   if(options.count("wasm-runtime"))
      my->wasm_runtime = options.at("wasm-runtime").as<vm_type>();

   if( !fc::exists( my->genesis_file ) ) {
      wlog( "\n generating default genesis file ${f}", ("f", my->genesis_file.generic_string() ) );
      genesis_state default_genesis;
      fc::json::save_to_file( default_genesis, my->genesis_file, true );
   }
   my->chain_config->block_log_dir = my->block_log_dir;
   my->chain_config->shared_memory_dir = app().data_dir() / default_shared_memory_dir;
   my->chain_config->read_only = my->readonly;
   my->chain_config->shared_memory_size = my->shared_memory_size;
   my->chain_config->genesis = fc::json::from_file(my->genesis_file).as<genesis_state>();
   if (my->genesis_timestamp.sec_since_epoch() > 0) {
      my->chain_config->genesis.initial_timestamp = my->genesis_timestamp;
   }

   if(my->wasm_runtime)
      my->chain_config->wasm_runtime = *my->wasm_runtime;

   my->chain.emplace(*my->chain_config);

   // set up method providers
   my->get_block_by_number_provider = app().get_method<methods::get_block_by_number>().register_provider([this](uint32_t block_num) -> signed_block_ptr {
      return my->chain->fetch_block_by_number(block_num);
   });

   my->get_block_by_id_provider = app().get_method<methods::get_block_by_id>().register_provider([this](block_id_type id) -> signed_block_ptr {
      return my->chain->fetch_block_by_id(id);
   });

   my->get_head_block_id_provider = app().get_method<methods::get_head_block_id>().register_provider([this](){
      return my->chain->head_block_id();
   });

   my->get_last_irreversible_block_number_provider = app().get_method<methods::get_last_irreversible_block_number>().register_provider([this](){
      return my->chain->last_irreversible_block_num();
   });

   // relay signals to channels
   my->chain->accepted_block_header.connect([this](const block_state_ptr& blk) {
      my->accepted_block_header_channel.publish(blk);
   });

   my->chain->accepted_block.connect([this](const block_state_ptr& blk) {
      my->accepted_block_channel.publish(blk);
   });

   my->chain->irreversible_block.connect([this](const block_state_ptr& blk) {
      my->irreversible_block_channel.publish(blk);
   });

   my->chain->accepted_transaction.connect([this](const transaction_metadata_ptr& meta){
      my->accepted_transaction_channel.publish(meta);
   });

   my->chain->applied_transaction.connect([this](const transaction_trace_ptr& trace){
      my->applied_transaction_channel.publish(trace);
   });

   my->chain->accepted_confirmation.connect([this](const header_confirmation& conf){
      my->accepted_confirmation_channel.publish(conf);
   });

}

void chain_plugin::plugin_startup()
{ try {
   my->chain->startup();

   if(!my->readonly) {
      ilog("starting chain in read/write mode");
      /// TODO: my->chain->add_checkpoints(my->loaded_checkpoints);
   }

   ilog("Blockchain started; head block is #${num}, genesis timestamp is ${ts}",
        ("num", my->chain->head_block_num())("ts", (std::string)my->chain_config->genesis.initial_timestamp));

   my->chain_config.reset();

} FC_CAPTURE_LOG_AND_RETHROW( (my->genesis_file.generic_string()) ) }

void chain_plugin::plugin_shutdown() {
   my->chain.reset();
}

chain_apis::read_write chain_plugin::get_read_write_api() {
   return chain_apis::read_write(chain());
}

void chain_plugin::accept_block(const signed_block_ptr& block ) {
   my->incoming_block_sync_method(block);
}

void chain_plugin::accept_transaction(const packed_transaction& trx) {
   my->incoming_transaction_sync_method(std::make_shared<packed_transaction>(trx));
}

bool chain_plugin::block_is_on_preferred_chain(const block_id_type& block_id) {
   auto b = chain().fetch_block_by_number( block_header::num_from_id(block_id) );
   return b && b->id() == block_id;
}

controller::config& chain_plugin::chain_config() {
   // will trigger optional assert if called before/after plugin_initialize()
   return *my->chain_config;
}

controller& chain_plugin::chain() { return *my->chain; }
const controller& chain_plugin::chain() const { return *my->chain; }

void chain_plugin::get_chain_id(chain_id_type &cid)const {
   memcpy(cid.data(), my->chain_id.data(), cid.data_size());
}

namespace chain_apis {

const string read_only::KEYi64 = "i64";

read_only::get_info_results read_only::get_info(const read_only::get_info_params&) const {
   const auto& rm = db.get_resource_limits_manager();
   return {
      eosio::utilities::common::itoh(static_cast<uint32_t>(app().version())),
      db.head_block_num(),
      db.last_irreversible_block_num(),
      db.last_irreversible_block_id(),
      db.head_block_id(),
      db.head_block_time(),
      db.head_block_producer(),
      rm.get_virtual_block_cpu_limit(),
      rm.get_virtual_block_net_limit(),
      rm.get_block_cpu_limit(),
      rm.get_block_net_limit()
      //std::bitset<64>(db.get_dynamic_global_properties().recent_slots_filled).to_string(),
      //__builtin_popcountll(db.get_dynamic_global_properties().recent_slots_filled) / 64.0
   };
}

abi_def get_abi( const controller& db, const name& account ) {
   const auto &d = db.db();
   const account_object *code_accnt = d.find<account_object, by_name>(account);
   ENU_ASSERT(code_accnt != nullptr, chain::account_query_exception, "Fail to retrieve account for ${account}", ("account", account) );
   abi_def abi;
   abi_serializer::to_abi(code_accnt->abi, abi);
   return abi;
}

string get_table_type( const abi_def& abi, const name& table_name ) {
   for( const auto& t : abi.tables ) {
      if( t.name == table_name ){
         return t.index_type;
      }
   }
   ENU_ASSERT( false, chain::contract_table_query_exception, "Table ${table} is not specified in the ABI", ("table",table_name) );
}

read_only::get_table_rows_result read_only::get_table_rows( const read_only::get_table_rows_params& p )const {
   const abi_def abi = get_abi( db, p.code );
   auto table_type = get_table_type( abi, p.table );

   if( table_type == KEYi64 ) {
      return get_table_rows_ex<key_value_index, by_scope_primary>(p,abi);
   }

   ENU_ASSERT( false, chain::contract_table_query_exception,  "Invalid table type ${type}", ("type",table_type)("abi",abi));
}

vector<asset> read_only::get_currency_balance( const read_only::get_currency_balance_params& p )const {

   const abi_def abi = get_abi( db, p.code );
   auto table_type = get_table_type( abi, "accounts" );

   vector<asset> results;
   walk_table<key_value_index, by_scope_primary>(p.code, p.account, N(accounts), [&](const key_value_object& obj){
      ENU_ASSERT( obj.value.size() >= sizeof(asset), chain::asset_type_exception, "Invalid data on table");

      asset cursor;
      fc::datastream<const char *> ds(obj.value.data(), obj.value.size());
      fc::raw::unpack(ds, cursor);

      ENU_ASSERT( cursor.get_symbol().valid(), chain::asset_type_exception, "Invalid asset");

      if( !p.symbol || boost::iequals(cursor.symbol_name(), *p.symbol) ) {
        results.emplace_back(cursor);
      }

      // return false if we are looking for one and found it, true otherwise
      return !(p.symbol && boost::iequals(cursor.symbol_name(), *p.symbol));
   });

   return results;
}

fc::variant read_only::get_currency_stats( const read_only::get_currency_stats_params& p )const {
   fc::mutable_variant_object results;

   const abi_def abi = get_abi( db, p.code );
   auto table_type = get_table_type( abi, "stat" );

   uint64_t scope = ( eosio::chain::string_to_symbol( 0, boost::algorithm::to_upper_copy(p.symbol).c_str() ) >> 8 );

   walk_table<key_value_index, by_scope_primary>(p.code, scope, N(stat), [&](const key_value_object& obj){
      ENU_ASSERT( obj.value.size() >= sizeof(read_only::get_currency_stats_result), chain::asset_type_exception, "Invalid data on table");

      fc::datastream<const char *> ds(obj.value.data(), obj.value.size());
      read_only::get_currency_stats_result result;

      fc::raw::unpack(ds, result.supply);
      fc::raw::unpack(ds, result.max_supply);
      fc::raw::unpack(ds, result.issuer);

      results[result.supply.symbol_name()] = result;
      return true;
   });

   return results;
}

template<typename Api>
struct resolver_factory {
   static auto make(const Api *api) {
      return [api](const account_name &name) -> optional<abi_serializer> {
         const auto *accnt = api->db.db().template find<account_object, by_name>(name);
         if (accnt != nullptr) {
            abi_def abi;
            if (abi_serializer::to_abi(accnt->abi, abi)) {
               return abi_serializer(abi);
            }
         }

         return optional<abi_serializer>();
      };
   }
};

template<typename Api>
auto make_resolver(const Api *api) {
   return resolver_factory<Api>::make(api);
}

fc::variant read_only::get_block(const read_only::get_block_params& params) const {
   signed_block_ptr block;
   try {
      block = db.fetch_block_by_id(fc::json::from_string(params.block_num_or_id).as<block_id_type>());
      if (!block) {
         block = db.fetch_block_by_number(fc::to_uint64(params.block_num_or_id));
      }

   } ENU_RETHROW_EXCEPTIONS(chain::block_id_type_exception, "Invalid block ID: ${block_num_or_id}", ("block_num_or_id", params.block_num_or_id))

   ENU_ASSERT( block, unknown_block_exception, "Could not find block: ${block}", ("block", params.block_num_or_id));

   fc::variant pretty_output;
   abi_serializer::to_variant(*block, pretty_output, make_resolver(this));

   uint32_t ref_block_prefix = block->id()._hash[1];

   return fc::mutable_variant_object(pretty_output.get_object())
           ("id", block->id())
           ("block_num",block->block_num())
           ("ref_block_prefix", ref_block_prefix);
}

read_write::push_block_results read_write::push_block(const read_write::push_block_params& params) {
   db.push_block( std::make_shared<signed_block>(params) );
   return read_write::push_block_results();
}

read_write::push_transaction_results read_write::push_transaction(const read_write::push_transaction_params& params) {
   auto pretty_input = std::make_shared<packed_transaction>();
   auto resolver = make_resolver(this);
   try {
      abi_serializer::from_variant(params, *pretty_input, resolver);
   } ENU_RETHROW_EXCEPTIONS(chain::packed_transaction_type_exception, "Invalid packed transaction")

   auto trx_trace_ptr = app().get_method<incoming::methods::transaction_sync>()(pretty_input);

   fc::variant pretty_output = db.to_variant_with_abi( *trx_trace_ptr );;
   //abi_serializer::to_variant(*trx_trace_ptr, pretty_output, resolver);
   return read_write::push_transaction_results{ trx_trace_ptr->id, pretty_output };
}

read_write::push_transactions_results read_write::push_transactions(const read_write::push_transactions_params& params) {
   FC_ASSERT( params.size() <= 1000, "Attempt to push too many transactions at once" );

   push_transactions_results result;
   result.reserve(params.size());
   for( const auto& item : params ) {
      try {
        result.emplace_back( push_transaction( item ) );
      } catch ( const fc::exception& e ) {
        result.emplace_back( read_write::push_transaction_results{ transaction_id_type(),
                          fc::mutable_variant_object( "error", e.to_detail_string() ) } );
      }
   }
   return result;
}

read_only::get_code_results read_only::get_code( const get_code_params& params )const {
   get_code_results result;
   result.account_name = params.account_name;
   const auto& d = db.db();
   const auto& accnt  = d.get<account_object,by_name>( params.account_name );

   if( accnt.code.size() ) {
      result.wast = wasm_to_wast( (const uint8_t*)accnt.code.data(), accnt.code.size() );
      result.code_hash = fc::sha256::hash( accnt.code.data(), accnt.code.size() );
   }

   abi_def abi;
   if( abi_serializer::to_abi(accnt.abi, abi) ) {

      result.abi = std::move(abi);
   }

   return result;
}

read_only::get_account_results read_only::get_account( const get_account_params& params )const {
   get_account_results result;
   result.account_name = params.account_name;

   const auto& d = db.db();
   const auto& rm = db.get_resource_limits_manager();

   rm.get_account_limits( result.account_name, result.ram_quota, result.net_weight, result.cpu_weight );

   const auto& a = db.get_account(result.account_name);

   result.privileged       = a.privileged;
   result.last_code_update = a.last_code_update;
   result.created          = a.creation_date;

   result.net_limit = rm.get_account_net_limit_ex( result.account_name );
   result.cpu_limit = rm.get_account_cpu_limit_ex( result.account_name );
   result.ram_usage = rm.get_account_ram_usage( result.account_name );

   const auto& permissions = d.get_index<permission_index,by_owner>();
   auto perm = permissions.lower_bound( boost::make_tuple( params.account_name ) );
   while( perm != permissions.end() && perm->owner == params.account_name ) {
      /// TODO: lookup perm->parent name
      name parent;

      // Don't lookup parent if null
      if( perm->parent._id ) {
         const auto* p = d.find<permission_object,by_id>( perm->parent );
         if( p ) {
            FC_ASSERT(perm->owner == p->owner, "Invalid parent");
            parent = p->name;
         }
      }

      result.permissions.push_back( permission{ perm->name, parent, perm->auth.to_authority() } );
      ++perm;
   }

   const auto& code_account = db.db().get<account_object,by_name>( N(eosio) );
   //const abi_def abi = get_abi( db, N(eosio) );
   abi_def abi;
   if( abi_serializer::to_abi(code_account.abi, abi) ) {
      abi_serializer abis( abi );
      //get_table_rows_ex<key_value_index, by_scope_primary>(p,abi);
      const auto* t_id = d.find<chain::table_id_object, chain::by_code_scope_table>(boost::make_tuple( config::system_account_name, params.account_name, N(userres) ));
      if (t_id != nullptr) {
         const auto &idx = d.get_index<key_value_index, by_scope_primary>();
         auto it = idx.find(boost::make_tuple( t_id->id, params.account_name ));
         if ( it != idx.end() ) {
            vector<char> data;
            copy_inline_row(*it, data);
            result.total_resources = abis.binary_to_variant( "user_resources", data );
         }
      }

      t_id = d.find<chain::table_id_object, chain::by_code_scope_table>(boost::make_tuple( config::system_account_name, params.account_name, N(delband) ));
      if (t_id != nullptr) {
         const auto &idx = d.get_index<key_value_index, by_scope_primary>();
         auto it = idx.find(boost::make_tuple( t_id->id, params.account_name ));
         if ( it != idx.end() ) {
            vector<char> data;
            copy_inline_row(*it, data);
            result.delegated_bandwidth = abis.binary_to_variant( "delegated_bandwidth", data );
         }
      }

      t_id = d.find<chain::table_id_object, chain::by_code_scope_table>(boost::make_tuple( config::system_account_name, config::system_account_name, N(voters) ));
      if (t_id != nullptr) {
         const auto &idx = d.get_index<key_value_index, by_scope_primary>();
         auto it = idx.find(boost::make_tuple( t_id->id, params.account_name ));
         if ( it != idx.end() ) {
            vector<char> data;
            copy_inline_row(*it, data);
            result.voter_info = abis.binary_to_variant( "voter_info", data );
         }
      }
   }
   return result;
}

static variant action_abi_to_variant( const abi_def& abi, type_name action_type ) {
   variant v;
   auto it = std::find_if(abi.structs.begin(), abi.structs.end(), [&](auto& x){return x.name == action_type;});
   if( it != abi.structs.end() )
      to_variant( it->fields,  v );
   return v;
};

read_only::abi_json_to_bin_result read_only::abi_json_to_bin( const read_only::abi_json_to_bin_params& params )const try {
   abi_json_to_bin_result result;
   const auto code_account = db.db().find<account_object,by_name>( params.code );
   ENU_ASSERT(code_account != nullptr, contract_query_exception, "Contract can't be found ${contract}", ("contract", params.code));

   abi_def abi;
   if( abi_serializer::to_abi(code_account->abi, abi) ) {
      abi_serializer abis( abi );
      auto action_type = abis.get_action_type(params.action);
      EOS_ASSERT(!action_type.empty(), action_validate_exception, "Unknown action ${action} in contract ${contract}", ("action", params.action)("contract", params.code));
      try {
<<<<<<< HEAD
         result.binargs = abis.variant_to_binary(abis.get_action_type(params.action), params.args);
      } ENU_RETHROW_EXCEPTIONS(chain::invalid_action_args_exception,
                                "'${args}' is invalid args for action '${action}' code '${code}'",
                                ("args", params.args)("action", params.action)("code", params.code))
=======
         result.binargs = abis.variant_to_binary(action_type, params.args);
      } EOS_RETHROW_EXCEPTIONS(chain::invalid_action_args_exception,
                                "'${args}' is invalid args for action '${action}' code '${code}'. expected '${proto}'",
                                ("args", params.args)("action", params.action)("code", params.code)("proto", action_abi_to_variant(abi, action_type)))
>>>>>>> 749a6759
   }
   return result;
} FC_CAPTURE_AND_RETHROW( (params.code)(params.action)(params.args) )

read_only::abi_bin_to_json_result read_only::abi_bin_to_json( const read_only::abi_bin_to_json_params& params )const {
   abi_bin_to_json_result result;
   const auto& code_account = db.db().get<account_object,by_name>( params.code );
   abi_def abi;
   if( abi_serializer::to_abi(code_account.abi, abi) ) {
      abi_serializer abis( abi );
      result.args = abis.binary_to_variant( abis.get_action_type( params.action ), params.binargs );
   }
   return result;
}

read_only::get_required_keys_result read_only::get_required_keys( const get_required_keys_params& params )const {
   transaction pretty_input;
   from_variant(params.transaction, pretty_input);
   auto required_keys_set = db.get_authorization_manager().get_required_keys(pretty_input, params.available_keys);
   get_required_keys_result result;
   result.required_keys = required_keys_set;
   return result;
}


} // namespace chain_apis
} // namespace eosio<|MERGE_RESOLUTION|>--- conflicted
+++ resolved
@@ -596,17 +596,10 @@
       auto action_type = abis.get_action_type(params.action);
       EOS_ASSERT(!action_type.empty(), action_validate_exception, "Unknown action ${action} in contract ${contract}", ("action", params.action)("contract", params.code));
       try {
-<<<<<<< HEAD
-         result.binargs = abis.variant_to_binary(abis.get_action_type(params.action), params.args);
+         result.binargs = abis.variant_to_binary(action_type, params.args);
       } ENU_RETHROW_EXCEPTIONS(chain::invalid_action_args_exception,
-                                "'${args}' is invalid args for action '${action}' code '${code}'",
-                                ("args", params.args)("action", params.action)("code", params.code))
-=======
-         result.binargs = abis.variant_to_binary(action_type, params.args);
-      } EOS_RETHROW_EXCEPTIONS(chain::invalid_action_args_exception,
                                 "'${args}' is invalid args for action '${action}' code '${code}'. expected '${proto}'",
                                 ("args", params.args)("action", params.action)("code", params.code)("proto", action_abi_to_variant(abi, action_type)))
->>>>>>> 749a6759
    }
    return result;
 } FC_CAPTURE_AND_RETHROW( (params.code)(params.action)(params.args) )
