--- conflicted
+++ resolved
@@ -31,237 +31,6 @@
 namespace fc { class variant; }
 
 namespace eosio {
-<<<<<<< HEAD
-   using chain::controller;
-   using std::unique_ptr;
-   using std::pair;
-   using namespace appbase;
-   using chain::name;
-   using chain::uint128_t;
-   using chain::public_key_type;
-   using chain::transaction;
-   using chain::transaction_id_type;
-   using fc::optional;
-   using boost::container::flat_set;
-   using chain::asset;
-   using chain::symbol;
-   using chain::authority;
-   using chain::account_name;
-   using chain::action_name;
-   using chain::abi_def;
-   using chain::abi_serializer;
-
-namespace chain_apis {
-struct empty{};
-
-struct permission {
-   name              perm_name;
-   name              parent;
-   authority         required_auth;
-};
-
-template<typename>
-struct resolver_factory;
-
-// see specializations for uint64_t and double in source file
-template<typename Type>
-Type convert_to_type(const string& str, const string& desc) {
-   try {
-      return fc::variant(str).as<Type>();
-   } FC_RETHROW_EXCEPTIONS(warn, "Could not convert ${desc} string '${str}' to key type.", ("desc", desc)("str",str) )
-}
-
-template<>
-uint64_t convert_to_type(const string& str, const string& desc);
-
-template<>
-double convert_to_type(const string& str, const string& desc);
-
-class read_only {
-   const controller& db;
-   const fc::microseconds abi_serializer_max_time;
-   bool  shorten_abi_errors = true;
-
-public:
-   read_only(const controller& db, const fc::microseconds& abi_serializer_max_time)
-      : db(db), abi_serializer_max_time(abi_serializer_max_time) {}
-
-   void validate() const {}
-
-   void set_shorten_abi_errors( bool f ) { shorten_abi_errors = f; }
-
-   using get_info_params = empty;
-
-   struct get_info_results {
-      string                  server_version;
-      chain::chain_id_type    chain_id;
-      uint32_t                head_block_num = 0;
-      uint32_t                last_irreversible_block_num = 0;
-      chain::block_id_type    last_irreversible_block_id;
-      chain::block_id_type    head_block_id;
-      fc::time_point          head_block_time;
-      account_name            head_block_producer;
-
-      uint64_t                virtual_block_cpu_limit = 0;
-      uint64_t                virtual_block_net_limit = 0;
-
-      uint64_t                block_cpu_limit = 0;
-      uint64_t                block_net_limit = 0;
-      //string                  recent_slots;
-      //double                  participation_rate = 0;
-      optional<string>        server_version_string;
-   };
-   get_info_results get_info(const get_info_params&) const;
-
-   struct producer_info {
-      name                       producer_name;
-   };
-   
-   using account_resource_limit = chain::resource_limits::account_resource_limit;
-
-   struct get_account_results {
-      name                       account_name;
-      uint32_t                   head_block_num = 0;
-      fc::time_point             head_block_time;
-
-      bool                       privileged = false;
-      fc::time_point             last_code_update;
-      fc::time_point             created;
-
-      optional<asset>            core_liquid_balance;
-
-//TODO: replace it (? with ram/net/cpu staked)
-      int64_t                    ram_quota  = 0;
-      int64_t                    net_weight = 0;
-      int64_t                    cpu_weight = 0;
-      
-      account_resource_limit     net_limit; 
-      account_resource_limit     cpu_limit;
-      int64_t                    ram_usage = 0;
-
-      vector<permission>         permissions;
-
-      fc::variant                total_resources;
-      fc::variant                self_delegated_bandwidth;
-      fc::variant                refund_request;
-      fc::variant                voter_info;
-   };
-
-   struct get_account_params {
-      name             account_name;
-      optional<symbol> expected_core_symbol;
-   };
-   get_account_results get_account( const get_account_params& params )const;
-
-
-   struct get_code_results {
-      name                   account_name;
-      string                 wast;
-      string                 wasm;
-      fc::sha256             code_hash;
-      optional<abi_def>      abi;
-   };
-
-   struct get_code_params {
-      name account_name;
-      bool code_as_wasm = false;
-   };
-
-   struct get_code_hash_results {
-      name                   account_name;
-      fc::sha256             code_hash;
-   };
-
-   struct get_code_hash_params {
-      name account_name;
-   };
-
-   struct get_abi_results {
-      name                   account_name;
-      optional<abi_def>      abi;
-   };
-
-   struct get_abi_params {
-      name account_name;
-   };
-
-   struct get_raw_code_and_abi_results {
-      name                   account_name;
-      string                 wasm;
-      string                 abi;
-   };
-
-   struct get_raw_code_and_abi_params {
-      name                   account_name;
-   };
-
-   struct get_raw_abi_params {
-      name                   account_name;
-      optional<fc::sha256>   abi_hash;
-   };
-
-   struct get_raw_abi_results {
-      name                   account_name;
-      fc::sha256             code_hash;
-      fc::sha256             abi_hash;
-      optional<string>       abi;
-   };
-
-
-   get_code_results get_code( const get_code_params& params )const;
-   get_code_hash_results get_code_hash( const get_code_hash_params& params )const;
-   get_abi_results get_abi( const get_abi_params& params )const;
-   get_raw_code_and_abi_results get_raw_code_and_abi( const get_raw_code_and_abi_params& params)const;
-   get_raw_abi_results get_raw_abi( const get_raw_abi_params& params)const;
-
-
-    /*
-     * each name can be either domain name or full name.
-     * full name can be in 2 forms: username@domain and username@@account (note double @)
-     */
-
-    /*
-     * 1. throws if any name is invalid or can't be resolved
-     * 2. domain resolves either to {resolved_domain: account}, or {resolved_domain: 0} if unlinked
-     * 3. username@domain resolves to {resolved_domain: accountD, resolved_username: accountU}
-     * 4. username@@account resolves to {resolved_username: account}
-     */
-    struct resolve_names_item {
-        optional<name> resolved_domain;
-        optional<name> resolved_username;
-    };
-    using resolve_names_results = vector<resolve_names_item>;
-    using resolve_names_params = vector<string>;
-
-    resolve_names_results resolve_names(const resolve_names_params& params) const;
-
-
-
-   struct abi_json_to_bin_params {
-      name         code;
-      name         action;
-      fc::variant  args;
-   };
-   struct abi_json_to_bin_result {
-      vector<char>   binargs;
-   };
-
-   abi_json_to_bin_result abi_json_to_bin( const abi_json_to_bin_params& params )const;
-
-
-   struct abi_bin_to_json_params {
-      name         code;
-      name         action;
-      vector<char> binargs;
-   };
-   struct abi_bin_to_json_result {
-      fc::variant    args;
-   };
-
-   abi_bin_to_json_result abi_bin_to_json( const abi_bin_to_json_params& params )const;
-
-=======
->>>>>>> 4be07578
 
 class chain_plugin : public appbase::plugin<chain_plugin> {
 public:
