#pragma once
#include <appbase/application.hpp>
#include <eosio/chain/asset.hpp>
#include <eosio/chain/authority.hpp>
#include <eosio/chain/account_object.hpp>
#include <eosio/chain/block.hpp>
#include <eosio/chain/controller.hpp>
#include <eosio/chain/contract_table_objects.hpp>
#include <eosio/chain/resource_limits.hpp>
#include <eosio/chain/transaction.hpp>
#include <eosio/chain/abi_serializer.hpp>
#include <eosio/chain/plugin_interface.hpp>
#include <eosio/chain/types.hpp>
#include <eosio/chain/fixed_bytes.hpp>

#include <boost/container/flat_set.hpp>
#include <boost/multiprecision/cpp_int.hpp>

#include <fc/static_variant.hpp>

namespace fc { class variant; }

namespace eosio {
   using chain::controller;
   using std::unique_ptr;
   using std::pair;
   using namespace appbase;
   using chain::name;
   using chain::uint128_t;
   using chain::public_key_type;
   using chain::transaction;
   using chain::transaction_id_type;
   using fc::optional;
   using boost::container::flat_set;
   using chain::asset;
   using chain::symbol;
   using chain::authority;
   using chain::account_name;
   using chain::action_name;
   using chain::abi_def;
   using chain::abi_serializer;

namespace chain_apis {
struct empty{};

struct permission {
   name              perm_name;
   name              parent;
   authority         required_auth;
};

template<typename>
struct resolver_factory;

// see specializations for uint64_t and double in source file
template<typename Type>
Type convert_to_type(const string& str, const string& desc) {
   try {
      return fc::variant(str).as<Type>();
   } FC_RETHROW_EXCEPTIONS(warn, "Could not convert ${desc} string '${str}' to key type.", ("desc", desc)("str",str) )
}

template<>
uint64_t convert_to_type(const string& str, const string& desc);

template<>
double convert_to_type(const string& str, const string& desc);

template<typename Type>
string convert_to_string(const Type& source, const string& key_type, const string& encode_type, const string& desc);

template<>
string convert_to_string(const chain::key256_t& source, const string& key_type, const string& encode_type, const string& desc);

template<>
string convert_to_string(const float128_t& source, const string& key_type, const string& encode_type, const string& desc);


class read_only {
   const controller& db;
   const fc::microseconds abi_serializer_max_time;
   bool  shorten_abi_errors = true;

public:
   static const string KEYi64;

   read_only(const controller& db, const fc::microseconds& abi_serializer_max_time)
      : db(db), abi_serializer_max_time(abi_serializer_max_time) {}

   void validate() const {}

   void set_shorten_abi_errors( bool f ) { shorten_abi_errors = f; }

   using get_info_params = empty;

   struct get_info_results {
      string                  server_version;
      chain::chain_id_type    chain_id;
      uint32_t                head_block_num = 0;
      uint32_t                last_irreversible_block_num = 0;
      chain::block_id_type    last_irreversible_block_id;
      chain::block_id_type    head_block_id;
      fc::time_point          head_block_time;
      account_name            head_block_producer;

      uint64_t                virtual_block_cpu_limit = 0;
      uint64_t                virtual_block_net_limit = 0;

      uint64_t                block_cpu_limit = 0;
      uint64_t                block_net_limit = 0;
      //string                  recent_slots;
      //double                  participation_rate = 0;
      optional<string>        server_version_string;
      optional<uint32_t>              fork_db_head_block_num;
      optional<chain::block_id_type>  fork_db_head_block_id;
      optional<string>        server_full_version_string;
   };
   get_info_results get_info(const get_info_params&) const;

   struct get_activated_protocol_features_params {
      optional<uint32_t>  lower_bound;
      optional<uint32_t>  upper_bound;
      uint32_t            limit = 10;
      bool                search_by_block_num = false;
      bool                reverse = false;
   };

   struct get_activated_protocol_features_results {
      fc::variants        activated_protocol_features;
      optional<uint32_t>  more;
   };

   get_activated_protocol_features_results get_activated_protocol_features( const get_activated_protocol_features_params& params )const;

   struct producer_info {
      name                       producer_name;
   };

   // account_resource_info holds similar data members as in account_resource_limit, but decoupling making them independently to be refactored in future
   struct account_resource_info {
      int64_t used = 0;
      int64_t available = 0;
      int64_t max = 0;
      optional<chain::block_timestamp_type> last_usage_update_time;    // optional for backward nodeos support
      optional<int64_t> current_used;  // optional for backward nodeos support
      void set( const chain::resource_limits::account_resource_limit& arl)
      {
         used = arl.used;
         available = arl.available;
         max = arl.max;
         last_usage_update_time = arl.last_usage_update_time;
         current_used = arl.current_used;
      }
   };

   struct get_account_results {
      name                       account_name;
      uint32_t                   head_block_num = 0;
      fc::time_point             head_block_time;

      bool                       privileged = false;
      fc::time_point             last_code_update;
      fc::time_point             created;

      optional<asset>            core_liquid_balance;

      int64_t                    ram_quota  = 0;
      int64_t                    net_weight = 0;
      int64_t                    cpu_weight = 0;

      account_resource_info      net_limit;
      account_resource_info      cpu_limit;
      int64_t                    ram_usage = 0;

      vector<permission>         permissions;

      fc::variant                total_resources;
      fc::variant                self_delegated_bandwidth;
      fc::variant                refund_request;
      fc::variant                voter_info;
      fc::variant                rex_info;
   };

   struct get_account_params {
      name             account_name;
      optional<symbol> expected_core_symbol;
   };
   get_account_results get_account( const get_account_params& params )const;


   struct get_code_results {
      name                   account_name;
      string                 wast;
      string                 wasm;
      fc::sha256             code_hash;
      optional<abi_def>      abi;
   };

   struct get_code_params {
      name account_name;
      bool code_as_wasm = false;
   };

   struct get_code_hash_results {
      name                   account_name;
      fc::sha256             code_hash;
   };

   struct get_code_hash_params {
      name account_name;
   };

   struct get_abi_results {
      name                   account_name;
      optional<abi_def>      abi;
   };

   struct get_abi_params {
      name account_name;
   };

   struct get_raw_code_and_abi_results {
      name                   account_name;
      chain::blob            wasm;
      chain::blob            abi;
   };

   struct get_raw_code_and_abi_params {
      name                   account_name;
   };

   struct get_raw_abi_params {
      name                   account_name;
      optional<fc::sha256>   abi_hash;
   };

   struct get_raw_abi_results {
      name                   account_name;
      fc::sha256             code_hash;
      fc::sha256             abi_hash;
      optional<chain::blob>  abi;
   };


   get_code_results get_code( const get_code_params& params )const;
   get_code_hash_results get_code_hash( const get_code_hash_params& params )const;
   get_abi_results get_abi( const get_abi_params& params )const;
   get_raw_code_and_abi_results get_raw_code_and_abi( const get_raw_code_and_abi_params& params)const;
   get_raw_abi_results get_raw_abi( const get_raw_abi_params& params)const;



   struct abi_json_to_bin_params {
      name         code;
      name         action;
      fc::variant  args;
   };
   struct abi_json_to_bin_result {
      vector<char>   binargs;
   };

   abi_json_to_bin_result abi_json_to_bin( const abi_json_to_bin_params& params )const;


   struct abi_bin_to_json_params {
      name         code;
      name         action;
      vector<char> binargs;
   };
   struct abi_bin_to_json_result {
      fc::variant    args;
   };

   abi_bin_to_json_result abi_bin_to_json( const abi_bin_to_json_params& params )const;


   struct get_required_keys_params {
      fc::variant transaction;
      flat_set<public_key_type> available_keys;
   };
   struct get_required_keys_result {
      flat_set<public_key_type> required_keys;
   };

   get_required_keys_result get_required_keys( const get_required_keys_params& params)const;

   using get_transaction_id_params = transaction;
   using get_transaction_id_result = transaction_id_type;

   get_transaction_id_result get_transaction_id( const get_transaction_id_params& params)const;

   struct get_block_params {
      string block_num_or_id;
   };

   fc::variant get_block(const get_block_params& params) const;

   struct get_block_info_params {
      uint32_t block_num;
   };

   fc::variant get_block_info(const get_block_info_params& params) const;

   struct get_block_header_state_params {
      string block_num_or_id;
   };

   fc::variant get_block_header_state(const get_block_header_state_params& params) const;

   struct get_table_rows_params {
      bool        json = false;
      name        code;
      string      scope;
      name        table;
      string      table_key;
      string      lower_bound;
      string      upper_bound;
      uint32_t    limit = 10;
      string      key_type;  // type of key specified by index_position
      string      index_position; // 1 - primary (first), 2 - secondary index (in order defined by multi_index), 3 - third index, etc
      string      encode_type{"dec"}; //dec, hex , default=dec
      optional<bool>  reverse;
      optional<bool>  show_payer; // show RAM pyer
    };

   struct get_table_rows_result {
      vector<fc::variant> rows; ///< one row per item, either encoded as hex String or JSON object
      bool                more = false; ///< true if last element in data is not the end and sizeof data() < limit
      string              next_key; ///< fill lower_bound with this value to fetch more rows
   };

   get_table_rows_result get_table_rows( const get_table_rows_params& params )const;

   struct get_table_by_scope_params {
      name        code; // mandatory
      name        table; // optional, act as filter
      string      lower_bound; // lower bound of scope, optional
      string      upper_bound; // upper bound of scope, optional
      uint32_t    limit = 10;
      optional<bool>  reverse;
   };
   struct get_table_by_scope_result_row {
      name        code;
      name        scope;
      name        table;
      name        payer;
      uint32_t    count;
   };
   struct get_table_by_scope_result {
      vector<get_table_by_scope_result_row> rows;
      string      more; ///< fill lower_bound with this value to fetch more rows
   };

   get_table_by_scope_result get_table_by_scope( const get_table_by_scope_params& params )const;

   struct get_currency_balance_params {
      name             code;
      name             account;
      optional<string> symbol;
   };

   vector<asset> get_currency_balance( const get_currency_balance_params& params )const;

   struct get_currency_stats_params {
      name           code;
      string         symbol;
   };


   struct get_currency_stats_result {
      asset          supply;
      asset          max_supply;
      account_name   issuer;
   };

   fc::variant get_currency_stats( const get_currency_stats_params& params )const;

   struct get_producers_params {
      bool        json = false;
      string      lower_bound;
      uint32_t    limit = 50;
   };

   struct get_producers_result {
      vector<fc::variant> rows; ///< one row per item, either encoded as hex string or JSON object
      double              total_producer_vote_weight;
      string              more; ///< fill lower_bound with this value to fetch more rows
   };

   get_producers_result get_producers( const get_producers_params& params )const;

   struct get_producer_schedule_params {
   };

   struct get_producer_schedule_result {
      fc::variant active;
      fc::variant pending;
      fc::variant proposed;
   };

   get_producer_schedule_result get_producer_schedule( const get_producer_schedule_params& params )const;

   struct get_scheduled_transactions_params {
      bool        json = false;
      string      lower_bound;  /// timestamp OR transaction ID
      uint32_t    limit = 50;
   };

   struct get_scheduled_transactions_result {
      fc::variants  transactions;
      string        more; ///< fill lower_bound with this to fetch next set of transactions
   };

   get_scheduled_transactions_result get_scheduled_transactions( const get_scheduled_transactions_params& params ) const;

   static void copy_inline_row(const chain::key_value_object& obj, vector<char>& data) {
      data.resize( obj.value.size() );
      memcpy( data.data(), obj.value.data(), obj.value.size() );
   }

   template<typename Function>
   void walk_key_value_table(const name& code, const name& scope, const name& table, Function f) const
   {
      const auto& d = db.db();
      const auto* t_id = d.find<chain::table_id_object, chain::by_code_scope_table>(boost::make_tuple(code, scope, table));
      if (t_id != nullptr) {
         const auto &idx = d.get_index<chain::key_value_index, chain::by_scope_primary>();
         decltype(t_id->id) next_tid(t_id->id._id + 1);
         auto lower = idx.lower_bound(boost::make_tuple(t_id->id));
         auto upper = idx.lower_bound(boost::make_tuple(next_tid));

         for (auto itr = lower; itr != upper; ++itr) {
            if (!f(*itr)) {
               break;
            }
         }
      }
   }

   static uint64_t get_table_index_name(const read_only::get_table_rows_params& p, bool& primary);

   template <typename IndexType, typename SecKeyType, typename ConvFn>
   read_only::get_table_rows_result get_table_rows_by_seckey( const read_only::get_table_rows_params& p, const abi_def& abi, ConvFn conv )const {
      read_only::get_table_rows_result result;
      const auto& d = db.db();

      name scope{ convert_to_type<uint64_t>(p.scope, "scope") };

      abi_serializer abis;
      abis.set_abi(abi, abi_serializer::create_yield_function( abi_serializer_max_time ) );
      bool primary = false;
      const uint64_t table_with_index = get_table_index_name(p, primary);
      const auto* t_id = d.find<chain::table_id_object, chain::by_code_scope_table>(boost::make_tuple(p.code, scope, p.table));
      const auto* index_t_id = d.find<chain::table_id_object, chain::by_code_scope_table>(boost::make_tuple(p.code, scope, name(table_with_index)));
      if( t_id != nullptr && index_t_id != nullptr ) {
         using secondary_key_type = std::result_of_t<decltype(conv)(SecKeyType)>;
         static_assert( std::is_same<typename IndexType::value_type::secondary_key_type, secondary_key_type>::value, "Return type of conv does not match type of secondary key for IndexType" );

         const auto& secidx = d.get_index<IndexType, chain::by_secondary>();
         auto lower_bound_lookup_tuple = std::make_tuple( index_t_id->id._id,
                                                          eosio::chain::secondary_key_traits<secondary_key_type>::true_lowest(),
                                                          std::numeric_limits<uint64_t>::lowest() );
         auto upper_bound_lookup_tuple = std::make_tuple( index_t_id->id._id,
                                                          eosio::chain::secondary_key_traits<secondary_key_type>::true_highest(),
                                                          std::numeric_limits<uint64_t>::max() );

         if( p.lower_bound.size() ) {
            if( p.key_type == "name" ) {
               name s(p.lower_bound);
               SecKeyType lv = convert_to_type<SecKeyType>( s.to_string(), "lower_bound name" ); // avoids compiler error
               std::get<1>(lower_bound_lookup_tuple) = conv( lv );
            } else {
               SecKeyType lv = convert_to_type<SecKeyType>( p.lower_bound, "lower_bound" );
               std::get<1>(lower_bound_lookup_tuple) = conv( lv );
            }
         }

         if( p.upper_bound.size() ) {
            if( p.key_type == "name" ) {
               name s(p.upper_bound);
               SecKeyType uv = convert_to_type<SecKeyType>( s.to_string(), "upper_bound name" );
               std::get<1>(upper_bound_lookup_tuple) = conv( uv );
            } else {
               SecKeyType uv = convert_to_type<SecKeyType>( p.upper_bound, "upper_bound" );
               std::get<1>(upper_bound_lookup_tuple) = conv( uv );
            }
         }

         if( upper_bound_lookup_tuple < lower_bound_lookup_tuple )
            return result;

         auto walk_table_row_range = [&]( auto itr, auto end_itr ) {
<<<<<<< HEAD
            auto cur_time = fc::now<fc::microseconds>();
            auto end_time = cur_time + fc::microseconds(1000 * 10); /// 10ms max time
            vector<char> data;
            for( unsigned int count = 0; cur_time <= end_time && count < p.limit && itr != end_itr; ++itr, cur_time = fc::now<fc::microseconds>() ) {
=======
            auto cur_time = fc::clock::now();
            auto end_time = cur_time + fc::microseconds(1000 * 10); /// 10ms max time
            vector<char> data;
            for( unsigned int count = 0; cur_time <= end_time && count < p.limit && itr != end_itr; ++itr, cur_time = fc::clock::now() ) {
>>>>>>> 8d4aa1bb
               const auto* itr2 = d.find<chain::key_value_object, chain::by_scope_primary>( boost::make_tuple(t_id->id, itr->primary_key) );
               if( itr2 == nullptr ) continue;
               copy_inline_row(*itr2, data);

               fc::variant data_var;
               if( p.json ) {
                  data_var = abis.binary_to_variant( abis.get_table_type(p.table), data, abi_serializer::create_yield_function( abi_serializer_max_time ), shorten_abi_errors );
               } else {
                  data_var = fc::variant( data );
               }

               if( p.show_payer && *p.show_payer ) {
                  result.rows.emplace_back( fc::mutable_variant_object("data", std::move(data_var))("payer", itr->payer) );
               } else {
                  result.rows.emplace_back( std::move(data_var) );
               }

               ++count;
            }
            if( itr != end_itr ) {
               result.more = true;
               result.next_key = convert_to_string(itr->secondary_key, p.key_type, p.encode_type, "next_key - next lower bound");
            }
         };

         auto lower = secidx.lower_bound( lower_bound_lookup_tuple );
         auto upper = secidx.upper_bound( upper_bound_lookup_tuple );
         if( p.reverse && *p.reverse ) {
            walk_table_row_range( boost::make_reverse_iterator(upper), boost::make_reverse_iterator(lower) );
         } else {
            walk_table_row_range( lower, upper );
         }
      }
      return result;
   }

   template <typename IndexType>
   read_only::get_table_rows_result get_table_rows_ex( const read_only::get_table_rows_params& p, const abi_def& abi )const {
      read_only::get_table_rows_result result;
      const auto& d = db.db();

      uint64_t scope = convert_to_type<uint64_t>(p.scope, "scope");

      abi_serializer abis;
      abis.set_abi(abi, abi_serializer::create_yield_function( abi_serializer_max_time ));
      const auto* t_id = d.find<chain::table_id_object, chain::by_code_scope_table>(boost::make_tuple(p.code, name(scope), p.table));
      if( t_id != nullptr ) {
         const auto& idx = d.get_index<IndexType, chain::by_scope_primary>();
         auto lower_bound_lookup_tuple = std::make_tuple( t_id->id, std::numeric_limits<uint64_t>::lowest() );
         auto upper_bound_lookup_tuple = std::make_tuple( t_id->id, std::numeric_limits<uint64_t>::max() );

         if( p.lower_bound.size() ) {
            if( p.key_type == "name" ) {
               name s(p.lower_bound);
               std::get<1>(lower_bound_lookup_tuple) = s.to_uint64_t();
            } else {
               auto lv = convert_to_type<typename IndexType::value_type::key_type>( p.lower_bound, "lower_bound" );
               std::get<1>(lower_bound_lookup_tuple) = lv;
            }
         }

         if( p.upper_bound.size() ) {
            if( p.key_type == "name" ) {
               name s(p.upper_bound);
               std::get<1>(upper_bound_lookup_tuple) = s.to_uint64_t();
            } else {
               auto uv = convert_to_type<typename IndexType::value_type::key_type>( p.upper_bound, "upper_bound" );
               std::get<1>(upper_bound_lookup_tuple) = uv;
            }
         }

         if( upper_bound_lookup_tuple < lower_bound_lookup_tuple  )
            return result;

         auto walk_table_row_range = [&]( auto itr, auto end_itr ) {
<<<<<<< HEAD
            auto cur_time = fc::now<fc::microseconds>();
            auto end_time = cur_time + fc::microseconds(1000 * 10); /// 10ms max time
            vector<char> data;
            for( unsigned int count = 0; cur_time <= end_time && count < p.limit && itr != end_itr; ++count, ++itr, cur_time = fc::now<fc::microseconds>() ) {
=======
            auto cur_time = fc::clock::now();
            auto end_time = cur_time + fc::microseconds(1000 * 10); /// 10ms max time
            vector<char> data;
            for( unsigned int count = 0; cur_time <= end_time && count < p.limit && itr != end_itr; ++count, ++itr, cur_time = fc::clock::now() ) {
>>>>>>> 8d4aa1bb
               copy_inline_row(*itr, data);

               fc::variant data_var;
               if( p.json ) {
                  data_var = abis.binary_to_variant( abis.get_table_type(p.table), data, abi_serializer::create_yield_function( abi_serializer_max_time ), shorten_abi_errors );
               } else {
                  data_var = fc::variant( data );
               }

               if( p.show_payer && *p.show_payer ) {
                  result.rows.emplace_back( fc::mutable_variant_object("data", std::move(data_var))("payer", itr->payer) );
               } else {
                  result.rows.emplace_back( std::move(data_var) );
               }
            }
            if( itr != end_itr ) {
               result.more = true;
               result.next_key = convert_to_string(itr->primary_key, p.key_type, p.encode_type, "next_key - next lower bound");
            }
         };

         auto lower = idx.lower_bound( lower_bound_lookup_tuple );
         auto upper = idx.upper_bound( upper_bound_lookup_tuple );
         if( p.reverse && *p.reverse ) {
            walk_table_row_range( boost::make_reverse_iterator(upper), boost::make_reverse_iterator(lower) );
         } else {
            walk_table_row_range( lower, upper );
         }
      }
      return result;
   }

   chain::symbol extract_core_symbol()const;

   friend struct resolver_factory<read_only>;
};

class read_write {
   controller& db;
   const fc::microseconds abi_serializer_max_time;
   const bool api_accept_transactions;
public:
   read_write(controller& db, const fc::microseconds& abi_serializer_max_time, bool api_accept_transactions);
   void validate() const;

   using push_block_params = chain::signed_block;
   using push_block_results = empty;
   void push_block(push_block_params&& params, chain::plugin_interface::next_function<push_block_results> next);

   using push_transaction_params = fc::variant_object;
   struct push_transaction_results {
      chain::transaction_id_type  transaction_id;
      fc::variant                 processed;
   };
   void push_transaction(const push_transaction_params& params, chain::plugin_interface::next_function<push_transaction_results> next);


   using push_transactions_params  = vector<push_transaction_params>;
   using push_transactions_results = vector<push_transaction_results>;
   void push_transactions(const push_transactions_params& params, chain::plugin_interface::next_function<push_transactions_results> next);

   using send_transaction_params = push_transaction_params;
   using send_transaction_results = push_transaction_results;
   void send_transaction(const send_transaction_params& params, chain::plugin_interface::next_function<send_transaction_results> next);

   friend resolver_factory<read_write>;
};

 //support for --key_types [sha256,ripemd160] and --encoding [dec/hex]
 constexpr const char i64[]       = "i64";
 constexpr const char i128[]      = "i128";
 constexpr const char i256[]      = "i256";
 constexpr const char float64[]   = "float64";
 constexpr const char float128[]  = "float128";
 constexpr const char sha256[]    = "sha256";
 constexpr const char ripemd160[] = "ripemd160";
 constexpr const char dec[]       = "dec";
 constexpr const char hex[]       = "hex";


 template<const char*key_type , const char *encoding=chain_apis::dec>
 struct keytype_converter ;

 template<>
 struct keytype_converter<chain_apis::sha256, chain_apis::hex> {
     using input_type = chain::checksum256_type;
     using index_type = chain::index256_index;
     static auto function() {
        return [](const input_type& v) {
            // The input is in big endian, i.e. f58262c8005bb64b8f99ec6083faf050c502d099d9929ae37ffed2fe1bb954fb
            // fixed_bytes will convert the input to array of 2 uint128_t in little endian, i.e. 50f0fa8360ec998f4bb65b00c86282f5 fb54b91bfed2fe7fe39a92d999d002c5
            // which is the format used by secondary index
            uint8_t buffer[32];
            memcpy(buffer, v.data(), 32);
            fixed_bytes<32> fb(buffer); 
            return chain::key256_t(fb.get_array());
        };
     }
 };

 //key160 support with padding zeros in the end of key256
 template<>
 struct keytype_converter<chain_apis::ripemd160, chain_apis::hex> {
     using input_type = chain::checksum160_type;
     using index_type = chain::index256_index;
     static auto function() {
        return [](const input_type& v) {
            // The input is in big endian, i.e. 83a83a3876c64c33f66f33c54f1869edef5b5d4a000000000000000000000000
            // fixed_bytes will convert the input to array of 2 uint128_t in little endian, i.e. ed69184fc5336ff6334cc676383aa883 0000000000000000000000004a5d5bef
            // which is the format used by secondary index
            uint8_t buffer[20];
            memcpy(buffer, v.data(), 20);
            fixed_bytes<20> fb(buffer); 
            return chain::key256_t(fb.get_array());
        };
     }
 };

 template<>
 struct keytype_converter<chain_apis::i256> {
     using input_type = boost::multiprecision::uint256_t;
     using index_type = chain::index256_index;
     static auto function() {
        return [](const input_type v) {
            // The input is in little endian of uint256_t, i.e. fb54b91bfed2fe7fe39a92d999d002c550f0fa8360ec998f4bb65b00c86282f5
            // the following will convert the input to array of 2 uint128_t in little endian, i.e. 50f0fa8360ec998f4bb65b00c86282f5 fb54b91bfed2fe7fe39a92d999d002c5
            // which is the format used by secondary index
            chain::key256_t k;
            uint8_t buffer[32];
            boost::multiprecision::export_bits(v, buffer, 8, false);
            memcpy(&k[0], buffer + 16, 16);
            memcpy(&k[1], buffer, 16);
            return k;
        };
     }
 };

} // namespace chain_apis

class chain_plugin : public plugin<chain_plugin> {
public:
   APPBASE_PLUGIN_REQUIRES()

   chain_plugin();
   virtual ~chain_plugin();

   virtual void set_program_options(options_description& cli, options_description& cfg) override;

   void plugin_initialize(const variables_map& options);
   void plugin_startup();
   void plugin_shutdown();
   void handle_sighup() override;

   chain_apis::read_only get_read_only_api() const { return chain_apis::read_only(chain(), get_abi_serializer_max_time()); }
   chain_apis::read_write get_read_write_api() { return chain_apis::read_write(chain(), get_abi_serializer_max_time(), api_accept_transactions()); }

   bool accept_block( const chain::signed_block_ptr& block, const chain::block_id_type& id );
   void accept_transaction(const chain::packed_transaction_ptr& trx, chain::plugin_interface::next_function<chain::transaction_trace_ptr> next);

   bool block_is_on_preferred_chain(const chain::block_id_type& block_id);

   static bool recover_reversible_blocks( const fc::path& db_dir,
                                          uint32_t cache_size,
                                          optional<fc::path> new_db_dir = optional<fc::path>(),
                                          uint32_t truncate_at_block = 0
                                        );

   static bool import_reversible_blocks( const fc::path& reversible_dir,
                                         uint32_t cache_size,
                                         const fc::path& reversible_blocks_file
                                       );

   static bool export_reversible_blocks( const fc::path& reversible_dir,
                                        const fc::path& reversible_blocks_file
                                       );

   // Only call this after plugin_initialize()!
   controller& chain();
   // Only call this after plugin_initialize()!
   const controller& chain() const;

   chain::chain_id_type get_chain_id() const;
   fc::microseconds get_abi_serializer_max_time() const;
   bool api_accept_transactions() const;
   // set true by other plugins if any plugin allows transactions
   bool accept_transactions() const;
   void enable_accept_transactions();

   static void handle_guard_exception(const chain::guard_exception& e);
   void do_hard_replay(const variables_map& options);

   static void handle_db_exhaustion();
   static void handle_bad_alloc();
private:
   static void log_guard_exception(const chain::guard_exception& e);

   unique_ptr<class chain_plugin_impl> my;
};

}

FC_REFLECT( eosio::chain_apis::permission, (perm_name)(parent)(required_auth) )
FC_REFLECT(eosio::chain_apis::empty, )
FC_REFLECT(eosio::chain_apis::read_only::get_info_results,
           (server_version)(chain_id)(head_block_num)(last_irreversible_block_num)(last_irreversible_block_id)
           (head_block_id)(head_block_time)(head_block_producer)
           (virtual_block_cpu_limit)(virtual_block_net_limit)(block_cpu_limit)(block_net_limit)
           (server_version_string)(fork_db_head_block_num)(fork_db_head_block_id)(server_full_version_string) )
FC_REFLECT(eosio::chain_apis::read_only::get_activated_protocol_features_params, (lower_bound)(upper_bound)(limit)(search_by_block_num)(reverse) )
FC_REFLECT(eosio::chain_apis::read_only::get_activated_protocol_features_results, (activated_protocol_features)(more) )
FC_REFLECT(eosio::chain_apis::read_only::get_block_params, (block_num_or_id))
FC_REFLECT(eosio::chain_apis::read_only::get_block_info_params, (block_num))
FC_REFLECT(eosio::chain_apis::read_only::get_block_header_state_params, (block_num_or_id))

FC_REFLECT( eosio::chain_apis::read_write::push_transaction_results, (transaction_id)(processed) )

FC_REFLECT( eosio::chain_apis::read_only::get_table_rows_params, (json)(code)(scope)(table)(table_key)(lower_bound)(upper_bound)(limit)(key_type)(index_position)(encode_type)(reverse)(show_payer) )
FC_REFLECT( eosio::chain_apis::read_only::get_table_rows_result, (rows)(more)(next_key) );

FC_REFLECT( eosio::chain_apis::read_only::get_table_by_scope_params, (code)(table)(lower_bound)(upper_bound)(limit)(reverse) )
FC_REFLECT( eosio::chain_apis::read_only::get_table_by_scope_result_row, (code)(scope)(table)(payer)(count));
FC_REFLECT( eosio::chain_apis::read_only::get_table_by_scope_result, (rows)(more) );

FC_REFLECT( eosio::chain_apis::read_only::get_currency_balance_params, (code)(account)(symbol));
FC_REFLECT( eosio::chain_apis::read_only::get_currency_stats_params, (code)(symbol));
FC_REFLECT( eosio::chain_apis::read_only::get_currency_stats_result, (supply)(max_supply)(issuer));

FC_REFLECT( eosio::chain_apis::read_only::get_producers_params, (json)(lower_bound)(limit) )
FC_REFLECT( eosio::chain_apis::read_only::get_producers_result, (rows)(total_producer_vote_weight)(more) );

FC_REFLECT_EMPTY( eosio::chain_apis::read_only::get_producer_schedule_params )
FC_REFLECT( eosio::chain_apis::read_only::get_producer_schedule_result, (active)(pending)(proposed) );

FC_REFLECT( eosio::chain_apis::read_only::get_scheduled_transactions_params, (json)(lower_bound)(limit) )
FC_REFLECT( eosio::chain_apis::read_only::get_scheduled_transactions_result, (transactions)(more) );

FC_REFLECT( eosio::chain_apis::read_only::account_resource_info, (used)(available)(max)(last_usage_update_time)(current_used) )
FC_REFLECT( eosio::chain_apis::read_only::get_account_results,
            (account_name)(head_block_num)(head_block_time)(privileged)(last_code_update)(created)
            (core_liquid_balance)(ram_quota)(net_weight)(cpu_weight)(net_limit)(cpu_limit)(ram_usage)(permissions)
            (total_resources)(self_delegated_bandwidth)(refund_request)(voter_info)(rex_info) )
// @swap code_hash
FC_REFLECT( eosio::chain_apis::read_only::get_code_results, (account_name)(code_hash)(wast)(wasm)(abi) )
FC_REFLECT( eosio::chain_apis::read_only::get_code_hash_results, (account_name)(code_hash) )
FC_REFLECT( eosio::chain_apis::read_only::get_abi_results, (account_name)(abi) )
FC_REFLECT( eosio::chain_apis::read_only::get_account_params, (account_name)(expected_core_symbol) )
FC_REFLECT( eosio::chain_apis::read_only::get_code_params, (account_name)(code_as_wasm) )
FC_REFLECT( eosio::chain_apis::read_only::get_code_hash_params, (account_name) )
FC_REFLECT( eosio::chain_apis::read_only::get_abi_params, (account_name) )
FC_REFLECT( eosio::chain_apis::read_only::get_raw_code_and_abi_params, (account_name) )
FC_REFLECT( eosio::chain_apis::read_only::get_raw_code_and_abi_results, (account_name)(wasm)(abi) )
FC_REFLECT( eosio::chain_apis::read_only::get_raw_abi_params, (account_name)(abi_hash) )
FC_REFLECT( eosio::chain_apis::read_only::get_raw_abi_results, (account_name)(code_hash)(abi_hash)(abi) )
FC_REFLECT( eosio::chain_apis::read_only::producer_info, (producer_name) )
FC_REFLECT( eosio::chain_apis::read_only::abi_json_to_bin_params, (code)(action)(args) )
FC_REFLECT( eosio::chain_apis::read_only::abi_json_to_bin_result, (binargs) )
FC_REFLECT( eosio::chain_apis::read_only::abi_bin_to_json_params, (code)(action)(binargs) )
FC_REFLECT( eosio::chain_apis::read_only::abi_bin_to_json_result, (args) )
FC_REFLECT( eosio::chain_apis::read_only::get_required_keys_params, (transaction)(available_keys) )
FC_REFLECT( eosio::chain_apis::read_only::get_required_keys_result, (required_keys) )<|MERGE_RESOLUTION|>--- conflicted
+++ resolved
@@ -490,17 +490,10 @@
             return result;
 
          auto walk_table_row_range = [&]( auto itr, auto end_itr ) {
-<<<<<<< HEAD
-            auto cur_time = fc::now<fc::microseconds>();
-            auto end_time = cur_time + fc::microseconds(1000 * 10); /// 10ms max time
-            vector<char> data;
-            for( unsigned int count = 0; cur_time <= end_time && count < p.limit && itr != end_itr; ++itr, cur_time = fc::now<fc::microseconds>() ) {
-=======
-            auto cur_time = fc::clock::now();
-            auto end_time = cur_time + fc::microseconds(1000 * 10); /// 10ms max time
+            auto cur_time = fc::now();
+            auto end_time = cur_time + 10ms; /// 10ms max time
             vector<char> data;
             for( unsigned int count = 0; cur_time <= end_time && count < p.limit && itr != end_itr; ++itr, cur_time = fc::clock::now() ) {
->>>>>>> 8d4aa1bb
                const auto* itr2 = d.find<chain::key_value_object, chain::by_scope_primary>( boost::make_tuple(t_id->id, itr->primary_key) );
                if( itr2 == nullptr ) continue;
                copy_inline_row(*itr2, data);
@@ -576,17 +569,10 @@
             return result;
 
          auto walk_table_row_range = [&]( auto itr, auto end_itr ) {
-<<<<<<< HEAD
-            auto cur_time = fc::now<fc::microseconds>();
+            auto cur_time = fc::now();
             auto end_time = cur_time + fc::microseconds(1000 * 10); /// 10ms max time
             vector<char> data;
-            for( unsigned int count = 0; cur_time <= end_time && count < p.limit && itr != end_itr; ++count, ++itr, cur_time = fc::now<fc::microseconds>() ) {
-=======
-            auto cur_time = fc::clock::now();
-            auto end_time = cur_time + fc::microseconds(1000 * 10); /// 10ms max time
-            vector<char> data;
-            for( unsigned int count = 0; cur_time <= end_time && count < p.limit && itr != end_itr; ++count, ++itr, cur_time = fc::clock::now() ) {
->>>>>>> 8d4aa1bb
+            for( unsigned int count = 0; cur_time <= end_time && count < p.limit && itr != end_itr; ++count, ++itr, cur_time = fc::now() ) {
                copy_inline_row(*itr, data);
 
                fc::variant data_var;
@@ -681,7 +667,7 @@
             // which is the format used by secondary index
             uint8_t buffer[32];
             memcpy(buffer, v.data(), 32);
-            fixed_bytes<32> fb(buffer); 
+            fixed_bytes<32> fb(buffer);
             return chain::key256_t(fb.get_array());
         };
      }
@@ -699,7 +685,7 @@
             // which is the format used by secondary index
             uint8_t buffer[20];
             memcpy(buffer, v.data(), 20);
-            fixed_bytes<20> fb(buffer); 
+            fixed_bytes<20> fb(buffer);
             return chain::key256_t(fb.get_array());
         };
      }
