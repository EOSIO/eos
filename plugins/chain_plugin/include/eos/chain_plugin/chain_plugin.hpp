--- conflicted
+++ resolved
@@ -157,16 +157,10 @@
 
    struct get_table_rows_params {
       bool        json = false;
-<<<<<<< HEAD
       Name        scope;
       Name        code;
       Name        table;
-=======
-      name        scope;
-      name        code;
-      name        table;
-//      string      table_type;
->>>>>>> 3439ca26
+
       string      table_key;
       string      lower_bound;
       string      upper_bound;
