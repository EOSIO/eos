#include <eosio/mongo_db_plugin/mongo_db_plugin.hpp>
#include <eosio/mongo_db_plugin/bson.hpp>
#include <eosio/chain/eosio_contract.hpp>
#include <eosio/chain/config.hpp>
#include <eosio/chain/exceptions.hpp>
#include <eosio/chain/transaction.hpp>
#include <eosio/chain/types.hpp>

#include <fc/io/json.hpp>
#include <fc/log/logger_config.hpp>
#include <fc/utf8.hpp>
#include <fc/variant.hpp>

#include <boost/algorithm/string.hpp>
#include <boost/chrono.hpp>
#include <boost/signals2/connection.hpp>

#include <queue>
#include <thread>
#include <mutex>

#include <bsoncxx/json.hpp>

#include <mongocxx/client.hpp>
#include <mongocxx/instance.hpp>
#include <mongocxx/pool.hpp>
#include <mongocxx/exception/operation_exception.hpp>
#include <mongocxx/exception/logic_error.hpp>

namespace fc { class variant; }

namespace eosio {

using chain::account_name;
using chain::action_name;
using chain::block_id_type;
using chain::permission_name;
using chain::transaction;
using chain::signed_transaction;
using chain::signed_block;
using chain::transaction_id_type;
using chain::packed_transaction;

static appbase::abstract_plugin& _mongo_db_plugin = app().register_plugin<mongo_db_plugin>();

struct filter_entry {
   name receiver;
   name action;
   name actor;

   friend bool operator<( const filter_entry& a, const filter_entry& b ) {
      return std::tie( a.receiver, a.action, a.actor ) < std::tie( b.receiver, b.action, b.actor );
   }

   //            receiver          action       actor
   bool match( const name& rr, const name& an, const name& ar ) const {
      return (receiver.to_uint64_t() == 0 || receiver == rr) &&
             (action.to_uint64_t() == 0 || action == an) &&
             (actor.to_uint64_t() == 0 || actor == ar);
   }
};

class mongo_db_plugin_impl {
public:
   mongo_db_plugin_impl();
   ~mongo_db_plugin_impl();

   fc::optional<boost::signals2::scoped_connection> accepted_block_connection;
   fc::optional<boost::signals2::scoped_connection> irreversible_block_connection;
   fc::optional<boost::signals2::scoped_connection> accepted_transaction_connection;
   fc::optional<boost::signals2::scoped_connection> applied_transaction_connection;

   void consume_blocks();

   void accepted_block( const chain::block_state_ptr& );
   void applied_irreversible_block(const chain::block_state_ptr&);
   void accepted_transaction(const chain::transaction_metadata_ptr&);
   void applied_transaction(const chain::transaction_trace_ptr&);
   void process_accepted_transaction(const chain::transaction_metadata_ptr&);
   void _process_accepted_transaction(const chain::transaction_metadata_ptr&);
   void process_applied_transaction(const chain::transaction_trace_ptr&);
   void _process_applied_transaction(const chain::transaction_trace_ptr&);
   void process_accepted_block( const chain::block_state_ptr& );
   void _process_accepted_block( const chain::block_state_ptr& );
   void process_irreversible_block(const chain::block_state_ptr&);
   void _process_irreversible_block(const chain::block_state_ptr&);

   optional<abi_serializer> get_abi_serializer( account_name n );
   template<typename T> fc::variant to_variant_with_abi( const T& obj );

   void purge_abi_cache();

   bool add_action_trace( mongocxx::bulk_write& bulk_action_traces, const chain::action_trace& atrace,
                          const chain::transaction_trace_ptr& t,
                          bool executed, const fc::milliseconds& now,
                          bool& write_ttrace );

   void update_account(const chain::action& act);

   void add_pub_keys( const vector<chain::key_weight>& keys, const account_name& name,
                      const permission_name& permission, const fc::milliseconds& now );
   void remove_pub_keys( const account_name& name, const permission_name& permission );
   void add_account_control( const vector<chain::permission_level_weight>& controlling_accounts,
                             const account_name& name, const permission_name& permission,
                             const fc::milliseconds& now );
   void remove_account_control( const account_name& name, const permission_name& permission );

   /// @return true if act should be added to mongodb, false to skip it
   bool filter_include( const account_name& receiver, const action_name& act_name,
                        const vector<chain::permission_level>& authorization ) const;
   bool filter_include( const transaction& trx ) const;

   void init();
   void wipe_database();
   void create_expiration_index(mongocxx::collection& collection, uint32_t expire_after_seconds);

   template<typename Queue, typename Entry> void queue(Queue& queue, const Entry& e);

   bool configured{false};
   bool wipe_database_on_startup{false};
   uint32_t start_block_num = 0;
   std::atomic_bool start_block_reached{false};

   bool is_producer = false;
   bool filter_on_star = true;
   std::set<filter_entry> filter_on;
   std::set<filter_entry> filter_out;
   bool update_blocks_via_block_num = false;
   bool store_blocks = true;
   bool store_block_states = true;
   bool store_transactions = true;
   bool store_transaction_traces = true;
   bool store_action_traces = true;
   uint32_t expire_after_seconds = 0;

   std::string db_name;
   mongocxx::instance mongo_inst;
   fc::optional<mongocxx::pool> mongo_pool;

   // consum thread
   mongocxx::collection _accounts;
   mongocxx::collection _trans;
   mongocxx::collection _trans_traces;
   mongocxx::collection _action_traces;
   mongocxx::collection _block_states;
   mongocxx::collection _blocks;
   mongocxx::collection _pub_keys;
   mongocxx::collection _account_controls;

   size_t max_queue_size = 0;
   int queue_sleep_time = 0;
   size_t abi_cache_size = 0;
   std::deque<chain::transaction_metadata_ptr> transaction_metadata_queue;
   std::deque<chain::transaction_metadata_ptr> transaction_metadata_process_queue;
   std::deque<chain::transaction_trace_ptr> transaction_trace_queue;
   std::deque<chain::transaction_trace_ptr> transaction_trace_process_queue;
   std::deque<chain::block_state_ptr> block_state_queue;
   std::deque<chain::block_state_ptr> block_state_process_queue;
   std::deque<chain::block_state_ptr> irreversible_block_state_queue;
   std::deque<chain::block_state_ptr> irreversible_block_state_process_queue;
   std::mutex mtx;
   std::condition_variable condition;
   std::thread consume_thread;
   std::atomic_bool done{false};
   std::atomic_bool startup{true};
   fc::optional<chain::chain_id_type> chain_id;
   fc::microseconds abi_serializer_max_time;

   struct by_account;
   struct by_last_access;

   struct abi_cache {
      account_name                     account;
      fc::time_point                   last_accessed;
      fc::optional<abi_serializer>     serializer;
   };

   typedef boost::multi_index_container<abi_cache,
         indexed_by<
               ordered_unique< tag<by_account>,  member<abi_cache,account_name,&abi_cache::account> >,
               ordered_non_unique< tag<by_last_access>,  member<abi_cache,fc::time_point,&abi_cache::last_accessed> >
         >
   > abi_cache_index_t;

   abi_cache_index_t abi_cache_index;

   static const action_name newaccount;
   static const action_name setabi;
   static const action_name updateauth;
   static const action_name deleteauth;
   static const permission_name owner;
   static const permission_name active;

   static const std::string block_states_col;
   static const std::string blocks_col;
   static const std::string trans_col;
   static const std::string trans_traces_col;
   static const std::string action_traces_col;
   static const std::string accounts_col;
   static const std::string pub_keys_col;
   static const std::string account_controls_col;
};

const action_name mongo_db_plugin_impl::newaccount = chain::newaccount::get_name();
const action_name mongo_db_plugin_impl::setabi = chain::setabi::get_name();
const action_name mongo_db_plugin_impl::updateauth = chain::updateauth::get_name();
const action_name mongo_db_plugin_impl::deleteauth = chain::deleteauth::get_name();
const permission_name mongo_db_plugin_impl::owner = chain::config::owner_name;
const permission_name mongo_db_plugin_impl::active = chain::config::active_name;

const std::string mongo_db_plugin_impl::block_states_col = "block_states";
const std::string mongo_db_plugin_impl::blocks_col = "blocks";
const std::string mongo_db_plugin_impl::trans_col = "transactions";
const std::string mongo_db_plugin_impl::trans_traces_col = "transaction_traces";
const std::string mongo_db_plugin_impl::action_traces_col = "action_traces";
const std::string mongo_db_plugin_impl::accounts_col = "accounts";
const std::string mongo_db_plugin_impl::pub_keys_col = "pub_keys";
const std::string mongo_db_plugin_impl::account_controls_col = "account_controls";

bool mongo_db_plugin_impl::filter_include( const account_name& receiver, const action_name& act_name,
                                           const vector<chain::permission_level>& authorization ) const
{
   bool include = false;
   if( filter_on_star ) {
      include = true;
   } else {
      auto itr = std::find_if( filter_on.cbegin(), filter_on.cend(), [&receiver, &act_name]( const auto& filter ) {
         return filter.match( receiver, act_name, {} );
      } );
      if( itr != filter_on.cend() ) {
         include = true;
      } else {
         for( const auto& a : authorization ) {
            auto itr = std::find_if( filter_on.cbegin(), filter_on.cend(), [&receiver, &act_name, &a]( const auto& filter ) {
               return filter.match( receiver, act_name, a.actor );
            } );
            if( itr != filter_on.cend() ) {
               include = true;
               break;
            }
         }
      }
   }

   if( !include ) { return false; }
   if( filter_out.empty() ) { return true; }

   auto itr = std::find_if( filter_out.cbegin(), filter_out.cend(), [&receiver, &act_name]( const auto& filter ) {
      return filter.match( receiver, act_name, {} );
   } );
   if( itr != filter_out.cend() ) { return false; }

   for( const auto& a : authorization ) {
      auto itr = std::find_if( filter_out.cbegin(), filter_out.cend(), [&receiver, &act_name, &a]( const auto& filter ) {
         return filter.match( receiver, act_name, a.actor );
      } );
      if( itr != filter_out.cend() ) { return false; }
   }

   return true;
}

bool mongo_db_plugin_impl::filter_include( const transaction& trx ) const
{
   if( !filter_on_star || !filter_out.empty() ) {
      bool include = false;
      for( const auto& a : trx.actions ) {
         if( filter_include( a.account, a.name, a.authorization ) ) {
            include = true;
            break;
         }
      }
      if( !include ) {
         for( const auto& a : trx.context_free_actions ) {
            if( filter_include( a.account, a.name, a.authorization ) ) {
               include = true;
               break;
            }
         }
      }
      return include;
   }
   return true;
}


template<typename Queue, typename Entry>
void mongo_db_plugin_impl::queue( Queue& queue, const Entry& e ) {
   std::unique_lock<std::mutex> lock( mtx );
   auto queue_size = queue.size();
   if( queue_size > max_queue_size ) {
      lock.unlock();
      condition.notify_one();
      queue_sleep_time += 10;
      if( queue_sleep_time > 1000 )
         wlog("queue size: ${q}", ("q", queue_size));
      std::this_thread::sleep_for( fc::milliseconds( queue_sleep_time ));
      lock.lock();
   } else {
      queue_sleep_time -= 10;
      if( queue_sleep_time < 0 ) queue_sleep_time = 0;
   }
   queue.emplace_back( e );
   lock.unlock();
   condition.notify_one();
}

void mongo_db_plugin_impl::accepted_transaction( const chain::transaction_metadata_ptr& t ) {
   try {
      if( store_transactions ) {
         queue( transaction_metadata_queue, t );
      }
   } catch (fc::exception& e) {
      elog("FC Exception while accepted_transaction ${e}", ("e", e.to_string()));
   } catch (std::exception& e) {
      elog("STD Exception while accepted_transaction ${e}", ("e", e.what()));
   } catch (...) {
      elog("Unknown exception while accepted_transaction");
   }
}

void mongo_db_plugin_impl::applied_transaction( const chain::transaction_trace_ptr& t ) {
   try {
      // Traces emitted from an incomplete block leave the producer_block_id as empty.
      //
      // Avoid adding the action traces or transaction traces to the database if the producer_block_id is empty.
      // This way traces from speculatively executed transactions are not included in the Mongo database which can
      // avoid potential confusion for consumers of that database.
      //
      // Due to forks, it could be possible for multiple incompatible action traces with the same block_num and trx_id
      // to exist in the database. And if the producer double produces a block, even the block_time may not
      // disambiguate the two action traces. Without a producer_block_id to disambiguate and determine if the action
      // trace comes from an orphaned fork branching off of the blockchain, consumers of the Mongo DB database may be
      // reacting to a stale action trace that never actually executed in the current blockchain.
      //
      // It is better to avoid this potential confusion by not logging traces from speculative execution, i.e. emitted
      // from an incomplete block. This means that traces will not be recorded in speculative read-mode, but
      // users should not be using the mongo_db_plugin in that mode anyway.
      //
      // Allow logging traces if node is a producer for testing purposes, so a single nodeos can do both for testing.
      //
      // It is recommended to run mongo_db_plugin in read-mode = read-only.
      //
      if( !is_producer && !t->producer_block_id.valid() )
         return;
      // always queue since account information always gathered
      queue( transaction_trace_queue, t );
   } catch (fc::exception& e) {
      elog("FC Exception while applied_transaction ${e}", ("e", e.to_string()));
   } catch (std::exception& e) {
      elog("STD Exception while applied_transaction ${e}", ("e", e.what()));
   } catch (...) {
      elog("Unknown exception while applied_transaction");
   }
}

void mongo_db_plugin_impl::applied_irreversible_block( const chain::block_state_ptr& bs ) {
   try {
      if( store_blocks || store_block_states || store_transactions ) {
         queue( irreversible_block_state_queue, bs );
      }
   } catch (fc::exception& e) {
      elog("FC Exception while applied_irreversible_block ${e}", ("e", e.to_string()));
   } catch (std::exception& e) {
      elog("STD Exception while applied_irreversible_block ${e}", ("e", e.what()));
   } catch (...) {
      elog("Unknown exception while applied_irreversible_block");
   }
}

void mongo_db_plugin_impl::accepted_block( const chain::block_state_ptr& bs ) {
   try {
      if( !start_block_reached ) {
         if( bs->block_num >= start_block_num ) {
            start_block_reached = true;
         }
      }
      if( store_blocks || store_block_states ) {
         queue( block_state_queue, bs );
      }
   } catch (fc::exception& e) {
      elog("FC Exception while accepted_block ${e}", ("e", e.to_string()));
   } catch (std::exception& e) {
      elog("STD Exception while accepted_block ${e}", ("e", e.what()));
   } catch (...) {
      elog("Unknown exception while accepted_block");
   }
}

void mongo_db_plugin_impl::consume_blocks() {
   try {
      auto mongo_client = mongo_pool->acquire();
      auto& mongo_conn = *mongo_client;

      _accounts = mongo_conn[db_name][accounts_col];
      _trans = mongo_conn[db_name][trans_col];
      _trans_traces = mongo_conn[db_name][trans_traces_col];
      _action_traces = mongo_conn[db_name][action_traces_col];
      _blocks = mongo_conn[db_name][blocks_col];
      _block_states = mongo_conn[db_name][block_states_col];
      _pub_keys = mongo_conn[db_name][pub_keys_col];
      _account_controls = mongo_conn[db_name][account_controls_col];

      while (true) {
         std::unique_lock<std::mutex> lock(mtx);
         while ( transaction_metadata_queue.empty() &&
                 transaction_trace_queue.empty() &&
                 block_state_queue.empty() &&
                 irreversible_block_state_queue.empty() &&
                 !done ) {
            condition.wait(lock);
         }

         // capture for processing
         size_t transaction_metadata_size = transaction_metadata_queue.size();
         if (transaction_metadata_size > 0) {
            transaction_metadata_process_queue = move(transaction_metadata_queue);
            transaction_metadata_queue.clear();
         }
         size_t transaction_trace_size = transaction_trace_queue.size();
         if (transaction_trace_size > 0) {
            transaction_trace_process_queue = move(transaction_trace_queue);
            transaction_trace_queue.clear();
         }
         size_t block_state_size = block_state_queue.size();
         if (block_state_size > 0) {
            block_state_process_queue = move(block_state_queue);
            block_state_queue.clear();
         }
         size_t irreversible_block_size = irreversible_block_state_queue.size();
         if (irreversible_block_size > 0) {
            irreversible_block_state_process_queue = move(irreversible_block_state_queue);
            irreversible_block_state_queue.clear();
         }

         lock.unlock();

         if (done) {
            ilog("draining queue, size: ${q}", ("q", transaction_metadata_size + transaction_trace_size + block_state_size + irreversible_block_size));
         }

         // process transactions
         auto start_time = fc::now();
         auto size = transaction_trace_process_queue.size();
         while (!transaction_trace_process_queue.empty()) {
            const auto& t = transaction_trace_process_queue.front();
            process_applied_transaction(t);
            transaction_trace_process_queue.pop_front();
         }
         auto time = fc::now() - start_time;
         auto per = size > 0 ? time.count()/size : 0;
         if( time > fc::microseconds(500000) ) // reduce logging, .5 secs
            ilog( "process_applied_transaction,  time per: ${p}, size: ${s}, time: ${t}", ("s", size)("t", time)("p", per) );

         start_time = fc::now();
         size = transaction_metadata_process_queue.size();
         while (!transaction_metadata_process_queue.empty()) {
            const auto& t = transaction_metadata_process_queue.front();
            process_accepted_transaction(t);
            transaction_metadata_process_queue.pop_front();
         }
         time = fc::now() - start_time;
         per = size > 0 ? time.count()/size : 0;
         if( time > fc::microseconds(500000) ) // reduce logging, .5 secs
            ilog( "process_accepted_transaction, time per: ${p}, size: ${s}, time: ${t}", ("s", size)( "t", time )( "p", per ));

         // process blocks
<<<<<<< HEAD
         start_time = fc::now();
=======
         start_time = fc::::now();
>>>>>>> f47410e6
         size = block_state_process_queue.size();
         while (!block_state_process_queue.empty()) {
            const auto& bs = block_state_process_queue.front();
            process_accepted_block( bs );
            block_state_process_queue.pop_front();
         }
         time = fc::now() - start_time;
         per = size > 0 ? time.count()/size : 0;
         if( time > fc::microseconds(500000) ) // reduce logging, .5 secs
            ilog( "process_accepted_block,       time per: ${p}, size: ${s}, time: ${t}", ("s", size)("t", time)("p", per) );

         // process irreversible blocks
<<<<<<< HEAD
=======

>>>>>>> f47410e6
         start_time = fc::now();
         size = irreversible_block_state_process_queue.size();
         while (!irreversible_block_state_process_queue.empty()) {
            const auto& bs = irreversible_block_state_process_queue.front();
            process_irreversible_block(bs);
            irreversible_block_state_process_queue.pop_front();
         }
         time = fc::now() - start_time;
         per = size > 0 ? time.count()/size : 0;
         if( time > fc::microseconds(500000) ) // reduce logging, .5 secs
            ilog( "process_irreversible_block,   time per: ${p}, size: ${s}, time: ${t}", ("s", size)("t", time)("p", per) );

         if( transaction_metadata_size == 0 &&
             transaction_trace_size == 0 &&
             block_state_size == 0 &&
             irreversible_block_size == 0 &&
             done ) {
            break;
         }
      }
      ilog("mongo_db_plugin consume thread shutdown gracefully");
   } catch (fc::exception& e) {
      elog("FC Exception while consuming block ${e}", ("e", e.to_string()));
   } catch (std::exception& e) {
      elog("STD Exception while consuming block ${e}", ("e", e.what()));
   } catch (...) {
      elog("Unknown exception while consuming block");
   }
}

namespace {

auto find_account( mongocxx::collection& accounts, const account_name& name ) {
   using bsoncxx::builder::basic::make_document;
   using bsoncxx::builder::basic::kvp;
   return accounts.find_one( make_document( kvp( "name", name.to_string())));
}

auto find_block( mongocxx::collection& blocks, const string& id ) {
   using bsoncxx::builder::basic::make_document;
   using bsoncxx::builder::basic::kvp;

   mongocxx::options::find options;
   options.projection( make_document( kvp( "_id", 1 )) ); // only return _id
   return blocks.find_one( make_document( kvp( "block_id", id )), options);
}

void handle_mongo_exception( const std::string& desc, int line_num ) {
   bool shutdown = true;
   try {
      try {
         throw;
      } catch( mongocxx::logic_error& e) {
         // logic_error on invalid key, do not shutdown
         wlog( "mongo logic error, ${desc}, line ${line}, code ${code}, ${what}",
               ("desc", desc)( "line", line_num )( "code", e.code().value() )( "what", e.what() ));
         shutdown = false;
      } catch( mongocxx::operation_exception& e) {
         elog( "mongo exception, ${desc}, line ${line}, code ${code}, ${details}",
               ("desc", desc)( "line", line_num )( "code", e.code().value() )( "details", e.code().message() ));
         if (e.raw_server_error()) {
            elog( "  raw_server_error: ${e}", ( "e", bsoncxx::to_json(e.raw_server_error()->view())));
         }
      } catch( mongocxx::exception& e) {
         elog( "mongo exception, ${desc}, line ${line}, code ${code}, ${what}",
               ("desc", desc)( "line", line_num )( "code", e.code().value() )( "what", e.what() ));
      } catch( bsoncxx::exception& e) {
         elog( "bsoncxx exception, ${desc}, line ${line}, code ${code}, ${what}",
               ("desc", desc)( "line", line_num )( "code", e.code().value() )( "what", e.what() ));
      } catch( fc::exception& er ) {
         elog( "mongo fc exception, ${desc}, line ${line}, ${details}",
               ("desc", desc)( "line", line_num )( "details", er.to_detail_string()));
      } catch( const std::exception& e ) {
         elog( "mongo std exception, ${desc}, line ${line}, ${what}",
               ("desc", desc)( "line", line_num )( "what", e.what()));
      } catch( ... ) {
         elog( "mongo unknown exception, ${desc}, line ${line_nun}", ("desc", desc)( "line_num", line_num ));
      }
   } catch (...) {
      std::cerr << "Exception attempting to handle exception for " << desc << " " << line_num << std::endl;
   }

   if( shutdown ) {
      // shutdown if mongo failed to provide opportunity to fix issue and restart
      app().quit();
   }
}

// custom oid to avoid monotonic throttling
// https://docs.mongodb.com/master/core/bulk-write-operations/#avoid-monotonic-throttling
bsoncxx::oid make_custom_oid() {
   bsoncxx::oid x = bsoncxx::oid();
   const char* p = x.bytes();
   std::swap((short&)p[0], (short&)p[10]);
   return x;
}

} // anonymous namespace

void mongo_db_plugin_impl::purge_abi_cache() {
   if( abi_cache_index.size() < abi_cache_size ) return;

   // remove the oldest (smallest) last accessed
   auto& idx = abi_cache_index.get<by_last_access>();
   auto itr = idx.begin();
   if( itr != idx.end() ) {
      idx.erase( itr );
   }
}

optional<abi_serializer> mongo_db_plugin_impl::get_abi_serializer( account_name n ) {
   using bsoncxx::builder::basic::kvp;
   using bsoncxx::builder::basic::make_document;
   if( n.good()) {
      try {

         auto itr = abi_cache_index.find( n );
         if( itr != abi_cache_index.end() ) {
            abi_cache_index.modify( itr, []( auto& entry ) {
               entry.last_accessed = fc::now();
            });

            return itr->serializer;
         }

         auto account = _accounts.find_one( make_document( kvp("name", n.to_string())) );
         if(account) {
            auto view = account->view();
            abi_def abi;
            if( view.find( "abi" ) != view.end()) {
               try {
                  abi = from_bson( view["abi"].get_document() ).as<abi_def>();
               } catch (...) {
                  ilog( "Unable to convert account abi to abi_def for ${n}", ( "n", n ));
                  return optional<abi_serializer>();
               }

               purge_abi_cache(); // make room if necessary
               abi_cache entry;
               entry.account = n;
               entry.last_accessed = fc::now();
               abi_serializer abis;
               if( n == chain::config::system_account_name ) {
                  // redefine eosio setabi.abi from bytes to abi_def
                  // Done so that abi is stored as abi_def in mongo instead of as bytes
                  auto itr = std::find_if( abi.structs.begin(), abi.structs.end(),
                                           []( const auto& s ) { return s.name == "setabi"; } );
                  if( itr != abi.structs.end() ) {
                     auto itr2 = std::find_if( itr->fields.begin(), itr->fields.end(),
                                               []( const auto& f ) { return f.name == "abi"; } );
                     if( itr2 != itr->fields.end() ) {
                        if( itr2->type == "bytes" ) {
                           itr2->type = "abi_def";
                           // unpack setabi.abi as abi_def instead of as bytes
                           abis.add_specialized_unpack_pack( "abi_def",
                                 std::make_pair<abi_serializer::unpack_function, abi_serializer::pack_function>(
                                       []( fc::datastream<const char*>& stream, bool is_array, bool is_optional, const abi_serializer::yield_function_t& yield ) {
                                          EOS_ASSERT( !is_array && !is_optional, chain::mongo_db_exception, "unexpected abi_def");
                                          chain::bytes temp;
                                          fc::raw::unpack( stream, temp );
                                          return fc::variant( fc::raw::unpack<abi_def>( temp ) );
                                       },
                                       []( const fc::variant& var, fc::datastream<char*>& ds, bool is_array, bool is_optional, const abi_serializer::yield_function_t& yield ) {
                                          EOS_ASSERT( false, chain::mongo_db_exception, "never called" );
                                       }
                                 ) );
                        }
                     }
                  }
               }
               // mongo does not like empty json keys
               // make abi_serializer use empty_name instead of "" for the action data
               for( auto& s : abi.structs ) {
                  if( s.name.empty() ) {
                     s.name = "empty_struct_name";
                  }
                  for( auto& f : s.fields ) {
                     if( f.name.empty() ) {
                        f.name = "empty_field_name";
                     }
                  }
               }
               abis.set_abi( abi, abi_serializer::create_yield_function( abi_serializer_max_time ) );
               entry.serializer.emplace( std::move( abis ) );
               abi_cache_index.insert( entry );
               return entry.serializer;
            }
         }
      } FC_CAPTURE_AND_LOG((n))
   }
   return optional<abi_serializer>();
}

template<typename T>
fc::variant mongo_db_plugin_impl::to_variant_with_abi( const T& obj ) {
   fc::variant pretty_output;
   abi_serializer::to_variant( obj, pretty_output,
                               [&]( account_name n ) { return get_abi_serializer( n ); },
                               abi_serializer::create_yield_function( abi_serializer_max_time ) );
   return pretty_output;
}

void mongo_db_plugin_impl::process_accepted_transaction( const chain::transaction_metadata_ptr& t ) {
   try {
      if( start_block_reached ) {
         _process_accepted_transaction( t );
      }
   } catch (fc::exception& e) {
      elog("FC Exception while processing accepted transaction metadata: ${e}", ("e", e.to_detail_string()));
   } catch (std::exception& e) {
      elog("STD Exception while processing accepted tranasction metadata: ${e}", ("e", e.what()));
   } catch (...) {
      elog("Unknown exception while processing accepted transaction metadata");
   }
}

void mongo_db_plugin_impl::process_applied_transaction( const chain::transaction_trace_ptr& t ) {
   try {
      // always call since we need to capture setabi on accounts even if not storing transaction traces
      _process_applied_transaction( t );
   } catch (fc::exception& e) {
      elog("FC Exception while processing applied transaction trace: ${e}", ("e", e.to_detail_string()));
   } catch (std::exception& e) {
      elog("STD Exception while processing applied transaction trace: ${e}", ("e", e.what()));
   } catch (...) {
      elog("Unknown exception while processing applied transaction trace");
   }
}

void mongo_db_plugin_impl::process_irreversible_block(const chain::block_state_ptr& bs) {
  try {
     if( start_block_reached ) {
        _process_irreversible_block( bs );
     }
  } catch (fc::exception& e) {
     elog("FC Exception while processing irreversible block: ${e}", ("e", e.to_detail_string()));
  } catch (std::exception& e) {
     elog("STD Exception while processing irreversible block: ${e}", ("e", e.what()));
  } catch (...) {
     elog("Unknown exception while processing irreversible block");
  }
}

void mongo_db_plugin_impl::process_accepted_block( const chain::block_state_ptr& bs ) {
   try {
      if( start_block_reached ) {
         _process_accepted_block( bs );
      }
   } catch (fc::exception& e) {
      elog("FC Exception while processing accepted block trace ${e}", ("e", e.to_string()));
   } catch (std::exception& e) {
      elog("STD Exception while processing accepted block trace ${e}", ("e", e.what()));
   } catch (...) {
      elog("Unknown exception while processing accepted block trace");
   }
}

void mongo_db_plugin_impl::_process_accepted_transaction( const chain::transaction_metadata_ptr& t ) {
   using namespace bsoncxx::types;
   using bsoncxx::builder::basic::kvp;
   using bsoncxx::builder::basic::make_document;
   using bsoncxx::builder::basic::make_array;
   namespace bbb = bsoncxx::builder::basic;

   const signed_transaction& trx = t->packed_trx()->get_signed_transaction();

   if( !filter_include( trx ) ) return;

   auto trans_doc = bsoncxx::builder::basic::document{};

<<<<<<< HEAD
   auto now = fc::now<fc::milliseconds>();
=======
   auto now = std::chrono::duration_cast<std::chrono::milliseconds>(
         std::chrono::microseconds{fc::now().time_since_epoch().count()} );
>>>>>>> f47410e6

   const auto& trx_id = t->id();
   const auto trx_id_str = trx_id.str();

   trans_doc.append( kvp( "trx_id", trx_id_str ) );

   auto v = to_variant_with_abi( trx );

   try {
      const auto& trx_value = to_bson( v );
      trans_doc.append( bsoncxx::builder::concatenate_doc{trx_value.view()} );
   } catch( bsoncxx::exception& e) {
      elog( "Unable to convert transaction to BSON: ${e}", ("e", e.what()) );
      try {
         elog( "  JSON: ${j}", ("j", fc::json::to_string( v, fc::now() + fc::exception::format_time_limit )) );
      } catch(...) {}
   }

   fc::variant signing_keys;
   const flat_set<public_key_type>& keys = t->recovered_keys();
   if( !keys.empty() ) {
      signing_keys = keys;
   } else {
      flat_set<public_key_type> pub_keys;
      trx.get_signature_keys( *chain_id, fc::time_point::max(), pub_keys, false );
      if( !pub_keys.empty() ) {
         signing_keys = pub_keys;
      }
   }

   if( signing_keys.get_type() == fc::variant::array_type && signing_keys.get_array().size() > 0) {
      try {
         bsoncxx::builder::core keys_value(true);
         to_bson( signing_keys.get_array(), keys_value );
         trans_doc.append( kvp( "signing_keys", keys_value.extract_array() ) );
      } catch( bsoncxx::exception& e ) {
         elog( "Unable to convert signing keys to BSON: ${e}", ("e", e.what()) );
         try {
            elog( "  JSON: ${j}", ("j", fc::json::to_string( signing_keys, fc::now() + fc::exception::format_time_limit )) );
         } catch(...) {}
      }
   }

   trans_doc.append( kvp( "accepted", b_bool{t->accepted} ) );
   trans_doc.append( kvp( "implicit", b_bool{t->implicit} ) );
   trans_doc.append( kvp( "scheduled", b_bool{t->scheduled} ) );

   trans_doc.append( kvp( "createdAt", b_date{now} ) );

   try {
      mongocxx::options::update update_opts{};
      update_opts.upsert( true );
      if( !_trans.update_one( make_document( kvp( "trx_id", trx_id_str ) ),
                              make_document( kvp( "$set", trans_doc.view() ) ), update_opts ) ) {
         EOS_ASSERT( false, chain::mongo_db_insert_fail, "Failed to insert trans ${id}", ("id", trx_id) );
      }
   } catch( ... ) {
      handle_mongo_exception( "trans insert", __LINE__ );
   }

}

bool
mongo_db_plugin_impl::add_action_trace( mongocxx::bulk_write& bulk_action_traces, const chain::action_trace& atrace,
                                        const chain::transaction_trace_ptr& t,
                                        bool executed, const fc::milliseconds& now,
                                        bool& write_ttrace )
{
   using namespace bsoncxx::types;
   using bsoncxx::builder::basic::kvp;

   if( executed && atrace.receiver == chain::config::system_account_name ) {
      update_account( atrace.act );
   }

   bool added = false;
   const bool in_filter = (store_action_traces || store_transaction_traces) && start_block_reached &&
                    filter_include( atrace.receiver, atrace.act.name, atrace.act.authorization );
   write_ttrace |= in_filter;
   if( start_block_reached && store_action_traces && in_filter ) {
      auto action_traces_doc = bsoncxx::builder::basic::document{};
      // improve data distributivity when using mongodb sharding
      action_traces_doc.append( kvp( "_id", make_custom_oid() ) );

      auto v = to_variant_with_abi( atrace );
      try {
         action_traces_doc.append( bsoncxx::builder::concatenate_doc{to_bson( v )} );
      } catch( bsoncxx::exception& e ) {
         elog( "Unable to convert action trace to BSON: ${e}", ("e", e.what()) );
         try {
            elog( "  JSON: ${j}", ("j", fc::json::to_string( v, fc::now() + fc::exception::format_time_limit )) );
         } catch(...) {}
      }
      if( t->receipt.valid() ) {
         action_traces_doc.append( kvp( "trx_status", std::string( t->receipt->status ) ) );
      }
      action_traces_doc.append( kvp( "createdAt", b_date{now} ) );

      mongocxx::model::insert_one insert_op{action_traces_doc.view()};
      bulk_action_traces.append( insert_op );
      added = true;
   }

   return added;
}


void mongo_db_plugin_impl::_process_applied_transaction( const chain::transaction_trace_ptr& t ) {
   using namespace bsoncxx::types;
   using bsoncxx::builder::basic::kvp;

   auto trans_traces_doc = bsoncxx::builder::basic::document{};

   auto now = fc::now<fc::milliseconds>();

   mongocxx::options::bulk_write bulk_opts;
   bulk_opts.ordered(false);
   mongocxx::bulk_write bulk_action_traces = _action_traces.create_bulk_write(bulk_opts);
   bool write_atraces = false;
   bool write_ttrace = false; // filters apply to transaction_traces as well
   bool executed = t->receipt.valid() && t->receipt->status == chain::transaction_receipt_header::executed;

   for( const auto& atrace : t->action_traces ) {
      try {
         write_atraces |= add_action_trace( bulk_action_traces, atrace, t, executed, now, write_ttrace );
      } catch(...) {
         handle_mongo_exception("add action traces", __LINE__);
      }
   }

   if( !start_block_reached ) return; //< add_action_trace calls update_account which must be called always

   // transaction trace insert

   if( store_transaction_traces && write_ttrace ) {
      try {
         auto v = to_variant_with_abi( *t );
         try {
            trans_traces_doc.append( bsoncxx::builder::concatenate_doc{to_bson( v )} );
         } catch( bsoncxx::exception& e ) {
            elog( "Unable to convert transaction to BSON: ${e}", ("e", e.what()) );
            try {
               elog( "  JSON: ${j}", ("j", fc::json::to_string( v, fc::now() + fc::exception::format_time_limit )) );
            } catch(...) {}
         }
         trans_traces_doc.append( kvp( "createdAt", b_date{now} ) );

         try {
            if( !_trans_traces.insert_one( trans_traces_doc.view() ) ) {
               EOS_ASSERT( false, chain::mongo_db_insert_fail, "Failed to insert trans ${id}", ("id", t->id) );
            }
         } catch( ... ) {
            handle_mongo_exception( "trans_traces insert: " + t->id.str(), __LINE__ );
         }
      } catch( ... ) {
         handle_mongo_exception( "trans_traces serialization: " + t->id.str(), __LINE__ );
      }
   }

   // insert action_traces
   if( write_atraces ) {
      try {
         if( !bulk_action_traces.execute() ) {
            EOS_ASSERT( false, chain::mongo_db_insert_fail,
                        "Bulk action traces insert failed for transaction trace: ${id}", ("id", t->id) );
         }
      } catch( ... ) {
         handle_mongo_exception( "action traces insert", __LINE__ );
      }
   }

}

void mongo_db_plugin_impl::_process_accepted_block( const chain::block_state_ptr& bs ) {
   using namespace bsoncxx::types;
   using namespace bsoncxx::builder;
   using bsoncxx::builder::basic::kvp;
   using bsoncxx::builder::basic::make_document;

   mongocxx::options::update update_opts{};
   update_opts.upsert( true );

   auto block_num = bs->block_num;
   if( block_num % 1000 == 0 )
      ilog( "block_num: ${b}", ("b", block_num) );
   const auto& block_id = bs->id;
   const auto block_id_str = block_id.str();

   auto now = fc::now<fc::milliseconds>();

   if( store_block_states ) {
      auto block_state_doc = bsoncxx::builder::basic::document{};
      block_state_doc.append( kvp( "block_num", b_int32{static_cast<int32_t>(block_num)} ),
                              kvp( "block_id", block_id_str ),
                              kvp( "validated", b_bool{true} ) );

      const chain::block_header_state& bhs = *bs;

      try {
         block_state_doc.append( kvp( "block_header_state", to_bson( fc::variant(bhs) ) ) );
      } catch( bsoncxx::exception& e ) {
         elog( "Unable to convert block_header_state to BSON: ${e}", ("e", e.what()) );
         try {
            elog( "  JSON: ${j}", ("j", fc::json::to_string( bhs, fc::now() + fc::exception::format_time_limit )) );
         } catch(...) {}
      }
      block_state_doc.append( kvp( "createdAt", b_date{now} ) );

      try {
         if( update_blocks_via_block_num ) {
            if( !_block_states.update_one( make_document( kvp( "block_num", b_int32{static_cast<int32_t>(block_num)} ) ),
                                           make_document( kvp( "$set", block_state_doc.view() ) ), update_opts ) ) {
               EOS_ASSERT( false, chain::mongo_db_insert_fail, "Failed to insert block_state ${num}", ("num", block_num) );
            }
         } else {
            if( !_block_states.update_one( make_document( kvp( "block_id", block_id_str ) ),
                                           make_document( kvp( "$set", block_state_doc.view() ) ), update_opts ) ) {
               EOS_ASSERT( false, chain::mongo_db_insert_fail, "Failed to insert block_state ${bid}", ("bid", block_id) );
            }
         }
      } catch( ... ) {
         handle_mongo_exception( "block_states insert: " + block_id_str, __LINE__ );
      }
   }

   if( store_blocks ) {
      auto block_doc = bsoncxx::builder::basic::document{};
      block_doc.append( kvp( "block_num", b_int32{static_cast<int32_t>(block_num)} ),
                        kvp( "block_id", block_id_str ) );

      auto v = to_variant_with_abi( *bs->block );
      try {
         block_doc.append( kvp( "block", to_bson( v ) ) );
      } catch( bsoncxx::exception& e ) {
         elog( "Unable to convert block to BSON: ${e}", ("e", e.what()) );
         try {
            elog( "  JSON: ${j}", ("j", fc::json::to_string( v, fc::now() + fc::exception::format_time_limit )) );
         } catch(...) {}
      }
      block_doc.append( kvp( "createdAt", b_date{now} ) );

      try {
         if( update_blocks_via_block_num ) {
            if( !_blocks.update_one( make_document( kvp( "block_num", b_int32{static_cast<int32_t>(block_num)} ) ),
                                     make_document( kvp( "$set", block_doc.view() ) ), update_opts ) ) {
               EOS_ASSERT( false, chain::mongo_db_insert_fail, "Failed to insert block ${num}", ("num", block_num) );
            }
         } else {
            if( !_blocks.update_one( make_document( kvp( "block_id", block_id_str ) ),
                                     make_document( kvp( "$set", block_doc.view() ) ), update_opts ) ) {
               EOS_ASSERT( false, chain::mongo_db_insert_fail, "Failed to insert block ${bid}", ("bid", block_id) );
            }
         }
      } catch( ... ) {
         handle_mongo_exception( "blocks insert: " + block_id_str, __LINE__ );
      }
   }
}

void mongo_db_plugin_impl::_process_irreversible_block(const chain::block_state_ptr& bs)
{
   using namespace bsoncxx::types;
   using namespace bsoncxx::builder;
   using bsoncxx::builder::basic::make_document;
   using bsoncxx::builder::basic::kvp;


   const auto block_id = bs->block->id();
   const auto block_id_str = block_id.str();

<<<<<<< HEAD
   auto now = fc::now<fc::milliseconds>();
=======
   auto now = fc::now<std::chrono::milliseconds>();
>>>>>>> f47410e6

   if( store_blocks ) {
      auto ir_block = find_block( _blocks, block_id_str );
      if( !ir_block ) {
         _process_accepted_block( bs );
         ir_block = find_block( _blocks, block_id_str );
         if( !ir_block ) return; // should never happen
      }

      auto update_doc = make_document( kvp( "$set", make_document( kvp( "irreversible", b_bool{true} ),
                                                                   kvp( "updatedAt", b_date{now} ) ) ) );

      _blocks.update_one( make_document( kvp( "_id", ir_block->view()["_id"].get_oid() ) ), update_doc.view() );
   }

   if( store_block_states ) {
      auto ir_block = find_block( _block_states, block_id_str );
      if( !ir_block ) {
         _process_accepted_block( bs );
         ir_block = find_block( _block_states, block_id_str );
         if( !ir_block ) return; // should never happen
      }

      auto update_doc = make_document( kvp( "$set", make_document( kvp( "irreversible", b_bool{true} ),
                                                                   kvp( "updatedAt", b_date{now} ) ) ) );

      _block_states.update_one( make_document( kvp( "_id", ir_block->view()["_id"].get_oid() ) ), update_doc.view() );
   }

   if( store_transactions ) {
      const auto block_num = bs->block->block_num();
      bool transactions_in_block = false;
      mongocxx::options::bulk_write bulk_opts;
      bulk_opts.ordered( false );
      auto bulk = _trans.create_bulk_write( bulk_opts );

      for( const auto& receipt : bs->block->transactions ) {
         string trx_id_str;
         if( receipt.trx.contains<packed_transaction>() ) {
            const auto& pt = receipt.trx.get<packed_transaction>();
            if( !filter_include( pt.get_signed_transaction() ) ) continue;
            const auto& id = pt.id();
            trx_id_str = id.str();
         } else {
            const auto& id = receipt.trx.get<transaction_id_type>();
            trx_id_str = id.str();
         }

         auto update_doc = make_document( kvp( "$set", make_document( kvp( "irreversible", b_bool{true} ),
                                                                      kvp( "block_id", block_id_str ),
                                                                      kvp( "block_num", b_int32{static_cast<int32_t>(block_num)} ),
                                                                      kvp( "updatedAt", b_date{now} ) ) ) );

         mongocxx::model::update_one update_op{make_document( kvp( "trx_id", trx_id_str ) ), update_doc.view()};
         update_op.upsert( false );
         bulk.append( update_op );
         transactions_in_block = true;
      }

      if( transactions_in_block ) {
         try {
            if( !bulk.execute() ) {
               EOS_ASSERT( false, chain::mongo_db_insert_fail, "Bulk transaction insert failed for block: ${bid}", ("bid", block_id) );
            }
         } catch( ... ) {
            handle_mongo_exception( "bulk transaction insert", __LINE__ );
         }
      }
   }
}

void mongo_db_plugin_impl::add_pub_keys( const vector<chain::key_weight>& keys, const account_name& name,
                                         const permission_name& permission, const fc::milliseconds& now )
{
   using bsoncxx::builder::basic::kvp;
   using bsoncxx::builder::basic::make_document;
   using namespace bsoncxx::types;

   if( keys.empty()) return;

   mongocxx::bulk_write bulk = _pub_keys.create_bulk_write();

   for( const auto& pub_key_weight : keys ) {
      auto find_doc = bsoncxx::builder::basic::document();

      find_doc.append( kvp( "account", name.to_string()),
                       kvp( "public_key", pub_key_weight.key.to_string()),
                       kvp( "permission", permission.to_string()) );

      auto update_doc = make_document( kvp( "$set", make_document( bsoncxx::builder::concatenate_doc{find_doc.view()},
                                                                   kvp( "createdAt", b_date{now} ))));

      mongocxx::model::update_one insert_op{find_doc.view(), update_doc.view()};
      insert_op.upsert(true);
      bulk.append( insert_op );
   }

   try {
      if( !bulk.execute()) {
         EOS_ASSERT( false, chain::mongo_db_insert_fail,
                     "Bulk pub_keys insert failed for account: ${a}, permission: ${p}",
                     ("a", name)( "p", permission ));
      }
   } catch (...) {
      handle_mongo_exception( "pub_keys insert", __LINE__ );
   }
}

void mongo_db_plugin_impl::remove_pub_keys( const account_name& name, const permission_name& permission )
{
   using bsoncxx::builder::basic::kvp;
   using bsoncxx::builder::basic::make_document;

   try {
      auto result = _pub_keys.delete_many( make_document( kvp( "account", name.to_string()),
                                                         kvp( "permission", permission.to_string())));
      if( !result ) {
         EOS_ASSERT( false, chain::mongo_db_update_fail,
                     "pub_keys delete failed for account: ${a}, permission: ${p}",
                     ("a", name)( "p", permission ));
      }
   } catch (...) {
      handle_mongo_exception( "pub_keys delete", __LINE__ );
   }
}

void mongo_db_plugin_impl::add_account_control( const vector<chain::permission_level_weight>& controlling_accounts,
                                                const account_name& name, const permission_name& permission,
                                                const fc::milliseconds& now )
{
   using bsoncxx::builder::basic::kvp;
   using bsoncxx::builder::basic::make_document;
   using namespace bsoncxx::types;

   if( controlling_accounts.empty()) return;

   mongocxx::bulk_write bulk = _account_controls.create_bulk_write();

   for( const auto& controlling_account : controlling_accounts ) {
      auto find_doc = bsoncxx::builder::basic::document();

      find_doc.append( kvp( "controlled_account", name.to_string()),
                       kvp( "controlled_permission", permission.to_string()),
                       kvp( "controlling_account", controlling_account.permission.actor.to_string()) );

      auto update_doc = make_document( kvp( "$set", make_document( bsoncxx::builder::concatenate_doc{find_doc.view()},
                                                                   kvp( "createdAt", b_date{now} ))));


      mongocxx::model::update_one insert_op{find_doc.view(), update_doc.view()};
      insert_op.upsert(true);
      bulk.append( insert_op );
   }

   try {
      if( !bulk.execute()) {
         EOS_ASSERT( false, chain::mongo_db_insert_fail,
                     "Bulk account_controls insert failed for account: ${a}, permission: ${p}",
                     ("a", name)( "p", permission ));
      }
   } catch (...) {
      handle_mongo_exception( "account_controls insert", __LINE__ );
   }
}

void mongo_db_plugin_impl::remove_account_control( const account_name& name, const permission_name& permission )
{
   using bsoncxx::builder::basic::kvp;
   using bsoncxx::builder::basic::make_document;

   try {
      auto result = _account_controls.delete_many( make_document( kvp( "controlled_account", name.to_string()),
                                                                  kvp( "controlled_permission", permission.to_string())));
      if( !result ) {
         EOS_ASSERT( false, chain::mongo_db_update_fail,
                     "account_controls delete failed for account: ${a}, permission: ${p}",
                     ("a", name)( "p", permission ));
      }
   } catch (...) {
      handle_mongo_exception( "account_controls delete", __LINE__ );
   }
}

namespace {

void create_account( mongocxx::collection& accounts, const name& name, fc::milliseconds& now ) {
   using namespace bsoncxx::types;
   using bsoncxx::builder::basic::kvp;
   using bsoncxx::builder::basic::make_document;

   mongocxx::options::update update_opts{};
   update_opts.upsert( true );

   const string name_str = name.to_string();
   auto update = make_document(
         kvp( "$set", make_document( kvp( "name", name_str),
                                     kvp( "createdAt", b_date{now} ))));
   try {
      if( !accounts.update_one( make_document( kvp( "name", name_str )), update.view(), update_opts )) {
         EOS_ASSERT( false, chain::mongo_db_update_fail, "Failed to insert account ${n}", ("n", name));
      }
   } catch (...) {
      handle_mongo_exception( "create_account", __LINE__ );
   }
}

}

void mongo_db_plugin_impl::update_account(const chain::action& act)
{
   using bsoncxx::builder::basic::kvp;
   using bsoncxx::builder::basic::make_document;
   using namespace bsoncxx::types;

   if (act.account != chain::config::system_account_name)
      return;

   try {
      if( act.name == newaccount ) {
<<<<<<< HEAD
         auto now = fc::now<fc::milliseconds>();
=======
         auto now = fc::now<std::chrono::milliseconds>();
>>>>>>> f47410e6
         auto newacc = act.data_as<chain::newaccount>();

         create_account( _accounts, newacc.name, now );

         add_pub_keys( newacc.owner.keys, newacc.name, owner, now );
         add_account_control( newacc.owner.accounts, newacc.name, owner, now );
         add_pub_keys( newacc.active.keys, newacc.name, active, now );
         add_account_control( newacc.active.accounts, newacc.name, active, now );

      } else if( act.name == updateauth ) {
<<<<<<< HEAD
         auto now = fc::now<fc::milliseconds>();
=======
         auto now = fc::now<std::chrono::milliseconds>();
>>>>>>> f47410e6
         const auto update = act.data_as<chain::updateauth>();
         remove_pub_keys(update.account, update.permission);
         remove_account_control(update.account, update.permission);
         add_pub_keys(update.auth.keys, update.account, update.permission, now);
         add_account_control(update.auth.accounts, update.account, update.permission, now);

      } else if( act.name == deleteauth ) {
         const auto del = act.data_as<chain::deleteauth>();
         remove_pub_keys( del.account, del.permission );
         remove_account_control(del.account, del.permission);

      } else if( act.name == setabi ) {
<<<<<<< HEAD
         auto now = fc::now<fc::milliseconds>();
=======
         auto now = fc::now<std::chrono::milliseconds>();
>>>>>>> f47410e6
         auto setabi = act.data_as<chain::setabi>();

         abi_cache_index.erase( setabi.account );

         auto account = find_account( _accounts, setabi.account );
         if( !account ) {
            create_account( _accounts, setabi.account, now );
            account = find_account( _accounts, setabi.account );
         }
         if( account ) {
            abi_def abi_def = fc::raw::unpack<chain::abi_def>( setabi.abi );
            auto v = fc::variant( abi_def );

            try {
               auto update_from = make_document(
                     kvp( "$set", make_document( kvp( "abi", to_bson( v )),
                                                 kvp( "updatedAt", b_date{now} ))));

               try {
                  if( !_accounts.update_one( make_document( kvp( "_id", account->view()["_id"].get_oid())),
                                             update_from.view())) {
                     EOS_ASSERT( false, chain::mongo_db_update_fail, "Failed to udpdate account ${n}", ("n", setabi.account));
                  }
               } catch( ... ) {
                  handle_mongo_exception( "account update", __LINE__ );
               }
            } catch( bsoncxx::exception& e ) {
               elog( "Unable to convert abi JSON to BSON: ${e}", ("e", e.what()));
               try {
                  elog( "  JSON: ${j}", ("j", fc::json::to_string( v, fc::now() + fc::exception::format_time_limit )) );
               } catch(...) {}
            }
         }
      }
   } catch( fc::exception& e ) {
      // if unable to unpack native type, skip account creation
   }
}

mongo_db_plugin_impl::mongo_db_plugin_impl()
{
}

mongo_db_plugin_impl::~mongo_db_plugin_impl() {
   if (!startup) {
      try {
         ilog( "mongo_db_plugin shutdown in process please be patient this can take a few minutes" );
         done = true;
         condition.notify_one();

         consume_thread.join();

         mongo_pool.reset();
      } catch( std::exception& e ) {
         elog( "Exception on mongo_db_plugin shutdown of consume thread: ${e}", ("e", e.what()));
      }
   }
}

void mongo_db_plugin_impl::wipe_database() {
   ilog("mongo db wipe_database");

   auto client = mongo_pool->acquire();
   auto& mongo_conn = *client;

   auto block_states = mongo_conn[db_name][block_states_col];
   auto blocks = mongo_conn[db_name][blocks_col];
   auto trans = mongo_conn[db_name][trans_col];
   auto trans_traces = mongo_conn[db_name][trans_traces_col];
   auto action_traces = mongo_conn[db_name][action_traces_col];
   auto accounts = mongo_conn[db_name][accounts_col];
   auto pub_keys = mongo_conn[db_name][pub_keys_col];
   auto account_controls = mongo_conn[db_name][account_controls_col];

   block_states.drop();
   blocks.drop();
   trans.drop();
   trans_traces.drop();
   action_traces.drop();
   accounts.drop();
   pub_keys.drop();
   account_controls.drop();
   ilog("done wipe_database");
}

void mongo_db_plugin_impl::create_expiration_index(mongocxx::collection& collection, uint32_t expire_after_seconds) {
   using bsoncxx::builder::basic::make_document;
   using bsoncxx::builder::basic::kvp;

   auto indexes = collection.indexes();
   for( auto& index : indexes.list()) {
      auto key = index["key"];
      if( !key ) {
         continue;
      }
      auto field = key["createdAt"];
      if( !field ) {
         continue;
      }

      auto ttl = index["expireAfterSeconds"];
      if( ttl && ttl.get_int32() == expire_after_seconds ) {
         return;
      } else {
         auto name = index["name"].get_utf8();
         ilog( "mongo db drop ttl index for collection ${collection}", ( "collection", collection.name().to_string()));
         indexes.drop_one( name.value );
         break;
      }
   }

   mongocxx::options::index index_options{};
   index_options.expire_after( fc::seconds( expire_after_seconds ));
   index_options.background( true );
   ilog( "mongo db create ttl index for collection ${collection}", ( "collection", collection.name().to_string()));
   collection.create_index( make_document( kvp( "createdAt", 1 )), index_options );
}

void mongo_db_plugin_impl::init() {
   using namespace bsoncxx::types;
   using bsoncxx::builder::basic::make_document;
   using bsoncxx::builder::basic::kvp;
   // Create the native contract accounts manually; sadly, we can't run their contracts to make them create themselves
   // See native_contract_chain_initializer::prepare_database()

   ilog("init mongo");
   try {
      auto client = mongo_pool->acquire();
      auto& mongo_conn = *client;

      auto accounts = mongo_conn[db_name][accounts_col];
      if( accounts.estimated_document_count() == 0 ) {
<<<<<<< HEAD
         auto now = fc::now<fc::milliseconds>();

=======
         auto now = fc::now<std::chrono::milliseconds>();
>>>>>>> f47410e6
         auto doc = make_document( kvp( "name", name( chain::config::system_account_name ).to_string()),
                                   kvp( "createdAt", b_date{now} ));

         try {
            if( !accounts.insert_one( doc.view())) {
               EOS_ASSERT( false, chain::mongo_db_insert_fail, "Failed to insert account ${n}",
                           ("n", name( chain::config::system_account_name ).to_string()));
            }
         } catch (...) {
            handle_mongo_exception( "account insert", __LINE__ );
         }

         try {
            // MongoDB administrators (to enable sharding) :
            //   1. enableSharding database (default to EOS)
            //   2. shardCollection: blocks, action_traces, transaction_traces, especially action_traces
            //   3. Compound index with shard key (default to _id below), to improve query performance.

            // blocks indexes
            auto blocks = mongo_conn[db_name][blocks_col];
            blocks.create_index( bsoncxx::from_json( R"xxx({ "block_num" : 1, "_id" : 1 })xxx" ));
            blocks.create_index( bsoncxx::from_json( R"xxx({ "block_id" : 1, "_id" : 1 })xxx" ));

            auto block_states = mongo_conn[db_name][block_states_col];
            block_states.create_index( bsoncxx::from_json( R"xxx({ "block_num" : 1, "_id" : 1 })xxx" ));
            block_states.create_index( bsoncxx::from_json( R"xxx({ "block_id" : 1, "_id" : 1 })xxx" ));

            // accounts indexes
            accounts.create_index( bsoncxx::from_json( R"xxx({ "name" : 1, "_id" : 1 })xxx" ));

            // transactions indexes
            auto trans = mongo_conn[db_name][trans_col];
            trans.create_index( bsoncxx::from_json( R"xxx({ "trx_id" : 1, "_id" : 1 })xxx" ));

            auto trans_trace = mongo_conn[db_name][trans_traces_col];
            trans_trace.create_index( bsoncxx::from_json( R"xxx({ "id" : 1, "_id" : 1 })xxx" ));

            // action traces indexes
            auto action_traces = mongo_conn[db_name][action_traces_col];
            action_traces.create_index( bsoncxx::from_json( R"xxx({ "block_num" : 1, "_id" : 1 })xxx" ));

            // pub_keys indexes
            auto pub_keys = mongo_conn[db_name][pub_keys_col];
            pub_keys.create_index( bsoncxx::from_json( R"xxx({ "account" : 1, "permission" : 1, "_id" : 1 })xxx" ));
            pub_keys.create_index( bsoncxx::from_json( R"xxx({ "public_key" : 1, "_id" : 1 })xxx" ));

            // account_controls indexes
            auto account_controls = mongo_conn[db_name][account_controls_col];
            account_controls.create_index(
                  bsoncxx::from_json( R"xxx({ "controlled_account" : 1, "controlled_permission" : 1, "_id" : 1 })xxx" ));
            account_controls.create_index( bsoncxx::from_json( R"xxx({ "controlling_account" : 1, "_id" : 1 })xxx" ));

         } catch (...) {
            handle_mongo_exception( "create indexes", __LINE__ );
         }
      }

      if( expire_after_seconds > 0 ) {
         try {
            mongocxx::collection block_states = mongo_conn[db_name][block_states_col];
            create_expiration_index( block_states, expire_after_seconds );
            mongocxx::collection blocks = mongo_conn[db_name][blocks_col];
            create_expiration_index( blocks, expire_after_seconds );
            mongocxx::collection trans = mongo_conn[db_name][trans_col];
            create_expiration_index( trans, expire_after_seconds );
            mongocxx::collection trans_traces = mongo_conn[db_name][trans_traces_col];
            create_expiration_index( trans_traces, expire_after_seconds );
            mongocxx::collection action_traces = mongo_conn[db_name][action_traces_col];
            create_expiration_index( action_traces, expire_after_seconds );
         } catch(...) {
            handle_mongo_exception( "create expiration indexes", __LINE__ );
         }
      }
   } catch (...) {
      handle_mongo_exception( "mongo init", __LINE__ );
   }

   ilog("starting db plugin thread");

   consume_thread = std::thread( [this] {
      fc::set_os_thread_name( "mongodb" );
      consume_blocks();
   } );

   startup = false;
}

////////////
// mongo_db_plugin
////////////

mongo_db_plugin::mongo_db_plugin()
:my(new mongo_db_plugin_impl)
{
}

mongo_db_plugin::~mongo_db_plugin()
{
}

void mongo_db_plugin::set_program_options(options_description& cli, options_description& cfg)
{
   cfg.add_options()
         ("mongodb-queue-size,q", bpo::value<uint32_t>()->default_value(1024),
         "The target queue size between nodeos and MongoDB plugin thread.")
         ("mongodb-abi-cache-size", bpo::value<uint32_t>()->default_value(2048),
          "The maximum size of the abi cache for serializing data.")
         ("mongodb-wipe", bpo::bool_switch()->default_value(false),
         "Required with --replay-blockchain, --hard-replay-blockchain, or --delete-all-blocks to wipe mongo db."
         "This option required to prevent accidental wipe of mongo db.")
         ("mongodb-block-start", bpo::value<uint32_t>()->default_value(0),
         "If specified then only abi data pushed to mongodb until specified block is reached.")
         ("mongodb-uri,m", bpo::value<std::string>(),
         "MongoDB URI connection string, see: https://docs.mongodb.com/master/reference/connection-string/."
               " If not specified then plugin is disabled. Default database 'EOS' is used if not specified in URI."
               " Example: mongodb://127.0.0.1:27017/EOS")
         ("mongodb-update-via-block-num", bpo::value<bool>()->default_value(false),
          "Update blocks/block_state with latest via block number so that duplicates are overwritten.")
         ("mongodb-store-blocks", bpo::value<bool>()->default_value(true),
          "Enables storing blocks in mongodb.")
         ("mongodb-store-block-states", bpo::value<bool>()->default_value(true),
          "Enables storing block state in mongodb.")
         ("mongodb-store-transactions", bpo::value<bool>()->default_value(true),
          "Enables storing transactions in mongodb.")
         ("mongodb-store-transaction-traces", bpo::value<bool>()->default_value(true),
          "Enables storing transaction traces in mongodb.")
         ("mongodb-store-action-traces", bpo::value<bool>()->default_value(true),
          "Enables storing action traces in mongodb.")
         ("mongodb-expire-after-seconds", bpo::value<uint32_t>()->default_value(0),
          "Enables expiring data in mongodb after a specified number of seconds.")
         ("mongodb-filter-on", bpo::value<vector<string>>()->composing(),
          "Track actions which match receiver:action:actor. Receiver, Action, & Actor may be blank to include all. i.e. eosio:: or :transfer:  Use * or leave unspecified to include all.")
         ("mongodb-filter-out", bpo::value<vector<string>>()->composing(),
          "Do not track actions which match receiver:action:actor. Receiver, Action, & Actor may be blank to exclude all.")
         ;
}

void mongo_db_plugin::plugin_initialize(const variables_map& options)
{
   try {
      if( options.count( "mongodb-uri" )) {
         ilog( "initializing mongo_db_plugin" );
         my->configured = true;

         if( options.at( "replay-blockchain" ).as<bool>() || options.at( "hard-replay-blockchain" ).as<bool>() || options.at( "delete-all-blocks" ).as<bool>() ) {
            if( options.at( "mongodb-wipe" ).as<bool>()) {
               ilog( "Wiping mongo database on startup" );
               my->wipe_database_on_startup = true;
            } else if( options.count( "mongodb-block-start" ) == 0 ) {
               EOS_ASSERT( false, chain::plugin_config_exception, "--mongodb-wipe required with --replay-blockchain, --hard-replay-blockchain, or --delete-all-blocks"
                                 " --mongodb-wipe will remove all EOS collections from mongodb." );
            }
         }

         if( options.count( "abi-serializer-max-time-ms") == 0 ) {
            EOS_ASSERT(false, chain::plugin_config_exception, "--abi-serializer-max-time-ms required as default value not appropriate for parsing full blocks");
         }
         my->abi_serializer_max_time = app().get_plugin<chain_plugin>().get_abi_serializer_max_time();

         if( options.count( "mongodb-queue-size" )) {
            my->max_queue_size = options.at( "mongodb-queue-size" ).as<uint32_t>();
         }
         if( options.count( "mongodb-abi-cache-size" )) {
            my->abi_cache_size = options.at( "mongodb-abi-cache-size" ).as<uint32_t>();
            EOS_ASSERT( my->abi_cache_size > 0, chain::plugin_config_exception, "mongodb-abi-cache-size > 0 required" );
         }
         if( options.count( "mongodb-block-start" )) {
            my->start_block_num = options.at( "mongodb-block-start" ).as<uint32_t>();
         }
         if( options.count( "mongodb-update-via-block-num" )) {
            my->update_blocks_via_block_num = options.at( "mongodb-update-via-block-num" ).as<bool>();
         }
         if( options.count( "mongodb-store-blocks" )) {
            my->store_blocks = options.at( "mongodb-store-blocks" ).as<bool>();
         }
         if( options.count( "mongodb-store-block-states" )) {
            my->store_block_states = options.at( "mongodb-store-block-states" ).as<bool>();
         }
         if( options.count( "mongodb-store-transactions" )) {
            my->store_transactions = options.at( "mongodb-store-transactions" ).as<bool>();
         }
         if( options.count( "mongodb-store-transaction-traces" )) {
            my->store_transaction_traces = options.at( "mongodb-store-transaction-traces" ).as<bool>();
         }
         if( options.count( "mongodb-store-action-traces" )) {
            my->store_action_traces = options.at( "mongodb-store-action-traces" ).as<bool>();
         }
         if( options.count( "mongodb-expire-after-seconds" )) {
            my->expire_after_seconds = options.at( "mongodb-expire-after-seconds" ).as<uint32_t>();
         }
         if( options.count( "mongodb-filter-on" )) {
            auto fo = options.at( "mongodb-filter-on" ).as<vector<string>>();
            my->filter_on_star = false;
            for( auto& s : fo ) {
               if( s == "*" ) {
                  my->filter_on_star = true;
                  break;
               }
               std::vector<std::string> v;
               boost::split( v, s, boost::is_any_of( ":" ));
               EOS_ASSERT( v.size() == 3, fc::invalid_arg_exception, "Invalid value ${s} for --mongodb-filter-on", ("s", s));
               filter_entry fe{eosio::chain::name(v[0]), eosio::chain::name(v[1]), eosio::chain::name(v[2])};
               my->filter_on.insert( fe );
            }
         } else {
            my->filter_on_star = true;
         }
         if( options.count( "mongodb-filter-out" )) {
            auto fo = options.at( "mongodb-filter-out" ).as<vector<string>>();
            for( auto& s : fo ) {
               std::vector<std::string> v;
               boost::split( v, s, boost::is_any_of( ":" ));
               EOS_ASSERT( v.size() == 3, fc::invalid_arg_exception, "Invalid value ${s} for --mongodb-filter-out", ("s", s));
               filter_entry fe{eosio::chain::name(v[0]), eosio::chain::name(v[1]), eosio::chain::name(v[2])};
               my->filter_out.insert( fe );
            }
         }
         if( options.count( "producer-name") ) {
            wlog( "mongodb plugin not recommended on producer node" );
            my->is_producer = true;
         }

         if( my->start_block_num == 0 ) {
            my->start_block_reached = true;
         }

         std::string uri_str = options.at( "mongodb-uri" ).as<std::string>();
         ilog( "connecting to ${u}", ("u", uri_str));
         mongocxx::uri uri = mongocxx::uri{uri_str};
         my->db_name = uri.database();
         if( my->db_name.empty())
            my->db_name = "EOS";
         my->mongo_pool.emplace(uri);

         // hook up to signals on controller
         chain_plugin* chain_plug = app().find_plugin<chain_plugin>();
         EOS_ASSERT( chain_plug, chain::missing_chain_plugin_exception, ""  );
         auto& chain = chain_plug->chain();
         my->chain_id.emplace( chain.get_chain_id());

         my->accepted_block_connection.emplace( chain.accepted_block.connect( [&]( const chain::block_state_ptr& bs ) {
            my->accepted_block( bs );
         } ));
         my->irreversible_block_connection.emplace(
               chain.irreversible_block.connect( [&]( const chain::block_state_ptr& bs ) {
                  my->applied_irreversible_block( bs );
               } ));
         my->accepted_transaction_connection.emplace(
               chain.accepted_transaction.connect( [&]( const chain::transaction_metadata_ptr& t ) {
                  my->accepted_transaction( t );
               } ));
         my->applied_transaction_connection.emplace(
               chain.applied_transaction.connect( [&]( std::tuple<const chain::transaction_trace_ptr&, const chain::signed_transaction&> t ) {
                  my->applied_transaction( std::get<0>(t) );
               } ));

         if( my->wipe_database_on_startup ) {
            my->wipe_database();
         }
         my->init();
      } else {
         wlog( "eosio::mongo_db_plugin configured, but no --mongodb-uri specified." );
         wlog( "mongo_db_plugin disabled." );
      }
   } FC_LOG_AND_RETHROW()
}

void mongo_db_plugin::plugin_startup()
{
}

void mongo_db_plugin::plugin_shutdown()
{
   my->accepted_block_connection.reset();
   my->irreversible_block_connection.reset();
   my->accepted_transaction_connection.reset();
   my->applied_transaction_connection.reset();

   my.reset();
}

} // namespace eosio
<|MERGE_RESOLUTION|>--- conflicted
+++ resolved
@@ -465,11 +465,7 @@
             ilog( "process_accepted_transaction, time per: ${p}, size: ${s}, time: ${t}", ("s", size)( "t", time )( "p", per ));
 
          // process blocks
-<<<<<<< HEAD
          start_time = fc::now();
-=======
-         start_time = fc::::now();
->>>>>>> f47410e6
          size = block_state_process_queue.size();
          while (!block_state_process_queue.empty()) {
             const auto& bs = block_state_process_queue.front();
@@ -482,10 +478,6 @@
             ilog( "process_accepted_block,       time per: ${p}, size: ${s}, time: ${t}", ("s", size)("t", time)("p", per) );
 
          // process irreversible blocks
-<<<<<<< HEAD
-=======
-
->>>>>>> f47410e6
          start_time = fc::now();
          size = irreversible_block_state_process_queue.size();
          while (!irreversible_block_state_process_queue.empty()) {
@@ -756,12 +748,7 @@
 
    auto trans_doc = bsoncxx::builder::basic::document{};
 
-<<<<<<< HEAD
    auto now = fc::now<fc::milliseconds>();
-=======
-   auto now = std::chrono::duration_cast<std::chrono::milliseconds>(
-         std::chrono::microseconds{fc::now().time_since_epoch().count()} );
->>>>>>> f47410e6
 
    const auto& trx_id = t->id();
    const auto trx_id_str = trx_id.str();
@@ -1032,11 +1019,7 @@
    const auto block_id = bs->block->id();
    const auto block_id_str = block_id.str();
 
-<<<<<<< HEAD
    auto now = fc::now<fc::milliseconds>();
-=======
-   auto now = fc::now<std::chrono::milliseconds>();
->>>>>>> f47410e6
 
    if( store_blocks ) {
       auto ir_block = find_block( _blocks, block_id_str );
@@ -1256,11 +1239,7 @@
 
    try {
       if( act.name == newaccount ) {
-<<<<<<< HEAD
          auto now = fc::now<fc::milliseconds>();
-=======
-         auto now = fc::now<std::chrono::milliseconds>();
->>>>>>> f47410e6
          auto newacc = act.data_as<chain::newaccount>();
 
          create_account( _accounts, newacc.name, now );
@@ -1271,11 +1250,7 @@
          add_account_control( newacc.active.accounts, newacc.name, active, now );
 
       } else if( act.name == updateauth ) {
-<<<<<<< HEAD
          auto now = fc::now<fc::milliseconds>();
-=======
-         auto now = fc::now<std::chrono::milliseconds>();
->>>>>>> f47410e6
          const auto update = act.data_as<chain::updateauth>();
          remove_pub_keys(update.account, update.permission);
          remove_account_control(update.account, update.permission);
@@ -1288,11 +1263,7 @@
          remove_account_control(del.account, del.permission);
 
       } else if( act.name == setabi ) {
-<<<<<<< HEAD
          auto now = fc::now<fc::milliseconds>();
-=======
-         auto now = fc::now<std::chrono::milliseconds>();
->>>>>>> f47410e6
          auto setabi = act.data_as<chain::setabi>();
 
          abi_cache_index.erase( setabi.account );
@@ -1425,12 +1396,7 @@
 
       auto accounts = mongo_conn[db_name][accounts_col];
       if( accounts.estimated_document_count() == 0 ) {
-<<<<<<< HEAD
          auto now = fc::now<fc::milliseconds>();
-
-=======
-         auto now = fc::now<std::chrono::milliseconds>();
->>>>>>> f47410e6
          auto doc = make_document( kvp( "name", name( chain::config::system_account_name ).to_string()),
                                    kvp( "createdAt", b_date{now} ));
 
