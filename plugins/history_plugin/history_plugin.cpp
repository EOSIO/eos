#include <eosio/history_plugin/history_plugin.hpp>
#include <eosio/history_plugin/account_control_history_object.hpp>
#include <eosio/history_plugin/public_key_history_object.hpp>
#include <eosio/chain/controller.hpp>
#include <eosio/chain/trace.hpp>
#include <eosio/chain/contract_types.hpp>
#include <eosio/chain/plugin_interface.hpp>

#include <fc/io/json.hpp>

#include <boost/algorithm/string.hpp>
#include <boost/signals2/connection.hpp>

namespace eosio {
   using namespace chain;
   using namespace chain::plugin_interface;
   using boost::signals2::scoped_connection;

   static appbase::abstract_plugin& _history_plugin = app().register_plugin<history_plugin>();

   struct account_history_object : public chainbase::object<account_history_object_type, account_history_object>  {
      OBJECT_CTOR( account_history_object );

      id_type      id;
      account_name account; ///< the name of the account which has this action in its history
      uint64_t     action_sequence_num = 0; ///< the sequence number of the relevant action (global)
      int32_t      account_sequence_num = 0; ///< the sequence number for this account (per-account)
   };

   struct action_history_object : public chainbase::object<action_history_object_type, action_history_object> {

      OBJECT_CTOR( action_history_object, (packed_action_trace) );

      id_type      id;
      uint64_t     action_sequence_num; ///< the sequence number of the relevant action

      shared_string        packed_action_trace;
      uint32_t             block_num;
      block_timestamp_type block_time;
      transaction_id_type  trx_id;
   };
   using account_history_id_type = account_history_object::id_type;
   using action_history_id_type  = action_history_object::id_type;


   struct by_action_sequence_num;
   struct by_account_action_seq;
   struct by_trx_id;

   using action_history_index = chainbase::shared_multi_index_container<
      action_history_object,
      indexed_by<
         ordered_unique<tag<by_id>, member<action_history_object, action_history_object::id_type, &action_history_object::id>>,
         ordered_unique<tag<by_action_sequence_num>, member<action_history_object, uint64_t, &action_history_object::action_sequence_num>>,
         ordered_unique<tag<by_trx_id>,
            composite_key< action_history_object,
               member<action_history_object, transaction_id_type, &action_history_object::trx_id>,
               member<action_history_object, uint64_t, &action_history_object::action_sequence_num >
            >
         >
      >
   >;

   using account_history_index = chainbase::shared_multi_index_container<
      account_history_object,
      indexed_by<
         ordered_unique<tag<by_id>, member<account_history_object, account_history_object::id_type, &account_history_object::id>>,
         ordered_unique<tag<by_account_action_seq>,
            composite_key< account_history_object,
               member<account_history_object, account_name, &account_history_object::account >,
               member<account_history_object, int32_t, &account_history_object::account_sequence_num >
            >
         >
      >
   >;

} /// namespace eosio

CHAINBASE_SET_INDEX_TYPE(eosio::account_history_object, eosio::account_history_index)
CHAINBASE_SET_INDEX_TYPE(eosio::action_history_object, eosio::action_history_index)

namespace eosio {

   template<typename MultiIndex, typename LookupType>
   static void remove(chainbase::database& db, const account_name& account_name, const permission_name& permission)
   {
      const auto& idx = db.get_index<MultiIndex, LookupType>();
      auto& mutable_idx = db.get_mutable_index<MultiIndex>();
      while(!idx.empty()) {
         auto key = boost::make_tuple(account_name, permission);
         const auto& itr = idx.lower_bound(key);
         if (itr == idx.end())
            break;

         const auto& range_end = idx.upper_bound(key);
         if (itr == range_end)
            break;

         mutable_idx.remove(*itr);
      }
   }

   static void add(chainbase::database& db, const vector<key_weight>& keys, const account_name& name, const permission_name& permission)
   {
      for (auto pub_key_weight : keys ) {
         db.create<public_key_history_object>([&](public_key_history_object& obj) {
            obj.public_key = pub_key_weight.key;
            obj.name = name;
            obj.permission = permission;
         });
      }
   }

   static void add(chainbase::database& db, const vector<permission_level_weight>& controlling_accounts, const account_name& account_name, const permission_name& permission)
   {
      for (auto controlling_account : controlling_accounts ) {
         db.create<account_control_history_object>([&](account_control_history_object& obj) {
            obj.controlled_account = account_name;
            obj.controlled_permission = permission;
            obj.controlling_account = controlling_account.permission.actor;
         });
      }
   }

   struct filter_entry {
      name receiver;
      name action;
      name actor;

      std::tuple<name, name, name> key() const {
         return std::make_tuple(receiver, action, actor);
      }

      friend bool operator<( const filter_entry& a, const filter_entry& b ) {
         return a.key() < b.key();
      }
   };

   class history_plugin_impl {
      public:
         bool bypass_filter = false;
         std::set<filter_entry> filter_on;
         std::set<filter_entry> filter_out;
         fc::optional<scoped_connection> applied_transaction_connection;

          bool filter(const action_trace& act) {
            bool pass_on = false;
            if (bypass_filter) {
              pass_on = true;
            }
            if (filter_on.find({ act.receiver, 0, 0 }) != filter_on.end()) {
              pass_on = true;
            }
            if (filter_on.find({ act.receiver, act.act.name, 0 }) != filter_on.end()) {
              pass_on = true;
            }
            for (const auto& a : act.act.authorization) {
              if (filter_on.find({ act.receiver, 0, a.actor }) != filter_on.end()) {
                pass_on = true;
              }
              if (filter_on.find({ act.receiver, act.act.name, a.actor }) != filter_on.end()) {
                pass_on = true;
              }
            }

            if (!pass_on) {  return false;  }

            if (filter_out.find({ act.receiver, 0, 0 }) != filter_out.end()) {
              return false;
            }
            if (filter_out.find({ act.receiver, act.act.name, 0 }) != filter_out.end()) {
              return false;
            }
            for (const auto& a : act.act.authorization) {
              if (filter_out.find({ act.receiver, 0, a.actor }) != filter_out.end()) {
                return false;
              }
              if (filter_out.find({ act.receiver, act.act.name, a.actor }) != filter_out.end()) {
                return false;
              }
            }

            return true;
          }

         set<account_name> account_set( const action_trace& act ) {
            set<account_name> result;

            result.insert( act.receiver );
            for( const auto& a : act.act.authorization ) {
               if( bypass_filter ||
                   filter_on.find({ act.receiver, 0, 0}) != filter_on.end() ||
                   filter_on.find({ act.receiver, 0, a.actor}) != filter_on.end() ||
                   filter_on.find({ act.receiver, act.act.name, 0}) != filter_on.end() ||
                   filter_on.find({ act.receiver, act.act.name, a.actor }) != filter_on.end() ) {
                 if ((filter_out.find({ act.receiver, 0, 0 }) == filter_out.end()) &&
                     (filter_out.find({ act.receiver, 0, a.actor }) == filter_out.end()) &&
                     (filter_out.find({ act.receiver, act.act.name, 0 }) == filter_out.end()) &&
                     (filter_out.find({ act.receiver, act.act.name, a.actor }) == filter_out.end())) {
                   result.insert( a.actor );
                 }
               }
            }
            return result;
         }

<<<<<<< HEAD
         void record_account_action( account_name n, const base_action_trace& act ) {
            auto& chain = app().get_method<methods::get_controller>()();
=======
         void record_account_action( account_name n, const action_trace& act ) {
            auto& chain = chain_plug->chain();
>>>>>>> 463427de
            chainbase::database& db = const_cast<chainbase::database&>( chain.db() ); // Override read-only access to state DB (highly unrecommended practice!)

            const auto& idx = db.get_index<account_history_index, by_account_action_seq>();
            auto itr = idx.lower_bound( boost::make_tuple( name(n.value+1), 0 ) );

            uint64_t asn = 0;
            if( itr != idx.begin() ) --itr;
            if( itr->account == n )
               asn = itr->account_sequence_num + 1;

            const auto& a = db.create<account_history_object>( [&]( auto& aho ) {
              aho.account = n;
              aho.action_sequence_num = act.receipt->global_sequence;
              aho.account_sequence_num = asn;
            });
         }

         void on_system_action( const action_trace& at ) {
            auto& chain = app().get_method<methods::get_controller>()();
            chainbase::database& db = const_cast<chainbase::database&>( chain.db() ); // Override read-only access to state DB (highly unrecommended practice!)
            if( at.act.name == N(newaccount) )
            {
               const auto create = at.act.data_as<chain::newaccount>();
               add(db, create.owner.keys, create.name, N(owner));
               add(db, create.owner.accounts, create.name, N(owner));
               add(db, create.active.keys, create.name, N(active));
               add(db, create.active.accounts, create.name, N(active));
            }
            else if( at.act.name == N(updateauth) )
            {
               const auto update = at.act.data_as<chain::updateauth>();
               remove<public_key_history_multi_index, by_account_permission>(db, update.account, update.permission);
               remove<account_control_history_multi_index, by_controlled_authority>(db, update.account, update.permission);
               add(db, update.auth.keys, update.account, update.permission);
               add(db, update.auth.accounts, update.account, update.permission);
            }
            else if( at.act.name == N(deleteauth) )
            {
               const auto del = at.act.data_as<chain::deleteauth>();
               remove<public_key_history_multi_index, by_account_permission>(db, del.account, del.permission);
               remove<account_control_history_multi_index, by_controlled_authority>(db, del.account, del.permission);
            }
         }

         void on_action_trace( const action_trace& at ) {
            if( filter( at ) ) {
               //idump((fc::json::to_pretty_string(at)));
               auto& chain = app().get_method<methods::get_controller>()();
               chainbase::database& db = const_cast<chainbase::database&>( chain.db() ); // Override read-only access to state DB (highly unrecommended practice!)

               db.create<action_history_object>( [&]( auto& aho ) {
                  auto ps = fc::raw::pack_size( at );
                  aho.packed_action_trace.resize(ps);
                  datastream<char*> ds( aho.packed_action_trace.data(), ps );
                  fc::raw::pack( ds, at );
                  aho.action_sequence_num = at.receipt->global_sequence;
                  aho.block_num = chain.head_block_num() + 1;
                  aho.block_time = chain.pending_block_time();
                  aho.trx_id     = at.trx_id;
               });

               auto aset = account_set( at );
               for( auto a : aset ) {
                  record_account_action( a, at );
               }
            }
            if( at.receiver == chain::config::system_account_name )
               on_system_action( at );
         }

         void on_applied_transaction( const transaction_trace_ptr& trace ) {
            if( !trace->receipt || (trace->receipt->status != transaction_receipt_header::executed &&
                  trace->receipt->status != transaction_receipt_header::soft_fail) )
               return;
            for( const auto& atrace : trace->action_traces ) {
               if( !atrace.receipt ) continue;
               on_action_trace( atrace );
            }
         }
   };

   history_plugin::history_plugin()
   :my(std::make_shared<history_plugin_impl>()) {
   }

   history_plugin::~history_plugin() {
   }



   void history_plugin::set_program_options(options_description& cli, options_description& cfg) {
      cfg.add_options()
            ("filter-on,f", bpo::value<vector<string>>()->composing(),
             "Track actions which match receiver:action:actor. Actor may be blank to include all. Action and Actor both blank allows all from Recieiver. Receiver may not be blank.")
            ;
      cfg.add_options()
            ("filter-out,F", bpo::value<vector<string>>()->composing(),
             "Do not track actions which match receiver:action:actor. Action and Actor both blank excludes all from Reciever. Actor blank excludes all from reciever:action. Receiver may not be blank.")
            ;
   }

   void history_plugin::plugin_initialize(const variables_map& options) {
      try {
         if( options.count( "filter-on" )) {
            auto fo = options.at( "filter-on" ).as<vector<string>>();
            for( auto& s : fo ) {
               if( s == "*" || s == "\"*\"" ) {
                  my->bypass_filter = true;
                  wlog( "--filter-on * enabled. This can fill shared_mem, causing nodeos to stop." );
                  break;
               }
               std::vector<std::string> v;
               boost::split( v, s, boost::is_any_of( ":" ));
               EOS_ASSERT( v.size() == 3, fc::invalid_arg_exception, "Invalid value ${s} for --filter-on", ("s", s));
               filter_entry fe{v[0], v[1], v[2]};
               EOS_ASSERT( fe.receiver.value, fc::invalid_arg_exception,
                           "Invalid value ${s} for --filter-on", ("s", s));
               my->filter_on.insert( fe );
            }
         }
         if( options.count( "filter-out" )) {
            auto fo = options.at( "filter-out" ).as<vector<string>>();
            for( auto& s : fo ) {
               std::vector<std::string> v;
               boost::split( v, s, boost::is_any_of( ":" ));
               EOS_ASSERT( v.size() == 3, fc::invalid_arg_exception, "Invalid value ${s} for --filter-out", ("s", s));
               filter_entry fe{v[0], v[1], v[2]};
               EOS_ASSERT( fe.receiver.value, fc::invalid_arg_exception,
                           "Invalid value ${s} for --filter-out", ("s", s));
               my->filter_out.insert( fe );
            }
         }

         auto& chain = app().get_method<methods::get_controller>()();

         chainbase::database& db = const_cast<chainbase::database&>( chain.db() ); // Override read-only access to state DB (highly unrecommended practice!)
         // TODO: Use separate chainbase database for managing the state of the history_plugin (or remove deprecated history_plugin entirely)
         db.add_index<account_history_index>();
         db.add_index<action_history_index>();
         db.add_index<account_control_history_multi_index>();
         db.add_index<public_key_history_multi_index>();

         my->applied_transaction_connection.emplace(
               chain.applied_transaction.connect( [&]( std::tuple<const transaction_trace_ptr&, const signed_transaction&> t ) {
                  my->on_applied_transaction( std::get<0>(t) );
               } ));
      } FC_LOG_AND_RETHROW()
   }

   void history_plugin::plugin_startup() {
   }

   void history_plugin::plugin_shutdown() {
      my->applied_transaction_connection.reset();
   }




   namespace history_apis {
      read_only::get_actions_result read_only::get_actions( const read_only::get_actions_params& params )const {
         edump((params));
        auto& chain = app().get_method<methods::get_controller>()();
        const auto& db = chain.db();
        const auto abi_serializer_max_time = app().get_method<methods::get_abi_serializer_max_time>()();

        const auto& idx = db.get_index<account_history_index, by_account_action_seq>();

        int32_t start = 0;
        int32_t pos = params.pos ? *params.pos : -1;
        int32_t end = 0;
        int32_t offset = params.offset ? *params.offset : -20;
        auto n = params.account_name;
        idump((pos));
        if( pos == -1 ) {
            auto itr = idx.lower_bound( boost::make_tuple( name(n.value+1), 0 ) );
            if( itr == idx.begin() ) {
               if( itr->account == n )
                  pos = itr->account_sequence_num+1;
            } else if( itr != idx.begin() ) --itr;

            if( itr->account == n )
               pos = itr->account_sequence_num + 1;
        }

        if( pos== -1 ) pos = 0xfffffff;

        if( offset > 0 ) {
           start = pos;
           end   = start + offset;
        } else {
           start = pos + offset;
           if( start > pos ) start = 0;
           end   = pos;
        }
        EOS_ASSERT( end >= start, chain::plugin_exception, "end position is earlier than start position" );

        idump((start)(end));

        auto start_itr = idx.lower_bound( boost::make_tuple( n, start ) );
        auto end_itr = idx.upper_bound( boost::make_tuple( n, end) );

        auto start_time = fc::time_point::now();
        auto end_time = start_time;

        get_actions_result result;
        result.last_irreversible_block = chain.last_irreversible_block_num();
        while( start_itr != end_itr ) {
           const auto& a = db.get<action_history_object, by_action_sequence_num>( start_itr->action_sequence_num );
           fc::datastream<const char*> ds( a.packed_action_trace.data(), a.packed_action_trace.size() );
           action_trace t;
           fc::raw::unpack( ds, t );
           result.actions.emplace_back( ordered_action_result{
                                 start_itr->action_sequence_num,
                                 start_itr->account_sequence_num,
                                 a.block_num, a.block_time,
                                 chain.to_variant_with_abi(t, abi_serializer_max_time)
                                 });

           end_time = fc::time_point::now();
           if( end_time - start_time > fc::microseconds(100000) ) {
              result.time_limit_exceeded_error = true;
              break;
           }
           ++start_itr;
        }
        return result;
      }


      read_only::get_transaction_result read_only::get_transaction( const read_only::get_transaction_params& p )const {
         auto& chain = app().get_method<methods::get_controller>()();
         const auto abi_serializer_max_time = app().get_method<methods::get_abi_serializer_max_time>()();

         transaction_id_type input_id;
         auto input_id_length = p.id.size();
         try {
            FC_ASSERT( input_id_length <= 64, "hex string is too long to represent an actual transaction id" );
            FC_ASSERT( input_id_length >= 8,  "hex string representing transaction id should be at least 8 characters long to avoid excessive collisions" );
            input_id = transaction_id_type(p.id);
         } EOS_RETHROW_EXCEPTIONS(transaction_id_type_exception, "Invalid transaction ID: ${transaction_id}", ("transaction_id", p.id))

         auto txn_id_matched = [&input_id, input_id_size = input_id_length/2, no_half_byte_at_end = (input_id_length % 2 == 0)]
                               ( const transaction_id_type &id ) -> bool // hex prefix comparison
         {
            bool whole_byte_prefix_matches = memcmp( input_id.data(), id.data(), input_id_size ) == 0;
            if( !whole_byte_prefix_matches || no_half_byte_at_end )
               return whole_byte_prefix_matches;

            // check if half byte at end of specified part of input_id matches
            return (*(input_id.data() + input_id_size) & 0xF0) == (*(id.data() + input_id_size) & 0xF0);
         };

         const auto& db = chain.db();
         const auto& idx = db.get_index<action_history_index, by_trx_id>();
         auto itr = idx.lower_bound( boost::make_tuple( input_id ) );

         bool in_history = (itr != idx.end() && txn_id_matched(itr->trx_id) );

         if( !in_history && !p.block_num_hint ) {
            EOS_THROW(tx_not_found, "Transaction ${id} not found in history and no block hint was given", ("id",p.id));
         }

         get_transaction_result result;

         if( in_history ) {
            result.id         = itr->trx_id;
            result.last_irreversible_block = chain.last_irreversible_block_num();
            result.block_num  = itr->block_num;
            result.block_time = itr->block_time;

            while( itr != idx.end() && itr->trx_id == result.id ) {

              fc::datastream<const char*> ds( itr->packed_action_trace.data(), itr->packed_action_trace.size() );
              action_trace t;
              fc::raw::unpack( ds, t );
              result.traces.emplace_back( chain.to_variant_with_abi(t, abi_serializer_max_time) );

              ++itr;
            }

            auto blk = chain.fetch_block_by_number( result.block_num );
            if( blk || chain.is_building_block() ) {
               const vector<transaction_receipt>& receipts = blk ? blk->transactions : chain.get_pending_trx_receipts();
               for (const auto &receipt: receipts) {
                    if (receipt.trx.contains<packed_transaction>()) {
                        auto &pt = receipt.trx.get<packed_transaction>();
                        if (pt.id() == result.id) {
                            fc::mutable_variant_object r("receipt", receipt);
                            r("trx", chain.to_variant_with_abi(pt.get_signed_transaction(), abi_serializer_max_time));
                            result.trx = move(r);
                            break;
                        }
                    } else {
                        auto &id = receipt.trx.get<transaction_id_type>();
                        if (id == result.id) {
                            fc::mutable_variant_object r("receipt", receipt);
                            result.trx = move(r);
                            break;
                        }
                    }
               }
            }
         } else {
            auto blk = chain.fetch_block_by_number(*p.block_num_hint);
            bool found = false;
            if (blk) {
               for (const auto& receipt: blk->transactions) {
                  if (receipt.trx.contains<packed_transaction>()) {
                     auto& pt = receipt.trx.get<packed_transaction>();
                     const auto& id = pt.id();
                     if( txn_id_matched(id) ) {
                        result.id = id;
                        result.last_irreversible_block = chain.last_irreversible_block_num();
                        result.block_num = *p.block_num_hint;
                        result.block_time = blk->timestamp;
                        fc::mutable_variant_object r("receipt", receipt);
                        r("trx", chain.to_variant_with_abi(pt.get_signed_transaction(), abi_serializer_max_time));
                        result.trx = move(r);
                        found = true;
                        break;
                     }
                  } else {
                     auto& id = receipt.trx.get<transaction_id_type>();
                     if( txn_id_matched(id) ) {
                        result.id = id;
                        result.last_irreversible_block = chain.last_irreversible_block_num();
                        result.block_num = *p.block_num_hint;
                        result.block_time = blk->timestamp;
                        fc::mutable_variant_object r("receipt", receipt);
                        result.trx = move(r);
                        found = true;
                        break;
                     }
                  }
               }
            }

            if (!found) {
               EOS_THROW(tx_not_found, "Transaction ${id} not found in history or in block number ${n}", ("id",p.id)("n", *p.block_num_hint));
            }
         }

         return result;
      }

      read_only::get_key_accounts_results read_only::get_key_accounts(const get_key_accounts_params& params) const {
         std::set<account_name> accounts;
         const auto& db = app().get_method<methods::get_controller>()().db();
         const auto& pub_key_idx = db.get_index<public_key_history_multi_index, by_pub_key>();
         auto range = pub_key_idx.equal_range( params.public_key );
         for (auto obj = range.first; obj != range.second; ++obj)
            accounts.insert(obj->name);
         return {vector<account_name>(accounts.begin(), accounts.end())};
      }

      read_only::get_controlled_accounts_results read_only::get_controlled_accounts(const get_controlled_accounts_params& params) const {
         std::set<account_name> accounts;
         const auto& db = app().get_method<methods::get_controller>()().db();
         const auto& account_control_idx = db.get_index<account_control_history_multi_index, by_controlling>();
         auto range = account_control_idx.equal_range( params.controlling_account );
         for (auto obj = range.first; obj != range.second; ++obj)
            accounts.insert(obj->controlled_account);
         return {vector<account_name>(accounts.begin(), accounts.end())};
      }

   } /// history_apis



} /// namespace eosio<|MERGE_RESOLUTION|>--- conflicted
+++ resolved
@@ -204,13 +204,8 @@
             return result;
          }
 
-<<<<<<< HEAD
-         void record_account_action( account_name n, const base_action_trace& act ) {
+         void record_account_action( account_name n, const action_trace& act ) {
             auto& chain = app().get_method<methods::get_controller>()();
-=======
-         void record_account_action( account_name n, const action_trace& act ) {
-            auto& chain = chain_plug->chain();
->>>>>>> 463427de
             chainbase::database& db = const_cast<chainbase::database&>( chain.db() ); // Override read-only access to state DB (highly unrecommended practice!)
 
             const auto& idx = db.get_index<account_history_index, by_account_action_seq>();
