--- conflicted
+++ resolved
@@ -147,16 +147,10 @@
                                       notice_message,
                                       request_message,
                                       sync_request_message,
-<<<<<<< HEAD
-                                      signed_block,
-                                      packed_transaction,
+                                      signed_block,       // which = 7
+                                      packed_transaction, // which = 8
                                       response_p2p_message,
                                       request_p2p_message>;
-=======
-                                      signed_block,         // which = 7
-                                      packed_transaction>;  // which = 8
->>>>>>> c8f26078
-
 } // namespace eosio
 
 FC_REFLECT( eosio::select_ids<fc::sha256>, (mode)(pending)(ids) )
