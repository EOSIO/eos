--- conflicted
+++ resolved
@@ -596,7 +596,6 @@
       block_status_monitor& operator=( block_status_monitor&& ) = delete;
    };
 
-<<<<<<< HEAD
    struct flex_socket {
       using socket_ptr     = std::shared_ptr<tcp::socket>;
       using ssl_stream     = ssl::stream<tcp::socket>;
@@ -639,8 +638,6 @@
       }
    };
 
-=======
->>>>>>> ff6516de
    class connection : public std::enable_shared_from_this<connection> {
    public:
       explicit connection( string endpoint );
@@ -697,10 +694,6 @@
       std::atomic<bool>       syncing{false};
 
       std::atomic<uint16_t>   protocol_version = 0;
-<<<<<<< HEAD
-=======
-      uint16_t                consecutive_rejected_blocks = 0;
->>>>>>> ff6516de
       block_status_monitor    block_status_monitor_;
       std::atomic<uint16_t>   consecutive_immediate_connection_close = 0;
 
@@ -3490,10 +3483,7 @@
       auto handle_message_span  = fc_create_span_with_id("handle_message", (uint64_t) rand(), id);
       fc_add_tag(handle_message_span, "queue_size", app().get_priority_queue().size());
 
-<<<<<<< HEAD
-
-=======
->>>>>>> ff6516de
+
       app().post(priority::medium, [ptr{std::move(ptr)}, id, c = shared_from_this(),
                                     handle_message_span = std::move(handle_message_span)]() mutable {
          auto       span = fc_create_span(handle_message_span, "processing_singed_block");
@@ -3980,14 +3970,10 @@
            "   _lip   \tlocal IP address connected to peer\n\n"
            "   _lport \tlocal port number connected to peer\n\n")
          ( "p2p-keepalive-interval-ms", bpo::value<int>()->default_value(def_keepalive_interval), "peer heartbeat keepalive message interval in milliseconds")
-<<<<<<< HEAD
          ( "p2p-tls-security-group-ca-file", bpo::value<bfs::path>(), "Certificate Authority's certificate file used for verifying peers TLS connection when security groups feature enabled" )
          ( "p2p-tls-private-key-file", bpo::value<bfs::path>(), "Private key file that is used in conjunction with p2p-tls-own-certificate-file for server authorization in TLS connection. Together p2p-tls-private-key-file + p2p-tsl-own-certificate-file automatically enables TLS-only connection for peers.")
          ( "p2p-tls-own-certificate-file", bpo::value<bfs::path>(), "Certificate file that will be used to authenticate running node if TLS is enabled")
          ( "telemtry-span-root", bpo::value<bool>()->default_value(false), "generate zipkin root span for blocks received from net-plugin")
-=======
-         ( "telemtry-span-root", bpo::bool_switch(), "generate zipkin root span for blocks received from net-plugin")
->>>>>>> ff6516de
         ;
    }
 
@@ -4097,7 +4083,6 @@
             my->chain_plug->enable_accept_transactions();
          }
 
-<<<<<<< HEAD
          //if we have certificate option that TLS must be enabled
          const bool tls_own_certificate_file = options.count("p2p-tls-own-certificate-file");
          EOS_ASSERT(tls_own_certificate_file == options.count("p2p-tls-private-key-file"),
@@ -4141,8 +4126,6 @@
             }
          }
          cc.enable_security_groups(security_group_enabled);
-=======
->>>>>>> ff6516de
          my->telemetry_span_root = options["telemtry-span-root"].as<bool>();
 
       } FC_LOG_AND_RETHROW()
