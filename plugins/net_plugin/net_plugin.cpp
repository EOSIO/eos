--- conflicted
+++ resolved
@@ -1067,21 +1067,11 @@
       fc::datastream<char*> ds( send_buffer->data(), buffer_size);
       ds.write( header, header_size );
       fc::raw::pack( ds, m );
-<<<<<<< HEAD
-      queue_write(send_buffer,trigger_send,
-                  [this, close_after_send](boost::system::error_code ec, std::size_t ) {
-                     if(close_after_send != no_reason) {
-                        elog ("sent a go away message: ${r}, closing connection to ${p}",("r",reason_str(close_after_send))("p",peer_name()));
-                        my_impl->close(shared_from_this());
-                        return;
-=======
-      write_depth++;
       connection_wptr weak_this = shared_from_this();
       queue_write(send_buffer,trigger_send,
                   [weak_this, close_after_send](boost::system::error_code ec, std::size_t ) {
                      connection_ptr conn = weak_this.lock();
                      if (conn) {
-                        conn->write_depth--;
                         if (close_after_send != no_reason) {
                            elog ("sent a go away message: ${r}, closing connection to ${p}",("r", reason_str(close_after_send))("p", conn->peer_name()));
                            my_impl->close(conn);
@@ -1089,7 +1079,6 @@
                         }
                      } else {
                         fc_wlog(logger, "connection expired before enqueued net_message called callback!");
->>>>>>> 8004663a
                      }
                   });
    }
