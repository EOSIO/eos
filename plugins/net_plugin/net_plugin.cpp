/**
 *  @file
 *  @copyright defined in eos/LICENSE
 */
#include <eosio/chain/types.hpp>

#include <eosio/net_plugin/net_plugin.hpp>
#include <eosio/net_plugin/protocol.hpp>
#include <eosio/chain/controller.hpp>
#include <eosio/chain/exceptions.hpp>
#include <eosio/chain/block.hpp>
#include <eosio/chain/plugin_interface.hpp>
#include <eosio/producer_plugin/producer_plugin.hpp>
#include <eosio/chain/contract_types.hpp>

#include <fc/network/message_buffer.hpp>
#include <fc/network/ip.hpp>
#include <fc/io/json.hpp>
#include <fc/io/raw.hpp>
#include <fc/log/appender.hpp>
#include <fc/reflect/variant.hpp>
#include <fc/crypto/rand.hpp>
#include <fc/exception/exception.hpp>

#include <boost/asio/ip/tcp.hpp>
#include <boost/asio/ip/host_name.hpp>
#include <boost/asio/steady_timer.hpp>

using namespace eosio::chain::plugin_interface::compat;

namespace fc {
   extern std::unordered_map<std::string,logger>& get_logger_map();
}

namespace eosio {
   static appbase::abstract_plugin& _net_plugin = app().register_plugin<net_plugin>();

   using std::vector;

   using boost::asio::ip::tcp;
   using boost::asio::ip::address_v4;
   using boost::asio::ip::host_name;
   using boost::multi_index_container;

   using fc::time_point;
   using fc::time_point_sec;
   using eosio::chain::transaction_id_type;

   class connection;

   class sync_manager;
   class dispatch_manager;

   using connection_ptr = std::shared_ptr<connection>;
   using connection_wptr = std::weak_ptr<connection>;

   using socket_ptr = std::shared_ptr<tcp::socket>;

   struct node_transaction_state {
      transaction_id_type id;
      time_point_sec  expires;  /// time after which this may be purged.
      uint32_t        block_num = 0; /// block transaction was included in
      std::shared_ptr<vector<char>>   serialized_txn; /// the received raw bundle
   };

   struct by_expiry;
   struct by_block_num;

   struct sha256_less {
      bool operator()( const sha256& lhs, const sha256& rhs ) const {
       return
             std::tie(lhs._hash[0], lhs._hash[1], lhs._hash[2], lhs._hash[3]) <
             std::tie(rhs._hash[0], rhs._hash[1], rhs._hash[2], rhs._hash[3]);
      }
   };

   typedef multi_index_container<
      node_transaction_state,
      indexed_by<
         ordered_unique<
            tag< by_id >,
            member < node_transaction_state,
                     transaction_id_type,
                     &node_transaction_state::id >,
            sha256_less >,
         ordered_non_unique<
            tag< by_expiry >,
            member< node_transaction_state,
                    fc::time_point_sec,
                    &node_transaction_state::expires >
            >,
         ordered_non_unique<
            tag<by_block_num>,
            member< node_transaction_state,
                    uint32_t,
                    &node_transaction_state::block_num > >
         >
      >
   node_transaction_index;

   struct p2p_peer_record{
        string peer_address;
        time_point_sec expiry;
        bool is_config;
        bool discoverable;
        bool connected;
   };
   class net_plugin_impl {
   public:
      unique_ptr<tcp::acceptor>        acceptor;
      tcp::endpoint                    listen_endpoint;
      string                           p2p_address;
      uint32_t                         max_client_count = 0;
      uint32_t                         max_nodes_per_host = 1;
      uint32_t                         num_clients = 0;

      vector<string>                   supplied_peers;
      map<string,p2p_peer_record>           p2p_peer_records;
      bool p2p_discoverable;
      bool request_p2p_flag=true;
      vector<chain::public_key_type>   allowed_peers; ///< peer keys allowed to connect
      std::map<chain::public_key_type,
               chain::private_key_type> private_keys; ///< overlapping with producer keys, also authenticating non-producing nodes

      enum possible_connections : char {
         None = 0,
            Producers = 1 << 0,
            Specified = 1 << 1,
            Any = 1 << 2
            };
      possible_connections             allowed_connections{None};

      connection_ptr find_connection(const string& host)const;

      std::set< connection_ptr >       connections;
      bool                             done = false;
      unique_ptr< sync_manager >       sync_master;
      unique_ptr< dispatch_manager >   dispatcher;

      unique_ptr<boost::asio::steady_timer> connector_check;
      unique_ptr<boost::asio::steady_timer> transaction_check;
      unique_ptr<boost::asio::steady_timer> keepalive_timer;
      boost::asio::steady_timer::duration   connector_period;
      boost::asio::steady_timer::duration   txn_exp_period;
      boost::asio::steady_timer::duration   resp_expected_period;
      boost::asio::steady_timer::duration   keepalive_interval{std::chrono::seconds{32}};
      int                           max_cleanup_time_ms = 0;

      const std::chrono::system_clock::duration peer_authentication_interval{std::chrono::seconds{1}}; ///< Peer clock may be no more than 1 second skewed from our clock, including network latency.

      bool                          network_version_match = false;
      chain_id_type                 chain_id;
      fc::sha256                    node_id;

      string                        user_agent_name;
      chain_plugin*                 chain_plug = nullptr;
      producer_plugin*              producer_plug = nullptr;
      int                           started_sessions = 0;

      node_transaction_index        local_txns;

      shared_ptr<tcp::resolver>     resolver;

      bool                          use_socket_read_watermark = false;

      channels::transaction_ack::channel_type::handle  incoming_transaction_ack_subscription;

      void connect(const connection_ptr& c);
      void connect(const connection_ptr& c, tcp::resolver::iterator endpoint_itr);
      bool start_session(const connection_ptr& c);
      void start_listen_loop();
      void start_read_message(const connection_ptr& c);

      void close(const connection_ptr& c);
      size_t count_open_sockets() const;

      template<typename VerifierFunc>
      void send_all( const std::shared_ptr<std::vector<char>>& send_buffer, VerifierFunc verify );

      void accepted_block(const block_state_ptr&);
      void transaction_ack(const std::pair<fc::exception_ptr, transaction_metadata_ptr>&);

      bool is_valid( const handshake_message &msg);

<<<<<<< HEAD
      void send_p2p_request(connection_ptr c);

      void handle_message( connection_ptr c, const handshake_message &msg);
      void handle_message( connection_ptr c, const chain_size_message &msg);
      void handle_message( connection_ptr c, const go_away_message &msg );
=======
      void handle_message(const connection_ptr& c, const handshake_message& msg);
      void handle_message(const connection_ptr& c, const chain_size_message& msg);
      void handle_message(const connection_ptr& c, const go_away_message& msg );
>>>>>>> c8f26078
      /** \name Peer Timestamps
       *  Time message handling
       *  @{
       */
      /** \brief Process time_message
       *
       * Calculate offset, delay and dispersion.  Note carefully the
       * implied processing.  The first-order difference is done
       * directly in 64-bit arithmetic, then the result is converted
       * to floating double.  All further processing is in
       * floating-double arithmetic with rounding done by the hardware.
       * This is necessary in order to avoid overflow and preserve precision.
       */
      void handle_message(const connection_ptr& c, const time_message& msg);
      /** @} */
<<<<<<< HEAD
      void handle_message( connection_ptr c, const notice_message &msg);
      void handle_message( connection_ptr c, const request_message &msg);
      void handle_message( connection_ptr c, const sync_request_message &msg);
      void handle_message( connection_ptr c, const signed_block &msg);
      void handle_message( connection_ptr c, const packed_transaction &msg);
      void handle_message( connection_ptr c, const request_p2p_message &msg);
      void handle_message( connection_ptr c, const response_p2p_message &msg);
=======
      void handle_message(const connection_ptr& c, const notice_message& msg);
      void handle_message(const connection_ptr& c, const request_message& msg);
      void handle_message(const connection_ptr& c, const sync_request_message& msg);
      void handle_message(const connection_ptr& c, const signed_block& msg) = delete; // signed_block_ptr overload used instead
      void handle_message(const connection_ptr& c, const signed_block_ptr& msg);
      void handle_message(const connection_ptr& c, const packed_transaction& msg) = delete; // packed_transaction_ptr overload used instead
      void handle_message(const connection_ptr& c, const packed_transaction_ptr& msg);
>>>>>>> c8f26078

      void start_conn_timer(boost::asio::steady_timer::duration du, std::weak_ptr<connection> from_connection);
      void start_txn_timer();
      void start_monitors();

      void expire_txns();
      void expire_local_txns();
      void connection_monitor(std::weak_ptr<connection> from_connection);
      /** \name Peer Timestamps
       *  Time message handling
       *  @{
       */
      /** \brief Peer heartbeat ticker.
       */
      void ticker();
      /** @} */
      /** \brief Determine if a peer is allowed to connect.
       *
       * Checks current connection mode and key authentication.
       *
       * \return False if the peer should not connect, true otherwise.
       */
      bool authenticate_peer(const handshake_message& msg) const;
      /** \brief Retrieve public key used to authenticate with peers.
       *
       * Finds a key to use for authentication.  If this node is a producer, use
       * the front of the producer key map.  If the node is not a producer but has
       * a configured private key, use it.  If the node is neither a producer nor has
       * a private key, returns an empty key.
       *
       * \note On a node with multiple private keys configured, the key with the first
       *       numerically smaller byte will always be used.
       */
      chain::public_key_type get_authentication_key() const;
      /** \brief Returns a signature of the digest using the corresponding private key of the signer.
       *
       * If there are no configured private keys, returns an empty signature.
       */
      chain::signature_type sign_compact(const chain::public_key_type& signer, const fc::sha256& digest) const;

      uint16_t to_protocol_version(uint16_t v);
   };

   const fc::string logger_name("net_plugin_impl");
   fc::logger logger;
   std::string peer_log_format;

#define peer_dlog( PEER, FORMAT, ... ) \
  FC_MULTILINE_MACRO_BEGIN \
   if( logger.is_enabled( fc::log_level::debug ) ) \
      logger.log( FC_LOG_MESSAGE( debug, peer_log_format + FORMAT, __VA_ARGS__ (PEER->get_logger_variant()) ) ); \
  FC_MULTILINE_MACRO_END

#define peer_ilog( PEER, FORMAT, ... ) \
  FC_MULTILINE_MACRO_BEGIN \
   if( logger.is_enabled( fc::log_level::info ) ) \
      logger.log( FC_LOG_MESSAGE( info, peer_log_format + FORMAT, __VA_ARGS__ (PEER->get_logger_variant()) ) ); \
  FC_MULTILINE_MACRO_END

#define peer_wlog( PEER, FORMAT, ... ) \
  FC_MULTILINE_MACRO_BEGIN \
   if( logger.is_enabled( fc::log_level::warn ) ) \
      logger.log( FC_LOG_MESSAGE( warn, peer_log_format + FORMAT, __VA_ARGS__ (PEER->get_logger_variant()) ) ); \
  FC_MULTILINE_MACRO_END

#define peer_elog( PEER, FORMAT, ... ) \
  FC_MULTILINE_MACRO_BEGIN \
   if( logger.is_enabled( fc::log_level::error ) ) \
      logger.log( FC_LOG_MESSAGE( error, peer_log_format + FORMAT, __VA_ARGS__ (PEER->get_logger_variant())) ); \
  FC_MULTILINE_MACRO_END


   template<class enum_type, class=typename std::enable_if<std::is_enum<enum_type>::value>::type>
   inline enum_type& operator|=(enum_type& lhs, const enum_type& rhs)
   {
      using T = std::underlying_type_t <enum_type>;
      return lhs = static_cast<enum_type>(static_cast<T>(lhs) | static_cast<T>(rhs));
   }

   static net_plugin_impl *my_impl;

   /**
    * default value initializers
    */
   constexpr auto     def_send_buffer_size_mb = 4;
   constexpr auto     def_send_buffer_size = 1024*1024*def_send_buffer_size_mb;
   constexpr auto     def_max_write_queue_size = def_send_buffer_size*10;
   constexpr boost::asio::chrono::milliseconds def_read_delay_for_full_write_queue{100};
   constexpr auto     def_max_reads_in_flight = 1000;
   constexpr auto     def_max_trx_in_progress_size = 100*1024*1024; // 100 MB
   constexpr auto     def_max_clients = 25; // 0 for unlimited clients
   constexpr auto     def_max_nodes_per_host = 1;
   constexpr auto     def_conn_retry_wait = 30;
   constexpr auto     def_txn_expire_wait = std::chrono::seconds(3);
   constexpr auto     def_resp_expected_wait = std::chrono::seconds(5);
   constexpr auto     def_sync_fetch_span = 100;

   constexpr auto     message_header_size = 4;

   /**
    *  For a while, network version was a 16 bit value equal to the second set of 16 bits
    *  of the current build's git commit id. We are now replacing that with an integer protocol
    *  identifier. Based on historical analysis of all git commit identifiers, the larges gap
    *  between ajacent commit id values is shown below.
    *  these numbers were found with the following commands on the master branch:
    *
    *  git log | grep "^commit" | awk '{print substr($2,5,4)}' | sort -u > sorted.txt
    *  rm -f gap.txt; prev=0; for a in $(cat sorted.txt); do echo $prev $((0x$a - 0x$prev)) $a >> gap.txt; prev=$a; done; sort -k2 -n gap.txt | tail
    *
    *  DO NOT EDIT net_version_base OR net_version_range!
    */
   constexpr uint16_t net_version_base = 0x04b5;
   constexpr uint16_t net_version_range = 106;
   /**
    *  If there is a change to network protocol or behavior, increment net version to identify
    *  the need for compatibility hooks
    */
   constexpr uint16_t proto_base = 0;
   constexpr uint16_t proto_explicit_sync = 1;

   constexpr uint16_t net_version = proto_explicit_sync;

   struct transaction_state {
      transaction_id_type id;
      uint32_t            block_num = 0; ///< the block number the transaction was included in
      time_point_sec      expires;
   };

   typedef multi_index_container<
      transaction_state,
      indexed_by<
         ordered_unique< tag<by_id>, member<transaction_state, transaction_id_type, &transaction_state::id >, sha256_less >,
         ordered_non_unique< tag< by_expiry >, member< transaction_state,fc::time_point_sec,&transaction_state::expires >>,
         ordered_non_unique<
            tag<by_block_num>,
            member< transaction_state,
                    uint32_t,
                    &transaction_state::block_num > >
         >

      > transaction_state_index;

   /**
    *
    */
   struct peer_block_state {
      block_id_type id;
      uint32_t      block_num;
      bool          is_known;
      bool          is_noticed;
      time_point    requested_time;
   };

   struct update_request_time {
      void operator() (struct eosio::peer_block_state &bs) {
         bs.requested_time = time_point::now();
      }
   } set_request_time;

   typedef multi_index_container<
      eosio::peer_block_state,
      indexed_by<
         ordered_unique< tag<by_id>, member<eosio::peer_block_state, block_id_type, &eosio::peer_block_state::id >, sha256_less >,
         ordered_unique< tag<by_block_num>, member<eosio::peer_block_state, uint32_t, &eosio::peer_block_state::block_num > >
         >
      > peer_block_state_index;


   struct update_known_by_peer {
      void operator() (eosio::peer_block_state& bs) {
         bs.is_known = true;
      }
   } set_is_known;


   struct update_block_num {
      uint32_t new_bnum;
      update_block_num(uint32_t bnum) : new_bnum(bnum) {}
      void operator() (node_transaction_state& nts) {
         nts.block_num = new_bnum;
      }
      void operator() (transaction_state& ts) {
         ts.block_num = new_bnum;
      }
      void operator() (peer_block_state& pbs) {
         pbs.block_num = new_bnum;
      }
   };

   /**
    * Index by start_block_num
    */
   struct sync_state {
      sync_state(uint32_t start = 0, uint32_t end = 0, uint32_t last_acted = 0)
         :start_block( start ), end_block( end ), last( last_acted ),
          start_time(time_point::now())
      {}
      uint32_t     start_block;
      uint32_t     end_block;
      uint32_t     last; ///< last sent or received
      time_point   start_time; ///< time request made or received
   };

   struct handshake_initializer {
      static void populate(handshake_message &hello);
   };

   class queued_buffer : boost::noncopyable {
   public:
      void clear_write_queue() {
         _write_queue.clear();
         _sync_write_queue.clear();
         _write_queue_size = 0;
      }

      void clear_out_queue() {
         while ( _out_queue.size() > 0 ) {
            _out_queue.pop_front();
         }
      }

      uint32_t write_queue_size() const { return _write_queue_size; }

      bool is_out_queue_empty() const { return _out_queue.empty(); }

      bool ready_to_send() const {
         // if out_queue is not empty then async_write is in progress
         return ((!_sync_write_queue.empty() || !_write_queue.empty()) && _out_queue.empty());
      }

      bool add_write_queue( const std::shared_ptr<vector<char>>& buff,
                            std::function<void( boost::system::error_code, std::size_t )> callback,
                            bool to_sync_queue ) {
         if( to_sync_queue ) {
            _sync_write_queue.push_back( {buff, callback} );
         } else {
            _write_queue.push_back( {buff, callback} );
         }
         _write_queue_size += buff->size();
         if( _write_queue_size > 2 * def_max_write_queue_size ) {
            return false;
         }
         return true;
      }

      void fill_out_buffer( std::vector<boost::asio::const_buffer>& bufs ) {
         if( _sync_write_queue.size() > 0 ) { // always send msgs from sync_write_queue first
            fill_out_buffer( bufs, _sync_write_queue );
         } else { // postpone real_time write_queue if sync queue is not empty
            fill_out_buffer( bufs, _write_queue );
            EOS_ASSERT( _write_queue_size == 0, plugin_exception, "write queue size expected to be zero" );
         }
      }

      void out_callback( boost::system::error_code ec, std::size_t w ) {
         for( auto& m : _out_queue ) {
            m.callback( ec, w );
         }
      }

   private:
      struct queued_write;
      void fill_out_buffer( std::vector<boost::asio::const_buffer>& bufs,
                            deque<queued_write>& w_queue ) {
         while ( w_queue.size() > 0 ) {
            auto& m = w_queue.front();
            bufs.push_back( boost::asio::buffer( *m.buff ));
            _write_queue_size -= m.buff->size();
            _out_queue.emplace_back( m );
            w_queue.pop_front();
         }
      }

   private:
      struct queued_write {
         std::shared_ptr<vector<char>> buff;
         std::function<void( boost::system::error_code, std::size_t )> callback;
      };

      uint32_t _write_queue_size = 0;
      deque<queued_write> _write_queue;
      deque<queued_write> _sync_write_queue; // sync_write_queue will be sent first
      deque<queued_write> _out_queue;

   }; // queued_buffer


   class connection : public std::enable_shared_from_this<connection> {
   public:
      explicit connection( string endpoint );

      explicit connection( socket_ptr s );
      ~connection();
      void initialize();

      peer_block_state_index  blk_state;
      transaction_state_index trx_state;
      optional<sync_state>    peer_requested;  // this peer is requesting info from us
      socket_ptr              socket;

      fc::message_buffer<1024*1024>    pending_message_buffer;
      fc::optional<std::size_t>        outstanding_read_bytes;


      queued_buffer           buffer_queue;

      uint32_t                reads_in_flight = 0;
      uint32_t                trx_in_progress_size = 0;
      fc::sha256              node_id;
      handshake_message       last_handshake_recv;
      handshake_message       last_handshake_sent;
      int16_t                 sent_handshake_count = 0;
      bool                    connecting = false;
      bool                    syncing = false;
      uint16_t                protocol_version  = 0;
      string                  peer_addr;
      unique_ptr<boost::asio::steady_timer> response_expected;
      unique_ptr<boost::asio::steady_timer> read_delay_timer;
      optional<request_message> pending_fetch;
      go_away_reason         no_retry = no_reason;
      block_id_type          fork_head;
      uint32_t               fork_head_num = 0;
      optional<request_message> last_req;

      connection_status get_status()const {
         connection_status stat;
         stat.peer = peer_addr;
         stat.connecting = connecting;
         stat.syncing = syncing;
         stat.last_handshake = last_handshake_recv;
         return stat;
      }

      /** \name Peer Timestamps
       *  Time message handling
       *  @{
       */
      // Members set from network data
      tstamp                         org{0};          //!< originate timestamp
      tstamp                         rec{0};          //!< receive timestamp
      tstamp                         dst{0};          //!< destination timestamp
      tstamp                         xmt{0};          //!< transmit timestamp

      // Computed data
      double                         offset{0};       //!< peer offset

      static const size_t            ts_buffer_size{32};
      char                           ts[ts_buffer_size];          //!< working buffer for making human readable timestamps
      /** @} */

      bool connected();
      bool current();
      void reset();
      void close();
      void send_handshake();

      /** \name Peer Timestamps
       *  Time message handling
       */
      /**  \brief Populate and queue time_message
       */
      void send_time();
      /** \brief Populate and queue time_message immediately using incoming time_message
       */
      void send_time(const time_message& msg);
      /** \brief Read system time and convert to a 64 bit integer.
       *
       * There are only two calls on this routine in the program.  One
       * when a packet arrives from the network and the other when a
       * packet is placed on the send queue.  Calls the kernel time of
       * day routine and converts to a (at least) 64 bit integer.
       */
      tstamp get_time()
      {
         return std::chrono::system_clock::now().time_since_epoch().count();
      }
      /** @} */

      const string peer_name();

      void txn_send_pending(const vector<transaction_id_type>& ids);
      void txn_send(const vector<transaction_id_type>& txn_lis);

      void blk_send_branch();
      void blk_send(const block_id_type& blkid);
      void stop_send();

      void enqueue( const net_message &msg, bool trigger_send = true );
      void enqueue_block( const signed_block_ptr& sb, bool trigger_send = true, bool to_sync_queue = false );
      void enqueue_buffer( const std::shared_ptr<std::vector<char>>& send_buffer,
                           bool trigger_send, go_away_reason close_after_send,
                           bool to_sync_queue = false);
      void cancel_sync(go_away_reason);
      void flush_queues();
      bool enqueue_sync_block();
      void request_sync_blocks(uint32_t start, uint32_t end);

      void cancel_wait();
      void sync_wait();
      void fetch_wait();
      void sync_timeout(boost::system::error_code ec);
      void fetch_timeout(boost::system::error_code ec);

      void queue_write(const std::shared_ptr<vector<char>>& buff,
                       bool trigger_send,
                       std::function<void(boost::system::error_code, std::size_t)> callback,
                       bool to_sync_queue = false);
      void do_queue_write();

      void send_p2p_request(bool discoverable);
      void send_p2p_response(bool discoverable,string p2p_peer_list);
      /** \brief Process the next message from the pending message buffer
       *
       * Process the next message from the pending_message_buffer.
       * message_length is the already determined length of the data
       * part of the message and impl in the net plugin implementation
       * that will handle the message.
       * Returns true is successful. Returns false if an error was
       * encountered unpacking or processing the message.
       */
      bool process_next_message(net_plugin_impl& impl, uint32_t message_length);

      bool add_peer_block(const peer_block_state& pbs);

      fc::optional<fc::variant_object> _logger_variant;
      const fc::variant_object& get_logger_variant()  {
         if (!_logger_variant) {
            boost::system::error_code ec;
            auto rep = socket->remote_endpoint(ec);
            string ip = ec ? "<unknown>" : rep.address().to_string();
            string port = ec ? "<unknown>" : std::to_string(rep.port());

            auto lep = socket->local_endpoint(ec);
            string lip = ec ? "<unknown>" : lep.address().to_string();
            string lport = ec ? "<unknown>" : std::to_string(lep.port());

            _logger_variant.emplace(fc::mutable_variant_object()
               ("_name", peer_name())
               ("_id", node_id)
               ("_sid", ((string)node_id).substr(0, 7))
               ("_ip", ip)
               ("_port", port)
               ("_lip", lip)
               ("_lport", lport)
            );
         }
         return *_logger_variant;
      }
   };

   struct msg_handler : public fc::visitor<void> {
      net_plugin_impl &impl;
      connection_ptr c;
      msg_handler( net_plugin_impl &imp, const connection_ptr& conn) : impl(imp), c(conn) {}

      void operator()( const signed_block& msg ) const {
         EOS_ASSERT( false, plugin_config_exception, "operator()(signed_block&&) should be called" );
      }
      void operator()( signed_block& msg ) const {
         EOS_ASSERT( false, plugin_config_exception, "operator()(signed_block&&) should be called" );
      }
      void operator()( const packed_transaction& msg ) const {
         EOS_ASSERT( false, plugin_config_exception, "operator()(packed_transaction&&) should be called" );
      }
      void operator()( packed_transaction& msg ) const {
         EOS_ASSERT( false, plugin_config_exception, "operator()(packed_transaction&&) should be called" );
      }

      void operator()( signed_block&& msg ) const {
         impl.handle_message( c, std::make_shared<signed_block>( std::move( msg ) ) );
      }
      void operator()( packed_transaction&& msg ) const {
         impl.handle_message( c, std::make_shared<packed_transaction>( std::move( msg ) ) );
      }

      template <typename T>
      void operator()( T&& msg ) const
      {
         impl.handle_message( c, std::forward<T>(msg) );
      }
   };

   class sync_manager {
   private:
      enum stages {
         lib_catchup,
         head_catchup,
         in_sync
      };

      uint32_t       sync_known_lib_num;
      uint32_t       sync_last_requested_num;
      uint32_t       sync_next_expected_num;
      uint32_t       sync_req_span;
      connection_ptr source;
      stages         state;

      chain_plugin* chain_plug = nullptr;

      constexpr auto stage_str(stages s );

   public:
      explicit sync_manager(uint32_t span);
      void set_state(stages s);
      bool sync_required();
      void send_handshakes();
      bool is_active(const connection_ptr& conn);
      void reset_lib_num(const connection_ptr& conn);
      void request_next_chunk(const connection_ptr& conn = connection_ptr());
      void start_sync(const connection_ptr& c, uint32_t target);
      void reassign_fetch(const connection_ptr& c, go_away_reason reason);
      void verify_catchup(const connection_ptr& c, uint32_t num, const block_id_type& id);
      void rejected_block(const connection_ptr& c, uint32_t blk_num);
      void recv_block(const connection_ptr& c, const block_id_type& blk_id, uint32_t blk_num);
      void recv_handshake(const connection_ptr& c, const handshake_message& msg);
      void recv_notice(const connection_ptr& c, const notice_message& msg);
   };

   class dispatch_manager {
   public:
      std::multimap<block_id_type, connection_ptr, sha256_less> received_blocks;
      std::multimap<transaction_id_type, connection_ptr, sha256_less> received_transactions;

      void bcast_transaction(const transaction_metadata_ptr& trx);
      void rejected_transaction(const transaction_id_type& msg);
      void bcast_block(const block_state_ptr& bs);
      void rejected_block(const block_id_type& id);

      void recv_block(const connection_ptr& conn, const block_id_type& msg, uint32_t bnum);
      void recv_transaction(const connection_ptr& conn, const transaction_id_type& id);
      void recv_notice(const connection_ptr& conn, const notice_message& msg, bool generated);

      void retry_fetch(const connection_ptr& conn);
   };

   //---------------------------------------------------------------------------

   connection::connection( string endpoint )
      : blk_state(),
        trx_state(),
        peer_requested(),
        socket( std::make_shared<tcp::socket>( std::ref( app().get_io_service() ))),
        node_id(),
        last_handshake_recv(),
        last_handshake_sent(),
        sent_handshake_count(0),
        connecting(false),
        syncing(false),
        protocol_version(0),
        peer_addr(endpoint),
        response_expected(),
        read_delay_timer(),
        pending_fetch(),
        no_retry(no_reason),
        fork_head(),
        fork_head_num(0),
        last_req()
   {
      wlog( "created connection to ${n}", ("n", endpoint) );
      initialize();
   }

   connection::connection( socket_ptr s )
      : blk_state(),
        trx_state(),
        peer_requested(),
        socket( s ),
        node_id(),
        last_handshake_recv(),
        last_handshake_sent(),
        sent_handshake_count(0),
        connecting(true),
        syncing(false),
        protocol_version(0),
        peer_addr(),
        response_expected(),
        read_delay_timer(),
        pending_fetch(),
        no_retry(no_reason),
        fork_head(),
        fork_head_num(0),
        last_req()
   {
      wlog( "accepted network connection" );
      initialize();
   }

   connection::~connection() {}

   void connection::initialize() {
      auto *rnd = node_id.data();
      rnd[0] = 0;
      response_expected.reset(new boost::asio::steady_timer(app().get_io_service()));
      read_delay_timer.reset(new boost::asio::steady_timer(app().get_io_service()));
   }

   bool connection::connected() {
      return (socket && socket->is_open() && !connecting);
   }

   bool connection::current() {
      return (connected() && !syncing);
   }

   void connection::reset() {
      peer_requested.reset();
      blk_state.clear();
      trx_state.clear();
   }

   void connection::flush_queues() {
      buffer_queue.clear_write_queue();
   }

   void connection::close() {
      if(socket) {
         socket->close();
      }
      else {
         wlog("no socket to close!");
      }
      flush_queues();
      connecting = false;
      syncing = false;
      if( last_req ) {
         my_impl->dispatcher->retry_fetch(shared_from_this());
      }
      reset();
      sent_handshake_count = 0;
      last_handshake_recv = handshake_message();
      last_handshake_sent = handshake_message();
      my_impl->sync_master->reset_lib_num(shared_from_this());
      fc_dlog(logger, "canceling wait on ${p}", ("p",peer_name()));
      cancel_wait();
      if( read_delay_timer ) read_delay_timer->cancel();
      pending_message_buffer.reset();
   }

   void connection::txn_send_pending(const vector<transaction_id_type>& ids) {
      const std::set<transaction_id_type, sha256_less> known_ids(ids.cbegin(), ids.cend());
      my_impl->expire_local_txns();
      for(auto tx = my_impl->local_txns.begin(); tx != my_impl->local_txns.end(); ++tx ){
         const bool found = known_ids.find( tx->id ) != known_ids.cend();
         if( !found ) {
            queue_write( tx->serialized_txn, true, []( boost::system::error_code ec, std::size_t ) {} );
         }
      }
   }

   void connection::txn_send(const vector<transaction_id_type>& ids) {
      for(const auto& t : ids) {
         auto tx = my_impl->local_txns.get<by_id>().find(t);
         if( tx != my_impl->local_txns.end() ) {
            queue_write( tx->serialized_txn, true, []( boost::system::error_code ec, std::size_t ) {} );
         }
      }
   }

   void connection::blk_send_branch() {
      controller& cc = my_impl->chain_plug->chain();
      uint32_t head_num = cc.fork_db_head_block_num();
      notice_message note;
      note.known_blocks.mode = normal;
      note.known_blocks.pending = 0;
      fc_dlog(logger, "head_num = ${h}",("h",head_num));
      if(head_num == 0) {
         enqueue(note);
         return;
      }
      block_id_type head_id;
      block_id_type lib_id;
      block_id_type remote_head_id;
      uint32_t remote_head_num = 0;
      try {
         if (last_handshake_recv.generation >= 1) {
            remote_head_id = last_handshake_recv.head_id;
            remote_head_num = block_header::num_from_id(remote_head_id);
            fc_dlog(logger, "maybe truncating branch at  = ${h}:${id}",("h",remote_head_num)("id",remote_head_id));
         }

         // base our branch off of the last handshake we sent the peer instead of our current
         // LIB which could have moved forward in time as packets were in flight.
         if (last_handshake_sent.generation >= 1) {
            lib_id = last_handshake_sent.last_irreversible_block_id;
         } else {
            lib_id = cc.last_irreversible_block_id();
         }
         head_id = cc.fork_db_head_block_id();
      }
      catch (const assert_exception& ex) {
         elog( "unable to retrieve block info: ${n} for ${p}",("n",ex.to_string())("p",peer_name()));
         enqueue(note);
         return;
      }
      catch (const fc::exception& ex) {
      }
      catch (...) {
      }

      if( !peer_requested ) {
         peer_requested = sync_state( block_header::num_from_id(lib_id)+1,
                                      block_header::num_from_id(head_id),
                                      block_header::num_from_id(lib_id) );
      } else {
         uint32_t start = std::min( peer_requested->last + 1, block_header::num_from_id(lib_id)+1 );
         uint32_t end   = std::max( peer_requested->end_block, block_header::num_from_id(head_id) );
         peer_requested = sync_state( start, end, start - 1 );
      }
      enqueue_sync_block();

      // still want to send transactions along during blk branch sync
      syncing = false;
   }

   void connection::blk_send(const block_id_type& blkid) {
      controller &cc = my_impl->chain_plug->chain();
      try {
         signed_block_ptr b = cc.fetch_block_by_id(blkid);
         if(b) {
            fc_dlog(logger,"found block for id at num ${n}",("n",b->block_num()));
            peer_block_state pbstate = {blkid, block_header::num_from_id(blkid), true, true, time_point()};
            add_peer_block(pbstate);
            enqueue_block( b );
         } else {
            ilog("fetch block by id returned null, id ${id} for ${p}",
                  ("id",blkid)("p",peer_name()));
         }
      }
      catch (const assert_exception &ex) {
         elog( "caught assert on fetch_block_by_id, ${ex}, id ${id} for ${p}",
               ("ex",ex.to_string())("id",blkid)("p",peer_name()));
      }
      catch (...) {
         elog( "caught other exception fetching block id ${id} for ${p}",
               ("id",blkid)("p",peer_name()));
      }
   }

   void connection::send_p2p_request(bool discoverable)
   {
         try
         {
               enqueue(net_message(request_p2p_message{discoverable}));
         }
         catch (...)
         {
               elog("send request_p2p_message message error");
         }
   }
   void connection::send_p2p_response(bool discoverable, string p2p_list)
   {
         try
         {
               enqueue(net_message(response_p2p_message{discoverable, p2p_list}));
         }
         catch (...)
         {
               elog("send response_p2p_message message error");
         }
   }

   void connection::stop_send() {
      syncing = false;
   }

   void connection::send_handshake() {
      handshake_initializer::populate(last_handshake_sent);
      last_handshake_sent.generation = ++sent_handshake_count;
      fc_dlog(logger, "Sending handshake generation ${g} to ${ep}",
              ("g",last_handshake_sent.generation)("ep", peer_name()));
      enqueue(last_handshake_sent);
   }

   void connection::send_time() {
      time_message xpkt;
      xpkt.org = rec;
      xpkt.rec = dst;
      xpkt.xmt = get_time();
      org = xpkt.xmt;
      enqueue(xpkt);
   }

   void connection::send_time(const time_message& msg) {
      time_message xpkt;
      xpkt.org = msg.xmt;
      xpkt.rec = msg.dst;
      xpkt.xmt = get_time();
      enqueue(xpkt);
   }

   void connection::queue_write(const std::shared_ptr<vector<char>>& buff,
                                bool trigger_send,
                                std::function<void(boost::system::error_code, std::size_t)> callback,
                                bool to_sync_queue) {
      if( !buffer_queue.add_write_queue( buff, callback, to_sync_queue )) {
         fc_wlog( logger, "write_queue full ${s} bytes, giving up on connection ${p}",
                  ("s", buffer_queue.write_queue_size())("p", peer_name()) );
         my_impl->close( shared_from_this() );
         return;
      }
      if( buffer_queue.is_out_queue_empty() && trigger_send) {
         do_queue_write();
      }
   }

   void connection::do_queue_write() {
      if( !buffer_queue.ready_to_send() )
         return;
      connection_wptr c(shared_from_this());
      if(!socket->is_open()) {
         fc_elog(logger,"socket not open to ${p}",("p",peer_name()));
         my_impl->close(c.lock());
         return;
      }
      std::vector<boost::asio::const_buffer> bufs;
      buffer_queue.fill_out_buffer( bufs );
      boost::asio::async_write(*socket, bufs, [c](boost::system::error_code ec, std::size_t w) {
            try {
               auto conn = c.lock();
               if(!conn)
                  return;

               conn->buffer_queue.out_callback( ec, w );

               if(ec) {
                  string pname = conn ? conn->peer_name() : "no connection name";
                  if( ec.value() != boost::asio::error::eof) {
                     elog("Error sending to peer ${p}: ${i}", ("p",pname)("i", ec.message()));
                  }
                  else {
                     ilog("connection closure detected on write to ${p}",("p",pname));
                  }
                  my_impl->close(conn);
                  return;
               }
               conn->buffer_queue.clear_out_queue();
               conn->enqueue_sync_block();
               conn->do_queue_write();
            }
            catch(const std::exception &ex) {
               auto conn = c.lock();
               string pname = conn ? conn->peer_name() : "no connection name";
               elog("Exception in do_queue_write to ${p} ${s}", ("p",pname)("s",ex.what()));
            }
            catch(const fc::exception &ex) {
               auto conn = c.lock();
               string pname = conn ? conn->peer_name() : "no connection name";
               elog("Exception in do_queue_write to ${p} ${s}", ("p",pname)("s",ex.to_string()));
            }
            catch(...) {
               auto conn = c.lock();
               string pname = conn ? conn->peer_name() : "no connection name";
               elog("Exception in do_queue_write to ${p}", ("p",pname) );
            }
         });
   }

   void connection::cancel_sync(go_away_reason reason) {
      fc_dlog(logger,"cancel sync reason = ${m}, write queue size ${o} bytes peer ${p}",
              ("m",reason_str(reason)) ("o", buffer_queue.write_queue_size())("p", peer_name()));
      cancel_wait();
      flush_queues();
      switch (reason) {
      case validation :
      case fatal_other : {
         no_retry = reason;
         enqueue( go_away_message( reason ));
         break;
      }
      default:
         fc_dlog(logger, "sending empty request but not calling sync wait on ${p}", ("p",peer_name()));
         enqueue( ( sync_request_message ) {0,0} );
      }
   }

   bool connection::enqueue_sync_block() {
      if (!peer_requested)
         return false;
      uint32_t num = ++peer_requested->last;
      bool trigger_send = num == peer_requested->start_block;
      if(num == peer_requested->end_block) {
         peer_requested.reset();
      }
      try {
         controller& cc = my_impl->chain_plug->chain();
         signed_block_ptr sb = cc.fetch_block_by_number(num);
         if(sb) {
            enqueue_block( sb, trigger_send, true);
            return true;
         }
      } catch ( ... ) {
         wlog( "write loop exception" );
      }
      return false;
   }

   void connection::enqueue( const net_message& m, bool trigger_send ) {
      go_away_reason close_after_send = no_reason;
      if (m.contains<go_away_message>()) {
         close_after_send = m.get<go_away_message>().reason;
      }

      uint32_t payload_size = fc::raw::pack_size( m );

      char* header = reinterpret_cast<char*>(&payload_size);
      size_t header_size = sizeof(payload_size);
      size_t buffer_size = header_size + payload_size;

      auto send_buffer = std::make_shared<vector<char>>(buffer_size);
      fc::datastream<char*> ds( send_buffer->data(), buffer_size);
      ds.write( header, header_size );
      fc::raw::pack( ds, m );

      enqueue_buffer( send_buffer, trigger_send, close_after_send );
   }

   void connection::enqueue_block( const signed_block_ptr& sb, bool trigger_send, bool to_sync_queue ) {
      // this implementation is to avoid copy of signed_block to net_message
      int which = 7; // matches which of net_message for signed_block

      uint32_t which_size = fc::raw::pack_size( unsigned_int( which ));
      uint32_t payload_size = which_size + fc::raw::pack_size( *sb );

      char* header = reinterpret_cast<char*>(&payload_size);
      size_t header_size = sizeof(payload_size);
      size_t buffer_size = header_size + payload_size;

      auto send_buffer = std::make_shared<vector<char>>(buffer_size);
      fc::datastream<char*> ds( send_buffer->data(), buffer_size);
      ds.write( header, header_size );
      fc::raw::pack( ds, unsigned_int( which ));
      fc::raw::pack( ds, *sb );

      enqueue_buffer( send_buffer, trigger_send, no_reason, to_sync_queue );
   }

   void connection::enqueue_buffer( const std::shared_ptr<std::vector<char>>& send_buffer, bool trigger_send,
                                    go_away_reason close_after_send,
                                    bool to_sync_queue )
   {
      connection_wptr weak_this = shared_from_this();
      queue_write(send_buffer,trigger_send,
                  [weak_this, close_after_send](boost::system::error_code ec, std::size_t ) {
                     connection_ptr conn = weak_this.lock();
                     if (conn) {
                        if (close_after_send != no_reason) {
                           elog ("sent a go away message: ${r}, closing connection to ${p}",("r", reason_str(close_after_send))("p", conn->peer_name()));
                           my_impl->close(conn);
                           return;
                        }
                     } else {
                        fc_wlog(logger, "connection expired before enqueued net_message called callback!");
                     }
                  },
                  to_sync_queue);
   }

   void connection::cancel_wait() {
      if (response_expected)
         response_expected->cancel();
   }

   void connection::sync_wait() {
      response_expected->expires_from_now( my_impl->resp_expected_period);
      connection_wptr c(shared_from_this());
      response_expected->async_wait( [c]( boost::system::error_code ec){
            connection_ptr conn = c.lock();
            if (!conn) {
               // connection was destroyed before this lambda was delivered
               return;
            }

            conn->sync_timeout(ec);
         } );
   }

   void connection::fetch_wait() {
      response_expected->expires_from_now( my_impl->resp_expected_period);
      connection_wptr c(shared_from_this());
      response_expected->async_wait( [c]( boost::system::error_code ec){
            connection_ptr conn = c.lock();
            if (!conn) {
               // connection was destroyed before this lambda was delivered
               return;
            }

            conn->fetch_timeout(ec);
         } );
   }

   void connection::sync_timeout( boost::system::error_code ec ) {
      if( !ec ) {
         my_impl->sync_master->reassign_fetch(shared_from_this(), benign_other);
      }
      else if( ec == boost::asio::error::operation_aborted) {
      }
      else {
         elog("setting timer for sync request got error ${ec}",("ec", ec.message()));
      }
   }

   const string connection::peer_name() {
      if( !last_handshake_recv.p2p_address.empty() ) {
         return last_handshake_recv.p2p_address;
      }
      if( !peer_addr.empty() ) {
         return peer_addr;
      }
      return "connecting client";
   }

   void connection::fetch_timeout( boost::system::error_code ec ) {
      if( !ec ) {
         if( pending_fetch.valid() && !( pending_fetch->req_trx.empty() || pending_fetch->req_blocks.empty() ) ) {
            my_impl->dispatcher->retry_fetch(shared_from_this());
         }
      }
      else if( ec == boost::asio::error::operation_aborted ) {
         if( !connected() ) {
            fc_dlog(logger, "fetch timeout was cancelled due to dead connection");
         }
      }
      else {
         elog( "setting timer for fetch request got error ${ec}", ("ec", ec.message() ) );
      }
   }

   void connection::request_sync_blocks(uint32_t start, uint32_t end) {
      sync_request_message srm = {start,end};
      enqueue( net_message(srm));
      sync_wait();
   }

   bool connection::process_next_message(net_plugin_impl& impl, uint32_t message_length) {
      try {
         auto ds = pending_message_buffer.create_datastream();
         net_message msg;
         fc::raw::unpack(ds, msg);
         msg_handler m(impl, shared_from_this() );
         if( msg.contains<signed_block>() ) {
            m( std::move( msg.get<signed_block>() ) );
         } else if( msg.contains<packed_transaction>() ) {
            m( std::move( msg.get<packed_transaction>() ) );
         } else {
            msg.visit( m );
         }
      } catch(  const fc::exception& e ) {
         edump((e.to_detail_string() ));
         impl.close( shared_from_this() );
         return false;
      }
      return true;
   }

   bool connection::add_peer_block(const peer_block_state& entry) {
      auto bptr = blk_state.get<by_id>().find(entry.id);
      bool added = (bptr == blk_state.end());
      if (added){
         blk_state.insert(entry);
      }
      else {
         blk_state.modify(bptr,set_is_known);
         if (entry.block_num == 0) {
            blk_state.modify(bptr,update_block_num(entry.block_num));
         }
         else {
            blk_state.modify(bptr,set_request_time);
         }
      }
      return added;
   }

   //-----------------------------------------------------------

    sync_manager::sync_manager( uint32_t req_span )
      :sync_known_lib_num( 0 )
      ,sync_last_requested_num( 0 )
      ,sync_next_expected_num( 1 )
      ,sync_req_span( req_span )
      ,source()
      ,state(in_sync)
   {
      chain_plug = app().find_plugin<chain_plugin>();
      EOS_ASSERT( chain_plug, chain::missing_chain_plugin_exception, ""  );
   }

   constexpr auto sync_manager::stage_str(stages s) {
    switch (s) {
    case in_sync : return "in sync";
    case lib_catchup: return "lib catchup";
    case head_catchup : return "head catchup";
    default : return "unkown";
    }
  }

   void sync_manager::set_state(stages newstate) {
      if (state == newstate) {
         return;
      }
      fc_dlog(logger, "old state ${os} becoming ${ns}",("os",stage_str(state))("ns",stage_str(newstate)));
      state = newstate;
   }

   bool sync_manager::is_active(const connection_ptr& c) {
      if (state == head_catchup && c) {
         bool fhset = c->fork_head != block_id_type();
         fc_dlog(logger, "fork_head_num = ${fn} fork_head set = ${s}",
                 ("fn", c->fork_head_num)("s", fhset));
            return c->fork_head != block_id_type() && c->fork_head_num < chain_plug->chain().fork_db_head_block_num();
      }
      return state != in_sync;
   }

   void sync_manager::reset_lib_num(const connection_ptr& c) {
      if(state == in_sync) {
         source.reset();
      }
      if( c->current() ) {
         if( c->last_handshake_recv.last_irreversible_block_num > sync_known_lib_num) {
            sync_known_lib_num =c->last_handshake_recv.last_irreversible_block_num;
         }
      } else if( c == source ) {
         sync_last_requested_num = 0;
         request_next_chunk();
      }
   }

   bool sync_manager::sync_required() {
      fc_dlog(logger, "last req = ${req}, last recv = ${recv} known = ${known} our head = ${head}",
              ("req",sync_last_requested_num)("recv",sync_next_expected_num)("known",sync_known_lib_num)("head",chain_plug->chain().fork_db_head_block_num()));

      return( sync_last_requested_num < sync_known_lib_num ||
              chain_plug->chain().fork_db_head_block_num() < sync_last_requested_num );
   }

   void sync_manager::request_next_chunk( const connection_ptr& conn ) {
      uint32_t head_block = chain_plug->chain().fork_db_head_block_num();

      if (head_block < sync_last_requested_num && source && source->current()) {
         fc_ilog(logger, "ignoring request, head is ${h} last req = ${r} source is ${p}",
                  ("h",head_block)("r",sync_last_requested_num)("p",source->peer_name()));
         return;
      }

      /* ----------
       * next chunk provider selection criteria
       * a provider is supplied and able to be used, use it.
       * otherwise select the next available from the list, round-robin style.
       */

      if (conn && conn->current() ) {
         source = conn;
      }
      else {
         if (my_impl->connections.size() == 1) {
            if (!source) {
               source = *my_impl->connections.begin();
            }
         }
         else {
            // init to a linear array search
            auto cptr = my_impl->connections.begin();
            auto cend = my_impl->connections.end();
            // do we remember the previous source?
            if (source) {
               //try to find it in the list
               cptr = my_impl->connections.find(source);
               cend = cptr;
               if (cptr == my_impl->connections.end()) {
                  //not there - must have been closed! cend is now connections.end, so just flatten the ring.
                  source.reset();
                  cptr = my_impl->connections.begin();
               } else {
                  //was found - advance the start to the next. cend is the old source.
                  if (++cptr == my_impl->connections.end() && cend != my_impl->connections.end() ) {
                     cptr = my_impl->connections.begin();
                  }
               }
            }

            //scan the list of peers looking for another able to provide sync blocks.
            auto cstart_it = cptr;
            do {
               //select the first one which is current and break out.
               if((*cptr)->current()) {
                  source = *cptr;
                  break;
               }
               if(++cptr == my_impl->connections.end())
                     cptr = my_impl->connections.begin();
            } while(cptr != cstart_it);
            // no need to check the result, either source advanced or the whole list was checked and the old source is reused.
         }
      }

      // verify there is an available source
      if (!source || !source->current() ) {
         elog("Unable to continue syncing at this time");
         sync_known_lib_num = chain_plug->chain().last_irreversible_block_num();
         sync_last_requested_num = 0;
         set_state(in_sync); // probably not, but we can't do anything else
         return;
      }

      if( sync_last_requested_num != sync_known_lib_num ) {
         uint32_t start = sync_next_expected_num;
         uint32_t end = start + sync_req_span - 1;
         if( end > sync_known_lib_num )
            end = sync_known_lib_num;
         if( end > 0 && end >= start ) {
            fc_ilog(logger, "requesting range ${s} to ${e}, from ${n}",
                    ("n",source->peer_name())("s",start)("e",end));
            source->request_sync_blocks(start, end);
            sync_last_requested_num = end;
         }
      }
   }

   void sync_manager::send_handshakes()
   {
      for( auto &ci : my_impl->connections) {
         if( ci->current()) {
            ci->send_handshake();
         }
      }
   }

   void sync_manager::start_sync(const connection_ptr& c, uint32_t target) {
      if( target > sync_known_lib_num) {
         sync_known_lib_num = target;
      }

      if (!sync_required()) {
         uint32_t bnum = chain_plug->chain().last_irreversible_block_num();
         uint32_t hnum = chain_plug->chain().fork_db_head_block_num();
         fc_dlog( logger, "We are already caught up, my irr = ${b}, head = ${h}, target = ${t}",
                  ("b",bnum)("h",hnum)("t",target));
         return;
      }

      if (state == in_sync) {
         set_state(lib_catchup);
         sync_next_expected_num = chain_plug->chain().last_irreversible_block_num() + 1;
      }

      fc_ilog(logger, "Catching up with chain, our last req is ${cc}, theirs is ${t} peer ${p}",
              ( "cc",sync_last_requested_num)("t",target)("p",c->peer_name()));

      request_next_chunk(c);
   }

   void sync_manager::reassign_fetch(const connection_ptr& c, go_away_reason reason) {
      fc_ilog(logger, "reassign_fetch, our last req is ${cc}, next expected is ${ne} peer ${p}",
              ( "cc",sync_last_requested_num)("ne",sync_next_expected_num)("p",c->peer_name()));

      if (c == source) {
         c->cancel_sync(reason);
         sync_last_requested_num = 0;
         request_next_chunk();
      }
   }

   void sync_manager::recv_handshake(const connection_ptr& c, const handshake_message& msg) {
      controller& cc = chain_plug->chain();
      uint32_t lib_num = cc.last_irreversible_block_num();
      uint32_t peer_lib = msg.last_irreversible_block_num;
      reset_lib_num(c);
      c->syncing = false;

      //--------------------------------
      // sync need checks; (lib == last irreversible block)
      //
      // 0. my head block id == peer head id means we are all caught up block wise
      // 1. my head block num < peer lib - start sync locally
      // 2. my lib > peer head num - send an last_irr_catch_up notice if not the first generation
      //
      // 3  my head block num <= peer head block num - update sync state and send a catchup request
      // 4  my head block num > peer block num send a notice catchup if this is not the first generation
      //
      //-----------------------------

      uint32_t head = cc.fork_db_head_block_num();
      block_id_type head_id = cc.fork_db_head_block_id();
      if (head_id == msg.head_id) {
         fc_dlog(logger, "sync check state 0");
         // notify peer of our pending transactions
         notice_message note;
         note.known_blocks.mode = none;
         note.known_trx.mode = catch_up;
         note.known_trx.pending = my_impl->local_txns.size();
         c->enqueue( note );
         return;
      }
      if (head < peer_lib) {
         fc_dlog(logger, "sync check state 1");
         // wait for receipt of a notice message before initiating sync
         if (c->protocol_version < proto_explicit_sync) {
            start_sync( c, peer_lib);
         }
         return;
      }
      if (lib_num > msg.head_num ) {
         fc_dlog(logger, "sync check state 2");
         if (msg.generation > 1 || c->protocol_version > proto_base) {
            notice_message note;
            note.known_trx.pending = lib_num;
            note.known_trx.mode = last_irr_catch_up;
            note.known_blocks.mode = last_irr_catch_up;
            note.known_blocks.pending = head;
            c->enqueue( note );
         }
         c->syncing = true;
         return;
      }

      if (head <= msg.head_num ) {
         fc_dlog(logger, "sync check state 3");
         verify_catchup(c, msg.head_num, msg.head_id);
         return;
      }
      else {
         fc_dlog(logger, "sync check state 4");
         if (msg.generation > 1 ||  c->protocol_version > proto_base) {
            notice_message note;
            note.known_trx.mode = none;
            note.known_blocks.mode = catch_up;
            note.known_blocks.pending = head;
            note.known_blocks.ids.push_back(head_id);
            c->enqueue( note );
         }
         c->syncing = true;
         return;
      }
      elog("sync check failed to resolve status");
   }

   void sync_manager::verify_catchup(const connection_ptr& c, uint32_t num, const block_id_type& id) {
      request_message req;
      req.req_blocks.mode = catch_up;
      for (const auto& cc : my_impl->connections) {
         if (cc->fork_head == id ||
             cc->fork_head_num > num) {
            req.req_blocks.mode = none;
            break;
         }
      }
      if( req.req_blocks.mode == catch_up ) {
         c->fork_head = id;
         c->fork_head_num = num;
         ilog("got a catch_up notice while in ${s}, fork head num = ${fhn} target LIB = ${lib} next_expected = ${ne}",
               ("s",stage_str(state))("fhn",num)("lib",sync_known_lib_num)("ne", sync_next_expected_num));
         if (state == lib_catchup)
            return;
         set_state(head_catchup);
      }
      else {
         c->fork_head = block_id_type();
         c->fork_head_num = 0;
      }
      req.req_trx.mode = none;
      c->enqueue( req );
   }

   void sync_manager::recv_notice(const connection_ptr& c, const notice_message& msg) {
      fc_ilog(logger, "sync_manager got ${m} block notice",("m",modes_str(msg.known_blocks.mode)));
      if( msg.known_blocks.ids.size() > 1 ) {
         elog( "Invalid notice_message, known_blocks.ids.size ${s}", ("s", msg.known_blocks.ids.size()) );
         my_impl->close(c);
         return;
      }
      if (msg.known_blocks.mode == catch_up) {
         if (msg.known_blocks.ids.size() == 0) {
            elog("got a catch up with ids size = 0");
         } else {
            verify_catchup(c, msg.known_blocks.pending, msg.known_blocks.ids.back());
         }
      }
      else {
         c->last_handshake_recv.last_irreversible_block_num = msg.known_trx.pending;
         reset_lib_num(c);
         start_sync(c, msg.known_trx.pending);
      }
   }

   void sync_manager::rejected_block(const connection_ptr& c, uint32_t blk_num) {
      if (state != in_sync ) {
         fc_ilog(logger, "block ${bn} not accepted from ${p}",("bn",blk_num)("p",c->peer_name()));
         sync_last_requested_num = 0;
         source.reset();
         my_impl->close(c);
         set_state(in_sync);
         send_handshakes();
      }
   }
   void sync_manager::recv_block(const connection_ptr& c, const block_id_type& blk_id, uint32_t blk_num) {
      fc_dlog(logger," got block ${bn} from ${p}",("bn",blk_num)("p",c->peer_name()));
      if (state == lib_catchup) {
         if (blk_num != sync_next_expected_num) {
            fc_ilog(logger, "expected block ${ne} but got ${bn}",("ne",sync_next_expected_num)("bn",blk_num));
            my_impl->close(c);
            return;
         }
         sync_next_expected_num = blk_num + 1;
      }
      if (state == head_catchup) {
         fc_dlog(logger, "sync_manager in head_catchup state");
         set_state(in_sync);
         source.reset();

         block_id_type null_id;
         for (const auto& cp : my_impl->connections) {
            if (cp->fork_head == null_id) {
               continue;
            }
            if (cp->fork_head == blk_id || cp->fork_head_num < blk_num) {
               c->fork_head = null_id;
               c->fork_head_num = 0;
            }
            else {
               set_state(head_catchup);
            }
         }
      }
      else if (state == lib_catchup) {
         if( blk_num == sync_known_lib_num ) {
            fc_dlog( logger, "All caught up with last known last irreversible block resending handshake");
            set_state(in_sync);
            send_handshakes();
         }
         else if (blk_num == sync_last_requested_num) {
            request_next_chunk();
         }
         else {
            fc_dlog(logger,"calling sync_wait on connection ${p}",("p",c->peer_name()));
            c->sync_wait();
         }
      }
   }

   //------------------------------------------------------------------------

   void dispatch_manager::bcast_block(const block_state_ptr& bs) {
      std::set<connection_ptr> skips;
      auto range = received_blocks.equal_range(bs->id);
      for (auto org = range.first; org != range.second; ++org) {
         skips.insert(org->second);
      }
      received_blocks.erase(range.first, range.second);

      block_id_type bid = bs->id;
      uint32_t bnum = bs->block_num;
      peer_block_state pbstate = {bid, bnum, false, true, time_point()};

      pbstate.is_known = true;
      for( auto& cp : my_impl->connections ) {
         if( skips.find( cp ) != skips.end() || !cp->current() ) {
            continue;
         }
         bool has_block = cp->last_handshake_recv.last_irreversible_block_num >= bnum;
         if( !has_block ) {
            fc_dlog(logger, "bcast block ${b} to ${p}", ("b", bnum)("p", cp->peer_name()));
            cp->add_peer_block( pbstate );
            cp->enqueue_block( bs->block );
         }
      }

   }

   void dispatch_manager::recv_block(const connection_ptr& c, const block_id_type& id, uint32_t bnum) {
      received_blocks.insert(std::make_pair(id, c));
      if (c &&
          c->last_req &&
          c->last_req->req_blocks.mode != none &&
          !c->last_req->req_blocks.ids.empty() &&
          c->last_req->req_blocks.ids.back() == id) {
         c->last_req.reset();
      }
      c->add_peer_block({id, bnum, false,true,time_point()});

      fc_dlog(logger, "canceling wait on ${p}", ("p",c->peer_name()));
      c->cancel_wait();
   }

   void dispatch_manager::rejected_block(const block_id_type& id) {
      fc_dlog(logger,"not sending rejected transaction ${tid}",("tid",id));
      auto range = received_blocks.equal_range(id);
      received_blocks.erase(range.first, range.second);
   }

   void dispatch_manager::bcast_transaction(const transaction_metadata_ptr& ptrx) {
      std::set<connection_ptr> skips;
      const auto& id = ptrx->id;

      auto range = received_transactions.equal_range(id);
      for (auto org = range.first; org != range.second; ++org) {
         skips.insert(org->second);
      }
      received_transactions.erase(range.first, range.second);

      if( my_impl->local_txns.get<by_id>().find( id ) != my_impl->local_txns.end() ) { //found
         fc_dlog(logger, "found trxid in local_trxs" );
         return;
      }

      time_point_sec trx_expiration = ptrx->packed_trx->expiration();
      const packed_transaction& trx = *ptrx->packed_trx;

      // this implementation is to avoid copy of packed_transaction to net_message
      int which = 8; // matches which of net_message for packed_transaction

      uint32_t which_size = fc::raw::pack_size( unsigned_int( which ));
      uint32_t payload_size = which_size + fc::raw::pack_size( trx );

      char* header = reinterpret_cast<char*>(&payload_size);
      size_t header_size = sizeof(payload_size);
      size_t buffer_size = header_size + payload_size;

      auto buff = std::make_shared<vector<char>>(buffer_size);
      fc::datastream<char*> ds( buff->data(), buffer_size);
      ds.write( header, header_size );
      fc::raw::pack( ds, unsigned_int( which ));
      fc::raw::pack( ds, trx );

      node_transaction_state nts = {id, trx_expiration, 0, buff};
      my_impl->local_txns.insert(std::move(nts));

      my_impl->send_all( buff, [&id, &skips, trx_expiration](const connection_ptr& c) -> bool {
         if( skips.find(c) != skips.end() || c->syncing ) {
            return false;
          }
          const auto& bs = c->trx_state.find(id);
          bool unknown = bs == c->trx_state.end();
          if( unknown ) {
             c->trx_state.insert(transaction_state({id,0,trx_expiration}));
             fc_dlog(logger, "sending trx to ${n}", ("n",c->peer_name() ) );
          }
          return unknown;
      });

   }

   void dispatch_manager::recv_transaction(const connection_ptr& c, const transaction_id_type& id) {
      received_transactions.insert(std::make_pair(id, c));
      if (c &&
          c->last_req &&
          c->last_req->req_trx.mode != none &&
          !c->last_req->req_trx.ids.empty() &&
          c->last_req->req_trx.ids.back() == id) {
         c->last_req.reset();
      }

      fc_dlog(logger, "canceling wait on ${p}", ("p",c->peer_name()));
      c->cancel_wait();
   }

   void dispatch_manager::rejected_transaction(const transaction_id_type& id) {
      fc_dlog(logger,"not sending rejected transaction ${tid}",("tid",id));
      auto range = received_transactions.equal_range(id);
      received_transactions.erase(range.first, range.second);
   }

   void dispatch_manager::recv_notice(const connection_ptr& c, const notice_message& msg, bool generated) {
      request_message req;
      req.req_trx.mode = none;
      req.req_blocks.mode = none;
      bool send_req = false;
      if (msg.known_trx.mode == normal) {
         req.req_trx.mode = normal;
         req.req_trx.pending = 0;
         send_req = false;
      }
      else if (msg.known_trx.mode != none) {
         elog("passed a notice_message with something other than a normal on none known_trx");
         return;
      }
      if (msg.known_blocks.mode == normal) {
         req.req_blocks.mode = normal;
         controller& cc = my_impl->chain_plug->chain();
         // known_blocks.ids is never > 1
         if( !msg.known_blocks.ids.empty() ) {
            const block_id_type& blkid = msg.known_blocks.ids.back();
            signed_block_ptr b;
            peer_block_state entry = {blkid,0,true,true,fc::time_point()};
            try {
               b = cc.fetch_block_by_id(blkid);
               if(b)
                  entry.block_num = b->block_num();
            } catch (const assert_exception &ex) {
               ilog( "caught assert on fetch_block_by_id, ${ex}",("ex",ex.what()));
               // keep going, client can ask another peer
            } catch (...) {
               elog( "failed to retrieve block for id");
            }
            if (!b) {
               send_req = true;
               req.req_blocks.ids.push_back( blkid );
               entry.requested_time = fc::time_point::now();
            }
            c->add_peer_block(entry);
         }
      }
      else if (msg.known_blocks.mode != none) {
         elog("passed a notice_message with something other than a normal on none known_blocks");
         return;
      }
      fc_dlog( logger, "send req = ${sr}", ("sr",send_req));
      if( send_req) {
         c->enqueue(req);
         c->fetch_wait();
         c->last_req = std::move(req);
      }
   }

   void dispatch_manager::retry_fetch(const connection_ptr& c) {
      if (!c->last_req) {
         return;
      }
      fc_wlog( logger, "failed to fetch from ${p}",("p",c->peer_name()));
      transaction_id_type tid;
      block_id_type bid;
      bool is_txn = false;
      if( c->last_req->req_trx.mode == normal && !c->last_req->req_trx.ids.empty() ) {
         is_txn = true;
         tid = c->last_req->req_trx.ids.back();
      }
      else if( c->last_req->req_blocks.mode == normal && !c->last_req->req_blocks.ids.empty() ) {
         bid = c->last_req->req_blocks.ids.back();
      }
      else {
         fc_wlog( logger,"no retry, block mpde = ${b} trx mode = ${t}",
                  ("b",modes_str(c->last_req->req_blocks.mode))("t",modes_str(c->last_req->req_trx.mode)));
         return;
      }
      for (auto& conn : my_impl->connections) {
         if (conn == c || conn->last_req) {
            continue;
         }
         bool sendit = false;
         if (is_txn) {
            auto trx = conn->trx_state.get<by_id>().find(tid);
            sendit = trx != conn->trx_state.end();
         }
         else {
            auto blk = conn->blk_state.get<by_id>().find(bid);
            sendit = blk != conn->blk_state.end() && blk->is_known;
         }
         if (sendit) {
            conn->enqueue(*c->last_req);
            conn->fetch_wait();
            conn->last_req = c->last_req;
            return;
         }
      }

      // at this point no other peer has it, re-request or do nothing?
      if( c->connected() ) {
         c->enqueue(*c->last_req);
         c->fetch_wait();
      }
   }

   //------------------------------------------------------------------------

   void net_plugin_impl::connect(const connection_ptr& c) {
      if( c->no_retry != go_away_reason::no_reason) {
         fc_dlog( logger, "Skipping connect due to go_away reason ${r}",("r", reason_str( c->no_retry )));
         return;
      }

      auto colon = c->peer_addr.find(':');

      if (colon == std::string::npos || colon == 0) {
         elog("Invalid peer address. must be \"host:port\": ${p}", ("p",c->peer_addr));
         for ( auto itr : connections ) {
            if((*itr).peer_addr == c->peer_addr) {
               (*itr).reset();
               close(itr);
               connections.erase(itr);
               break;
            }
         }
         return;
      }

      auto host = c->peer_addr.substr( 0, colon );
      auto port = c->peer_addr.substr( colon + 1);
      idump((host)(port));
      tcp::resolver::query query( tcp::v4(), host.c_str(), port.c_str() );
      connection_wptr weak_conn = c;
      // Note: need to add support for IPv6 too

      resolver->async_resolve( query,
                               [weak_conn, this]( const boost::system::error_code& err,
                                          tcp::resolver::iterator endpoint_itr ){
                                  auto c = weak_conn.lock();
                                  if (!c) return;
                                  if( !err ) {
                                     connect( c, endpoint_itr );
                                  } else {
                                     elog( "Unable to resolve ${peer_addr}: ${error}",
                                           (  "peer_addr", c->peer_name() )("error", err.message() ) );
                                  }
                               });
   }

   void net_plugin_impl::connect(const connection_ptr& c, tcp::resolver::iterator endpoint_itr) {
      if( c->no_retry != go_away_reason::no_reason) {
         string rsn = reason_str(c->no_retry);
         return;
      }
      auto current_endpoint = *endpoint_itr;
      ++endpoint_itr;
      c->connecting = true;
      connection_wptr weak_conn = c;
      c->socket->async_connect( current_endpoint, [weak_conn, endpoint_itr, this] ( const boost::system::error_code& err ) {
            auto c = weak_conn.lock();
            if (!c) return;
            if( !err && c->socket->is_open() ) {
               if (start_session( c )) {
<<<<<<< HEAD
                  c->send_handshake ();
                  send_p2p_request(c);
                  }
=======
                  c->send_handshake();
               }
>>>>>>> c8f26078
            } else {
               if( endpoint_itr != tcp::resolver::iterator() ) {
                  close(c);
                  connect( c, endpoint_itr );
               }
               else {
                  elog( "connection failed to ${peer}: ${error}",
                        ( "peer", c->peer_name())("error",err.message()));
                  c->connecting = false;
                  my_impl->close(c);
               }
            }
         } );
   }

<<<<<<< HEAD
   void net_plugin_impl::send_p2p_request(connection_ptr c)
   {
         if (p2p_discoverable && request_p2p_flag)
         {
               auto peer_record = p2p_peer_records.find(c->peer_addr);
               if (peer_record != p2p_peer_records.end())
               {
                     if (peer_record->second.is_config && !peer_record->second.connected)
                     {
                           c->send_p2p_request(p2p_discoverable);
                           peer_record->second.connected = true;
                     }
                     else
                     {
                           bool stop_flag = true;
                           for (auto record : p2p_peer_records)
                           {
                                 if (record.second.is_config && !( record.second.connected||record.second.expiry < time_point::now()))
                                 {
                                       stop_flag = false;
                                       break;
                                 }
                           }
                           if (stop_flag)
                           {
                                 request_p2p_flag = false;
                           }
                     }
               }
         }
   }
   bool net_plugin_impl::start_session( connection_ptr con ) {
=======
   bool net_plugin_impl::start_session(const connection_ptr& con) {
>>>>>>> c8f26078
      boost::asio::ip::tcp::no_delay nodelay( true );
      boost::system::error_code ec;
      con->socket->set_option( nodelay, ec );
      if (ec) {
         elog( "connection failed to ${peer}: ${error}",
               ( "peer", con->peer_name())("error",ec.message()));
         con->connecting = false;
         close(con);
         return false;
      }
      else {
         start_read_message( con );
         ++started_sessions;
         return true;
         // for now, we can just use the application main loop.
         //     con->readloop_complete  = bf::async( [=](){ read_loop( con ); } );
         //     con->writeloop_complete = bf::async( [=](){ write_loop con ); } );
      }
   }


   void net_plugin_impl::start_listen_loop() {
      auto socket = std::make_shared<tcp::socket>( std::ref( app().get_io_service() ) );
      acceptor->async_accept( *socket, [socket,this]( boost::system::error_code ec ) {
            if( !ec ) {
               uint32_t visitors = 0;
               uint32_t from_addr = 0;
               auto paddr = socket->remote_endpoint(ec).address();
               if (ec) {
                  fc_elog(logger,"Error getting remote endpoint: ${m}",("m", ec.message()));
               }
               else {
                  for (auto &conn : connections) {
                     if(conn->socket->is_open()) {
                        if (conn->peer_addr.empty()) {
                           visitors++;
                           boost::system::error_code ec;
                           if (paddr == conn->socket->remote_endpoint(ec).address()) {
                              from_addr++;
                           }
                        }
                     }
                  }
                  if (num_clients != visitors) {
                     ilog("checking max client, visitors = ${v} num clients ${n}",("v",visitors)("n",num_clients));
                     num_clients = visitors;
                  }
                  if( from_addr < max_nodes_per_host && (max_client_count == 0 || num_clients < max_client_count )) {
                     ++num_clients;
                     connection_ptr c = std::make_shared<connection>( socket );
                     connections.insert( c );
                     start_session( c );

                  }
                  else {
                     if (from_addr >= max_nodes_per_host) {
                        fc_elog(logger, "Number of connections (${n}) from ${ra} exceeds limit",
                                ("n", from_addr+1)("ra",paddr.to_string()));
                     }
                     else {
                        fc_elog(logger, "Error max_client_count ${m} exceeded",
                                ( "m", max_client_count) );
                     }
                     socket->close();
                  }
               }
            } else {
               elog( "Error accepting connection: ${m}",( "m", ec.message() ) );
               // For the listed error codes below, recall start_listen_loop()
               switch (ec.value()) {
                  case ECONNABORTED:
                  case EMFILE:
                  case ENFILE:
                  case ENOBUFS:
                  case ENOMEM:
                  case EPROTO:
                     break;
                  default:
                     return;
               }
            }
            start_listen_loop();
         });
   }

   void net_plugin_impl::start_read_message(const connection_ptr& conn) {

      try {
         if(!conn->socket) {
            return;
         }
         connection_wptr weak_conn = conn;

         std::size_t minimum_read = conn->outstanding_read_bytes ? *conn->outstanding_read_bytes : message_header_size;

         if (use_socket_read_watermark) {
            const size_t max_socket_read_watermark = 4096;
            std::size_t socket_read_watermark = std::min<std::size_t>(minimum_read, max_socket_read_watermark);
            boost::asio::socket_base::receive_low_watermark read_watermark_opt(socket_read_watermark);
            conn->socket->set_option(read_watermark_opt);
         }

         auto completion_handler = [minimum_read](boost::system::error_code ec, std::size_t bytes_transferred) -> std::size_t {
            if (ec || bytes_transferred >= minimum_read ) {
               return 0;
            } else {
               return minimum_read - bytes_transferred;
            }
         };

         if( conn->buffer_queue.write_queue_size() > def_max_write_queue_size ||
             conn->reads_in_flight > def_max_reads_in_flight   ||
             conn->trx_in_progress_size > def_max_trx_in_progress_size )
         {
            // too much queued up, reschedule
            if( conn->buffer_queue.write_queue_size() > def_max_write_queue_size ) {
               peer_wlog( conn, "write_queue full ${s} bytes", ("s", conn->buffer_queue.write_queue_size()) );
            } else if( conn->reads_in_flight > def_max_reads_in_flight ) {
               peer_wlog( conn, "max reads in flight ${s}", ("s", conn->reads_in_flight) );
            } else {
               peer_wlog( conn, "max trx in progress ${s} bytes", ("s", conn->trx_in_progress_size) );
            }
            if( conn->buffer_queue.write_queue_size() > 2*def_max_write_queue_size ||
                conn->reads_in_flight > 2*def_max_reads_in_flight   ||
                conn->trx_in_progress_size > 2*def_max_trx_in_progress_size )
            {
               fc_wlog( logger, "queues over full, giving up on connection ${p}", ("p", conn->peer_name()) );
               my_impl->close( conn );
               return;
            }
            if( !conn->read_delay_timer ) return;
            conn->read_delay_timer->expires_from_now( def_read_delay_for_full_write_queue );
            conn->read_delay_timer->async_wait([this, weak_conn]( boost::system::error_code ) {
               auto conn = weak_conn.lock();
               if( !conn ) return;
               start_read_message( conn );
            } );
            return;
         }

         ++conn->reads_in_flight;
         boost::asio::async_read(*conn->socket,
            conn->pending_message_buffer.get_buffer_sequence_for_boost_async_read(), completion_handler,
            [this,weak_conn]( boost::system::error_code ec, std::size_t bytes_transferred ) {
               auto conn = weak_conn.lock();
               if (!conn) {
                  return;
               }

               --conn->reads_in_flight;
               conn->outstanding_read_bytes.reset();

               try {
                  if( !ec ) {
                     if (bytes_transferred > conn->pending_message_buffer.bytes_to_write()) {
                        elog("async_read_some callback: bytes_transfered = ${bt}, buffer.bytes_to_write = ${btw}",
                             ("bt",bytes_transferred)("btw",conn->pending_message_buffer.bytes_to_write()));
                     }
                     EOS_ASSERT(bytes_transferred <= conn->pending_message_buffer.bytes_to_write(), plugin_exception, "");
                     conn->pending_message_buffer.advance_write_ptr(bytes_transferred);
                     while (conn->pending_message_buffer.bytes_to_read() > 0) {
                        uint32_t bytes_in_buffer = conn->pending_message_buffer.bytes_to_read();

                        if (bytes_in_buffer < message_header_size) {
                           conn->outstanding_read_bytes.emplace(message_header_size - bytes_in_buffer);
                           break;
                        } else {
                           uint32_t message_length;
                           auto index = conn->pending_message_buffer.read_index();
                           conn->pending_message_buffer.peek(&message_length, sizeof(message_length), index);
                           if(message_length > def_send_buffer_size*2 || message_length == 0) {
                              boost::system::error_code ec;
                              elog("incoming message length unexpected (${i}), from ${p}",
                                    ("i", message_length)("p",boost::lexical_cast<std::string>(conn->socket->remote_endpoint(ec))));
                              close(conn);
                              return;
                           }

                           auto total_message_bytes = message_length + message_header_size;

                           if (bytes_in_buffer >= total_message_bytes) {
                              conn->pending_message_buffer.advance_read_ptr(message_header_size);
                              if (!conn->process_next_message(*this, message_length)) {
                                 return;
                              }
                           } else {
                              auto outstanding_message_bytes = total_message_bytes - bytes_in_buffer;
                              auto available_buffer_bytes = conn->pending_message_buffer.bytes_to_write();
                              if (outstanding_message_bytes > available_buffer_bytes) {
                                 conn->pending_message_buffer.add_space( outstanding_message_bytes - available_buffer_bytes );
                              }

                              conn->outstanding_read_bytes.emplace(outstanding_message_bytes);
                              break;
                           }
                        }
                     }
                     start_read_message(conn);
                  } else {
                     auto pname = conn->peer_name();
                     if (ec.value() != boost::asio::error::eof) {
                        elog( "Error reading message from ${p}: ${m}",("p",pname)( "m", ec.message() ) );
                     } else {
                        ilog( "Peer ${p} closed connection",("p",pname) );
                     }
                     close( conn );
                  }
               }
               catch(const std::exception &ex) {
                  string pname = conn ? conn->peer_name() : "no connection name";
                  elog("Exception in handling read data from ${p} ${s}",("p",pname)("s",ex.what()));
                  close( conn );
               }
               catch(const fc::exception &ex) {
                  string pname = conn ? conn->peer_name() : "no connection name";
                  elog("Exception in handling read data ${s}", ("p",pname)("s",ex.to_string()));
                  close( conn );
               }
               catch (...) {
                  string pname = conn ? conn->peer_name() : "no connection name";
                  elog( "Undefined exception hanlding the read data from connection ${p}",( "p",pname));
                  close( conn );
               }
            } );
      } catch (...) {
         string pname = conn ? conn->peer_name() : "no connection name";
         elog( "Undefined exception handling reading ${p}",("p",pname) );
         close( conn );
      }
   }

   size_t net_plugin_impl::count_open_sockets() const
   {
      size_t count = 0;
      for( auto &c : connections) {
         if(c->socket->is_open())
            ++count;
      }
      return count;
   }


   template<typename VerifierFunc>
   void net_plugin_impl::send_all(const std::shared_ptr<std::vector<char>>& send_buffer, VerifierFunc verify) {
      for( auto &c : connections) {
         if( c->current() && verify( c )) {
            c->enqueue_buffer( send_buffer, true, no_reason );
         }
      }
   }

   bool net_plugin_impl::is_valid(const handshake_message& msg) {
      // Do some basic validation of an incoming handshake_message, so things
      // that really aren't handshake messages can be quickly discarded without
      // affecting state.
      bool valid = true;
      if (msg.last_irreversible_block_num > msg.head_num) {
         wlog("Handshake message validation: last irreversible block (${i}) is greater than head block (${h})",
              ("i", msg.last_irreversible_block_num)("h", msg.head_num));
         valid = false;
      }
      if (msg.p2p_address.empty()) {
         wlog("Handshake message validation: p2p_address is null string");
         valid = false;
      }
      if (msg.os.empty()) {
         wlog("Handshake message validation: os field is null string");
         valid = false;
      }
      if ((msg.sig != chain::signature_type() || msg.token != sha256()) && (msg.token != fc::sha256::hash(msg.time))) {
         wlog("Handshake message validation: token field invalid");
         valid = false;
      }
      return valid;
   }

   void net_plugin_impl::handle_message(const connection_ptr& c, const chain_size_message& msg) {
      peer_ilog(c, "received chain_size_message");
   }

<<<<<<< HEAD
   void net_plugin_impl::handle_message( connection_ptr c, const request_p2p_message &msg){
      peer_ilog(c, "received request_p2p_message");
      string rspm;
      for(auto sd :p2p_peer_records){
            if(sd.second.discoverable){
                  rspm.append(sd.second.peer_address+"#");
            }
      }
      if(p2p_discoverable||rspm.size()>0){
            c->send_p2p_response(p2p_discoverable,rspm);
      }
   }

   void net_plugin_impl::handle_message( connection_ptr c, const response_p2p_message &msg){
      peer_ilog(c, "received response_p2p_message");
      auto peer_record=p2p_peer_records.find(c->peer_addr);
      if(peer_record!=p2p_peer_records.end()){
      peer_record->second.discoverable=msg.discoverable;
      if (peer_record->second.is_config&&msg.p2p_peer_list.length()>0){

            vector<string> p2p_peer_list;
            int start = 0;
            string delim="#";
            int idx = msg.p2p_peer_list.find(delim, start);
            string peer_list;
            while( idx != std::string::npos )
            {
                  if(max_nodes_per_host<=connections.size()||max_nodes_per_host<=p2p_peer_records.size()){
                        return;
                  }
                  peer_list=msg.p2p_peer_list.substr(start, idx-start);
                  if(peer_list.size()<3){
                        break;
                  }
                  start = idx+delim.size();
                  idx = msg.p2p_peer_list.find(delim, start);
                  if( find_connection( peer_list ))
                  continue;
                  p2p_peer_record p2prcd;
                  p2prcd.peer_address=peer_list;
                  p2prcd.discoverable=false;
                  p2prcd.is_config=true;
                  p2prcd.connected=false;
                  p2p_peer_records.insert(pair<string,p2p_peer_record>(peer_list,p2prcd));
                  connection_ptr c = std::make_shared<connection>(peer_list);
                  fc_dlog(logger,"adding new connection to the list");
                  connections.insert( c );
              }}}
   }

   void net_plugin_impl::handle_message( connection_ptr c, const handshake_message &msg) {
=======
   void net_plugin_impl::handle_message(const connection_ptr& c, const handshake_message& msg) {
>>>>>>> c8f26078
      peer_ilog(c, "received handshake_message");
      if (!is_valid(msg)) {
         peer_elog( c, "bad handshake message");
         c->enqueue( go_away_message( fatal_other ));
         return;
      }
      controller& cc = chain_plug->chain();
      uint32_t lib_num = cc.last_irreversible_block_num();
      uint32_t peer_lib = msg.last_irreversible_block_num;
      if( c->connecting ) {
         c->connecting = false;
      }
      if (msg.generation == 1) {
         if( msg.node_id == node_id) {
            elog( "Self connection detected. Closing connection");
            c->enqueue( go_away_message( self ) );
            return;
         }

         if( c->peer_addr.empty() || c->last_handshake_recv.node_id == fc::sha256()) {
            fc_dlog(logger, "checking for duplicate" );
            for(const auto &check : connections) {
               if(check == c)
                  continue;
               if(check->connected() && check->peer_name() == msg.p2p_address) {
                  // It's possible that both peers could arrive here at relatively the same time, so
                  // we need to avoid the case where they would both tell a different connection to go away.
                  // Using the sum of the initial handshake times of the two connections, we will
                  // arbitrarily (but consistently between the two peers) keep one of them.
                  if (msg.time + c->last_handshake_sent.time <= check->last_handshake_sent.time + check->last_handshake_recv.time)
                     continue;

                  fc_dlog( logger, "sending go_away duplicate to ${ep}", ("ep",msg.p2p_address) );
                  go_away_message gam(duplicate);
                  gam.node_id = node_id;
                  c->enqueue(gam);
                  c->no_retry = duplicate;
                  return;
               }
            }
         }
         else {
            fc_dlog(logger, "skipping duplicate check, addr == ${pa}, id = ${ni}",("pa",c->peer_addr)("ni",c->last_handshake_recv.node_id));
         }

         if( msg.chain_id != chain_id) {
            elog( "Peer on a different chain. Closing connection");
            c->enqueue( go_away_message(go_away_reason::wrong_chain) );
            return;
         }
         c->protocol_version = to_protocol_version(msg.network_version);
         if(c->protocol_version != net_version) {
            if (network_version_match) {
               elog("Peer network version does not match expected ${nv} but got ${mnv}",
                    ("nv", net_version)("mnv", c->protocol_version));
               c->enqueue(go_away_message(wrong_version));
               return;
            } else {
               ilog("Local network version: ${nv} Remote version: ${mnv}",
                    ("nv", net_version)("mnv", c->protocol_version));
            }
         }

         if(  c->node_id != msg.node_id) {
            c->node_id = msg.node_id;
         }

         if(!authenticate_peer(msg)) {
            elog("Peer not authenticated.  Closing connection.");
            c->enqueue(go_away_message(authentication));
            return;
         }

         bool on_fork = false;
         fc_dlog(logger, "lib_num = ${ln} peer_lib = ${pl}",("ln",lib_num)("pl",peer_lib));

         if( peer_lib <= lib_num && peer_lib > 0) {
            try {
               block_id_type peer_lib_id =  cc.get_block_id_for_num( peer_lib);
               on_fork =( msg.last_irreversible_block_id != peer_lib_id);
            }
            catch( const unknown_block_exception &ex) {
               wlog( "peer last irreversible block ${pl} is unknown", ("pl", peer_lib));
               on_fork = true;
            }
            catch( ...) {
               wlog( "caught an exception getting block id for ${pl}",("pl",peer_lib));
               on_fork = true;
            }
            if( on_fork) {
               elog( "Peer chain is forked");
               c->enqueue( go_away_message( forked ));
               return;
            }
         }

         if (c->sent_handshake_count == 0) {
            c->send_handshake();
         }
      }

      c->last_handshake_recv = msg;
      c->_logger_variant.reset();
      sync_master->recv_handshake(c,msg);
   }

   void net_plugin_impl::handle_message(const connection_ptr& c, const go_away_message& msg) {
      string rsn = reason_str( msg.reason );
      peer_ilog(c, "received go_away_message");
      ilog( "received a go away message from ${p}, reason = ${r}",
            ("p", c->peer_name())("r",rsn));
      c->no_retry = msg.reason;
      if(msg.reason == duplicate ) {
         c->node_id = msg.node_id;
      }
      c->flush_queues();
      close(c);
   }

   void net_plugin_impl::handle_message(const connection_ptr& c, const time_message& msg) {
      peer_ilog(c, "received time_message");
      /* We've already lost however many microseconds it took to dispatch
       * the message, but it can't be helped.
       */
      msg.dst = c->get_time();

      // If the transmit timestamp is zero, the peer is horribly broken.
      if(msg.xmt == 0)
         return;                 /* invalid timestamp */

      if(msg.xmt == c->xmt)
         return;                 /* duplicate packet */

      c->xmt = msg.xmt;
      c->rec = msg.rec;
      c->dst = msg.dst;

      if(msg.org == 0)
         {
            c->send_time(msg);
            return;  // We don't have enough data to perform the calculation yet.
         }

      c->offset = (double(c->rec - c->org) + double(msg.xmt - c->dst)) / 2;
      double NsecPerUsec{1000};

      if(logger.is_enabled(fc::log_level::all))
         logger.log(FC_LOG_MESSAGE(all, "Clock offset is ${o}ns (${us}us)", ("o", c->offset)("us", c->offset/NsecPerUsec)));
      c->org = 0;
      c->rec = 0;
   }

   void net_plugin_impl::handle_message(const connection_ptr& c, const notice_message& msg) {
      // peer tells us about one or more blocks or txns. When done syncing, forward on
      // notices of previously unknown blocks or txns,
      //
      peer_ilog(c, "received notice_message");
      c->connecting = false;
      request_message req;
      bool send_req = false;
      if (msg.known_trx.mode != none) {
         fc_dlog(logger,"this is a ${m} notice with ${n} transactions", ("m",modes_str(msg.known_trx.mode))("n",msg.known_trx.pending));
      }
      switch (msg.known_trx.mode) {
      case none:
         break;
      case last_irr_catch_up: {
         c->last_handshake_recv.head_num = msg.known_trx.pending;
         req.req_trx.mode = none;
         break;
      }
      case catch_up : {
         if( msg.known_trx.pending > 0) {
            // plan to get all except what we already know about.
            req.req_trx.mode = catch_up;
            send_req = true;
            size_t known_sum = local_txns.size();
            if( known_sum ) {
               for( const auto& t : local_txns.get<by_id>() ) {
                  req.req_trx.ids.push_back( t.id );
               }
            }
         }
         break;
      }
      case normal: {
         dispatcher->recv_notice(c, msg, false);
      }
      }

      if (msg.known_blocks.mode != none) {
         fc_dlog(logger,"this is a ${m} notice with ${n} blocks", ("m",modes_str(msg.known_blocks.mode))("n",msg.known_blocks.pending));
      }
      switch (msg.known_blocks.mode) {
      case none : {
         break;
      }
      case last_irr_catch_up:
      case catch_up: {
         sync_master->recv_notice(c,msg);
         break;
      }
      case normal : {
         dispatcher->recv_notice(c, msg, false);
         break;
      }
      default: {
         peer_elog(c, "bad notice_message : invalid known_blocks.mode ${m}",("m",static_cast<uint32_t>(msg.known_blocks.mode)));
      }
      }
      fc_dlog(logger, "send req = ${sr}", ("sr",send_req));
      if( send_req) {
         c->enqueue(req);
      }
   }

   void net_plugin_impl::handle_message(const connection_ptr& c, const request_message& msg) {
      if( msg.req_blocks.ids.size() > 1 ) {
         elog( "Invalid request_message, req_blocks.ids.size ${s}", ("s", msg.req_blocks.ids.size()) );
         close(c);
         return;
      }

      switch (msg.req_blocks.mode) {
      case catch_up :
         peer_ilog(c,  "received request_message:catch_up");
         c->blk_send_branch();
         break;
      case normal :
         peer_ilog(c, "received request_message:normal");
         if( !msg.req_blocks.ids.empty() ) {
            c->blk_send(msg.req_blocks.ids.back());
         }
         break;
      default:;
      }


      switch (msg.req_trx.mode) {
      case catch_up :
         c->txn_send_pending(msg.req_trx.ids);
         break;
      case normal :
         c->txn_send(msg.req_trx.ids);
         break;
      case none :
         if(msg.req_blocks.mode == none)
            c->stop_send();
         break;
      default:;
      }

   }

   void net_plugin_impl::handle_message(const connection_ptr& c, const sync_request_message& msg) {
      if( msg.end_block == 0) {
         c->peer_requested.reset();
         c->flush_queues();
      } else {
         c->peer_requested = sync_state( msg.start_block,msg.end_block,msg.start_block-1);
         c->enqueue_sync_block();
      }
   }

   size_t calc_trx_size( const packed_transaction_ptr& trx ) {
      // transaction is stored packed and unpacked, double packed_size and size of signed as an approximation of use
      return (trx->get_packed_transaction().size() * 2 + sizeof(trx->get_signed_transaction())) * 2 +
             trx->get_packed_context_free_data().size() * 4 +
             trx->get_signatures().size() * sizeof(signature_type);
   }

   void net_plugin_impl::handle_message(const connection_ptr& c, const packed_transaction_ptr& trx) {
      fc_dlog(logger, "got a packed transaction, cancel wait");
      peer_ilog(c, "received packed_transaction");
      controller& cc = my_impl->chain_plug->chain();
      if( cc.get_read_mode() == eosio::db_read_mode::READ_ONLY ) {
         fc_dlog(logger, "got a txn in read-only mode - dropping");
         return;
      }
      if( sync_master->is_active(c) ) {
         fc_dlog(logger, "got a txn during sync - dropping");
         return;
      }

      auto ptrx = std::make_shared<transaction_metadata>( trx );
      const auto& tid = ptrx->id;

      c->cancel_wait();
      if(local_txns.get<by_id>().find(tid) != local_txns.end()) {
         fc_dlog(logger, "got a duplicate transaction - dropping");
         return;
      }
      dispatcher->recv_transaction(c, tid);
      c->trx_in_progress_size += calc_trx_size( ptrx->packed_trx );
      chain_plug->accept_transaction(ptrx, [c, this, ptrx](const static_variant<fc::exception_ptr, transaction_trace_ptr>& result) {
         c->trx_in_progress_size -= calc_trx_size( ptrx->packed_trx );
         if (result.contains<fc::exception_ptr>()) {
            peer_dlog(c, "bad packed_transaction : ${m}", ("m",result.get<fc::exception_ptr>()->what()));
         } else {
            auto trace = result.get<transaction_trace_ptr>();
            if (!trace->except) {
               fc_dlog(logger, "chain accepted transaction");
               this->dispatcher->bcast_transaction(ptrx);
               return;
            }

            peer_elog(c, "bad packed_transaction : ${m}", ("m",trace->except->what()));
         }

         dispatcher->rejected_transaction(ptrx->id);
      });
   }

   void net_plugin_impl::handle_message(const connection_ptr& c, const signed_block_ptr& msg) {
      controller &cc = chain_plug->chain();
      block_id_type blk_id = msg->id();
      uint32_t blk_num = msg->block_num();
      fc_dlog(logger, "canceling wait on ${p}", ("p",c->peer_name()));
      c->cancel_wait();

      try {
         if( cc.fetch_block_by_id(blk_id)) {
            sync_master->recv_block(c, blk_id, blk_num);
            return;
         }
      } catch( ...) {
         // should this even be caught?
         elog("Caught an unknown exception trying to recall blockID");
      }

      dispatcher->recv_block(c, blk_id, blk_num);
      fc::microseconds age( fc::time_point::now() - msg->timestamp);
      peer_ilog(c, "received signed_block : #${n} block age in secs = ${age}",
              ("n",blk_num)("age",age.to_seconds()));

      go_away_reason reason = fatal_other;
      try {
         chain_plug->accept_block(msg); //, sync_master->is_active(c));
         reason = no_reason;
      } catch( const unlinkable_block_exception &ex) {
         peer_elog(c, "bad signed_block : ${m}", ("m",ex.what()));
         reason = unlinkable;
      } catch( const block_validate_exception &ex) {
         peer_elog(c, "bad signed_block : ${m}", ("m",ex.what()));
         elog( "block_validate_exception accept block #${n} syncing from ${p}",("n",blk_num)("p",c->peer_name()));
         reason = validation;
      } catch( const assert_exception &ex) {
         peer_elog(c, "bad signed_block : ${m}", ("m",ex.what()));
         elog( "unable to accept block on assert exception ${n} from ${p}",("n",ex.to_string())("p",c->peer_name()));
      } catch( const fc::exception &ex) {
         peer_elog(c, "bad signed_block : ${m}", ("m",ex.what()));
         elog( "accept_block threw a non-assert exception ${x} from ${p}",( "x",ex.to_string())("p",c->peer_name()));
         reason = no_reason;
      } catch( ...) {
         peer_elog(c, "bad signed_block : unknown exception");
         elog( "handle sync block caught something else from ${p}",("num",blk_num)("p",c->peer_name()));
      }

      update_block_num ubn(blk_num);
      if( reason == no_reason ) {
         for (const auto &recpt : msg->transactions) {
            auto id = (recpt.trx.which() == 0) ? recpt.trx.get<transaction_id_type>() : recpt.trx.get<packed_transaction>().id();
            auto ltx = local_txns.get<by_id>().find(id);
            if( ltx != local_txns.end()) {
               local_txns.modify( ltx, ubn );
            }
            auto ctx = c->trx_state.get<by_id>().find(id);
            if( ctx != c->trx_state.end()) {
               c->trx_state.modify( ctx, ubn );
            }
         }
         sync_master->recv_block(c, blk_id, blk_num);
      }
      else {
         sync_master->rejected_block(c, blk_num);
      }
   }

   void net_plugin_impl::start_conn_timer(boost::asio::steady_timer::duration du, std::weak_ptr<connection> from_connection) {
      connector_check->expires_from_now( du);
      connector_check->async_wait( [this, from_connection](boost::system::error_code ec) {
            if( !ec) {
               connection_monitor(from_connection);
            }
            else {
               elog( "Error from connection check monitor: ${m}",( "m", ec.message()));
               start_conn_timer( connector_period, std::weak_ptr<connection>());
            }
         });
   }

   void net_plugin_impl::start_txn_timer() {
      transaction_check->expires_from_now( txn_exp_period);
      transaction_check->async_wait( [this](boost::system::error_code ec) {
            if( !ec) {
               expire_txns();
            }
            else {
               elog( "Error from transaction check monitor: ${m}",( "m", ec.message()));
               start_txn_timer();
            }
         });
   }

   void net_plugin_impl::ticker() {
      keepalive_timer->expires_from_now(keepalive_interval);
      keepalive_timer->async_wait([this](boost::system::error_code ec) {
            ticker();
            if (ec) {
               wlog("Peer keepalive ticked sooner than expected: ${m}", ("m", ec.message()));
            }
            for (auto &c : connections ) {
               if (c->socket->is_open()) {
                  c->send_time();
               }
            }
         });
   }

   void net_plugin_impl::start_monitors() {
      connector_check.reset(new boost::asio::steady_timer( app().get_io_service()));
      transaction_check.reset(new boost::asio::steady_timer( app().get_io_service()));
      start_conn_timer(connector_period, std::weak_ptr<connection>());
      start_txn_timer();
   }

   void net_plugin_impl::expire_txns() {
      start_txn_timer();

      auto now = time_point::now();
      auto start_size = local_txns.size();

      expire_local_txns();

      controller& cc = chain_plug->chain();
      uint32_t lib = cc.last_irreversible_block_num();
      for ( auto &c : connections ) {
         auto &stale_txn = c->trx_state.get<by_block_num>();
         stale_txn.erase( stale_txn.lower_bound(1), stale_txn.upper_bound(lib) );
         auto &stale_txn_e = c->trx_state.get<by_expiry>();
         stale_txn_e.erase(stale_txn_e.lower_bound(time_point_sec()), stale_txn_e.upper_bound(time_point::now()));
         auto &stale_blk = c->blk_state.get<by_block_num>();
         stale_blk.erase( stale_blk.lower_bound(1), stale_blk.upper_bound(lib) );
      }
      fc_dlog(logger, "expire_txns ${n}us size ${s} removed ${r}",
            ("n", time_point::now() - now)("s", start_size)("r", start_size - local_txns.size()) );
   }

   void net_plugin_impl::expire_local_txns() {
      auto& old = local_txns.get<by_expiry>();
      auto ex_lo = old.lower_bound( fc::time_point_sec(0) );
      auto ex_up = old.upper_bound( time_point::now() );
      old.erase( ex_lo, ex_up );

      auto& stale = local_txns.get<by_block_num>();
      controller& cc = chain_plug->chain();
      uint32_t lib = cc.last_irreversible_block_num();
      stale.erase( stale.lower_bound(1), stale.upper_bound(lib) );
   }

   void net_plugin_impl::connection_monitor(std::weak_ptr<connection> from_connection) {
      auto max_time = fc::time_point::now();
      max_time += fc::milliseconds(max_cleanup_time_ms);
      auto from = from_connection.lock();
      auto it = (from ? connections.find(from) : connections.begin());
      if (it == connections.end()) it = connections.begin();
      while (it != connections.end()) {
         if (fc::time_point::now() >= max_time) {
            start_conn_timer(std::chrono::milliseconds(1), *it); // avoid exhausting
            return;
         }
         if( !(*it)->socket->is_open() && !(*it)->connecting) {
            if( (*it)->peer_addr.length() > 0) {
               connect(*it);
            }
            else {
               it = connections.erase(it);
               continue;
            }
         }
         ++it;
      }
      start_conn_timer(connector_period, std::weak_ptr<connection>());
   }

   void net_plugin_impl::close(const connection_ptr& c) {
      if( c->peer_addr.empty() && c->socket->is_open() ) {
         if (num_clients == 0) {
            fc_wlog( logger, "num_clients already at 0");
         }
         else {
            --num_clients;
         }
      }
      c->close();
   }

   void net_plugin_impl::accepted_block(const block_state_ptr& block) {
      fc_dlog(logger,"signaled, id = ${id}",("id", block->id));
      dispatcher->bcast_block(block);
   }

   void net_plugin_impl::transaction_ack(const std::pair<fc::exception_ptr, transaction_metadata_ptr>& results) {
      const auto& id = results.second->id;
      if (results.first) {
         fc_ilog(logger,"signaled NACK, trx-id = ${id} : ${why}",("id", id)("why", results.first->to_detail_string()));
         dispatcher->rejected_transaction(id);
      } else {
         fc_ilog(logger,"signaled ACK, trx-id = ${id}",("id", id));
         dispatcher->bcast_transaction(results.second);
      }
   }

   bool net_plugin_impl::authenticate_peer(const handshake_message& msg) const {
      if(allowed_connections == None)
         return false;

      if(allowed_connections == Any)
         return true;

      if(allowed_connections & (Producers | Specified)) {
         auto allowed_it = std::find(allowed_peers.begin(), allowed_peers.end(), msg.key);
         auto private_it = private_keys.find(msg.key);
         bool found_producer_key = false;
         if(producer_plug != nullptr)
            found_producer_key = producer_plug->is_producer_key(msg.key);
         if( allowed_it == allowed_peers.end() && private_it == private_keys.end() && !found_producer_key) {
            elog( "Peer ${peer} sent a handshake with an unauthorized key: ${key}.",
                  ("peer", msg.p2p_address)("key", msg.key));
            return false;
         }
      }

      namespace sc = std::chrono;
      sc::system_clock::duration msg_time(msg.time);
      auto time = sc::system_clock::now().time_since_epoch();
      if(time - msg_time > peer_authentication_interval) {
         elog( "Peer ${peer} sent a handshake with a timestamp skewed by more than ${time}.",
               ("peer", msg.p2p_address)("time", "1 second")); // TODO Add to_variant for std::chrono::system_clock::duration
         return false;
      }

      if(msg.sig != chain::signature_type() && msg.token != sha256()) {
         sha256 hash = fc::sha256::hash(msg.time);
         if(hash != msg.token) {
            elog( "Peer ${peer} sent a handshake with an invalid token.",
                  ("peer", msg.p2p_address));
            return false;
         }
         chain::public_key_type peer_key;
         try {
            peer_key = crypto::public_key(msg.sig, msg.token, true);
         }
         catch (fc::exception& /*e*/) {
            elog( "Peer ${peer} sent a handshake with an unrecoverable key.",
                  ("peer", msg.p2p_address));
            return false;
         }
         if((allowed_connections & (Producers | Specified)) && peer_key != msg.key) {
            elog( "Peer ${peer} sent a handshake with an unauthenticated key.",
                  ("peer", msg.p2p_address));
            return false;
         }
      }
      else if(allowed_connections & (Producers | Specified)) {
         dlog( "Peer sent a handshake with blank signature and token, but this node accepts only authenticated connections.");
         return false;
      }
      return true;
   }

   chain::public_key_type net_plugin_impl::get_authentication_key() const {
      if(!private_keys.empty())
         return private_keys.begin()->first;
      /*producer_plugin* pp = app().find_plugin<producer_plugin>();
      if(pp != nullptr && pp->get_state() == abstract_plugin::started)
         return pp->first_producer_public_key();*/
      return chain::public_key_type();
   }

   chain::signature_type net_plugin_impl::sign_compact(const chain::public_key_type& signer, const fc::sha256& digest) const
   {
      auto private_key_itr = private_keys.find(signer);
      if(private_key_itr != private_keys.end())
         return private_key_itr->second.sign(digest);
      if(producer_plug != nullptr && producer_plug->get_state() == abstract_plugin::started)
         return producer_plug->sign_compact(signer, digest);
      return chain::signature_type();
   }

   void
   handshake_initializer::populate( handshake_message &hello) {
      hello.network_version = net_version_base + net_version;
      hello.chain_id = my_impl->chain_id;
      hello.node_id = my_impl->node_id;
      hello.key = my_impl->get_authentication_key();
      hello.time = std::chrono::system_clock::now().time_since_epoch().count();
      hello.token = fc::sha256::hash(hello.time);
      hello.sig = my_impl->sign_compact(hello.key, hello.token);
      // If we couldn't sign, don't send a token.
      if(hello.sig == chain::signature_type())
         hello.token = sha256();
      hello.p2p_address = my_impl->p2p_address + " - " + hello.node_id.str().substr(0,7);
#if defined( __APPLE__ )
      hello.os = "osx";
#elif defined( __linux__ )
      hello.os = "linux";
#elif defined( _MSC_VER )
      hello.os = "win32";
#else
      hello.os = "other";
#endif
      hello.agent = my_impl->user_agent_name;


      controller& cc = my_impl->chain_plug->chain();
      hello.head_id = fc::sha256();
      hello.last_irreversible_block_id = fc::sha256();
      hello.head_num = cc.fork_db_head_block_num();
      hello.last_irreversible_block_num = cc.last_irreversible_block_num();
      if( hello.last_irreversible_block_num ) {
         try {
            hello.last_irreversible_block_id = cc.get_block_id_for_num(hello.last_irreversible_block_num);
         }
         catch( const unknown_block_exception &ex) {
            ilog("caught unkown_block");
            hello.last_irreversible_block_num = 0;
         }
      }
      if( hello.head_num ) {
         try {
            hello.head_id = cc.get_block_id_for_num( hello.head_num );
         }
         catch( const unknown_block_exception &ex) {
           hello.head_num = 0;
         }
      }
   }

   net_plugin::net_plugin()
      :my( new net_plugin_impl ) {
      my_impl = my.get();
   }

   net_plugin::~net_plugin() {
   }

   void net_plugin::set_program_options( options_description& /*cli*/, options_description& cfg )
   {
      cfg.add_options()
         ( "p2p-listen-endpoint", bpo::value<string>()->default_value( "0.0.0.0:9876" ), "The actual host:port used to listen for incoming p2p connections.")
         ( "p2p-server-address", bpo::value<string>(), "An externally accessible host:port for identifying this node. Defaults to p2p-listen-endpoint.")
         ( "p2p-peer-address", bpo::value< vector<string> >()->composing(), "The public endpoint of a peer node to connect to. Use multiple p2p-peer-address options as needed to compose a network.")
         ( "p2p-max-nodes-per-host", bpo::value<int>()->default_value(def_max_nodes_per_host), "Maximum number of client nodes from any single IP address")
         ( "agent-name", bpo::value<string>()->default_value("\"EOS Test Agent\""), "The name supplied to identify this node amongst the peers.")
         ( "allowed-connection", bpo::value<vector<string>>()->multitoken()->default_value({"any"}, "any"), "Can be 'any' or 'producers' or 'specified' or 'none'. If 'specified', peer-key must be specified at least once. If only 'producers', peer-key is not required. 'producers' and 'specified' may be combined.")
         ( "peer-key", bpo::value<vector<string>>()->composing()->multitoken(), "Optional public key of peer allowed to connect.  May be used multiple times.")
         ( "peer-private-key", boost::program_options::value<vector<string>>()->composing()->multitoken(),
           "Tuple of [PublicKey, WIF private key] (may specify multiple times)")
         ( "max-clients", bpo::value<int>()->default_value(def_max_clients), "Maximum number of clients from which connections are accepted, use 0 for no limit")
         ( "connection-cleanup-period", bpo::value<int>()->default_value(def_conn_retry_wait), "number of seconds to wait before cleaning up dead connections")
         ( "max-cleanup-time-msec", bpo::value<int>()->default_value(10), "max connection cleanup time per cleanup call in millisec")
         ( "network-version-match", bpo::value<bool>()->default_value(false),
           "True to require exact match of peer network version.")
         ( "sync-fetch-span", bpo::value<uint32_t>()->default_value(def_sync_fetch_span), "number of blocks to retrieve in a chunk from any individual peer during synchronization")
         ( "use-socket-read-watermark", bpo::value<bool>()->default_value(false), "Enable expirimental socket read watermark optimization")
         ( "p2p-discoverable", bpo::value<bool>()->default_value(false),
           "True to p2p discoverable.")
         ( "peer-log-format", bpo::value<string>()->default_value( "[\"${_name}\" ${_ip}:${_port}]" ),
           "The string used to format peers when logging messages about them.  Variables are escaped with ${<variable name>}.\n"
           "Available Variables:\n"
           "   _name  \tself-reported name\n\n"
           "   _id    \tself-reported ID (64 hex characters)\n\n"
           "   _sid   \tfirst 8 characters of _peer.id\n\n"
           "   _ip    \tremote IP address of peer\n\n"
           "   _port  \tremote port number of peer\n\n"
           "   _lip   \tlocal IP address connected to peer\n\n"
           "   _lport \tlocal port number connected to peer\n\n")
        ;
   }

   template<typename T>
   T dejsonify(const string& s) {
      return fc::json::from_string(s).as<T>();
   }

   void net_plugin::plugin_initialize( const variables_map& options ) {
      ilog("Initialize net plugin");
      try {
         peer_log_format = options.at( "peer-log-format" ).as<string>();

         my->network_version_match = options.at( "network-version-match" ).as<bool>();

         my->sync_master.reset( new sync_manager( options.at( "sync-fetch-span" ).as<uint32_t>()));
         my->dispatcher.reset( new dispatch_manager );

         my->connector_period = std::chrono::seconds( options.at( "connection-cleanup-period" ).as<int>());
         my->max_cleanup_time_ms = options.at("max-cleanup-time-msec").as<int>();
         my->txn_exp_period = def_txn_expire_wait;
         my->resp_expected_period = def_resp_expected_wait;
         my->max_client_count = options.at( "max-clients" ).as<int>();
         my->max_nodes_per_host = options.at( "p2p-max-nodes-per-host" ).as<int>();
         my->num_clients = 0;
         my->started_sessions = 0;

         my->use_socket_read_watermark = options.at( "use-socket-read-watermark" ).as<bool>();

         my->p2p_discoverable=options.at( "p2p-discoverable" ).as<bool>();

         my->resolver = std::make_shared<tcp::resolver>( std::ref( app().get_io_service()));
         if( options.count( "p2p-listen-endpoint" ) && options.at("p2p-listen-endpoint").as<string>().length()) {
            my->p2p_address = options.at( "p2p-listen-endpoint" ).as<string>();
            auto host = my->p2p_address.substr( 0, my->p2p_address.find( ':' ));
            auto port = my->p2p_address.substr( host.size() + 1, my->p2p_address.size());
            idump((host)( port ));
            tcp::resolver::query query( tcp::v4(), host.c_str(), port.c_str());
            // Note: need to add support for IPv6 too?

            my->listen_endpoint = *my->resolver->resolve( query );

            my->acceptor.reset( new tcp::acceptor( app().get_io_service()));

            if( options.count( "p2p-server-address" )) {
               my->p2p_address = options.at( "p2p-server-address" ).as<string>();
            } else {
               if( my->listen_endpoint.address().to_v4() == address_v4::any()) {
                  boost::system::error_code ec;
                  auto host = host_name( ec );
                  if( ec.value() != boost::system::errc::success ) {

                     FC_THROW_EXCEPTION( fc::invalid_arg_exception,
                                       "Unable to retrieve host_name. ${msg}", ("msg", ec.message()));

                  }
                  auto port = my->p2p_address.substr( my->p2p_address.find( ':' ), my->p2p_address.size());
                  my->p2p_address = host + port;
               }
            }
         }

         if( options.count( "p2p-peer-address" )) {
            my->supplied_peers = options.at( "p2p-peer-address" ).as<vector<string> >();
         }
         if( options.count( "agent-name" )) {
            my->user_agent_name = options.at( "agent-name" ).as<string>();
         }

         if( options.count( "allowed-connection" )) {
            const std::vector<std::string> allowed_remotes = options["allowed-connection"].as<std::vector<std::string>>();
            for( const std::string& allowed_remote : allowed_remotes ) {
               if( allowed_remote == "any" )
                  my->allowed_connections |= net_plugin_impl::Any;
               else if( allowed_remote == "producers" )
                  my->allowed_connections |= net_plugin_impl::Producers;
               else if( allowed_remote == "specified" )
                  my->allowed_connections |= net_plugin_impl::Specified;
               else if( allowed_remote == "none" )
                  my->allowed_connections = net_plugin_impl::None;
            }
         }

         if( my->allowed_connections & net_plugin_impl::Specified )
            EOS_ASSERT( options.count( "peer-key" ),
                        plugin_config_exception,
                       "At least one peer-key must accompany 'allowed-connection=specified'" );

         if( options.count( "peer-key" )) {
            const std::vector<std::string> key_strings = options["peer-key"].as<std::vector<std::string>>();
            for( const std::string& key_string : key_strings ) {
               my->allowed_peers.push_back( dejsonify<chain::public_key_type>( key_string ));
            }
         }

         if( options.count( "peer-private-key" )) {
            const std::vector<std::string> key_id_to_wif_pair_strings = options["peer-private-key"].as<std::vector<std::string>>();
            for( const std::string& key_id_to_wif_pair_string : key_id_to_wif_pair_strings ) {
               auto key_id_to_wif_pair = dejsonify<std::pair<chain::public_key_type, std::string>>(
                     key_id_to_wif_pair_string );
               my->private_keys[key_id_to_wif_pair.first] = fc::crypto::private_key( key_id_to_wif_pair.second );
            }
         }

         my->chain_plug = app().find_plugin<chain_plugin>();
         EOS_ASSERT( my->chain_plug, chain::missing_chain_plugin_exception, ""  );
         my->chain_id = my->chain_plug->get_chain_id();
         fc::rand_pseudo_bytes( my->node_id.data(), my->node_id.data_size());
         ilog( "my node_id is ${id}", ("id", my->node_id));

         my->keepalive_timer.reset( new boost::asio::steady_timer( app().get_io_service()));
         my->ticker();
      } FC_LOG_AND_RETHROW()
   }

   void net_plugin::plugin_startup() {
      my->producer_plug = app().find_plugin<producer_plugin>();
      if( my->acceptor ) {
         my->acceptor->open(my->listen_endpoint.protocol());
         my->acceptor->set_option(tcp::acceptor::reuse_address(true));
         try {
           my->acceptor->bind(my->listen_endpoint);
         } catch (const std::exception& e) {
           ilog("net_plugin::plugin_startup failed to bind to port ${port}",
             ("port", my->listen_endpoint.port()));
           throw e;
         }
         my->acceptor->listen();
         ilog("starting listener, max clients is ${mc}",("mc",my->max_client_count));
         my->start_listen_loop();
      }
      chain::controller&cc = my->chain_plug->chain();
      {
         cc.accepted_block.connect(  boost::bind(&net_plugin_impl::accepted_block, my.get(), _1));
      }

      my->incoming_transaction_ack_subscription = app().get_channel<channels::transaction_ack>().subscribe(boost::bind(&net_plugin_impl::transaction_ack, my.get(), _1));

      if( cc.get_read_mode() == chain::db_read_mode::READ_ONLY ) {
         my->max_nodes_per_host = 0;
         ilog( "node in read-only mode setting max_nodes_per_host to 0 to prevent connections" );
      }

      my->start_monitors();

      for( auto seed_node : my->supplied_peers ) {
            p2p_peer_record p2prcd;
            p2prcd.peer_address=seed_node;
            p2prcd.discoverable=false;
            p2prcd.is_config=true;
            p2prcd.connected=false;
            p2prcd.expiry=time_point_sec((time_point::now()).sec_since_epoch()+10);
            my->p2p_peer_records.insert(pair<string,p2p_peer_record>(seed_node,p2prcd));

         connect( seed_node );
      }

      if(fc::get_logger_map().find(logger_name) != fc::get_logger_map().end())
         logger = fc::get_logger_map()[logger_name];
   }

   void net_plugin::plugin_shutdown() {
      try {
         ilog( "shutdown.." );
         my->done = true;
         if( my->acceptor ) {
            ilog( "close acceptor" );
            my->acceptor->close();

            ilog( "close ${s} connections",( "s",my->connections.size()) );
            auto cons = my->connections;
            for( auto con : cons ) {
               my->close( con);
            }

            my->acceptor.reset(nullptr);
         }
         ilog( "exit shutdown" );
      }
      FC_CAPTURE_AND_RETHROW()
   }

   size_t net_plugin::num_peers() const {
      return my->count_open_sockets();
   }

   /**
    *  Used to trigger a new connection from RPC API
    */
   string net_plugin::connect( const string& host ) {
      if( my->find_connection( host ) )
         return "already connected";

      connection_ptr c = std::make_shared<connection>(host);
      fc_dlog(logger,"adding new connection to the list");
      my->connections.insert( c );
      fc_dlog(logger,"calling active connector");
      my->connect( c );
      return "added connection";
   }

   string net_plugin::disconnect( const string& host ) {
      for( auto itr = my->connections.begin(); itr != my->connections.end(); ++itr ) {
         if( (*itr)->peer_addr == host ) {
            (*itr)->reset();
            my->close(*itr);
            my->connections.erase(itr);
            return "connection removed";
         }
      }
      return "no known connection for host";
   }

   optional<connection_status> net_plugin::status( const string& host )const {
      auto con = my->find_connection( host );
      if( con )
         return con->get_status();
      return optional<connection_status>();
   }

   vector<connection_status> net_plugin::connections()const {
      vector<connection_status> result;
      result.reserve( my->connections.size() );
      for( const auto& c : my->connections ) {
         result.push_back( c->get_status() );
      }
      return result;
   }
   connection_ptr net_plugin_impl::find_connection(const string& host )const {
      for( const auto& c : connections )
         if( c->peer_addr == host ) return c;
      return connection_ptr();
   }

   uint16_t net_plugin_impl::to_protocol_version(uint16_t v) {
      if (v >= net_version_base) {
         v -= net_version_base;
         return (v > net_version_range) ? 0 : v;
      }
      return 0;
   }

}<|MERGE_RESOLUTION|>--- conflicted
+++ resolved
@@ -182,17 +182,13 @@
 
       bool is_valid( const handshake_message &msg);
 
-<<<<<<< HEAD
+
       void send_p2p_request(connection_ptr c);
 
-      void handle_message( connection_ptr c, const handshake_message &msg);
-      void handle_message( connection_ptr c, const chain_size_message &msg);
-      void handle_message( connection_ptr c, const go_away_message &msg );
-=======
       void handle_message(const connection_ptr& c, const handshake_message& msg);
       void handle_message(const connection_ptr& c, const chain_size_message& msg);
       void handle_message(const connection_ptr& c, const go_away_message& msg );
->>>>>>> c8f26078
+
       /** \name Peer Timestamps
        *  Time message handling
        *  @{
@@ -208,15 +204,6 @@
        */
       void handle_message(const connection_ptr& c, const time_message& msg);
       /** @} */
-<<<<<<< HEAD
-      void handle_message( connection_ptr c, const notice_message &msg);
-      void handle_message( connection_ptr c, const request_message &msg);
-      void handle_message( connection_ptr c, const sync_request_message &msg);
-      void handle_message( connection_ptr c, const signed_block &msg);
-      void handle_message( connection_ptr c, const packed_transaction &msg);
-      void handle_message( connection_ptr c, const request_p2p_message &msg);
-      void handle_message( connection_ptr c, const response_p2p_message &msg);
-=======
       void handle_message(const connection_ptr& c, const notice_message& msg);
       void handle_message(const connection_ptr& c, const request_message& msg);
       void handle_message(const connection_ptr& c, const sync_request_message& msg);
@@ -224,7 +211,8 @@
       void handle_message(const connection_ptr& c, const signed_block_ptr& msg);
       void handle_message(const connection_ptr& c, const packed_transaction& msg) = delete; // packed_transaction_ptr overload used instead
       void handle_message(const connection_ptr& c, const packed_transaction_ptr& msg);
->>>>>>> c8f26078
+      void handle_message( connection_ptr c, const request_p2p_message &msg);
+      void handle_message( connection_ptr c, const response_p2p_message &msg);
 
       void start_conn_timer(boost::asio::steady_timer::duration du, std::weak_ptr<connection> from_connection);
       void start_txn_timer();
@@ -1944,14 +1932,9 @@
             if (!c) return;
             if( !err && c->socket->is_open() ) {
                if (start_session( c )) {
-<<<<<<< HEAD
                   c->send_handshake ();
                   send_p2p_request(c);
                   }
-=======
-                  c->send_handshake();
-               }
->>>>>>> c8f26078
             } else {
                if( endpoint_itr != tcp::resolver::iterator() ) {
                   close(c);
@@ -1967,7 +1950,6 @@
          } );
    }
 
-<<<<<<< HEAD
    void net_plugin_impl::send_p2p_request(connection_ptr c)
    {
          if (p2p_discoverable && request_p2p_flag)
@@ -1999,10 +1981,9 @@
                }
          }
    }
-   bool net_plugin_impl::start_session( connection_ptr con ) {
-=======
+
    bool net_plugin_impl::start_session(const connection_ptr& con) {
->>>>>>> c8f26078
+
       boost::asio::ip::tcp::no_delay nodelay( true );
       boost::system::error_code ec;
       con->socket->set_option( nodelay, ec );
@@ -2283,7 +2264,7 @@
       peer_ilog(c, "received chain_size_message");
    }
 
-<<<<<<< HEAD
+
    void net_plugin_impl::handle_message( connection_ptr c, const request_p2p_message &msg){
       peer_ilog(c, "received request_p2p_message");
       string rspm;
@@ -2334,10 +2315,9 @@
               }}}
    }
 
-   void net_plugin_impl::handle_message( connection_ptr c, const handshake_message &msg) {
-=======
+
    void net_plugin_impl::handle_message(const connection_ptr& c, const handshake_message& msg) {
->>>>>>> c8f26078
+
       peer_ilog(c, "received handshake_message");
       if (!is_valid(msg)) {
          peer_elog( c, "bad handshake message");
