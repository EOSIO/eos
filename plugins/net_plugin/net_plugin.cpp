--- conflicted
+++ resolved
@@ -842,13 +842,8 @@
    }
 
    void connection::blk_send_branch() {
-<<<<<<< HEAD
       controller& cc = app().get_method<get_controller>()();
-      uint32_t head_num = cc.fork_db_head_block_num();
-=======
-      controller& cc = my_impl->chain_plug->chain();
       uint32_t head_num = cc.fork_db_pending_head_block_num();
->>>>>>> 463427de
       notice_message note;
       note.known_blocks.mode = normal;
       note.known_blocks.pending = 0;
@@ -1273,11 +1268,7 @@
          bool fhset = c->fork_head != block_id_type();
          fc_dlog(logger, "fork_head_num = ${fn} fork_head set = ${s}",
                  ("fn", c->fork_head_num)("s", fhset));
-<<<<<<< HEAD
-            return c->fork_head != block_id_type() && c->fork_head_num < app().get_method<get_controller>()().fork_db_head_block_num();
-=======
-            return c->fork_head != block_id_type() && c->fork_head_num < chain_plug->chain().fork_db_pending_head_block_num();
->>>>>>> 463427de
+            return c->fork_head != block_id_type() && c->fork_head_num < app().get_method<get_controller>()().fork_db_pending_head_block_num();
       }
       return state != in_sync;
    }
@@ -1298,25 +1289,14 @@
 
    bool sync_manager::sync_required() {
       fc_dlog(logger, "last req = ${req}, last recv = ${recv} known = ${known} our head = ${head}",
-<<<<<<< HEAD
-              ("req",sync_last_requested_num)("recv",sync_next_expected_num)("known",sync_known_lib_num)("head",app().get_method<get_controller>()().fork_db_head_block_num()));
+              ("req",sync_last_requested_num)("recv",sync_next_expected_num)("known",sync_known_lib_num)("head",app().get_method<get_controller>()().fork_db_pending_head_block_num()));
 
       return( sync_last_requested_num < sync_known_lib_num ||
-              app().get_method<get_controller>()().fork_db_head_block_num() < sync_last_requested_num );
+              app().get_method<get_controller>()().fork_db_pending_head_block_num() < sync_last_requested_num );
    }
 
    void sync_manager::request_next_chunk( const connection_ptr& conn ) {
-      uint32_t head_block = app().get_method<get_controller>()().fork_db_head_block_num();
-=======
-              ("req",sync_last_requested_num)("recv",sync_next_expected_num)("known",sync_known_lib_num)("head",chain_plug->chain().fork_db_pending_head_block_num()));
-
-      return( sync_last_requested_num < sync_known_lib_num ||
-              chain_plug->chain().fork_db_pending_head_block_num() < sync_last_requested_num );
-   }
-
-   void sync_manager::request_next_chunk( const connection_ptr& conn ) {
-      uint32_t head_block = chain_plug->chain().fork_db_pending_head_block_num();
->>>>>>> 463427de
+      uint32_t head_block = app().get_method<get_controller>()().fork_db_pending_head_block_num();
 
       if (head_block < sync_last_requested_num && source && source->current()) {
          fc_ilog(logger, "ignoring request, head is ${h} last req = ${r} source is ${p}",
@@ -1416,13 +1396,8 @@
       }
 
       if (!sync_required()) {
-<<<<<<< HEAD
          uint32_t bnum = app().get_method<get_controller>()().last_irreversible_block_num();
-         uint32_t hnum = app().get_method<get_controller>()().fork_db_head_block_num();
-=======
-         uint32_t bnum = chain_plug->chain().last_irreversible_block_num();
-         uint32_t hnum = chain_plug->chain().fork_db_pending_head_block_num();
->>>>>>> 463427de
+         uint32_t hnum = app().get_method<get_controller>()().fork_db_pending_head_block_num();
          fc_dlog( logger, "We are already caught up, my irr = ${b}, head = ${h}, target = ${t}",
                   ("b",bnum)("h",hnum)("t",target));
          return;
