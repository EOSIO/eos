--- conflicted
+++ resolved
@@ -25,11 +25,8 @@
 #include <boost/asio/ip/tcp.hpp>
 #include <boost/asio/ip/host_name.hpp>
 #include <boost/asio/steady_timer.hpp>
-<<<<<<< HEAD
-=======
 
 #include <boost/lexical_cast.hpp>
->>>>>>> 1e95f154
 
 using namespace eosio::chain::plugin_interface::compat;
 
@@ -176,16 +173,6 @@
 
       bool                          use_socket_read_watermark = false;
 
-<<<<<<< HEAD
-      channels::transaction_ack::channel_type::handle  incoming_transaction_ack_subscription;
-
-      void connect(const connection_ptr& c);
-      void connect(const connection_ptr& c, tcp::resolver::iterator endpoint_itr);
-      bool start_session(const connection_ptr& c);
-      void start_listen_loop();
-      void start_read_message(const connection_ptr& c);
-
-=======
       std::unordered_map<string, time_point_sec> pbft_message_cache{};
       const int                     pbft_message_cache_TTL = 600;
       const int                     pbft_message_TTL = 10;
@@ -209,7 +196,6 @@
       void start_listen_loop();
       void start_read_message(const connection_ptr& c);
 
->>>>>>> 1e95f154
       void close(const connection_ptr& c);
       size_t count_open_sockets() const;
 
@@ -221,19 +207,12 @@
 
       bool is_valid( const handshake_message &msg);
 
-<<<<<<< HEAD
 
       void send_p2p_request(connection_ptr c);
 
       void handle_message(const connection_ptr& c, const handshake_message& msg);
       void handle_message(const connection_ptr& c, const chain_size_message& msg);
       void handle_message(const connection_ptr& c, const go_away_message& msg );
-
-=======
-      void handle_message(const connection_ptr& c, const handshake_message& msg);
-      void handle_message(const connection_ptr& c, const chain_size_message& msg);
-      void handle_message(const connection_ptr& c, const go_away_message& msg );
->>>>>>> 1e95f154
       /** \name Peer Timestamps
        *  Time message handling
        *  @{
@@ -256,10 +235,9 @@
       void handle_message(const connection_ptr& c, const signed_block_ptr& msg);
       void handle_message(const connection_ptr& c, const packed_transaction& msg) = delete; // packed_transaction_ptr overload used instead
       void handle_message(const connection_ptr& c, const packed_transaction_ptr& msg);
-<<<<<<< HEAD
       void handle_message( connection_ptr c, const request_p2p_message &msg);
       void handle_message( connection_ptr c, const response_p2p_message &msg);
-=======
+
       //pbft messages
       bool maybe_add_pbft_cache(const string &uuid);
       void clean_expired_pbft_cache();
@@ -285,7 +263,6 @@
       void handle_message( connection_ptr c, const pbft_checkpoint &msg);
       void handle_message( connection_ptr c, const pbft_stable_checkpoint &msg);
       void handle_message( connection_ptr c, const checkpoint_request_message &msg);
->>>>>>> 1e95f154
 
       void start_conn_timer(boost::asio::steady_timer::duration du, std::weak_ptr<connection> from_connection);
       void start_txn_timer();
@@ -512,11 +489,8 @@
 
       uint32_t write_queue_size() const { return _write_queue_size; }
 
-<<<<<<< HEAD
-=======
       uint32_t out_queue_size() const { return _out_queue.size(); }
 
->>>>>>> 1e95f154
       bool is_out_queue_empty() const { return _out_queue.empty(); }
 
       bool ready_to_send() const {
@@ -597,8 +571,7 @@
       fc::message_buffer<1024*1024>    pending_message_buffer;
       fc::optional<std::size_t>        outstanding_read_bytes;
 
-<<<<<<< HEAD
-=======
+
       struct queued_pbft_message {
           std::shared_ptr<vector<char>> message;
           fc::time_point_sec deadline;
@@ -607,7 +580,6 @@
       const int OUT_QUEUE_SIZE_LIMIT = 200;
 
       deque<queued_pbft_message>     pbft_queue;
->>>>>>> 1e95f154
 
       queued_buffer           buffer_queue;
 
@@ -700,10 +672,7 @@
       void enqueue_buffer( const std::shared_ptr<std::vector<char>>& send_buffer,
                            bool trigger_send, go_away_reason close_after_send,
                            bool to_sync_queue = false);
-<<<<<<< HEAD
-=======
       void enqueue_pbft( const std::shared_ptr<std::vector<char>>& m, const time_point_sec deadline);
->>>>>>> 1e95f154
       void cancel_sync(go_away_reason);
       void flush_queues();
       bool enqueue_sync_block();
@@ -830,18 +799,14 @@
       void recv_block(const connection_ptr& c, const block_id_type& blk_id, uint32_t blk_num);
       void recv_handshake(const connection_ptr& c, const handshake_message& msg);
       void recv_notice(const connection_ptr& c, const notice_message& msg);
-<<<<<<< HEAD
-=======
       bool is_syncing();
       void set_in_sync();
->>>>>>> 1e95f154
    };
 
    class dispatch_manager {
    public:
       std::multimap<block_id_type, connection_ptr, sha256_less> received_blocks;
       std::multimap<transaction_id_type, connection_ptr, sha256_less> received_transactions;
-<<<<<<< HEAD
 
       void bcast_transaction(const transaction_metadata_ptr& trx);
       void rejected_transaction(const transaction_id_type& msg);
@@ -852,18 +817,6 @@
       void recv_transaction(const connection_ptr& conn, const transaction_id_type& id);
       void recv_notice(const connection_ptr& conn, const notice_message& msg, bool generated);
 
-=======
-
-      void bcast_transaction(const transaction_metadata_ptr& trx);
-      void rejected_transaction(const transaction_id_type& msg);
-      void bcast_block(const block_state_ptr& bs);
-      void rejected_block(const block_id_type& id);
-
-      void recv_block(const connection_ptr& conn, const block_id_type& msg, uint32_t bnum);
-      void recv_transaction(const connection_ptr& conn, const transaction_id_type& id);
-      void recv_notice(const connection_ptr& conn, const notice_message& msg, bool generated);
-
->>>>>>> 1e95f154
       void retry_fetch(const connection_ptr& conn);
    };
 
@@ -949,10 +902,7 @@
 
    void connection::flush_queues() {
       buffer_queue.clear_write_queue();
-<<<<<<< HEAD
-=======
       pbft_queue.clear();
->>>>>>> 1e95f154
    }
 
    void connection::close() {
@@ -1002,10 +952,7 @@
 
    void connection::blk_send_branch() {
       controller& cc = my_impl->chain_plug->chain();
-<<<<<<< HEAD
-=======
       pbft_controller &pcc = my_impl->chain_plug->pbft_ctrl();
->>>>>>> 1e95f154
       uint32_t head_num = cc.fork_db_head_block_num();
       notice_message note;
       note.known_blocks.mode = normal;
@@ -1082,7 +1029,6 @@
          elog( "caught other exception fetching block id ${id} for ${p}",
                ("id",blkid)("p",peer_name()));
       }
-<<<<<<< HEAD
    }
 
    void connection::send_p2p_request(bool discoverable)
@@ -1106,8 +1052,6 @@
          {
                elog("send response_p2p_message message error");
          }
-=======
->>>>>>> 1e95f154
    }
 
    void connection::stop_send() {
@@ -1155,14 +1099,9 @@
    }
 
    void connection::do_queue_write() {
-<<<<<<< HEAD
-      if( !buffer_queue.ready_to_send() )
-         return;
-=======
       if( !(buffer_queue.ready_to_send() || (!pbft_queue.empty() && buffer_queue.is_out_queue_empty())))
           return;
 
->>>>>>> 1e95f154
       connection_wptr c(shared_from_this());
       if(!socket->is_open()) {
          fc_elog(logger,"socket not open to ${p}",("p",peer_name()));
@@ -1171,12 +1110,9 @@
       }
       std::vector<boost::asio::const_buffer> bufs;
       buffer_queue.fill_out_buffer( bufs );
-<<<<<<< HEAD
-=======
 
       do_queue_write_from_pbft_queue( bufs );
 
->>>>>>> 1e95f154
       boost::asio::async_write(*socket, bufs, [c](boost::system::error_code ec, std::size_t w) {
             try {
                auto conn = c.lock();
@@ -1290,11 +1226,6 @@
       }
       try {
          controller& cc = my_impl->chain_plug->chain();
-<<<<<<< HEAD
-         signed_block_ptr sb = cc.fetch_block_by_number(num);
-         if(sb) {
-            enqueue_block( sb, trigger_send, true);
-=======
          pbft_controller& pcc = my_impl->chain_plug->pbft_ctrl();
          signed_block_ptr sb = cc.fetch_block_by_number(num);
          if(sb) {
@@ -1303,7 +1234,6 @@
             if (!(scp == pbft_stable_checkpoint{})) {
                 enqueue(scp);
             }
->>>>>>> 1e95f154
             return true;
          }
       } catch ( ... ) {
@@ -1371,8 +1301,6 @@
                      }
                   },
                   to_sync_queue);
-<<<<<<< HEAD
-=======
    }
 
    void connection::enqueue_pbft(const std::shared_ptr<std::vector<char>>& m,
@@ -1382,7 +1310,6 @@
        if (buffer_queue.is_out_queue_empty()) {
            do_queue_write();
        }
->>>>>>> 1e95f154
    }
 
    void connection::cancel_wait() {
@@ -1571,8 +1498,6 @@
               chain_plug->chain().fork_db_head_block_num() < sync_last_requested_num );
    }
 
-<<<<<<< HEAD
-=======
    bool sync_manager::is_syncing() {
        return state != in_sync;
    }
@@ -1581,7 +1506,6 @@
        set_state(in_sync);
    }
 
->>>>>>> 1e95f154
    void sync_manager::request_next_chunk( const connection_ptr& conn ) {
       uint32_t head_block = chain_plug->chain().fork_db_head_block_num();
 
@@ -2182,14 +2106,9 @@
             if (!c) return;
             if( !err && c->socket->is_open() ) {
                if (start_session( c )) {
-<<<<<<< HEAD
-                  c->send_handshake ();
+                  c->send_handshake();
                   send_p2p_request(c);
                   }
-=======
-                  c->send_handshake();
-               }
->>>>>>> 1e95f154
             } else {
                if( endpoint_itr != tcp::resolver::iterator() ) {
                   close(c);
@@ -2205,7 +2124,6 @@
          } );
    }
 
-<<<<<<< HEAD
    void net_plugin_impl::send_p2p_request(connection_ptr c)
    {
          if (p2p_discoverable && request_p2p_flag)
@@ -2239,10 +2157,6 @@
    }
 
    bool net_plugin_impl::start_session(const connection_ptr& con) {
-
-=======
-   bool net_plugin_impl::start_session(const connection_ptr& con) {
->>>>>>> 1e95f154
       boost::asio::ip::tcp::no_delay nodelay( true );
       boost::system::error_code ec;
       con->socket->set_option( nodelay, ec );
@@ -2521,7 +2435,6 @@
 
    void net_plugin_impl::handle_message(const connection_ptr& c, const chain_size_message& msg) {
       peer_ilog(c, "received chain_size_message");
-<<<<<<< HEAD
    }
 
 
@@ -2577,12 +2490,6 @@
 
 
    void net_plugin_impl::handle_message(const connection_ptr& c, const handshake_message& msg) {
-
-=======
-   }
-
-   void net_plugin_impl::handle_message(const connection_ptr& c, const handshake_message& msg) {
->>>>>>> 1e95f154
       peer_ilog(c, "received handshake_message");
       if (!is_valid(msg)) {
          peer_elog( c, "bad handshake message");
@@ -2854,8 +2761,6 @@
              trx->get_signatures().size() * sizeof(signature_type);
    }
 
-<<<<<<< HEAD
-=======
    void net_plugin_impl::handle_message(  connection_ptr c, const checkpoint_request_message &msg) {
 
        if ( msg.end_block == 0 || msg.end_block < msg.start_block) return;
@@ -2880,7 +2785,6 @@
        }
    }
 
->>>>>>> 1e95f154
    void net_plugin_impl::handle_message(const connection_ptr& c, const packed_transaction_ptr& trx) {
       fc_dlog(logger, "got a packed transaction, cancel wait");
       peer_ilog(c, "received packed_transaction");
@@ -2950,22 +2854,11 @@
          chain_plug->accept_block(msg); //, sync_master->is_active(c));
          reason = no_reason;
          auto blk = msg;
-         auto ext = blk->block_extensions;
          auto &pcc = chain_plug->pbft_ctrl();
-
-         if (!ext.empty() && ext.back().first == 0) {
-             auto scp_v = ext.back().second;
-             fc::datastream<char*> ds_decode( scp_v.data(), scp_v.size());
-
-             pbft_stable_checkpoint scp_decode;
-             fc::raw::unpack(ds_decode, scp_decode);
-
-             if (pcc.pbft_db.is_valid_stable_checkpoint(scp_decode)) {
-                 handle_message(c, scp_decode);
-             } else {
-                 //remove bad stable checkpoint from block extension
-                 ext.pop_back();
-             }
+         auto scp = pcc.pbft_db.fetch_stable_checkpoint_from_blk_extn(blk);
+
+         if (scp != pbft_stable_checkpoint{}) {
+             handle_message(c, scp);
          }
       } catch( const unlinkable_block_exception &ex) {
          peer_elog(c, "bad signed_block : ${m}", ("m",ex.what()));
@@ -3858,8 +3751,6 @@
       }
       return result;
    }
-<<<<<<< HEAD
-=======
 
     bool net_plugin::is_syncing()const {
        return my->sync_master->is_syncing();
@@ -3873,7 +3764,6 @@
    pbft_incoming_checkpoint_channel(app().get_channel<eosio::chain::plugin_interface::pbft::incoming::checkpoint_channel>())
    {}
 
->>>>>>> 1e95f154
    connection_ptr net_plugin_impl::find_connection(const string& host )const {
       for( const auto& c : connections )
          if( c->peer_addr == host ) return c;
