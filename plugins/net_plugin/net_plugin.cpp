--- conflicted
+++ resolved
@@ -2305,11 +2305,7 @@
             set_state( in_sync );
             g_sync.unlock();
             send_handshakes();
-<<<<<<< HEAD
-         } else if( blk_num == sync_last_requested_num ) {
-=======
          } else if( blk_num >= sync_last_requested_num ) {
->>>>>>> 2a1bb5f6
             request_next_chunk( std::move( g_sync) );
          } else {
             g_sync.unlock();
