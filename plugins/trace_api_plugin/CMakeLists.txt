file(GLOB HEADERS "include/eosio/trace_api_plugin/*.hpp")
add_library( trace_api_plugin
             request_handler.cpp
<<<<<<< HEAD
             store_provider.cpp
=======
             abi_data_handler.cpp
>>>>>>> d9eecf82
             trace_api_plugin.cpp
             ${HEADERS} )

target_link_libraries( trace_api_plugin chain_plugin http_plugin eosio_chain appbase )
target_include_directories( trace_api_plugin PUBLIC "${CMAKE_CURRENT_SOURCE_DIR}/include" )

add_subdirectory( test )<|MERGE_RESOLUTION|>--- conflicted
+++ resolved
@@ -1,11 +1,8 @@
 file(GLOB HEADERS "include/eosio/trace_api_plugin/*.hpp")
 add_library( trace_api_plugin
              request_handler.cpp
-<<<<<<< HEAD
              store_provider.cpp
-=======
              abi_data_handler.cpp
->>>>>>> d9eecf82
              trace_api_plugin.cpp
              ${HEADERS} )
 
