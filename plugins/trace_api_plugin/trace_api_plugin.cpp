--- conflicted
+++ resolved
@@ -222,11 +222,7 @@
    }
 
    fc::time_point calc_deadline( const fc::microseconds& max_serialization_time ) {
-<<<<<<< HEAD
-      fc::time_point deadline = fc::now<fc::microseconds>();
-=======
-      fc::time_point deadline = fc::clock::now();
->>>>>>> 8d4aa1bb
+      fc::time_point deadline = fc::now();
       if( max_serialization_time > fc::microseconds::max() - deadline.time_since_epoch() ) {
          deadline = fc::time_point::max();
       } else {
