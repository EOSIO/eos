#include <eosio/faucet_testnet_plugin/faucet_testnet_plugin.hpp>
#include <eosio/chain_plugin/chain_plugin.hpp>

#include <fc/variant.hpp>
#include <fc/io/json.hpp>
#include <fc/exception/exception.hpp>
#include <fc/reflect/variant.hpp>

#include <boost/asio.hpp>
#include <boost/date_time/posix_time/posix_time.hpp>
#include <boost/algorithm/clamp.hpp>

#include <utility>

namespace eosio { namespace detail {
  struct faucet_testnet_empty {};

  struct faucet_testnet_keys {
     std::string owner;
     std::string active;
  };

  struct faucet_testnet_create_account_params {
     std::string account;
     faucet_testnet_keys keys;
  };

  struct faucet_testnet_create_account_alternates_response {
     std::vector<chain::account_name> alternates;
     std::string message;
  };

  struct faucet_testnet_create_account_rate_limited_response {
     std::string message;
  };
}}

FC_REFLECT(eosio::detail::faucet_testnet_empty, );
FC_REFLECT(eosio::detail::faucet_testnet_keys, (owner)(active));
FC_REFLECT(eosio::detail::faucet_testnet_create_account_params, (account)(keys));
FC_REFLECT(eosio::detail::faucet_testnet_create_account_alternates_response, (alternates)(message));
FC_REFLECT(eosio::detail::faucet_testnet_create_account_rate_limited_response, (message));

namespace eosio {

static appbase::abstract_plugin& _faucet_testnet_plugin = app().register_plugin<faucet_testnet_plugin>();

using namespace eosio::chain;
using public_key_type = chain::public_key_type;
using key_pair = std::pair<std::string, std::string>;
using results_pair = std::pair<uint32_t,fc::variant>;

#define CALL(api_name, api_handle, call_name, invoke_cb) \
{std::string("/v1/" #api_name "/" #call_name), \
   [this](string, string body, url_response_callback response_cb) mutable { \
          try { \
             if (body.empty()) body = "{}"; \
             const auto result = api_handle->invoke_cb(body); \
             response_cb(result.first, fc::variant(result.second)); \
          } catch (...) { \
             http_plugin::handle_exception(#api_name, #call_name, body, response_cb); \
          } \
       }}

struct faucet_testnet_plugin_impl {
   struct create_faucet_account_alternate_results {
      std::vector<std::string> alternates;
   };

   faucet_testnet_plugin_impl(appbase::application& app)
   : _app(app)
   , _timer{app.get_io_service()}
   {
   }

   void timer_fired() {
      _blocking_accounts = false;
   }

   enum http_return_codes {
      account_created = 201,
      conflict_with_alternates = 409,
      too_many_requests = 429
   };

   class extension {

   public:
      explicit extension(uint32_t capacity)
      : max_capacity(capacity)
      {
      }

      bool increment() {
         bool incremented = false;
         // start incrementing from the end back to the begining
         auto rev_itr = ext.rbegin();
         for (; rev_itr != ext.rend(); ++rev_itr) {
            // done once a character is incremented
            if (increment(*rev_itr)) {
               std::string temp(1, *rev_itr);
               incremented = true;
               break;
            }
         }

         const bool add_char = (rev_itr == ext.rend());

         if (incremented)
            return true;
         else if (add_char && ext.length() >= max_capacity) {
            return false;
         }

         if (!ext.empty()) {
            do {
               --rev_itr;
               *rev_itr = init_char;
               std::string temp(1, *rev_itr);
            } while(rev_itr != ext.rbegin());
         }

         if (add_char) {
            ext.push_back(init_char);
         }
         return true;
      }

      std::string to_string() {
         return ext;
      }

      // assuming 13 characters, which will mean inefficiencies if forced to search with 13th char, since only 1 through j is valid there
      static const uint32_t max_allowed_name_length = 13;

   private:
      // NOTE: code written expecting struct name to be using charmap of ".12345abcdefghijklmnopqrstuvwxyz"
      bool increment(char& c) {
         std::string temp(1, c);
         if (c >= '1' && c < '5')
            ++c;
         else if (c == '5')
            c = 'a';
         else if (c >= 'a' && c < 'z')
            ++c;
         else
            return false;

         temp.assign(1, c);
         return true;
      }

      const uint32_t max_capacity;
      std::string ext;
      const char init_char = '1';
   };

   results_pair find_alternates(const std::string& new_account_name) {
      std::vector<account_name> names;
      std::string suggestion = new_account_name;
      while (names.size() < _default_create_alternates_to_return &&
             !suggestion.empty()) {
         const int32_t extension_capacity = extension::max_allowed_name_length - suggestion.length();
         if (extension_capacity > 0) {
            extension ext(extension_capacity);
            while(names.size() < _default_create_alternates_to_return && ext.increment()) {
               chain::account_name alt;
               // not externalizing all the name struct encoding, so need to handle cases where we
               // construct an invalid encoded name
               try {
                  alt = suggestion + ext.to_string();
               } catch (const fc::assert_exception& ) {
                  continue;
               }
               const account_object* const obj = database().find<account_object, by_name>(alt);
               if (obj == nullptr) {
                  names.push_back(alt);
               }
            }
         }
         // drop the trailing character and try again
         suggestion.pop_back();
      }

      const eosio::detail::faucet_testnet_create_account_alternates_response response{
         names, "Account name is already in use."};
      return { conflict_with_alternates, fc::variant(response) };
   }

   results_pair create_account(const std::string& new_account_name, const fc::crypto::public_key& owner_pub_key, const fc::crypto::public_key& active_pub_key) {

      auto creating_account = database().find<account_object, by_name>(_create_account_name);
      EOS_ASSERT(creating_account != nullptr, transaction_exception,
                 "To create account using the faucet, must already have created account \"${a}\"",("a",_create_account_name));

      auto existing_account = database().find<account_object, by_name>(new_account_name);
      if (existing_account != nullptr)
      {
         return find_alternates(new_account_name);
      }

      if (_blocking_accounts)
      {
         eosio::detail::faucet_testnet_create_account_rate_limited_response response{
            "Rate limit exceeded, the max is 1 request per " + fc::to_string(_create_interval_msec) +
            " milliseconds. Come back later."};
         return std::make_pair(too_many_requests, fc::variant(response));
      }

      chain::chain_id_type chainid;
      auto& plugin = _app.get_plugin<chain_plugin>();
      plugin.get_chain_id(chainid);
      controller& cc = plugin.chain();

      signed_transaction trx;
<<<<<<< HEAD
      auto memo = fc::variant(fc::now<fc::microseconds>()).as_string() + " " + fc::variant(fc::now<fc::microseconds>().time_since_epoch()).as_string();
=======
      auto memo = fc::variant(fc::clock::now()).as_string() + " " + fc::variant(fc::clock::now().time_since_epoch()).as_string();
>>>>>>> 8d4aa1bb

      //create "A" account
      auto owner_auth   = chain::authority{1, {{owner_pub_key, 1}}, {}};
      auto active_auth  = chain::authority{1, {{active_pub_key, 1}}, {}};
      auto recovery_auth = chain::authority{1, {}, {{{_create_account_name, "active"}, 1}}};

      trx.actions.emplace_back(vector<chain::permission_level>{{_create_account_name,"active"}},
                               newaccount{_create_account_name, new_account_name, owner_auth, active_auth});

      trx.expiration = cc.head_block_time() + fc::seconds(30);
      trx.set_reference_block(cc.head_block_id());
      trx.sign(_create_account_private_key, chainid);

      try {
         cc.push_transaction( std::make_shared<transaction_metadata>(trx) );
      } catch (const account_name_exists_exception& ) {
         // another transaction ended up adding the account, so look for alternates
         return find_alternates(new_account_name);
      }

      _blocking_accounts = true;
      _timer.expires_from_now(boost::posix_time::microseconds(_create_interval_msec * 1000));
      _timer.async_wait(std::bind(&faucet_testnet_plugin_impl::timer_fired, this));

      return std::make_pair(account_created, fc::variant(eosio::detail::faucet_testnet_empty()));
   }

   results_pair create_faucet_account(const std::string& body) {
      const eosio::detail::faucet_testnet_create_account_params params = fc::json::from_string(body).as<eosio::detail::faucet_testnet_create_account_params>();
      return create_account(params.account, fc::crypto::public_key(params.keys.owner), fc::crypto::public_key(params.keys.active));
   }

   const chainbase::database& database() {
      static const chainbase::database* db = nullptr;
      if (db == nullptr)
         db = &_app.get_plugin<chain_plugin>().chain().db();

      return *db;
   }

   appbase::application& _app;
   boost::asio::deadline_timer _timer;
   bool _blocking_accounts = false;

   static const uint32_t _default_create_interval_msec;
   uint32_t _create_interval_msec;
   static const uint32_t _default_create_alternates_to_return;
   static const std::string _default_create_account_name;
   chain::account_name _create_account_name;
   static const key_pair _default_key_pair;
   fc::crypto::private_key _create_account_private_key;
   public_key_type _create_account_public_key;
};

const uint32_t faucet_testnet_plugin_impl::_default_create_interval_msec = 1000;
const uint32_t faucet_testnet_plugin_impl::_default_create_alternates_to_return = 3;
const std::string faucet_testnet_plugin_impl::_default_create_account_name = "faucet";
// defaults to the public/private key of init accounts in private testnet genesis.json
const key_pair faucet_testnet_plugin_impl::_default_key_pair = {"EOS6MRyAjQq8ud7hVNYcfnVPJqcVpscN5So8BhtHuGYqET5GDW5CV", "5KQwrPbwdL6PhXujxW37FSSQZ1JiwsST4cqQzDeyXtP79zkvFD3"};


faucet_testnet_plugin::faucet_testnet_plugin()
: my(new faucet_testnet_plugin_impl(app()))
{
}

faucet_testnet_plugin::~faucet_testnet_plugin() {}

void faucet_testnet_plugin::set_program_options(options_description&, options_description& cfg) {
   cfg.add_options()
         ("faucet-create-interval-ms", bpo::value<uint32_t>()->default_value(faucet_testnet_plugin_impl::_default_create_interval_msec),
          "Time to wait, in milliseconds, between creating next faucet created account.")
         ("faucet-name", bpo::value<std::string>()->default_value(faucet_testnet_plugin_impl::_default_create_account_name),
          "Name to use as creator for faucet created accounts.")
         ("faucet-private-key", boost::program_options::value<std::string>()->default_value(fc::json::to_string(faucet_testnet_plugin_impl::_default_key_pair)),
          "[public key, WIF private key] for signing for faucet creator account")
         ;
}

void faucet_testnet_plugin::plugin_initialize(const variables_map& options) {
   try {
      my->_create_interval_msec = options.at( "faucet-create-interval-ms" ).as<uint32_t>();
      my->_create_account_name = options.at( "faucet-name" ).as<std::string>();

      auto faucet_key_pair = fc::json::from_string( options.at( "faucet-private-key" ).as<std::string>()).as<key_pair>();
      my->_create_account_public_key = public_key_type( faucet_key_pair.first );
      ilog( "Public Key: ${public}", ("public", my->_create_account_public_key));
      fc::crypto::private_key private_key( faucet_key_pair.second );
      my->_create_account_private_key = std::move( private_key );
   } FC_LOG_AND_RETHROW()
}

void faucet_testnet_plugin::plugin_startup() {
   app().get_plugin<http_plugin>().add_api({
      CALL(faucet, my, create_account, faucet_testnet_plugin_impl::create_faucet_account )
   });
}

void faucet_testnet_plugin::plugin_shutdown() {
   try {
      my->_timer.cancel();
   } catch(fc::exception& e) {
      edump((e.to_detail_string()));
   }
}

}<|MERGE_RESOLUTION|>--- conflicted
+++ resolved
@@ -213,11 +213,7 @@
       controller& cc = plugin.chain();
 
       signed_transaction trx;
-<<<<<<< HEAD
-      auto memo = fc::variant(fc::now<fc::microseconds>()).as_string() + " " + fc::variant(fc::now<fc::microseconds>().time_since_epoch()).as_string();
-=======
-      auto memo = fc::variant(fc::clock::now()).as_string() + " " + fc::variant(fc::clock::now().time_since_epoch()).as_string();
->>>>>>> 8d4aa1bb
+      auto memo = fc::variant(fc::now()).as_string() + " " + fc::variant(fc::now().time_since_epoch()).as_string();
 
       //create "A" account
       auto owner_auth   = chain::authority{1, {{owner_pub_key, 1}}, {}};
