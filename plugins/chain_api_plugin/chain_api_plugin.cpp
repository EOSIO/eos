/**
 *  @file
 *  @copyright defined in eos/LICENSE
 */
#include <boost/algorithm/string.hpp>

#include <eosio/chain_api_plugin/chain_api_plugin.hpp>
#include <eosio/chain/exceptions.hpp>
#include <eosio/chain/authorization_manager.hpp>
#include <eosio/chain/generated_transaction_object.hpp>
#include <eosio/chain/stake.hpp>

#include <eosio/plugins_common/http_request_handlers.hpp>
#include <eosio/plugins_common/chain_utils.hpp>

#include <cyberway/chaindb/controller.hpp>
#include <cyberway/chaindb/names.hpp>
#include <cyberway/chaindb/typed_name.hpp>

#include <fc/io/json.hpp>

#include <eosio/chain_api_plugin/chain_api_plugin_params.hpp>
#include <eosio/chain_api_plugin/chain_api_plugin_results.hpp>
#include <eosio/chain/stake.hpp>

namespace eosio {
static appbase::abstract_plugin& _chain_api_plugin = app().register_plugin<chain_api_plugin>();

namespace {
    class resource_calculator;
}

class chain_api_plugin_impl {
public:
    chain_api_plugin_impl(chain::controller& chain_controller, const fc::microseconds& abi_serializer_max_time, bool shorten_abi_errors)
      : chain_controller_(chain_controller), abi_serializer_max_time_(abi_serializer_max_time), shorten_abi_errors_(shorten_abi_errors) {}

    get_account_results get_account( const get_account_params& params )const;
    get_code_results get_code( const get_code_params& params )const;
    get_code_hash_results get_code_hash( const get_code_hash_params& params )const;
    get_abi_results get_abi( const get_abi_params& params )const;
    get_raw_code_and_abi_results get_raw_code_and_abi( const get_raw_code_and_abi_params& params)const;
    get_raw_abi_results get_raw_abi( const get_raw_abi_params& params)const;

    /*
    * each name can be either domain name or full name.
    * full name can be in 2 forms: username@domain and username@@account (note double @)
    */

    /*
    * 1. throws if any name is invalid or can't be resolved
    * 2. domain resolves either to {resolved_domain: account}, or {resolved_domain: 0} if unlinked
    * 3. username@domain resolves to {resolved_domain: accountD, resolved_username: accountU}
    * 4. username@@account resolves to {resolved_username: account}
    */
    resolve_names_results resolve_names(const resolve_names_params& params) const;
    abi_json_to_bin_result abi_json_to_bin( const abi_json_to_bin_params& params )const;
    abi_bin_to_json_result abi_bin_to_json( const abi_bin_to_json_params& params )const;
    get_required_keys_result get_required_keys( const get_required_keys_params& params)const;
    get_transaction_id_result get_transaction_id( const get_transaction_id_params& params)const;
    get_table_rows_result get_table_rows( const get_table_rows_params& params )const;
    get_table_by_scope_result get_table_by_scope( const get_table_by_scope_params& params )const;
    std::vector<chain::asset> get_currency_balance( const get_currency_balance_params& params )const;
    fc::variant get_currency_stats( const get_currency_stats_params& params )const;
    get_producers_result get_producers( const get_producers_params& params )const;
    get_producer_schedule_result get_producer_schedule( const get_producer_schedule_params& params )const;
    get_scheduled_transactions_result get_scheduled_transactions( const get_scheduled_transactions_params& params ) const;
    std::string get_agent_public_key(const get_agent_public_key_params& params) const;
    get_proxy_status_result get_proxy_status(const get_proxy_status_params& params) const;
    std::vector<uint8_t> get_proxylevel_limits(const get_proxylevel_limits_params& params) const;

private:
   get_table_rows_result walk_table_row_range(const get_table_rows_params& p,
                                              cyberway::chaindb::find_info& itr, cyberway::chaindb::primary_key_t end_pk) const;

    fc::optional<eosio::chain::asset> get_account_core_liquid_balance(const get_account_params& params) const;

    fc::variant get_refunds(chain::account_name account, const resource_calculator& resource_calc) const;
    fc::variant get_payout(chain::account_name account) const;
    std::string get_agent_public_key(chain::account_name account, chain::symbol symbol) const;

    uint32_t get_grantors_count(chain::account_name account, chain::symbol_code token_code) const;
    uint8_t get_proxy_level(chain::account_name account, chain::symbol_code token_code) const;


private:

    chain::controller& chain_controller_;
    const fc::microseconds abi_serializer_max_time_;
    bool  shorten_abi_errors_ = true;
};


chain_api_plugin::chain_api_plugin(){}
chain_api_plugin::~chain_api_plugin(){}

void chain_api_plugin::set_program_options(options_description&, options_description&) {}
void chain_api_plugin::plugin_initialize(const variables_map&) {}

get_abi_results chain_api_plugin_impl::get_abi( const get_abi_params& params )const {
   get_abi_results result;
   result.account_name = params.account_name;
   auto& d = chain_controller_.chaindb();
   const auto& accnt  = d.get<chain::account_object, chain::by_name>( params.account_name );

   chain::abi_def abi;
   if( chain::abi_serializer::to_abi(accnt.abi, abi) ) {
      result.abi = std::move(abi);
   }

   return result;
}

get_code_results chain_api_plugin_impl::get_code( const get_code_params& params )const {
   get_code_results result;
   result.account_name = params.account_name;
   auto& d = chain_controller_.chaindb();
   const auto& accnt  = d.get<chain::account_object,chain::by_name>( params.account_name );

   EOS_ASSERT( params.code_as_wasm, chain::unsupported_feature, "Returning WAST from get_code is no longer supported" );

   if( accnt.code.size() ) {
      result.wasm = accnt.code;
      result.code_hash = fc::sha256::hash( accnt.code.data(), accnt.code.size() );
   }

   chain::abi_def abi;
   if( chain::abi_serializer::to_abi(accnt.abi, abi) ) {
      result.abi = std::move(abi);
   }

   return result;
}

get_code_hash_results chain_api_plugin_impl::get_code_hash( const get_code_hash_params& params )const {
   get_code_hash_results result;
   result.account_name = params.account_name;
   auto& d = chain_controller_.chaindb();
   const auto& accnt  = d.get<chain::account_object, chain::by_name>( params.account_name );

   if( accnt.code.size() ) {
      result.code_hash = fc::sha256::hash( accnt.code.data(), accnt.code.size() );
   }

   return result;
}

get_raw_code_and_abi_results chain_api_plugin_impl::get_raw_code_and_abi( const get_raw_code_and_abi_params& params)const {
   get_raw_code_and_abi_results result;
   result.account_name = params.account_name;

   auto& d = chain_controller_.chaindb();
   const auto& accnt = d.get<chain::account_object, chain::by_name>(params.account_name);
   result.wasm = fc::base64_encode({accnt.code.begin(), accnt.code.end()});
   result.abi = fc::base64_encode({accnt.abi.begin(), accnt.abi.end()});

   return result;
}

get_raw_abi_results chain_api_plugin_impl::get_raw_abi( const get_raw_abi_params& params )const {
   get_raw_abi_results result;
   result.account_name = params.account_name;

   auto& d = chain_controller_.chaindb();
   const auto& accnt = d.get<chain::account_object, chain::by_name>(params.account_name);
   result.abi_hash = fc::sha256::hash( accnt.abi.data(), accnt.abi.size() );
   result.code_hash = fc::sha256::hash( accnt.code.data(), accnt.code.size() );
   if( !params.abi_hash || *params.abi_hash != result.abi_hash )
      result.abi = fc::base64_encode({accnt.abi.begin(), accnt.abi.end()});

   return result;
}

namespace {

    class resource_calculator {
        struct resource_info {
            uint64_t usage;
            chain::resource_limits::ratio part;
            chain::resource_limits::ratio price;
        };

    public:

        resource_calculator(chain::resource_limits_manager& rm, chain::account_name name) 
        : rm_(rm),
          account_(name),
          prices_(rm.get_pricelist()),
          total_stake_(rm.get_account_stake_ratio(fc::time_point::now(), account_, false).numerator),
          //storage_usage_(rm.get_account_storage_usage(name)),
          resources_usage_(rm.get_account_usage(name)),
          resources_info_(chain::resource_limits::resources_num),
          resource_limits_(chain::resource_limits::resources_num),
          resources_stake_parts_(chain::resource_limits::resources_num) {
            init_resources_info();
            init_account_resource_limits();
            init_resources_available_stake_part();
            //init_ram_qouta();
            try {
                account_balance_ = rm.get_account_balance(fc::time_point::now(), account_,prices_, false);
            } catch(...) {
            }
        }

        const account_resource_limit& get_net_limit() const {
            return resource_limits_.at(chain::resource_limits::NET);
        }

        const account_resource_limit& get_cpu_limit() const {
            return resource_limits_.at(chain::resource_limits::CPU);
        }
/*
        int64_t get_ram_usage() const {
            return storage_usage_.ram_usage;
        }

        int64_t get_ram_owned() const {
            return storage_usage_.ram_owned;
        }

        int64_t get_storage_usage() const {
            return storage_usage_.storage_usage;
        }

        int64_t get_storage_owned() const {
            return storage_usage_.storage_owned;
        }
*/

        int64_t get_net_weight() const {
            return resources_stake_parts_.at(chain::resource_limits::NET);
        }

        int64_t get_cpu_weight() const {
            return resources_stake_parts_.at(chain::resource_limits::CPU);
        }

        int64_t get_ram_total_count() const {
            return get_resource_total_count(chain::resource_limits::STORAGE);
        }

        int64_t get_resource_stake_part(uint64_t stake, chain::resource_limits::resource_id code) const {
            const auto part = resources_info_.at(code).part;
            return chain::int_arithmetic::safe_prop(stake, part.numerator, part.denominator);
        }

        int64_t get_resource_total_stake_part(chain::resource_limits::resource_id code) const {
            return get_resource_stake_part(total_stake_, code);
        }

    private:

        void init_resources_info() {
            init_resource_info(chain::resource_limits::NET);
            init_resource_info(chain::resource_limits::CPU);
            init_resource_info(chain::resource_limits::STORAGE);
        }

        void init_resource_info(chain::resource_limits::resource_id code) {
            const auto usage = resources_usage_.at(code);
            const auto price = prices_.at(code);
            const auto weight = rm_.get_account_usage_ratio(account_, code);

            resources_info_[code] = {usage, weight, price};
        }

        void init_account_resource_limits() {
            init_account_resource_limit(chain::resource_limits::NET);
            init_account_resource_limit(chain::resource_limits::CPU);
        }

        void init_account_resource_limit(chain::resource_limits::resource_id code) {
            const int64_t max = get_resource_total_count(code);
            const int64_t usage = resources_usage_[code];
            const int64_t available = max - usage;
            resource_limits_[code] = account_resource_limit{usage, available, max};
        }

        void init_resources_available_stake_part() {
            init_resource_available_stake_part(chain::resource_limits::NET);
            init_resource_available_stake_part(chain::resource_limits::CPU);
        }

        void init_resource_available_stake_part(chain::resource_limits::resource_id code) {
            resources_stake_parts_[code] = get_resource_available_stake_part(code);
        }

        uint64_t get_resource_available_stake_part(chain::resource_limits::resource_id code) const {
            const auto resource_part = resources_info_.at(code).part;
            return chain::int_arithmetic::safe_prop(account_balance_, resource_part.numerator, resource_part.denominator);
        }

        int64_t get_resource_total_count(chain::resource_limits::resource_id code) const {
            const auto stake_part = get_resource_total_stake_part(code);
            return get_resource_count(code, stake_part);
        }

        int64_t get_resource_count(chain::resource_limits::resource_id code, uint64_t stake_part) const {
            const auto price = prices_.at(code);
            return chain::int_arithmetic::safe_prop(stake_part, price.denominator, price.numerator);
        }

    private:

        const chain::resource_limits_manager& rm_;
        chain::account_name account_;
        std::vector<chain::resource_limits::ratio> prices_;
        uint64_t total_stake_;
        uint64_t account_balance_ = 0;
        //chain::resource_limits::account_storage_usage storage_usage_;
        std::vector<uint64_t> resources_usage_;
        std::vector<resource_info> resources_info_;
        std::vector<account_resource_limit> resource_limits_;
        std::vector<int64_t> resources_stake_parts_;
    };
}

get_account_results chain_api_plugin_impl::get_account(const get_account_params& params) const {
    get_account_results result;
    result.account_name = params.account_name;

    auto& db_controller = chain_controller_.chaindb();
    auto& rm = chain_controller_.get_mutable_resource_limits_manager();

    result.head_block_num  = chain_controller_.head_block_num();
    result.head_block_time = chain_controller_.head_block_time();

    const auto& account = chain_controller_.get_account(result.account_name);

    result.privileged       = account.privileged;
    result.last_code_update = account.last_code_update;
    result.created          = account.creation_date;

    auto table = db_controller.get_table<chain::permission_object>();
    auto permissions = table.get_index<chain::by_owner>();
    auto perm = permissions.lower_bound( boost::make_tuple( params.account_name ) );
    while( perm != permissions.end() && perm->owner == params.account_name ) {
      /// TODO: lookup perm->parent name
      eosio::chain::name parent;

      // Don't lookup parent if null
      if( perm->parent._id ) {
         const auto* p = db_controller.find<chain::permission_object>( perm->parent );
         if( p ) {
            EOS_ASSERT(perm->owner == p->owner, eosio::chain::invalid_parent_permission, "Invalid parent permission");
            parent = p->name;
         }
      }

      result.permissions.push_back( permission{ perm->name, parent, perm->auth.to_authority() } );
      ++perm;
    }

    result.core_liquid_balance = get_account_core_liquid_balance(params);

    resource_calculator resource_calc(rm, params.account_name);

    result.net_limit = resource_calc.get_net_limit();
    result.cpu_limit = resource_calc.get_cpu_limit();
    
    //result.ram_usage = resource_calc.get_ram_usage();
    //result.ram_owned = resource_calc.get_ram_owned();
    //result.storage_usage = resource_calc.get_storage_usage();
    //result.storage_owned = resource_calc.get_storage_owned();

    result.net_weight = resource_calc.get_net_weight();
    result.cpu_weight = resource_calc.get_cpu_weight();

    const std::string total_net_stake_part = chain::asset(resource_calc.get_resource_total_stake_part(chain::resource_limits::NET)).to_string();
    const std::string total_cpu_stake_part = chain::asset(resource_calc.get_resource_total_stake_part(chain::resource_limits::CPU)).to_string();

    result.total_resources = fc::mutable_variant_object() ("owner", params.account_name)
                                                          ("ram_bytes", resource_calc.get_ram_total_count())
                                                          ("net_weight", total_net_stake_part)
                                                          ("cpu_weight", total_cpu_stake_part);

    result.self_delegated_bandwidth = fc::mutable_variant_object() ("from", params.account_name)
                                                                   ("to", params.account_name)
                                                                   ("net_weight", total_net_stake_part)
                                                                   ("cpu_weight", total_cpu_stake_part);

    result.refund_request = get_refunds(params.account_name, resource_calc);

//    result.voter_info = get_account_voter_info(params);
    return result;
}

fc::variant chain_api_plugin_impl::get_refunds(chain::account_name account, const resource_calculator& resource_calc) const {
    const auto payout = get_payout(account);

    if (!payout.is_null()) {
        const auto balance = payout["balance"].as_uint64();
        return fc::mutable_variant_object() ("owner", account)
                                            ("request_time", payout["last_step"].as_string())
                                            ("net_amount", chain::asset(resource_calc.get_resource_stake_part(balance, chain::resource_limits::NET)).to_string())
                                            ("cpu_amount", chain::asset(resource_calc.get_resource_stake_part(balance, chain::resource_limits::CPU)).to_string());
    }
    return {};
}

fc::variant chain_api_plugin_impl::get_payout(chain::account_name account) const {
    auto& chain_db = chain_controller_.chaindb();

    const cyberway::chaindb::index_request request{N(cyber.stake), N(cyber.stake), N(payout), N(payoutacc)};

    auto payouts_it = chain_db.lower_bound(request, fc::mutable_variant_object() ("token_code", chain::symbol(CORE_SYMBOL).to_symbol_code())
                                                                                 ("account", account));

    if (payouts_it.pk != cyberway::chaindb::primary_key::End) {
        return chain_db.value_at_cursor({N(cyber.stake), payouts_it.cursor});
    }
    return fc::variant();
}


fc::optional<eosio::chain::asset> chain_api_plugin_impl::get_account_core_liquid_balance(const get_account_params& params) const {
    static const auto token_code = N(cyber.token);

    const auto core_symbol = params.expected_core_symbol.valid() ? *(params.expected_core_symbol) : eosio::chain::symbol();

    const cyberway::chaindb::index_request request{token_code, params.account_name, N(accounts), cyberway::chaindb::names::primary_index};

    auto& db_controller = chain_controller_.chaindb();

    auto accounts_it = db_controller.begin(request);
    const auto end_it = db_controller.end(request);

    for (; accounts_it.pk != end_it.pk; accounts_it.pk = db_controller.next({token_code, accounts_it.cursor})) {
        const auto value = db_controller.value_at_cursor({token_code, accounts_it.cursor});
        const auto balance_object = value["balance"];
        eosio::chain::asset asset_value;

        fc::from_variant(balance_object, asset_value);

        if (asset_value.get_symbol() == core_symbol) {
            return {asset_value};
        }
    }

    return {};
}

resolve_names_results chain_api_plugin_impl::resolve_names(const resolve_names_params& p) const {
    resolve_names_results r;

    auto set_domain = [&](const auto& n, resolve_names_item& item) {
        cyberway::chain::validate_domain_name(n);
        item.resolved_domain = chain_controller_.get_domain(n).linked_to;
    };

    // don't limit names count, but prevent from running too long
    auto timeout = fc::time_point::now() + fc::microseconds(1000 * 10); // 10ms max time

    for (const auto& n: p) { try {
        resolve_names_item item; // TODO: restrict doubles or cache names
        auto at = n.find('@');
        if (at == string::npos) {
            set_domain(n, item);
        } else {
            auto tail_pos = at + 1;
            auto at2 = n.find('@', tail_pos);
            bool at_acc = at2 == tail_pos;
            if (at_acc) {
                tail_pos++;
                at2 = n.find('@', tail_pos);
            }
            EOS_ASSERT(at2 == string::npos, chain::username_type_exception, "Unknown name format: excess `@` symbol");
            auto username = n.substr(0, at);
            bool have_username = username.size() > 0;
            if (have_username) {
                cyberway::chain::validate_username(username);
            }

            auto tail = n.substr(tail_pos, n.length() - tail_pos);
            if (!at_acc) {
                set_domain(tail, item);
            }
            if (have_username) {
                auto scope = at_acc ? chain::name(tail) : *item.resolved_domain;
                item.resolved_username = chain_controller_.get_username(scope, username).owner;
            }
        }
        r.push_back(item);
        if (fc::time_point::now() > timeout) {
            break;   // early exit if takes too much time
        }
    } EOS_RETHROW_EXCEPTIONS(chain::domain_name_type_exception, "Can't resolve name: ${n}", ("n", n)) }   // TODO: use same exception as thrown
    return r;
}


static fc::variant action_abi_to_variant( const chain::abi_def& abi, chain::type_name action_type ) {
   fc::variant v;
   auto it = std::find_if(abi.structs.begin(), abi.structs.end(), [&](auto& x){return x.name == action_type;});
   if( it != abi.structs.end() )
      to_variant( it->fields,  v );
   return v;
}

abi_json_to_bin_result chain_api_plugin_impl::abi_json_to_bin( const abi_json_to_bin_params& params )const try {
   abi_json_to_bin_result result;
   const auto code_account = chain_controller_.chaindb().find<chain::account_object, chain::by_name>( params.code );
   EOS_ASSERT(code_account != nullptr, chain::contract_query_exception, "Contract can't be found ${contract}", ("contract", params.code));

   chain::abi_def abi;
   if( chain::abi_serializer::to_abi(code_account->abi, abi) ) {
      chain::abi_serializer abis( abi, abi_serializer_max_time_ );
      auto action_type = abis.get_action_type(params.action);
      EOS_ASSERT(!action_type.empty(), chain::action_validate_exception, "Unknown action ${action} in contract ${contract}", ("action", params.action)("contract", params.code));
      try {
         result.binargs = abis.variant_to_binary( action_type, params.args, abi_serializer_max_time_, shorten_abi_errors_);
      } EOS_RETHROW_EXCEPTIONS(chain::invalid_action_args_exception,
                                "'${args}' is invalid args for action '${action}' code '${code}'. expected '${proto}'",
                                ("args", params.args)("action", params.action)("code", params.code)("proto", action_abi_to_variant(abi, action_type)))
   } else {
      EOS_ASSERT(false, chain::abi_not_found_exception, "No ABI found for ${contract}", ("contract", params.code));
   }
   return result;
} FC_RETHROW_EXCEPTIONS( warn, "code: ${code}, action: ${action}, args: ${args}",
                         ("code", params.code)( "action", params.action )( "args", params.args ))

abi_bin_to_json_result chain_api_plugin_impl::abi_bin_to_json( const abi_bin_to_json_params& params )const {
   abi_bin_to_json_result result;
   const auto& code_account = chain_controller_.chaindb().get<chain::account_object, chain::by_name>( params.code );
   chain::abi_def abi;
   if( chain::abi_serializer::to_abi(code_account.abi, abi) ) {
      chain::abi_serializer abis( abi, abi_serializer_max_time_);
      result.args = abis.binary_to_variant( abis.get_action_type( params.action ), params.binargs, abi_serializer_max_time_, shorten_abi_errors_);
   } else {
      EOS_ASSERT(false, chain::abi_not_found_exception, "No ABI found for ${contract}", ("contract", params.code));
   }
   return result;
}

get_required_keys_result chain_api_plugin_impl::get_required_keys( const get_required_keys_params& params )const {
   chain::transaction pretty_input;
   auto resolver = make_resolver(chain_controller_.chaindb(), abi_serializer_max_time_);
   try {
      chain::abi_serializer::from_variant(params.transaction, pretty_input, resolver, abi_serializer_max_time_);
   } EOS_RETHROW_EXCEPTIONS(chain::transaction_type_exception, "Invalid transaction")

   auto required_keys_set = chain_controller_.get_authorization_manager().get_required_keys( pretty_input, params.available_keys, fc::seconds( pretty_input.delay_sec ));
   get_required_keys_result result;
   result.required_keys = required_keys_set;
   return result;
}

get_transaction_id_result chain_api_plugin_impl::get_transaction_id( const get_transaction_id_params& params)const {
   return params.id();
}

get_table_rows_result chain_api_plugin_impl::get_table_rows( const get_table_rows_params& p )const {
   auto& chaindb = chain_controller_.chaindb();
   cyberway::chaindb::scope_name_t scope = 0;

   try {
       auto table = chaindb.table_by_request({p.code, scope, p.table});
       scope = cyberway::chaindb::scope_name::from_string(table, p.scope).value();
   } catch (...) {
        return get_table_rows_result();
   }

   const cyberway::chaindb::index_request request{p.code, scope, p.table, p.index};

   if (p.reverse && *p.reverse) {
       // TODO: implement rbegin end rend methods in mongo driver https://github.com/GolosChain/cyberway/issues/446
       EOS_THROW(cyberway::chaindb::driver_unsupported_operation_exception, "Backward iteration through table not supported yet");
   } else {
       auto begin = p.lower_bound.is_null() ? chaindb.begin(request) : chaindb.lower_bound(request, p.lower_bound);
       const auto end_pk = p.upper_bound.is_null() ? cyberway::chaindb::primary_key::End : chaindb.upper_bound(request, p.upper_bound).pk;
       return walk_table_row_range(p, begin, end_pk);
   }

}

get_table_rows_result chain_api_plugin_impl::walk_table_row_range(const get_table_rows_params& p, cyberway::chaindb::find_info& itr, cyberway::chaindb::primary_key_t end_pk) const {
    get_table_rows_result result;

    auto cur_time = fc::time_point::now();
    const auto end_time = cur_time + fc::microseconds(1000 * 10); /// 10ms max time

    auto& chaindb = chain_controller_.chaindb();
    cyberway::chaindb::cursor_request cursor{p.code, itr.cursor};
    auto index = chaindb.index_at_cursor(cursor);

    for(unsigned int count = 0;
        cur_time <= end_time && count < p.limit && itr.pk != end_pk;
        itr.pk = chaindb.next(cursor), ++count, cur_time = fc::time_point::now()
    ) {
        if (p.show_payer && *p.show_payer) {
            const auto object = chaindb.object_at_cursor(cursor);
            auto value = fc::mutable_variant_object()
                ("data",    object.value)
                ("scope",   cyberway::chaindb::scope_name::from_table(index).to_string())
                ("primary", cyberway::chaindb::primary_key::from_table(index, object.service.pk).to_string())
                ("payer",   chain::account_name(object.service.payer))
                ("size",    object.service.size)
                ("in_ram",  object.service.in_ram);
            result.rows.push_back(std::move(value));
        } else {
            result.rows.push_back(chaindb.value_at_cursor(cursor));
        }
    }

    result.more = itr.pk != end_pk;
    return result;
}


get_table_by_scope_result chain_api_plugin_impl::get_table_by_scope( const get_table_by_scope_params& p )const {
    get_table_by_scope_result result;
// TODO: Removed by CyberWay
//   const auto& d = db_controller_.db();
//
//   const auto& idx = d.get_index<chain::table_id_multi_index, chain::by_code_scope_table>();
//   auto lower_bound_lookup_tuple = std::make_tuple( p.code.value, std::numeric_limits<uint64_t>::lowest(), p.table.value );
//   auto upper_bound_lookup_tuple = std::make_tuple( p.code.value, std::numeric_limits<uint64_t>::max(),
//                                                    (p.table.empty() ? std::numeric_limits<uint64_t>::max() : p.table.value) );
//
//   if( p.lower_bound.size() ) {
//      uint64_t scope = convert_to_type<uint64_t>(p.lower_bound, "lower_bound scope");
//      std::get<1>(lower_bound_lookup_tuple) = scope;
//   }
//
//   if( p.upper_bound.size() ) {
//      uint64_t scope = convert_to_type<uint64_t>(p.upper_bound, "upper_bound scope");
//      std::get<1>(upper_bound_lookup_tuple) = scope;
//   }
//
//   if( upper_bound_lookup_tuple < lower_bound_lookup_tuple )
//      return result;
//
//   auto walk_table_range = [&]( auto itr, auto end_itr ) {
//      auto cur_time = fc::time_point::now();
//      auto end_time = cur_time + fc::microseconds(1000 * 10); /// 10ms max time
//      for( unsigned int count = 0; cur_time <= end_time && count < p.limit && itr != end_itr; ++itr, cur_time = fc::time_point::now() ) {
//         if( p.table && itr->table != p.table ) continue;
//
//         result.rows.push_back( {itr->code, itr->scope, itr->table, itr->payer, itr->count} );
//
//         ++count;
//      }
//      if( itr != end_itr ) {
//         result.more = string(itr->scope);
//      }
//   };
//
//   auto lower = idx.lower_bound( lower_bound_lookup_tuple );
//   auto upper = idx.upper_bound( upper_bound_lookup_tuple );
//   if( p.reverse && *p.reverse ) {
//      walk_table_range( boost::make_reverse_iterator(upper), boost::make_reverse_iterator(lower) );
//   } else {
//      walk_table_range( lower, upper );
//   }

   return result;
}

std::vector<chain::asset> chain_api_plugin_impl::get_currency_balance( const get_currency_balance_params& p )const {
    vector<chain::asset> results;
    auto& chaindb = chain_controller_.chaindb();

    const cyberway::chaindb::index_request request{p.code, p.account, N(accounts), cyberway::chaindb::names::primary_index};

    auto accounts_it = chaindb.begin(request);

    const auto next_request = cyberway::chaindb::cursor_request{p.code, accounts_it.cursor};

    for (; accounts_it.pk != cyberway::chaindb::primary_key::End; accounts_it.pk = chaindb.next(next_request)) {

        const auto value = chaindb.value_at_cursor({p.code, accounts_it.cursor});

        const auto balance_object = value["balance"];
        eosio::chain::asset asset_value;

        fc::from_variant(balance_object, asset_value);

        if( !p.symbol || boost::iequals(asset_value.symbol_name(), *p.symbol) ) {
            results.push_back(asset_value);
        }

        // return false if we are looking for one and found it, true otherwise
        if (p.symbol && boost::iequals(asset_value.symbol_name(), *p.symbol)) {
            return results;
        }
    }

    return results;
}

fc::variant chain_api_plugin_impl::get_currency_stats( const get_currency_stats_params& p ) const {
    const chain::name scope = eosio::chain::string_to_symbol(0, boost::algorithm::to_upper_copy(p.symbol).c_str()) >> 8;
    auto& chaindb = chain_controller_.chaindb();
    auto itr = chaindb.begin({p.code, scope, N(stat), cyberway::chaindb::names::primary_index});

    if (itr.pk == cyberway::chaindb::primary_key::End) {
        return {};
    }

    const auto currency_stat_object = chaindb.value_at_cursor({p.code, itr.cursor});

    chain::asset supply;
    fc::from_variant(currency_stat_object["supply"], supply);

    chain::asset max_supply;
    fc::from_variant(currency_stat_object["max_supply"], max_supply);

    return fc::mutable_variant_object{p.symbol, fc::variant{get_currency_stats_result{supply, max_supply, chain::name(currency_stat_object["issuer"].as_string())}}};
}

// TODO: move this and similar functions to a header. Copied from wasm_interface.cpp.
// TODO: fix strict aliasing violation
static float64_t to_softfloat64( double d ) {
   return *reinterpret_cast<float64_t*>(&d);
}

get_producers_result chain_api_plugin_impl::get_producers( const get_producers_params& p ) const {
    
    static const auto token_code = chain::symbol(CORE_SYMBOL).to_symbol_code();
    
    std::set<chain::account_name> active_producers;
    for (auto& p : chain_controller_.active_producers().producers) {
        active_producers.insert(p.producer_name);
    }
    
    std::vector<fc::variant> rows;
    std::string next_producer;
    
    auto& db = chain_controller_.chaindb();
    auto cands_table = db.get_table<chain::stake_candidate_object>();
    auto cands_idx = cands_table.get_index<chain::stake_candidate_object::by_key>();
    
    auto cand_itr = cands_idx.lower_bound(chain::stake::agent_key(token_code, chain::string_to_name(p.lower_bound.c_str())));
    auto count = 0;
    while ((cand_itr != cands_idx.end()) && (cand_itr->token_code == token_code)) {
        if (count == p.limit) {
            next_producer = cand_itr->account.to_string();
            break;
        }
<<<<<<< HEAD

        const auto key = get_agent_public_key(account, chain::symbol(CORE_SYMBOL));
        const bool is_active = value["commencement_block"].as_uint64() != 0;

        auto producer_info = fc::mutable_variant_object()("owner", account)
                                                         ("total_votes", votes)
                                                         ("producer_key", key)
=======
        auto producer_info = fc::mutable_variant_object()("owner", cand_itr->account)
                                                         ("total_votes", cand_itr->votes)
                                                         ("producer_key", cand_itr->signing_key)
>>>>>>> a65203a6
                                                         ("url", "");
        if (active_producers.find(cand_itr->account) != active_producers.end()) {
            producer_info["is_active"] = 1;
            producer_info["last_claim_time"] = fc::time_point();
        }
        rows.emplace_back(producer_info);
        
        ++count;
        ++cand_itr;
    }
    
    const chain::stake_stat_object* stat = db.find<chain::stake_stat_object, by_id>(token_code.value);
    uint64_t total_votes = (stat && (stat->total_votes > 0)) ? stat->total_votes : 0;
    return {rows, total_votes, next_producer};
}

std::string chain_api_plugin_impl::get_agent_public_key(chain::account_name account, chain::symbol symbol) const {
    auto& chaindb = chain_controller_.chaindb();

    const cyberway::chaindb::index_request request{N(), N(), N(stake.agent), N(bykey)};

    const auto it = chaindb.lower_bound(request, fc::mutable_variant_object()("token_code", symbol.to_symbol_code())("account", account));

    if (it.pk != cyberway::chaindb::primary_key::End) {
        return chaindb.value_at_cursor({N(), it.cursor})["signing_key"].as_string();
    }
    return "";
}

std::string chain_api_plugin_impl::get_agent_public_key(const get_agent_public_key_params& params) const {
    return get_agent_public_key(params.account, params.symbol);
}

get_producer_schedule_result chain_api_plugin_impl::get_producer_schedule( const get_producer_schedule_params& p ) const {
   get_producer_schedule_result result;
   to_variant(chain_controller_.active_producers(), result.active);
   if(!chain_controller_.pending_producers().producers.empty())
      to_variant(chain_controller_.pending_producers(), result.pending);
   auto proposed = chain_controller_.proposed_producers();
   if(proposed && !proposed->producers.empty())
      to_variant(*proposed, result.proposed);
   return result;
}

get_proxy_status_result chain_api_plugin_impl::get_proxy_status(const get_proxy_status_params& params) const {
    const auto token_code = params.symbol.to_symbol_code();

    const auto grantors_count = get_grantors_count(params.account, token_code);
    const auto proxy_level = get_proxy_level(params.account, token_code);

    return {params.account, params.symbol, proxy_level, grantors_count};
}

uint32_t chain_api_plugin_impl::get_grantors_count(chain::account_name account, chain::symbol_code token_code) const {
    auto& chaindb = chain_controller_.chaindb();

    auto grants_table = chaindb.get_table<eosio::chain::stake_grant_object>();
    auto grants_idx = grants_table.get_index<eosio::chain::stake_grant_object::by_key>();

    auto grant_itr = grants_idx.lower_bound(eosio::chain::stake::grant_key(token_code, account));

    uint32_t count = 0;
    for (;grant_itr != grants_idx.end() && grant_itr->token_code == token_code && grant_itr->grantor_name == account; ++grant_itr, ++count);
    return count;
}

uint8_t chain_api_plugin_impl::get_proxy_level(chain::account_name account, chain::symbol_code token_code) const {
    auto& chaindb = chain_controller_.chaindb();

    auto agents_table = chaindb.get_table<eosio::chain::stake_agent_object>();
    auto agents_idx = agents_table.get_index<eosio::chain::stake_agent_object::by_key>();

    auto agents_itr = agents_idx.lower_bound(eosio::chain::stake::agent_key(token_code, account));

    EOS_ASSERT(agents_itr != agents_idx.end(), chain::action_validate_exception, "Account ${account} is not an agent", ("account", account));

    return agents_itr->proxy_level;
}

std::vector<uint8_t> chain_api_plugin_impl::get_proxylevel_limits(const get_proxylevel_limits_params& params) const {
    auto& chaindb = chain_controller_.chaindb();

    auto params_table = chaindb.get_table<eosio::chain::stake_param_object>();
    auto stake_param = params_table.get(params.symbol.to_symbol_code());
    return stake_param.max_proxies;
}

auto find_scheduled_transacions_begin(cyberway::chaindb::chaindb_controller& chaindb, const get_scheduled_transactions_params& p) {
    auto by_delay_index = chaindb.get_index<chain::generated_transaction_object, chain::by_delay>();

    if (p.lower_bound.empty()) {
        return by_delay_index.begin();
    }

    try {
        auto when = chain::time_point::from_iso_string( p.lower_bound );
        return by_delay_index.lower_bound(when);
    } catch (...) {
        auto by_trx_id_index = chaindb.get_index<chain::generated_transaction_object, chain::by_trx_id>();
        auto trx_id = chain::transaction_id_type(p.lower_bound);
        auto trx_by_id_it = by_trx_id_index.find(trx_id);

        EOS_ASSERT(trx_by_id_it != by_trx_id_index.end(), chain::transaction_exception, "Unknown Transaction ID: ${txid}", ("txid", trx_id));

        return by_delay_index.lower_bound(trx_by_id_it->delay_until);
    }
}

get_scheduled_transactions_result chain_api_plugin_impl::get_scheduled_transactions( const get_scheduled_transactions_params& p ) const {
    auto& chaindb = chain_controller_.chaindb();

    auto itr = find_scheduled_transacions_begin(chaindb, p);
    const auto end = chaindb.get_index<chain::generated_transaction_object, chain::by_delay>().end();

    get_scheduled_transactions_result result;

    const auto resolver = make_resolver(chaindb, abi_serializer_max_time_);

    auto time_limit = fc::time_point::now() + fc::microseconds(1000 * 10); /// 10ms max time
    for (uint32_t count = 0; itr != end && time_limit > fc::time_point::now() && count < p.limit; ++itr, ++count) {
        auto row = fc::mutable_variant_object()
              ("trx_id", itr->trx_id)
              ("sender", itr->sender)
              ("sender_id", itr->sender_id)
              ("payer", chain::account_name(itr.service().payer))
              ("delay_until", itr->delay_until)
              ("expiration", itr->expiration)
              ("published", itr->published)
        ;

      if (p.json) {
         fc::variant pretty_transaction;

         chain::transaction trx;
         fc::datastream<const char*> ds( itr->packed_trx.data(), itr->packed_trx.size() );
         fc::raw::unpack(ds,trx);

         chain::abi_serializer::to_variant(trx, pretty_transaction, resolver, abi_serializer_max_time_);
         row("transaction", pretty_transaction);
      } else {
         auto packed_transaction = chain::bytes(itr->packed_trx.begin(), itr->packed_trx.end());
         row("transaction", packed_transaction);
      }

      result.transactions.emplace_back(std::move(row));
   }

   if (itr != end) {
      result.more = string(itr->trx_id);
   }

   return result;
}

void chain_api_plugin::plugin_startup() {
    ilog( "starting chain_api_plugin" );

    auto& http = app().get_plugin<http_plugin>();
    auto& chain = app().get_plugin<chain_plugin>();

    my.reset(new chain_api_plugin_impl(chain.chain(), chain.get_abi_serializer_max_time(), !http.verbose_errors()));

    http.add_api({
      CREATE_READ_HANDLER((*my), get_account, 200),
      CREATE_READ_HANDLER((*my), get_code, 200),
      CREATE_READ_HANDLER((*my), get_code_hash, 200),
      CREATE_READ_HANDLER((*my), get_abi, 200),
      CREATE_READ_HANDLER((*my), get_raw_code_and_abi, 200),
      CREATE_READ_HANDLER((*my), get_raw_abi, 200),
      CREATE_READ_HANDLER((*my), get_table_rows, 200),
      CREATE_READ_HANDLER((*my), get_table_by_scope, 200),
      CREATE_READ_HANDLER((*my), get_currency_balance, 200),
      CREATE_READ_HANDLER((*my), get_currency_stats, 200),
      CREATE_READ_HANDLER((*my), get_producers, 200),
      CREATE_READ_HANDLER((*my), get_producer_schedule, 200),
      CREATE_READ_HANDLER((*my), get_scheduled_transactions, 200),
      CREATE_READ_HANDLER((*my), abi_json_to_bin, 200),
      CREATE_READ_HANDLER((*my), abi_bin_to_json, 200),
      CREATE_READ_HANDLER((*my), get_required_keys, 200),
      CREATE_READ_HANDLER((*my), get_transaction_id, 200),
      CREATE_READ_HANDLER((*my), get_agent_public_key, 200),
      CREATE_READ_HANDLER((*my), resolve_names, 200),
      CREATE_READ_HANDLER((*my), get_proxy_status, 200),
      CREATE_READ_HANDLER((*my), get_proxylevel_limits, 200)
    });
}

} // namespace api<|MERGE_RESOLUTION|>--- conflicted
+++ resolved
@@ -737,19 +737,9 @@
             next_producer = cand_itr->account.to_string();
             break;
         }
-<<<<<<< HEAD
-
-        const auto key = get_agent_public_key(account, chain::symbol(CORE_SYMBOL));
-        const bool is_active = value["commencement_block"].as_uint64() != 0;
-
-        auto producer_info = fc::mutable_variant_object()("owner", account)
-                                                         ("total_votes", votes)
-                                                         ("producer_key", key)
-=======
         auto producer_info = fc::mutable_variant_object()("owner", cand_itr->account)
                                                          ("total_votes", cand_itr->votes)
                                                          ("producer_key", cand_itr->signing_key)
->>>>>>> a65203a6
                                                          ("url", "");
         if (active_producers.find(cand_itr->account) != active_producers.end()) {
             producer_info["is_active"] = 1;
