#pragma once

#include <appbase/channel.hpp>
#include <appbase/method.hpp>

#include <eosio/chain/block.hpp>
#include <eosio/chain/block_state.hpp>
#include <eosio/chain/transaction_metadata.hpp>
#include <eosio/chain/trace.hpp>

namespace eosio { namespace chain { namespace plugin_interface {
   using namespace eosio::chain;
   using namespace appbase;

   template<typename T>
   using next_function = std::function<void(const std::variant<fc::exception_ptr, T>&)>;

   struct chain_plugin_interface;

   namespace channels {
      using pre_accepted_block     = channel_decl<struct pre_accepted_block_tag,    signed_block_ptr>;
      using rejected_block         = channel_decl<struct rejected_block_tag,        signed_block_ptr>;
      using accepted_block_header  = channel_decl<struct accepted_block_header_tag, block_state_ptr>;
      using accepted_block         = channel_decl<struct accepted_block_tag,        block_state_ptr>;
      using irreversible_block     = channel_decl<struct irreversible_block_tag,    block_state_ptr>;
      using accepted_transaction   = channel_decl<struct accepted_transaction_tag,  transaction_metadata_ptr>;
      using applied_transaction    = channel_decl<struct applied_transaction_tag,   transaction_trace_ptr>;
   }

   namespace methods {
      using get_block_by_number    = method_decl<chain_plugin_interface, signed_block_ptr(uint32_t block_num)>;
      using get_block_by_id        = method_decl<chain_plugin_interface, signed_block_ptr(const block_id_type& block_id)>;
      using get_head_block_id      = method_decl<chain_plugin_interface, block_id_type ()>;
      using get_lib_block_id       = method_decl<chain_plugin_interface, block_id_type ()>;

      using get_last_irreversible_block_number = method_decl<chain_plugin_interface, uint32_t ()>;
   }

   namespace incoming {
      namespace channels {
         using block                 = channel_decl<struct block_tag, signed_block_ptr>;
         using transaction           = channel_decl<struct transaction_tag, packed_transaction_ptr>;
      }

      namespace methods {
         // push a block/trx to a single provider
         using block_sync            = method_decl<chain_plugin_interface, bool(const signed_block_ptr&, const std::optional<block_id_type>&), first_provider_policy>;
<<<<<<< HEAD
         using blockvault_sync       = method_decl<chain_plugin_interface, bool(const signed_block_ptr&, bool), first_provider_policy>;
         using transaction_async     = method_decl<chain_plugin_interface, void(const packed_transaction_ptr&, bool, bool, bool, next_function<transaction_trace_ptr>), first_provider_policy>;
=======
         using transaction_async     = method_decl<chain_plugin_interface, void(const packed_transaction_ptr&, bool, next_function<transaction_trace_ptr>), first_provider_policy>;
>>>>>>> 7a11334b
      }
   }

   namespace compat {
      namespace channels {
         using transaction_ack       = channel_decl<struct accepted_transaction_tag, std::pair<fc::exception_ptr, transaction_metadata_ptr>>;
      }
   }

} } }<|MERGE_RESOLUTION|>--- conflicted
+++ resolved
@@ -45,12 +45,7 @@
       namespace methods {
          // push a block/trx to a single provider
          using block_sync            = method_decl<chain_plugin_interface, bool(const signed_block_ptr&, const std::optional<block_id_type>&), first_provider_policy>;
-<<<<<<< HEAD
-         using blockvault_sync       = method_decl<chain_plugin_interface, bool(const signed_block_ptr&, bool), first_provider_policy>;
          using transaction_async     = method_decl<chain_plugin_interface, void(const packed_transaction_ptr&, bool, bool, bool, next_function<transaction_trace_ptr>), first_provider_policy>;
-=======
-         using transaction_async     = method_decl<chain_plugin_interface, void(const packed_transaction_ptr&, bool, next_function<transaction_trace_ptr>), first_provider_policy>;
->>>>>>> 7a11334b
       }
    }
 
