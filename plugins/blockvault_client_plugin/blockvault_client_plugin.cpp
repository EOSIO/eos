<<<<<<< HEAD
#include <vector>
#include <eosio/blockvault_client_plugin/blockvault_client_plugin.hpp>

#include "blockvault_impl.hpp" // Needed for `producer_plugin` changes; this won't get merged in.
=======
#include "block_vault_impl.hpp"
#include "zlib_compressor.hpp"
#include <boost/algorithm/string/predicate.hpp>
#include <eosio/blockvault_client_plugin/blockvault_client_plugin.hpp> // eosio::blockvault_client_plugin
#include <fc/log/log_message.hpp>                                      // FC_LOG_MESSAGE
#include <vector>                                                      // std::vector
#if HAS_PQXX
#include "postgres_backend.hpp"
#endif
>>>>>>> 3b43fdbe

namespace eosio {
    
static appbase::abstract_plugin& _blockvault_client_plugin = app().register_plugin<blockvault_client_plugin>();

<<<<<<< HEAD
class blockvault_client_plugin_impl {
public:
   blockvault_client_plugin_impl()
   {
   }

   ~blockvault_client_plugin_impl()
   {
   }

   std::vector<signed_block_ptr> block_index;
};

blockvault_client_plugin::blockvault_client_plugin()
{
}

blockvault_client_plugin::~blockvault_client_plugin()
{
}

void blockvault_client_plugin::set_program_options(options_description&, options_description& cfg) {
   cfg.add_options()
         ("option-name", bpo::value<string>()->default_value("default value"),
          "Option Description")
         // TODO: Start a new cluster(?)
         // TODO: Connect to an already existing cluster(?)
         // TODO: Connect to libpqxx(?)
         // TODO: Master node to start things off(?)
         // TODO: Offer snapshot(?)
         ;
}

void blockvault_client_plugin::plugin_initialize(const variables_map& options) {
   try {
      if( options.count( "option-name" )) {
         // Handle the option
      }
      // TODO: Start a new cluster(?)
      // TODO: Connect to an already existing cluster(?)
      // TODO: Connect to libpqxx(?)
      // TODO: Master node to start things off(?)
      // TODO: Offer snapshot(?)
   } catch (...) {} // FC_LOG_AND_RETHROW()
}

void blockvault_client_plugin::plugin_startup()
{
}

void blockvault_client_plugin::plugin_shutdown()
{
}

void blockvault_client_plugin::propose_constructed_block(blockvault::watermark_t watermark, uint32_t lib, signed_block_ptr block)
{
}

void blockvault_client_plugin::append_external_block(uint32_t lib, eosio::chain::signed_block_ptr block)
{
}

void blockvault_client_plugin::async_propose_constructed_block(blockvault::watermark_t watermark, uint32_t lib, signed_block_ptr block, std::function<void(bool)> handler) {
   get()->async_propose_constructed_block(watermark, lib, block, handler);
}

void blockvault_client_plugin::async_append_external_block(uint32_t lib, eosio::chain::signed_block_ptr block, std::function<void(bool)> handler) {
   get()->async_append_external_block(lib, block, handler);
}

void blockvault_client_plugin::propose_snapshot(std::pair<uint32_t, uint32_t> watermark, const char* snapshot_filename)
{
}

void blockvault_client_plugin::sync_for_construction()
{
}
    
=======
using vault_impl = eosio::blockvault::block_vault_impl<eosio::blockvault::zlib_compressor>;
class blockvault_client_plugin_impl : public vault_impl {
 public:
   blockvault_client_plugin_impl(std::unique_ptr<blockvault::backend>&& be)
       : vault_impl(std::move(be)) {}
};

blockvault_client_plugin::blockvault_client_plugin() {}

blockvault_client_plugin::~blockvault_client_plugin() {
}

void blockvault_client_plugin::set_program_options(options_description&, options_description& cfg) {
#ifdef HAS_PQXX
   cfg.add_options()("block-vault-backend", bpo::value<std::string>(),
                     "the url for block vault backend. Currently, only PostgresQL is supported, the format is "
                     "'postgresql://username:password@localhost/company'");
#endif
}

void blockvault_client_plugin::plugin_initialize(const variables_map& options) {
#ifdef HAS_PQXX
   if (options.count("block-vault-backend")) {
      std::string url = options["block-vault-backend"].as<std::string>();
      if (boost::starts_with(url, "postgresql://")) {
         my.reset(new blockvault_client_plugin_impl(std::make_unique<blockvault::postgres_backend>(url)));
      } else if (url.size()) {
         elog("unknown block-vault-backend option, skipping it");
      }
   }
#endif
}

void blockvault_client_plugin::plugin_startup() {
   if (my.get())
      my->start();
}

void blockvault_client_plugin::plugin_shutdown() {
   if (my.get())
      my->stop();
}

eosio::blockvault::block_vault_interface* blockvault_client_plugin::get() { return my.get(); }

>>>>>>> 3b43fdbe
} // namespace eosio<|MERGE_RESOLUTION|>--- conflicted
+++ resolved
@@ -1,9 +1,3 @@
-<<<<<<< HEAD
-#include <vector>
-#include <eosio/blockvault_client_plugin/blockvault_client_plugin.hpp>
-
-#include "blockvault_impl.hpp" // Needed for `producer_plugin` changes; this won't get merged in.
-=======
 #include "block_vault_impl.hpp"
 #include "zlib_compressor.hpp"
 #include <boost/algorithm/string/predicate.hpp>
@@ -13,92 +7,11 @@
 #if HAS_PQXX
 #include "postgres_backend.hpp"
 #endif
->>>>>>> 3b43fdbe
 
 namespace eosio {
     
 static appbase::abstract_plugin& _blockvault_client_plugin = app().register_plugin<blockvault_client_plugin>();
 
-<<<<<<< HEAD
-class blockvault_client_plugin_impl {
-public:
-   blockvault_client_plugin_impl()
-   {
-   }
-
-   ~blockvault_client_plugin_impl()
-   {
-   }
-
-   std::vector<signed_block_ptr> block_index;
-};
-
-blockvault_client_plugin::blockvault_client_plugin()
-{
-}
-
-blockvault_client_plugin::~blockvault_client_plugin()
-{
-}
-
-void blockvault_client_plugin::set_program_options(options_description&, options_description& cfg) {
-   cfg.add_options()
-         ("option-name", bpo::value<string>()->default_value("default value"),
-          "Option Description")
-         // TODO: Start a new cluster(?)
-         // TODO: Connect to an already existing cluster(?)
-         // TODO: Connect to libpqxx(?)
-         // TODO: Master node to start things off(?)
-         // TODO: Offer snapshot(?)
-         ;
-}
-
-void blockvault_client_plugin::plugin_initialize(const variables_map& options) {
-   try {
-      if( options.count( "option-name" )) {
-         // Handle the option
-      }
-      // TODO: Start a new cluster(?)
-      // TODO: Connect to an already existing cluster(?)
-      // TODO: Connect to libpqxx(?)
-      // TODO: Master node to start things off(?)
-      // TODO: Offer snapshot(?)
-   } catch (...) {} // FC_LOG_AND_RETHROW()
-}
-
-void blockvault_client_plugin::plugin_startup()
-{
-}
-
-void blockvault_client_plugin::plugin_shutdown()
-{
-}
-
-void blockvault_client_plugin::propose_constructed_block(blockvault::watermark_t watermark, uint32_t lib, signed_block_ptr block)
-{
-}
-
-void blockvault_client_plugin::append_external_block(uint32_t lib, eosio::chain::signed_block_ptr block)
-{
-}
-
-void blockvault_client_plugin::async_propose_constructed_block(blockvault::watermark_t watermark, uint32_t lib, signed_block_ptr block, std::function<void(bool)> handler) {
-   get()->async_propose_constructed_block(watermark, lib, block, handler);
-}
-
-void blockvault_client_plugin::async_append_external_block(uint32_t lib, eosio::chain::signed_block_ptr block, std::function<void(bool)> handler) {
-   get()->async_append_external_block(lib, block, handler);
-}
-
-void blockvault_client_plugin::propose_snapshot(std::pair<uint32_t, uint32_t> watermark, const char* snapshot_filename)
-{
-}
-
-void blockvault_client_plugin::sync_for_construction()
-{
-}
-    
-=======
 using vault_impl = eosio::blockvault::block_vault_impl<eosio::blockvault::zlib_compressor>;
 class blockvault_client_plugin_impl : public vault_impl {
  public:
@@ -144,5 +57,4 @@
 
 eosio::blockvault::block_vault_interface* blockvault_client_plugin::get() { return my.get(); }
 
->>>>>>> 3b43fdbe
 } // namespace eosio