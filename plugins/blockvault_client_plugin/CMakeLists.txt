--- conflicted
+++ resolved
@@ -1,8 +1,4 @@
-<<<<<<< HEAD
-file(GLOB HEADERS "include/eosio/blockvault_client_plugin/*.hpp")
-=======
 find_package(PkgConfig REQUIRED)
->>>>>>> 3b43fdbe
 
 add_library( blockvault_client_plugin
              blockvault_client_plugin.cpp)
@@ -25,15 +21,5 @@
    target_link_libraries( blockvault_client_plugin blockvault)
    target_compile_definitions(blockvault_client_plugin PRIVATE HAS_PQXX)
 
-<<<<<<< HEAD
-target_link_libraries( blockvault_client_plugin appbase fc eosio_chain )
-         
-target_include_directories( blockvault_client_plugin
-    PUBLIC
-    "${CMAKE_CURRENT_SOURCE_DIR}/include"
-    "${CMAKE_CURRENT_SOURCE_DIR}/../chain_interface/include"
-    "${CMAKE_CURRENT_SOURCE_DIR}/../../libraries/blockvault/include")
-=======
    add_subdirectory(tests)
-endif(pqxx_FOUND)
->>>>>>> 3b43fdbe
+endif(pqxx_FOUND)