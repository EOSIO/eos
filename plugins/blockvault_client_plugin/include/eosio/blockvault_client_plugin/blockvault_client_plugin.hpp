--- conflicted
+++ resolved
@@ -2,7 +2,6 @@
 
 #include <boost/signals2/signal.hpp>
 #include <appbase/application.hpp> // appbase::plugin
-<<<<<<< HEAD
 // #include <blockvault.hpp>
 // #include <eosio/chain_plugin/chain_plugin.hpp>
 // #include <eosio/http_plugin/http_plugin.hpp>
@@ -11,9 +10,7 @@
 #include <eosio/chain/snapshot.hpp> // eosio::snapshot_reader_ptr
 #include <eosio/chain/block_timestamp.hpp> // eosio::block_timestamp
 #include <eosio/chain/plugin_interface.hpp>
-=======
 #include "blockvault.hpp"
->>>>>>> 1f69a14c
 
 namespace eosio {
     
@@ -24,8 +21,6 @@
 
 using block_num = uint32_t;
 
-<<<<<<< HEAD
-=======
 class blockvault_client_plugin_impl;
 
 /// Documentation for blockvault_client_plugin.
@@ -38,7 +33,6 @@
 /// Guarantee against double-production of blocks
 /// Guarantee against finality violation
 /// Guarantee of liveness (ability to make progress as a blockchain)
->>>>>>> 1f69a14c
 class blockvault_client_plugin : public appbase::plugin<blockvault_client_plugin> {
 public:
    blockvault_client_plugin();
@@ -51,7 +45,6 @@
    void plugin_startup();
    void plugin_shutdown();
 
-<<<<<<< HEAD
    void propose_constructed_block(signed_block_ptr sbp);
    void append_external_block(signed_block_ptr sbp);
    // void propose_snapshot();
@@ -67,12 +60,10 @@
 
    blockvault_entity entity;
    std::vector<signed_block_ptr> block_index;
-=======
    static eosio::blockvault::block_vault_interface* get() {return nullptr;} // TODO: implement me
 
  private:
    std::unique_ptr<class blockvault_client_plugin_impl> my;
->>>>>>> 1f69a14c
 };
 
 }