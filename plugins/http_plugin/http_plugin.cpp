--- conflicted
+++ resolved
@@ -148,13 +148,11 @@
          bool                     validate_host;
          set<string>              valid_hosts;
 
-<<<<<<< HEAD
-         uint32_t                 idle_connection_timeout_ms;
-=======
          string                   unix_socket_path_option_name     = "unix-socket-path";
          string                   http_server_address_option_name  = "http-server-address";
          string                   https_server_address_option_name = "https-server-address";
->>>>>>> 45e609fe
+
+         uint32_t                 idle_connection_timeout_ms;
 
          bool host_port_is_valid( const std::string& header_host_port, const string& endpoint_local_host_port ) {
             return !validate_host || header_host_port == endpoint_local_host_port || valid_hosts.find(header_host_port) != valid_hosts.end();
