--- conflicted
+++ resolved
@@ -568,10 +568,7 @@
                   fc_dlog( logger, "404 - not found: ${ep}", ("ep", resource) );
                   error_results results{websocketpp::http::status_code::not_found,
                                         "Not Found", error_results::error_info(fc::exception( FC_LOG_MESSAGE( error, "Unknown Endpoint" )), verbose_http_errors )};
-<<<<<<< HEAD
-=======
-
->>>>>>> f47410e6
+
                   con->set_body( fc::json::to_string( results, fc::now() + max_response_time ));
                   con->set_status( websocketpp::http::status_code::not_found );
                   con->send_http_response();
