--- conflicted
+++ resolved
@@ -136,7 +136,7 @@
          virtual bool verify_max_requests_in_flight() = 0;
          virtual void handle_exception() = 0;
 
-         virtual void send_response(std::string body, int code) = 0;
+         virtual void send_response(std::optional<std::string> body, int code) = 0;
       };
 
       using abstract_conn_ptr = std::shared_ptr<abstract_conn>;
@@ -429,8 +429,10 @@
                http_plugin_impl::handle_exception<T>(_conn);
             }
 
-            void send_response(std::string body, int code) override {
-               _conn->set_body(std::move(body));
+            void send_response(std::optional<std::string> body, int code) override {
+               if( body ) {
+                  _conn->set_body( std::move( *body ) );
+               }
                _conn->set_status( websocketpp::http::status_code::value( code ) );
                _conn->send_http_response();
             }
@@ -496,15 +498,15 @@
              * const accessor
              * @return const reference to the contained object
              */
-            const T& operator* () const {
+            const T& get() const {
                return _object;
             }
 
             /**
-             * mutable accessor (can be moved frmo)
+             * mutable accessor (can be moved from)
              * @return mutable reference to the contained object
              */
-            T& operator* () {
+            T& get() {
                return _object;
             }
 
@@ -540,7 +542,7 @@
                   return;
                }
 
-               url_response_callback wrapped_then = [tracked_b, then=std::move(then)](int code, fc::variant resp) {
+               url_response_callback wrapped_then = [tracked_b, then=std::move(then)](int code, std::optional<fc::variant> resp) {
                   then(code, std::move(resp));
                };
 
@@ -582,17 +584,10 @@
           * @return lambda suitable for url_response_callback
           */
          template<typename T>
-<<<<<<< HEAD
          auto make_http_response_handler( detail::abstract_conn_ptr abstract_conn_ptr) {
-            return [my=shared_from_this(), abstract_conn_ptr]( int code, fc::variant response ) {
+            return [my=shared_from_this(), abstract_conn_ptr]( int code, std::optional<fc::variant> response ) {
                auto tracked_response = make_in_flight(std::move(response), my);
                if (!abstract_conn_ptr->verify_max_bytes_in_flight()) {
-=======
-         auto make_http_response_handler( detail::connection_ptr<T> con ) {
-            return [this, con]( int code, std::optional<fc::variant> response ) {
-               auto tracked_response = make_in_flight(std::move(response), *this);
-               if (!verify_max_bytes_in_flight(con)) {
->>>>>>> e34c576a
                   return;
                }
 
@@ -600,19 +595,13 @@
                boost::asio::post( my->thread_pool->get_executor(),
                                   [my, abstract_conn_ptr, code, tracked_response=std::move(tracked_response)]() {
                   try {
-<<<<<<< HEAD
-                     std::string json = fc::json::to_string( *(*tracked_response), fc::time_point::now() + my->max_response_time );
-                     auto tracked_json = make_in_flight(std::move(json), my);
-                     abstract_conn_ptr->send_response(std::move(*(*tracked_json)), code);
-=======
-                     if( *tracked_response ) {
-                        std::string json = fc::json::to_string( **tracked_response, fc::time_point::now() + max_response_time );
-                        auto tracked_json = make_in_flight(std::move(json), *this);
-                        con->set_body( std::move( *tracked_json ) );
+                     if( tracked_response->get().has_value() ) {
+                        std::string json = fc::json::to_string( *tracked_response->get(), fc::time_point::now() + my->max_response_time );
+                        auto tracked_json = make_in_flight( std::move( json ), my );
+                        abstract_conn_ptr->send_response( std::move( tracked_json->get() ), code );
+                     } else {
+                        abstract_conn_ptr->send_response( {}, code );
                      }
-                     con->set_status( websocketpp::http::status_code::value( code ) );
-                     con->send_http_response();
->>>>>>> e34c576a
                   } catch( ... ) {
                      abstract_conn_ptr->handle_exception();
                   }
