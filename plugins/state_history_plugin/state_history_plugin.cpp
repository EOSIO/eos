#include <eosio/chain/config.hpp>
#include <eosio/resource_monitor_plugin/resource_monitor_plugin.hpp>
#include <eosio/state_history/log.hpp>
#include <eosio/state_history/serialization.hpp>
#include <eosio/state_history_plugin/state_history_plugin.hpp>

#include <fc/log/trace.hpp>

#include <boost/asio/bind_executor.hpp>
#include <boost/asio/ip/host_name.hpp>
#include <boost/asio/ip/tcp.hpp>
#include <boost/asio/local/stream_protocol.hpp>
#include <boost/asio/strand.hpp>
#include <boost/beast/core.hpp>
#include <boost/beast/websocket.hpp>
#include <boost/signals2/connection.hpp>

#include <variant>
#include <thread>

using tcp    = boost::asio::ip::tcp;
using unixs  = boost::asio::local::stream_protocol;
namespace ws = boost::beast::websocket;

extern const char* const state_history_plugin_abi;

namespace eosio {
using namespace chain;
using namespace state_history;
using boost::signals2::scoped_connection;

static appbase::abstract_plugin& _state_history_plugin = app().register_plugin<state_history_plugin>();

const std::string logger_name("state_history");
fc::logger _log;

template <typename F>
auto catch_and_log(F f) {
   try {
      return f();
   } catch (const fc::exception& e) {
      fc_elog(_log, "${e}", ("e", e.to_detail_string()));
   } catch (const std::exception& e) {
      fc_elog(_log, "${e}", ("e", e.what()));
   } catch (...) {
      fc_elog(_log, "unknown exception");
   }
}

struct state_history_plugin_impl : std::enable_shared_from_this<state_history_plugin_impl> {
   chain_plugin*                                              chain_plug = nullptr;
   std::optional<state_history_traces_log>                    trace_log;
   std::optional<state_history_chain_state_log>               chain_state_log;
   std::atomic<bool>                                          stopping = false;
   std::optional<scoped_connection>                           applied_transaction_connection;
   std::optional<scoped_connection>                           block_start_connection;
   std::optional<scoped_connection>                           accepted_block_connection;
   string                                                     endpoint_address;
   uint16_t                                                   endpoint_port    = 8080;
   std::unique_ptr<tcp::acceptor>                             acceptor;
   string                                                     unix_path;
   std::unique_ptr<unixs::acceptor>                           unix_acceptor;

   std::thread                                                              thr;
   boost::asio::io_context                                                  ctx;
   boost::asio::io_context::strand                                          work_strand{ctx};
   boost::asio::executor_work_guard<boost::asio::io_context::executor_type> work_guard =
       boost::asio::make_work_guard(ctx);

   std::optional<chain::block_id_type> get_block_id(uint32_t block_num) {
      std::optional<chain::block_id_type> result;

      if (trace_log)
         result = trace_log->get_block_id(block_num);

      if (!result && chain_state_log)
         result = chain_state_log->get_block_id(block_num);

      if (result)
         return result;

      try {
         return chain_plug->chain().get_block_id_for_num(block_num);
      } catch (...) {
         return {};
      }
   }

   using get_blocks_request = std::variant<get_blocks_request_v0, get_blocks_request_v1>;

   struct session_base {
      virtual void send_update(const block_state_ptr& block_state, ::std::optional<::fc::zipkin_span>&& span) = 0;
      virtual void close()                                                                                    = 0;
      virtual ~session_base()                                                                                 = default;

      std::optional<get_blocks_request>          current_request; 
   };

   template <typename SessionType>
   struct session : session_base {
      state_history_plugin_impl*                 plugin;
      bool                                       need_to_send_update = false;

      uint32_t                                       to_send_block_num = 0;
      std::optional<std::vector<block_position>::const_iterator> position_it;

      session(state_history_plugin_impl* plugin)
          : plugin(std::move(plugin)) {}

      ~session() {
      }

      SessionType& derived_session() {
         return static_cast<SessionType&>(*this);
      }
      
      void operator()(get_status_request_v0&&) {
         auto request_span = fc_create_trace("get_status_request");
         fc_ilog(_log, "got get_status_request_v0");
         auto&                chain = plugin->chain_plug->chain();
         get_status_result_v0 result;
         result.head              = {chain.head_block_num(), chain.head_block_id()};
         result.last_irreversible = {chain.last_irreversible_block_num(), chain.last_irreversible_block_id()};
         result.chain_id          = chain.get_chain_id();
         if (plugin->trace_log) {
            std::tie(result.trace_begin_block, result.trace_end_block) = plugin->trace_log->begin_end_block_nums();
         }
         if (plugin->chain_state_log) {
            std::tie(result.chain_state_begin_block, result.chain_state_end_block) =
                plugin->chain_state_log->begin_end_block_nums();
         }
         fc_ilog(_log, "pushing get_status_result_v0 to send queue");
         derived_session().send(std::move(result), fc_get_token(request_span));
      }

      template <typename T>
      std::enable_if_t<std::is_base_of_v<get_blocks_request_v0,T>>
      operator()(T&& req) {
         fc_ilog(_log, "received get_blocks_request = ${req}", ("req",req) );
         auto request_span = fc_create_trace("get_blocks_request");
         to_send_block_num = req.start_block_num;
         for (auto& cp : req.have_positions) {
            if (req.start_block_num <= cp.block_num)
               continue;
            auto id = plugin->get_block_id(cp.block_num);
            if (!id) {
               to_send_block_num = std::min(to_send_block_num, cp.block_num);
               fc_dlog(_log, "block ${block_num} is not available", ("block_num", cp.block_num));
            } else if (*id != cp.block_id) {
               to_send_block_num = std::min(to_send_block_num, cp.block_num);
               fc_dlog(_log, "the id for block ${block_num} in block request have_positions does not match the existing", ("block_num", cp.block_num));
            }
         }
         
         fc_dlog(_log, "  get_blocks_request start_block_num set to ${num}", ("num", to_send_block_num));

         if (req.have_positions.size()) {
            position_it = req.have_positions.begin();
         }

         current_request = std::move(req);
         send_update(std::move(request_span), true);
      }

      void operator()(get_blocks_ack_request_v0&& ack_req) {
         fc_ilog(_log, "received get_blocks_ack_request_v0 = ${req}", ("req",ack_req));
         if (!current_request.has_value()) {
            fc_dlog(_log, " no current get_blocks_request_v0, discarding the get_blocks_ack_request_v0");
            return;
         }
         auto request_span = fc_create_trace("get_blocks_ack_request");
         std::visit([num_messages = ack_req.num_messages](auto& req) { req.max_messages_in_flight += num_messages; },
                    *current_request);

         send_update(std::move(request_span));
      }

      void set_result_block_header(get_blocks_result_v1&, const signed_block_ptr& block) {}
      void set_result_block_header(get_blocks_result_v2& result, const signed_block_ptr& block) {
         bool fetch_block_header = std::get<get_blocks_request_v1>(*current_request).fetch_block_header;
         if (fetch_block_header && block) {
            result.block_header = static_cast<const signed_block_header&>(*block); 
         }
      }

      uint32_t max_messages_in_flight() const {
         if (current_request)
            return std::visit( [](const auto& x){ return x.max_messages_in_flight; }, *current_request);
         return 0;
      }

      template <typename T>
      std::enable_if_t<std::is_same_v<get_blocks_result_v1,T> || std::is_same_v<get_blocks_result_v2,T>>
      send_update(const block_state_ptr& head_block_state, T&& result, ::std::optional<::fc::zipkin_span>&& span) {
         need_to_send_update = true;
         if (!max_messages_in_flight() )
            return;
         get_blocks_request_v0& block_req = std::visit([](auto& x) ->get_blocks_request_v0&{  return x; }, *current_request);
         
         auto& chain              = plugin->chain_plug->chain();
         result.last_irreversible = {chain.last_irreversible_block_num(), chain.last_irreversible_block_id()};
         uint32_t current =
               block_req.irreversible_only ? result.last_irreversible.block_num : result.head.block_num;

<<<<<<< HEAD
         if (to_send_block_num > current || to_send_block_num >= block_req.end_block_num)
            return;
=======
         if (to_send_block_num > current || to_send_block_num >= block_req.end_block_num) {
            fc_dlog( _log, "Not sending, to_send_block_num: ${s}, current: ${c} block_req.end_block_num: ${b}",
                     ("s", to_send_block_num)("c", current)("b", block_req.end_block_num) );
            return;
         }
>>>>>>> ff6516de

         auto block_id  = plugin->get_block_id(to_send_block_num);

         if (block_id && position_it && (*position_it)->block_num == to_send_block_num) {
            // This branch happens when the head block of nodeos is behind the head block of connecting client.
            // In addition, the client told us the corresponding block id for block_num we are going to send.
            // We can send the block when the block_id is different.
            auto& itr = *position_it;
            auto block_id_seen_by_client = itr->block_id;
            ++itr;
            if (itr == block_req.have_positions.end())
               position_it.reset();

            if(block_id_seen_by_client == *block_id) {
               ++to_send_block_num;
               return;
            }            
         }

         auto send_update_span = fc_create_span(span, "ship-send-update");
         fc_add_tag( send_update_span, "head_block_num", result.head.block_num );
         fc_add_tag(send_update_span, "block_num", to_send_block_num);

         auto get_block = [&chain, block_num = to_send_block_num, head_block_state]() -> signed_block_ptr {
            try {
               if (head_block_state->block_num == block_num)
                  return head_block_state->block;
               return chain.fetch_block_by_number(block_num);
            } catch (...) {
               return {};
            }
         };

         if (block_id) {
            result.this_block  = block_position{to_send_block_num, *block_id};
            auto prev_block_id = plugin->get_block_id(to_send_block_num - 1);
            if (prev_block_id) 
               result.prev_block = block_position{to_send_block_num - 1, *prev_block_id};
            if (block_req.fetch_block) {
                  result.block = signed_block_ptr_variant{get_block()};
            }
            if (block_req.fetch_traces && plugin->trace_log) {
               result.traces = plugin->trace_log->get_log_entry(to_send_block_num);
               fc_add_tag(send_update_span, "traces_size", result.traces.data_size());
            }
            if (block_req.fetch_deltas && plugin->chain_state_log) {
               result.deltas = plugin->chain_state_log->get_log_entry(to_send_block_num);
               fc_add_tag(send_update_span, "deltas_size", result.deltas.data_size());
            }
            set_result_block_header(result, get_block());
         }
         ++to_send_block_num;
         
         fc_ilog(_log, "pushing result {\"head\":{\"block_num\":${head}},\"last_irreversible\":{\"block_num\":${last_irr}},\"this_block\":{\"block_num\":${this_block}, \"id\": ${id}}} to send queue", 
               ("head", result.head.block_num)("last_irr", result.last_irreversible.block_num)
               ("this_block", result.this_block ? result.this_block->block_num : fc::variant())
               ("id", block_id ? block_id->_hash[3] : 0 ));

         derived_session().send(std::move(result), fc_get_token(send_update_span));
         --block_req.max_messages_in_flight;
         need_to_send_update = to_send_block_num <= current &&
                               to_send_block_num < block_req.end_block_num;

<<<<<<< HEAD
      }

      void send_update(const block_state_ptr& head_block_state, std::optional<::fc::zipkin_span>&& span) override {
         if (!current_request)
            return;
         std::visit(
            [&head_block_state, this, span = std::move(span)](const auto& req) mutable {
               (void)this; // avoid unused lambda warning
               // send get_blocks_result_v1 when the request is get_blocks_request_v0 and
               // send send_block_result_v2 when the request is get_blocks_request_v1. 
               if (head_block_state->block) {
                  typename std::decay_t<decltype(req)>::response_type result;
                  result.head = {head_block_state->block_num, head_block_state->id};
                  if (::fc::zipkin_config::is_enabled() && !span) {
                     span.emplace("send-update-0", fc::zipkin_span::to_id(head_block_state->id),
                                 "ship"_n.to_uint64_t());
                  }
                  send_update(head_block_state, std::move(result), std::move(span)); 
               }
            },
            *current_request);
      }

      void send_update(::std::optional<::fc::zipkin_span>&& span, bool changed = false) {
         if (changed || need_to_send_update) {
            auto& chain = plugin->chain_plug->chain();
            send_update(chain.head_block_state(), std::move(span));
         }
      }
   };

   template <typename SocketType>
   class ws_session : public session<ws_session<SocketType>>,
                      public std::enable_shared_from_this<ws_session<SocketType>> {
    public:
      using socket_type = SocketType;
      ws_session(state_history_plugin_impl* plugin, SocketType socket)
          : session<ws_session<SocketType>>(plugin), socket_stream(std::move(socket)) {
      }
      void start() {
         fc_ilog(_log, "incoming connection");
         if constexpr (std::is_same_v<SocketType, tcp::socket>) {
            socket_stream.next_layer().set_option(boost::asio::ip::tcp::no_delay(true));
         }
         socket_stream.auto_fragment(false);
         socket_stream.binary(true);
         socket_stream.next_layer().set_option(boost::asio::socket_base::send_buffer_size(1024 * 1024));
         socket_stream.next_layer().set_option(boost::asio::socket_base::receive_buffer_size(1024 * 1024));
         socket_stream.async_accept([self = this->shared_from_this()](boost::system::error_code ec) {
            self->callback(ec, "async_accept", [self] {
               self->socket_stream.binary(false);
               self->socket_stream.async_write(
                   boost::asio::buffer(state_history_plugin_abi, strlen(state_history_plugin_abi)),
                   [self](boost::system::error_code ec, size_t) {
                      self->callback(ec, "async_write", [self] {
                         self->socket_stream.binary(true);
                         self->start_read();
                      });
                   });
            });
         });
      }

      template <typename T>
      void send(T obj, fc::zipkin_span::token token) {
         boost::asio::post(this->plugin->work_strand, [this, obj = std::move(obj), token ]() {
            send_queue.emplace_back(fc::raw::pack(state_result{std::move(obj)}), token);
            send();
         });
      }

      void close() override {
         boost::asio::post(this->plugin->work_strand, [p = std::weak_ptr(this->weak_from_this())]() {
            auto self = p.lock();
            if (self) {
               self->close_i();
            }
         });
      }

    private:
      // all private member functions are called from internal thread
      void start_read() {
         auto in_buffer = std::make_shared<boost::beast::flat_buffer>();
         socket_stream.async_read(
             *in_buffer, [self = this->shared_from_this(), in_buffer](boost::system::error_code ec, size_t) {
                self->callback(ec, "async_read", [self, in_buffer] {
                   auto d = boost::asio::buffer_cast<char const*>(boost::beast::buffers_front(in_buffer->data()));
                   auto s = boost::asio::buffer_size(in_buffer->data());
                   fc::datastream<const char*> ds(d, s);
                   state_request               req;
                   fc::raw::unpack(ds, req);
                   app().post(priority::medium,
                              [self, req = std::move(req)]() mutable { std::visit(*self, std::move(req)); });
                   self->start_read();
                });
             });
      }

      void send() {
         if (sending)
            return;
         if (send_queue.empty()) {
            app().post(priority::medium, [self = this->shared_from_this()]() {
               self->send_update(::std::optional<::fc::zipkin_span>{});
            });
            return;
=======
      }

      void send_update(const block_state_ptr& head_block_state, std::optional<::fc::zipkin_span>&& span) override {
         if (!current_request)
            return;
         std::visit(
            [&head_block_state, this, span = std::move(span)](const auto& req) mutable {
               (void)this; // avoid unused lambda warning
               // send get_blocks_result_v1 when the request is get_blocks_request_v0 and
               // send send_block_result_v2 when the request is get_blocks_request_v1. 
               typename std::decay_t<decltype(req)>::response_type result;
               result.head = {head_block_state->block_num, head_block_state->id};
               send_update(head_block_state, std::move(result), std::move(span));
            },
            *current_request);
      }

      void send_update(::std::optional<::fc::zipkin_span>&& span, bool changed = false) {
         if (changed || need_to_send_update) {
            auto& chain = plugin->chain_plug->chain();
            send_update(chain.head_block_state(), std::move(span));
         }
      }
   };

   template <typename SocketType>
   class ws_session : public session<ws_session<SocketType>>,
                      public std::enable_shared_from_this<ws_session<SocketType>> {
    public:
      using socket_type = SocketType;
      ws_session(state_history_plugin_impl* plugin, SocketType socket)
          : session<ws_session<SocketType>>(plugin), socket_stream(std::move(socket)) {
      }
      void start() {
         fc_ilog(_log, "incoming connection");
         if constexpr (std::is_same_v<SocketType, tcp::socket>) {
            socket_stream.next_layer().set_option(boost::asio::ip::tcp::no_delay(true));
         }
         socket_stream.auto_fragment(false);
         socket_stream.binary(true);
         socket_stream.next_layer().set_option(boost::asio::socket_base::send_buffer_size(1024 * 1024));
         socket_stream.next_layer().set_option(boost::asio::socket_base::receive_buffer_size(1024 * 1024));
         socket_stream.async_accept([self = this->shared_from_this()](boost::system::error_code ec) {
            self->callback(ec, "async_accept", [self] {
               self->socket_stream.binary(false);
               self->socket_stream.async_write(
                   boost::asio::buffer(state_history_plugin_abi, strlen(state_history_plugin_abi)),
                   [self](boost::system::error_code ec, size_t) {
                      self->callback(ec, "async_write", [self] {
                         self->socket_stream.binary(true);
                         self->start_read();
                      });
                   });
            });
         });
      }

      template <typename T>
      void send(T obj, fc::zipkin_span::token token) {
         boost::asio::post(this->plugin->work_strand, [self = this->shared_from_this(), obj = std::move(obj), token ]() {
            self->send_queue.emplace_back(fc::raw::pack(state_result{std::move(obj)}), token);
            self->send();
         });
      }

      void close() override {
         boost::asio::post(this->plugin->work_strand, [self = this->shared_from_this()]() {
            self->close_i();
         });
      }

    private:
      // all private member functions are called from internal thread
      void start_read() {
         auto in_buffer = std::make_shared<boost::beast::flat_buffer>();
         socket_stream.async_read(
             *in_buffer, [self = this->shared_from_this(), in_buffer](boost::system::error_code ec, size_t) {
                self->callback(ec, "async_read", [self, in_buffer] {
                   auto d = boost::asio::buffer_cast<char const*>(boost::beast::buffers_front(in_buffer->data()));
                   auto s = boost::asio::buffer_size(in_buffer->data());
                   fc::datastream<const char*> ds(d, s);
                   state_request               req;
                   fc::raw::unpack(ds, req);
                   app().post(priority::medium,
                              [self, req = std::move(req)]() mutable { std::visit(*self, std::move(req)); });
                   self->start_read();
                });
             });
      }

      void send() {
         if (sending)
            return;
         if (send_queue.empty()) {
            app().post(priority::medium, [self = this->shared_from_this()]() {
               self->send_update(::std::optional<::fc::zipkin_span>{});
            });
            return;
>>>>>>> ff6516de
         }
         sending = true;

         auto send_span = fc_create_span_from_token(send_queue[0].second, "send");
         fc_add_tag(send_span, "buffer_size", send_queue[0].first.size());
         socket_stream.async_write( //
             boost::asio::buffer(send_queue[0].first),
             [self = this->shared_from_this(), send_span = std::move(send_span)](boost::system::error_code ec,
                                                                                 size_t) mutable {
                send_span.reset();
                self->send_queue.erase(self->send_queue.begin());
                self->sending = false;
                self->callback(ec, "async_write", [self] { self->send(); });
             });
      }

      template <typename F>
      void catch_and_close(F f) {
         try {
            f();
         } catch (const fc::exception& e) {
            fc_elog(_log, "${e}", ("e", e.to_detail_string()));
            close_i();
         } catch (const std::exception& e) {
            fc_elog(_log, "${e}", ("e", e.what()));
            close_i();
         } catch (...) {
            fc_elog(_log, "unknown exception");
            close_i();
         }
      }

      template <typename F>
      void callback(boost::system::error_code ec, const char* what, F f) {
         if (this->plugin->stopping)
            return;
         if (ec) {
            fc_elog(_log, "${w}: ${m}", ("w", what)("m", ec.message()));
            close_i();
            return;
         }
         catch_and_close(f);
      }

      void close_i() {
         boost::system::error_code ec;
         socket_stream.next_layer().close(ec);
         if (ec) fc_elog(_log, "close: ${m}", ("m", ec.message()));
         this->plugin->sessions.remove(this->shared_from_this());
      }

      ws::stream<SocketType> socket_stream;
      using send_queue_t = std::vector<std::pair<std::vector<char>, fc::zipkin_span::token>>;
      send_queue_t send_queue;
      bool         sending = false;
   };

   class session_manager_t {
      std::mutex                                                mx;
      boost::container::flat_set<std::shared_ptr<session_base>> session_set;

    public:
      template <typename SocketType>
      void add(state_history_plugin_impl* plugin, std::shared_ptr<SocketType> socket) {
         auto s = std::make_shared<ws_session<SocketType>>(plugin, std::move(*socket));
         s->start();
         std::lock_guard lock(mx);
         session_set.insert(std::move(s));
      }

      void remove(std::shared_ptr<session_base> s) {
         std::lock_guard lock(mx);
         session_set.erase(s);
      }

      template <typename F>
      void for_each(F&& f) {
         std::lock_guard lock(mx);
         for (auto& s : session_set) {
            f(s);
         }
      }
   } sessions;

   void listen() {
      boost::system::error_code ec;

      auto address  = boost::asio::ip::make_address(endpoint_address);
      auto endpoint = tcp::endpoint{address, endpoint_port};
      acceptor      = std::make_unique<tcp::acceptor>(this->ctx);

      auto check_ec = [&](const char* what) {
         if (!ec)
            return;
         fc_elog(_log,"${w}: ${m}", ("w", what)("m", ec.message()));
         EOS_ASSERT(false, plugin_exception, "unable to open listen socket");
      };

      acceptor->open(endpoint.protocol(), ec);
      check_ec("open");
      acceptor->set_option(boost::asio::socket_base::reuse_address(true));
      acceptor->bind(endpoint, ec);
      check_ec("bind");
      acceptor->listen(boost::asio::socket_base::max_listen_connections, ec);
      check_ec("listen");
      do_accept(*acceptor);
   }

   void unix_listen() {
      boost::system::error_code ec;

      auto check_ec = [&](const char* what) {
         if (!ec)
            return;
         fc_elog(_log,"${w}: ${m}", ("w", what)("m", ec.message()));
         EOS_ASSERT(false, plugin_exception, "unable to open unix socket");
      };

      //take a sniff and see if anything is already listening at the given socket path, or if the socket path exists
      // but nothing is listening
      {
         boost::system::error_code test_ec;
         unixs::socket test_socket(app().get_io_service());
         test_socket.connect(unix_path.c_str(), test_ec);

         //looks like a service is already running on that socket, don't touch it... fail out
         if(test_ec == boost::system::errc::success)
            ec = boost::system::errc::make_error_code(boost::system::errc::address_in_use);
         //socket exists but no one home, go ahead and remove it and continue on
         else if(test_ec == boost::system::errc::connection_refused)
            ::unlink(unix_path.c_str());
         else if(test_ec != boost::system::errc::no_such_file_or_directory)
            ec = test_ec;
      }

      check_ec("open");

      unix_acceptor = std::make_unique<unixs::acceptor>(this->ctx);
      unix_acceptor->open(unixs::acceptor::protocol_type(), ec);
      check_ec("open");
      unix_acceptor->bind(unix_path.c_str(), ec);
      check_ec("bind");
      unix_acceptor->listen(boost::asio::socket_base::max_listen_connections, ec);
      check_ec("listen");
      do_accept(*unix_acceptor);
   }

   template <typename Acceptor>
   void do_accept(Acceptor& acceptor) {
      auto socket = std::make_shared<typename Acceptor::protocol_type::socket>(this->ctx);
      acceptor.async_accept(*socket, [this, socket, &acceptor](const boost::system::error_code& ec) {
         if (stopping)
            return;
         if (ec) {
            if (ec == boost::system::errc::too_many_files_open)
               catch_and_log([&] { do_accept(acceptor); });
            return;
         }
         catch_and_log([&] {
            sessions.add(this, socket);
         });
         catch_and_log([&] { do_accept(acceptor); });
      });
   }

   void on_applied_transaction(const transaction_trace_ptr& p, const packed_transaction_ptr& t) {
      if (trace_log)
         trace_log->add_transaction(p, t);
   }

   void store(const block_state_ptr& block_state, const ::std::optional<::fc::zipkin_span>& ship_accept_span) {
      try {
         if (trace_log) {
            auto trace_log_span = fc_create_span(ship_accept_span, "store_trace_log");
            trace_log->store(chain_plug->chain().db(), block_state);
         }
         if (chain_state_log) {
            auto delta_log_span = fc_create_span(ship_accept_span, "store_delta_log");
            chain_state_log->store(chain_plug->chain().kv_db(), block_state);
         }
         return;
      }
      FC_LOG_AND_DROP()

      // Both app().quit() and exception throwing are required. Without app().quit(),
      // the exception would be caught and drop before reaching main(). The exception is
      // to ensure the block won't be committed.
      appbase::app().quit();
      EOS_THROW(
          chain::state_history_write_exception,
          "State history encountered an Error which it cannot recover from.  Please resolve the error and relaunch "
          "the process");
   }

   void on_accepted_block(const block_state_ptr& block_state) {
      auto ship_accept_span = fc_create_span_with_id("SHiP-Accepted", "ship"_n.to_uint64_t() , block_state->id);

      fc_add_tag(ship_accept_span, "block_id", block_state->id);
      fc_add_tag(ship_accept_span, "block_num", block_state->block_num);
      fc_add_tag(ship_accept_span, "block_time", block_state->block->timestamp.to_time_point());
      
      this->store(block_state, ship_accept_span);

      sessions.for_each([&block_state, &ship_accept_span](auto& s) {
         s->send_update(block_state, fc_create_span(ship_accept_span, "send_update"));
      });
   }

   void on_block_start(uint32_t block_num) {
      if (trace_log)
         trace_log->block_start(block_num);
   }

   ~state_history_plugin_impl() {
      boost::system::error_code ec;
      if (unix_acceptor)
         if(const auto ep = unix_acceptor->local_endpoint(ec); !ec)
            ::unlink(ep.path().c_str());
   }

};   // state_history_plugin_impl

state_history_plugin::state_history_plugin()
    : my(std::make_shared<state_history_plugin_impl>()) {}

state_history_plugin::~state_history_plugin() {}

void state_history_plugin::set_program_options(options_description& cli, options_description& cfg) {
   auto options = cfg.add_options();
   options("state-history-dir", bpo::value<bfs::path>()->default_value("state-history"),
           "the location of the state-history directory (absolute path or relative to application data dir)");
   options("state-history-retained-dir", bpo::value<bfs::path>()->default_value(""),
           "the location of the state history retained directory (absolute path or relative to state-history dir).\n"
           "If the value is empty, it is set to the value of state-history directory.");
   options("state-history-archive-dir", bpo::value<bfs::path>()->default_value("archive"),
           "the location of the state history archive directory (absolute path or relative to state-history dir).\n"
           "If the value is empty, blocks files beyond the retained limit will be deleted.\n"
           "All files in the archive directory are completely under user's control, i.e. they won't be accessed by nodeos anymore.");
   options("state-history-stride", bpo::value<uint32_t>()->default_value(UINT32_MAX),
         "split the state history log files when the block number is the multiple of the stride\n"
         "When the stride is reached, the current history log and index will be renamed '*-history-<start num>-<end num>.log/index'\n"
         "and a new current history log and index will be created with the most recent blocks. All files following\n"
         "this format will be used to construct an extended history log.");
   options("max-retained-history-files", bpo::value<uint32_t>()->default_value(UINT32_MAX),
          "the maximum number of history file groups to retain so that the blocks in those files can be queried.\n" 
          "When the number is reached, the oldest history file would be moved to archive dir or deleted if the archive dir is empty.\n"
          "The retained history log files should not be manipulated by users." );
   cli.add_options()("delete-state-history", bpo::bool_switch()->default_value(false), "clear state history files");
   options("trace-history", bpo::bool_switch()->default_value(false), "enable trace history");
   options("chain-state-history", bpo::bool_switch()->default_value(false), "enable chain state history");
   options("state-history-endpoint", bpo::value<string>()->default_value("127.0.0.1:8080"),
           "the endpoint upon which to listen for incoming connections. Caution: only expose this port to "
           "your internal network.");
   options("state-history-unix-socket-path", bpo::value<string>(),
           "the path (relative to data-dir) to create a unix socket upon which to listen for incoming connections.");
   options("trace-history-debug-mode", bpo::bool_switch()->default_value(false),
           "enable debug mode for trace history");
   options("context-free-data-compression", bpo::value<string>()->default_value("zlib"), 
           "compression mode for context free data in transaction traces. Supported options are \"zlib\" and \"none\"");
   options("state-history-num-buffered-entries", bpo::value<uint32_t>()->default_value(2), "size of the buffered state history log entries in memory");
}

void state_history_plugin::plugin_initialize(const variables_map& options) {
   try {
      EOS_ASSERT(options.at("disable-replay-opts").as<bool>(), plugin_exception,
                 "state_history_plugin requires --disable-replay-opts");

      my->chain_plug = app().find_plugin<chain_plugin>();
      EOS_ASSERT(my->chain_plug, chain::missing_chain_plugin_exception, "");
      auto& chain = my->chain_plug->chain();
      my->applied_transaction_connection.emplace(
          chain.applied_transaction.connect([&](std::tuple<const transaction_trace_ptr&, const packed_transaction_ptr&> t) {
             my->on_applied_transaction(std::get<0>(t), std::get<1>(t));
          }));
      my->accepted_block_connection.emplace(
          chain.accepted_block.connect([&](const block_state_ptr& p) { my->on_accepted_block(p); }));
      my->block_start_connection.emplace(
          chain.block_start.connect([&](uint32_t block_num) { my->on_block_start(block_num); }));

      auto  dir_option = options.at("state-history-dir").as<bfs::path>();

      static eosio::state_history_config config;
      config.logger = &_log;

      if (dir_option.is_relative())
         config.log_dir = app().data_dir() / dir_option;
      else
         config.log_dir = dir_option;
      if (auto resmon_plugin = app().find_plugin<resource_monitor_plugin>())
         resmon_plugin->monitor_directory(config.log_dir);

      config.retained_dir       = options.at("state-history-retained-dir").as<bfs::path>();
      config.archive_dir        = options.at("state-history-archive-dir").as<bfs::path>();
      config.stride             = options.at("state-history-stride").as<uint32_t>();
      config.max_retained_files = options.at("max-retained-history-files").as<uint32_t>();
      config.num_buffered_entries = options.at("state-history-num-buffered-entries").as<uint32_t>();

      auto ip_port         = options.at("state-history-endpoint").as<string>();
      if (ip_port.size()) {
         auto port            = ip_port.substr(ip_port.find(':') + 1, ip_port.size());
         auto host            = ip_port.substr(0, ip_port.find(':'));
         my->endpoint_address = host;
         my->endpoint_port    = std::stoi(port);
         idump((ip_port)(host)(port));
      }

      if (options.count("state-history-unix-socket-path")) {
         boost::filesystem::path sock_path = options.at("state-history-unix-socket-path").as<string>();
         if (sock_path.is_relative())
            sock_path = app().data_dir() / sock_path;
         my->unix_path = sock_path.generic_string();
      }

      if (options.at("delete-state-history").as<bool>()) {
         fc_ilog(_log, "Deleting state history");
         boost::filesystem::remove_all(config.log_dir);
      }
      boost::filesystem::create_directories(config.log_dir);

      if (options.at("trace-history").as<bool>()) {
         my->trace_log.emplace(config);
         if (options.at("trace-history-debug-mode").as<bool>()) 
            my->trace_log->trace_debug_mode = true;  

         auto compression = options.at("context-free-data-compression").as<string>();
         if (compression == "zlib") {
            my->trace_log->compression = state_history::compression_type::zlib;
         } else if (compression == "none") {
            my->trace_log->compression = state_history::compression_type::none;
         } else {
            throw bpo::validation_error(bpo::validation_error::invalid_option_value);
         }
      }

      if (options.at("chain-state-history").as<bool>())
         my->chain_state_log.emplace(config);
   }
   FC_LOG_AND_RETHROW()
} // state_history_plugin::plugin_initialize

void state_history_plugin::plugin_startup() { 
   handle_sighup(); // setup logging

   try {
      my->thr = std::thread([ptr = my.get()]{ ptr->ctx.run(); });

      if (my->endpoint_address.size())
         my->listen();
      if (my->unix_path.size())
         my->unix_listen();
   }
   catch(std::exception& ex) {
      appbase::app().quit();
   }
}

void state_history_plugin::plugin_shutdown() {
   try {
      my->applied_transaction_connection.reset();
      my->accepted_block_connection.reset();
      my->block_start_connection.reset();
      my->sessions.for_each([](auto& s) { s->close(); });
      my->stopping = true;
      my->trace_log->stop();
      my->chain_state_log->stop();
      if (my->thr.joinable()) {
         my->work_guard.reset();
         my->ctx.stop();
         my->thr.join();
      }
   }
   FC_CAPTURE_LOG_AND_RETHROW((""))
}

void state_history_plugin::handle_sighup() {
   fc::logger::update( logger_name, _log );
}

} // namespace eosio<|MERGE_RESOLUTION|>--- conflicted
+++ resolved
@@ -202,16 +202,11 @@
          uint32_t current =
                block_req.irreversible_only ? result.last_irreversible.block_num : result.head.block_num;
 
-<<<<<<< HEAD
-         if (to_send_block_num > current || to_send_block_num >= block_req.end_block_num)
-            return;
-=======
          if (to_send_block_num > current || to_send_block_num >= block_req.end_block_num) {
             fc_dlog( _log, "Not sending, to_send_block_num: ${s}, current: ${c} block_req.end_block_num: ${b}",
                      ("s", to_send_block_num)("c", current)("b", block_req.end_block_num) );
             return;
          }
->>>>>>> ff6516de
 
          auto block_id  = plugin->get_block_id(to_send_block_num);
 
@@ -275,7 +270,6 @@
          need_to_send_update = to_send_block_num <= current &&
                                to_send_block_num < block_req.end_block_num;
 
-<<<<<<< HEAD
       }
 
       void send_update(const block_state_ptr& head_block_state, std::optional<::fc::zipkin_span>&& span) override {
@@ -286,15 +280,9 @@
                (void)this; // avoid unused lambda warning
                // send get_blocks_result_v1 when the request is get_blocks_request_v0 and
                // send send_block_result_v2 when the request is get_blocks_request_v1. 
-               if (head_block_state->block) {
-                  typename std::decay_t<decltype(req)>::response_type result;
-                  result.head = {head_block_state->block_num, head_block_state->id};
-                  if (::fc::zipkin_config::is_enabled() && !span) {
-                     span.emplace("send-update-0", fc::zipkin_span::to_id(head_block_state->id),
-                                 "ship"_n.to_uint64_t());
-                  }
-                  send_update(head_block_state, std::move(result), std::move(span)); 
-               }
+               typename std::decay_t<decltype(req)>::response_type result;
+               result.head = {head_block_state->block_num, head_block_state->id};
+               send_update(head_block_state, std::move(result), std::move(span));
             },
             *current_request);
       }
@@ -341,18 +329,15 @@
 
       template <typename T>
       void send(T obj, fc::zipkin_span::token token) {
-         boost::asio::post(this->plugin->work_strand, [this, obj = std::move(obj), token ]() {
-            send_queue.emplace_back(fc::raw::pack(state_result{std::move(obj)}), token);
-            send();
+         boost::asio::post(this->plugin->work_strand, [self = this->shared_from_this(), obj = std::move(obj), token ]() {
+            self->send_queue.emplace_back(fc::raw::pack(state_result{std::move(obj)}), token);
+            self->send();
          });
       }
 
       void close() override {
-         boost::asio::post(this->plugin->work_strand, [p = std::weak_ptr(this->weak_from_this())]() {
-            auto self = p.lock();
-            if (self) {
-               self->close_i();
-            }
+         boost::asio::post(this->plugin->work_strand, [self = this->shared_from_this()]() {
+            self->close_i();
          });
       }
 
@@ -383,106 +368,6 @@
                self->send_update(::std::optional<::fc::zipkin_span>{});
             });
             return;
-=======
-      }
-
-      void send_update(const block_state_ptr& head_block_state, std::optional<::fc::zipkin_span>&& span) override {
-         if (!current_request)
-            return;
-         std::visit(
-            [&head_block_state, this, span = std::move(span)](const auto& req) mutable {
-               (void)this; // avoid unused lambda warning
-               // send get_blocks_result_v1 when the request is get_blocks_request_v0 and
-               // send send_block_result_v2 when the request is get_blocks_request_v1. 
-               typename std::decay_t<decltype(req)>::response_type result;
-               result.head = {head_block_state->block_num, head_block_state->id};
-               send_update(head_block_state, std::move(result), std::move(span));
-            },
-            *current_request);
-      }
-
-      void send_update(::std::optional<::fc::zipkin_span>&& span, bool changed = false) {
-         if (changed || need_to_send_update) {
-            auto& chain = plugin->chain_plug->chain();
-            send_update(chain.head_block_state(), std::move(span));
-         }
-      }
-   };
-
-   template <typename SocketType>
-   class ws_session : public session<ws_session<SocketType>>,
-                      public std::enable_shared_from_this<ws_session<SocketType>> {
-    public:
-      using socket_type = SocketType;
-      ws_session(state_history_plugin_impl* plugin, SocketType socket)
-          : session<ws_session<SocketType>>(plugin), socket_stream(std::move(socket)) {
-      }
-      void start() {
-         fc_ilog(_log, "incoming connection");
-         if constexpr (std::is_same_v<SocketType, tcp::socket>) {
-            socket_stream.next_layer().set_option(boost::asio::ip::tcp::no_delay(true));
-         }
-         socket_stream.auto_fragment(false);
-         socket_stream.binary(true);
-         socket_stream.next_layer().set_option(boost::asio::socket_base::send_buffer_size(1024 * 1024));
-         socket_stream.next_layer().set_option(boost::asio::socket_base::receive_buffer_size(1024 * 1024));
-         socket_stream.async_accept([self = this->shared_from_this()](boost::system::error_code ec) {
-            self->callback(ec, "async_accept", [self] {
-               self->socket_stream.binary(false);
-               self->socket_stream.async_write(
-                   boost::asio::buffer(state_history_plugin_abi, strlen(state_history_plugin_abi)),
-                   [self](boost::system::error_code ec, size_t) {
-                      self->callback(ec, "async_write", [self] {
-                         self->socket_stream.binary(true);
-                         self->start_read();
-                      });
-                   });
-            });
-         });
-      }
-
-      template <typename T>
-      void send(T obj, fc::zipkin_span::token token) {
-         boost::asio::post(this->plugin->work_strand, [self = this->shared_from_this(), obj = std::move(obj), token ]() {
-            self->send_queue.emplace_back(fc::raw::pack(state_result{std::move(obj)}), token);
-            self->send();
-         });
-      }
-
-      void close() override {
-         boost::asio::post(this->plugin->work_strand, [self = this->shared_from_this()]() {
-            self->close_i();
-         });
-      }
-
-    private:
-      // all private member functions are called from internal thread
-      void start_read() {
-         auto in_buffer = std::make_shared<boost::beast::flat_buffer>();
-         socket_stream.async_read(
-             *in_buffer, [self = this->shared_from_this(), in_buffer](boost::system::error_code ec, size_t) {
-                self->callback(ec, "async_read", [self, in_buffer] {
-                   auto d = boost::asio::buffer_cast<char const*>(boost::beast::buffers_front(in_buffer->data()));
-                   auto s = boost::asio::buffer_size(in_buffer->data());
-                   fc::datastream<const char*> ds(d, s);
-                   state_request               req;
-                   fc::raw::unpack(ds, req);
-                   app().post(priority::medium,
-                              [self, req = std::move(req)]() mutable { std::visit(*self, std::move(req)); });
-                   self->start_read();
-                });
-             });
-      }
-
-      void send() {
-         if (sending)
-            return;
-         if (send_queue.empty()) {
-            app().post(priority::medium, [self = this->shared_from_this()]() {
-               self->send_update(::std::optional<::fc::zipkin_span>{});
-            });
-            return;
->>>>>>> ff6516de
          }
          sending = true;
 
@@ -742,7 +627,6 @@
            "enable debug mode for trace history");
    options("context-free-data-compression", bpo::value<string>()->default_value("zlib"), 
            "compression mode for context free data in transaction traces. Supported options are \"zlib\" and \"none\"");
-   options("state-history-num-buffered-entries", bpo::value<uint32_t>()->default_value(2), "size of the buffered state history log entries in memory");
 }
 
 void state_history_plugin::plugin_initialize(const variables_map& options) {
@@ -778,7 +662,6 @@
       config.archive_dir        = options.at("state-history-archive-dir").as<bfs::path>();
       config.stride             = options.at("state-history-stride").as<uint32_t>();
       config.max_retained_files = options.at("max-retained-history-files").as<uint32_t>();
-      config.num_buffered_entries = options.at("state-history-num-buffered-entries").as<uint32_t>();
 
       auto ip_port         = options.at("state-history-endpoint").as<string>();
       if (ip_port.size()) {
