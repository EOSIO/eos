#pragma once

#include <eosio/chain/account_object.hpp>
#include <eosio/chain/controller.hpp>
#include <eosio/chain/exceptions.hpp>
#include <eosio/chain/generated_transaction_object.hpp>
#include <eosio/chain/global_property_object.hpp>
#include <eosio/chain/kv_chainbase_objects.hpp>
#include <eosio/chain/permission_link_object.hpp>
#include <eosio/chain/permission_object.hpp>
#include <eosio/chain/protocol_state_object.hpp>
#include <eosio/chain/resource_limits.hpp>
#include <eosio/chain/resource_limits_private.hpp>
#include <eosio/chain/trace.hpp>
#include <eosio/chain_plugin/chain_plugin.hpp>
#include <eosio/state_history_plugin/state_history_plugin.hpp>

#include <type_traits>

template <typename T>
struct history_serial_wrapper {
   const chainbase::database& db;
   const T&                   obj;
};

template <typename T>
history_serial_wrapper<std::decay_t<T>> make_history_serial_wrapper(const chainbase::database& db, const T& obj) {
   return {db, obj};
}

template <typename P, typename T>
struct history_context_wrapper {
   const chainbase::database& db;
   const P&                   context;
   const T&                   obj;
};

template <typename P, typename T>
history_context_wrapper<std::decay_t<P>, std::decay_t<T>>
make_history_context_wrapper(const chainbase::database& db, const P& context, const T& obj) {
   return {db, context, obj};
}

namespace fc {

template <typename T>
const T& as_type(const T& x) {
   return x;
}

template <typename ST, typename T>
datastream<ST>& history_serialize_container(datastream<ST>& ds, const chainbase::database& db, const T& v) {
   fc::raw::pack(ds, unsigned_int(v.size()));
   for (auto& x : v)
      ds << make_history_serial_wrapper(db, x);
   return ds;
}

template <typename ST, typename T>
datastream<ST>& history_serialize_container(datastream<ST>& ds, const chainbase::database& db,
                                            const std::vector<std::shared_ptr<T>>& v) {
   fc::raw::pack(ds, unsigned_int(v.size()));
   for (auto& x : v) {
      EOS_ASSERT(!!x, eosio::chain::plugin_exception, "null inside container");
      ds << make_history_serial_wrapper(db, *x);
   }
   return ds;
}

template <typename ST, typename P, typename T>
datastream<ST>& history_context_serialize_container(datastream<ST>& ds, const chainbase::database& db, const P& context,
                                                    const std::vector<T>& v) {
   fc::raw::pack(ds, unsigned_int(v.size()));
   for (const auto& x : v) {
      ds << make_history_context_wrapper(db, context, x);
   }
   return ds;
}

template <typename ST, typename T>
datastream<ST>& operator<<(datastream<ST>& ds, const history_serial_big_vector_wrapper<T>& obj) {
   FC_ASSERT(obj.obj.size() <= 1024 * 1024 * 1024);
   fc::raw::pack(ds, unsigned_int((uint32_t)obj.obj.size()));
   for (auto& x : obj.obj)
      fc::raw::pack(ds, x);
   return ds;
}

template <typename ST>
inline void history_pack_varuint64(datastream<ST>& ds, uint64_t val) {
   do {
      uint8_t b = uint8_t(val) & 0x7f;
      val >>= 7;
      b |= ((val > 0) << 7);
      ds.write((char*)&b, 1);
   } while (val);
}

template <typename ST>
void history_pack_big_bytes(datastream<ST>& ds, const eosio::chain::bytes& v) {
   history_pack_varuint64(ds, v.size());
   if (v.size())
      ds.write(&v.front(), (uint32_t)v.size());
}

template <typename ST>
void history_pack_big_bytes(datastream<ST>& ds, const fc::optional<eosio::chain::bytes>& v) {
   fc::raw::pack(ds, v.valid());
   if (v)
      history_pack_big_bytes(ds, *v);
}

template <typename ST, typename T>
datastream<ST>& operator<<(datastream<ST>& ds, const history_serial_wrapper<std::vector<T>>& obj) {
   return history_serialize_container(ds, obj.db, obj.obj);
}

template <typename ST, typename P, typename T>
datastream<ST>& operator<<(datastream<ST>& ds, const history_context_wrapper<P, std::vector<T>>& obj) {
   return history_context_serialize_container(ds, obj.db, obj.context, obj.obj);
}

template <typename ST, typename First, typename Second>
datastream<ST>& operator<<(datastream<ST>& ds, const history_serial_wrapper<std::pair<First, Second>>& obj) {
   fc::raw::pack(ds, obj.obj.first);
   fc::raw::pack(ds, obj.obj.second);
   return ds;
}

template <typename ST>
datastream<ST>& operator<<(datastream<ST>& ds, const history_serial_wrapper<eosio::chain::account_object>& obj) {
   fc::raw::pack(ds, fc::unsigned_int(0));
   fc::raw::pack(ds, as_type<uint64_t>(obj.obj.name.to_uint64_t()));
   fc::raw::pack(ds, as_type<eosio::chain::block_timestamp_type>(obj.obj.creation_date));
   fc::raw::pack(ds, as_type<eosio::chain::shared_string>(obj.obj.abi));
   return ds;
}

template <typename ST>
datastream<ST>& operator<<(datastream<ST>&                                                      ds,
                           const history_serial_wrapper<eosio::chain::account_metadata_object>& obj) {
   fc::raw::pack(ds, fc::unsigned_int(0));
   fc::raw::pack(ds, as_type<uint64_t>(obj.obj.name.to_uint64_t()));
   fc::raw::pack(ds, as_type<bool>(obj.obj.is_privileged()));
   fc::raw::pack(ds, as_type<fc::time_point>(obj.obj.last_code_update));
   bool has_code = obj.obj.code_hash != eosio::chain::digest_type();
   fc::raw::pack(ds, has_code);
   if (has_code) {
      fc::raw::pack(ds, as_type<uint8_t>(obj.obj.vm_type));
      fc::raw::pack(ds, as_type<uint8_t>(obj.obj.vm_version));
      fc::raw::pack(ds, as_type<eosio::chain::digest_type>(obj.obj.code_hash));
   }
   return ds;
}

template <typename ST>
datastream<ST>& operator<<(datastream<ST>& ds, const history_serial_wrapper<eosio::chain::code_object>& obj) {
   fc::raw::pack(ds, fc::unsigned_int(0));
   fc::raw::pack(ds, as_type<uint8_t>(obj.obj.vm_type));
   fc::raw::pack(ds, as_type<uint8_t>(obj.obj.vm_version));
   fc::raw::pack(ds, as_type<eosio::chain::digest_type>(obj.obj.code_hash));
   fc::raw::pack(ds, as_type<eosio::chain::shared_string>(obj.obj.code));
   return ds;
}

template <typename ST>
datastream<ST>& operator<<(datastream<ST>& ds, const history_serial_wrapper<eosio::chain::table_id_object>& obj) {
   fc::raw::pack(ds, fc::unsigned_int(0));
   fc::raw::pack(ds, as_type<uint64_t>(obj.obj.code.to_uint64_t()));
   fc::raw::pack(ds, as_type<uint64_t>(obj.obj.scope.to_uint64_t()));
   fc::raw::pack(ds, as_type<uint64_t>(obj.obj.table.to_uint64_t()));
   fc::raw::pack(ds, as_type<uint64_t>(obj.obj.payer.to_uint64_t()));
   return ds;
}

template <typename ST>
datastream<ST>&
operator<<(datastream<ST>&                                                                               ds,
           const history_context_wrapper<eosio::chain::table_id_object, eosio::chain::key_value_object>& obj) {
   fc::raw::pack(ds, fc::unsigned_int(0));
   fc::raw::pack(ds, as_type<uint64_t>(obj.context.code.to_uint64_t()));
   fc::raw::pack(ds, as_type<uint64_t>(obj.context.scope.to_uint64_t()));
   fc::raw::pack(ds, as_type<uint64_t>(obj.context.table.to_uint64_t()));
   fc::raw::pack(ds, as_type<uint64_t>(obj.obj.primary_key));
   fc::raw::pack(ds, as_type<uint64_t>(obj.obj.payer.to_uint64_t()));
   fc::raw::pack(ds, as_type<eosio::chain::shared_string>(obj.obj.value));
   return ds;
}

template <typename ST, typename T>
void serialize_secondary_index_data(datastream<ST>& ds, const T& obj) {
   fc::raw::pack(ds, obj);
}

template <typename ST>
void serialize_secondary_index_data(datastream<ST>& ds, const float64_t& obj) {
   uint64_t i;
   memcpy(&i, &obj, sizeof(i));
   fc::raw::pack(ds, i);
}

template <typename ST>
void serialize_secondary_index_data(datastream<ST>& ds, const float128_t& obj) {
   __uint128_t i;
   memcpy(&i, &obj, sizeof(i));
   fc::raw::pack(ds, i);
}

template <typename ST>
void serialize_secondary_index_data(datastream<ST>& ds, const eosio::chain::key256_t& obj) {
   auto rev = [&](__uint128_t x) {
      char* ch = reinterpret_cast<char*>(&x);
      std::reverse(ch, ch + sizeof(x));
      return x;
   };
   fc::raw::pack(ds, rev(obj[0]));
   fc::raw::pack(ds, rev(obj[1]));
}

template <typename ST, typename T>
datastream<ST>& serialize_secondary_index(datastream<ST>& ds, const eosio::chain::table_id_object& context,
                                          const T& obj) {
   fc::raw::pack(ds, fc::unsigned_int(0));
   fc::raw::pack(ds, as_type<uint64_t>(context.code.to_uint64_t()));
   fc::raw::pack(ds, as_type<uint64_t>(context.scope.to_uint64_t()));
   fc::raw::pack(ds, as_type<uint64_t>(context.table.to_uint64_t()));
   fc::raw::pack(ds, as_type<uint64_t>(obj.primary_key));
   fc::raw::pack(ds, as_type<uint64_t>(obj.payer.to_uint64_t()));
   serialize_secondary_index_data(ds, obj.secondary_key);
   return ds;
}

template <typename ST>
datastream<ST>&
operator<<(datastream<ST>&                                                                             ds,
           const history_context_wrapper<eosio::chain::table_id_object, eosio::chain::index64_object>& obj) {
   return serialize_secondary_index(ds, obj.context, obj.obj);
}

template <typename ST>
datastream<ST>&
operator<<(datastream<ST>&                                                                              ds,
           const history_context_wrapper<eosio::chain::table_id_object, eosio::chain::index128_object>& obj) {
   return serialize_secondary_index(ds, obj.context, obj.obj);
}

template <typename ST>
datastream<ST>&
operator<<(datastream<ST>&                                                                              ds,
           const history_context_wrapper<eosio::chain::table_id_object, eosio::chain::index256_object>& obj) {
   return serialize_secondary_index(ds, obj.context, obj.obj);
}

template <typename ST>
datastream<ST>&
operator<<(datastream<ST>&                                                                                  ds,
           const history_context_wrapper<eosio::chain::table_id_object, eosio::chain::index_double_object>& obj) {
   return serialize_secondary_index(ds, obj.context, obj.obj);
}

template <typename ST>
datastream<ST>& operator<<(
    datastream<ST>&                                                                                       ds,
    const history_context_wrapper<eosio::chain::table_id_object, eosio::chain::index_long_double_object>& obj) {
   return serialize_secondary_index(ds, obj.context, obj.obj);
}

template <typename ST>
datastream<ST>& operator<<(datastream<ST>& ds, const history_serial_wrapper<eosio::chain::kv_object>& obj) {
   fc::raw::pack(ds, fc::unsigned_int(0));
   fc::raw::pack(ds, as_type<uint64_t>(obj.obj.database_id.to_uint64_t()));
   fc::raw::pack(ds, as_type<uint64_t>(obj.obj.contract.to_uint64_t()));
   fc::raw::pack(ds, as_type<eosio::chain::shared_blob>(obj.obj.kv_key));
   fc::raw::pack(ds, as_type<eosio::chain::shared_blob>(obj.obj.kv_value));
   return ds;
}

template <typename ST>
datastream<ST>& operator<<(datastream<ST>& ds,
                           const history_serial_wrapper<eosio::chain::shared_block_signing_authority_v0>& obj) {
   fc::raw::pack(ds, as_type<uint32_t>(obj.obj.threshold));
   history_serialize_container(ds, obj.db,
                               as_type<eosio::chain::shared_vector<eosio::chain::shared_key_weight>>(obj.obj.keys));

}

template <typename ST>
datastream<ST>& operator<<(datastream<ST>& ds, const history_serial_wrapper<eosio::chain::shared_producer_authority>& obj) {
   fc::raw::pack(ds, as_type<uint64_t>(obj.obj.producer_name.to_uint64_t()));
   fc::raw::pack(ds, as_type<eosio::chain::shared_block_signing_authority>(obj.obj.authority));
   return ds;
}

template <typename ST>
datastream<ST>& operator<<(datastream<ST>&                                                            ds,
                           const history_serial_wrapper<eosio::chain::shared_producer_authority_schedule>& obj) {
   fc::raw::pack(ds, as_type<uint32_t>(obj.obj.version));
   history_serialize_container(ds, obj.db,
                               as_type<eosio::chain::shared_vector<eosio::chain::shared_producer_authority>>(obj.obj.producers));
   return ds;
}

template <typename ST>
datastream<ST>& operator<<(datastream<ST>& ds, const history_serial_wrapper<eosio::chain::chain_config>& obj) {
   fc::raw::pack(ds, fc::unsigned_int(0));
   fc::raw::pack(ds, as_type<uint64_t>(obj.obj.max_block_net_usage));
   fc::raw::pack(ds, as_type<uint32_t>(obj.obj.target_block_net_usage_pct));
   fc::raw::pack(ds, as_type<uint32_t>(obj.obj.max_transaction_net_usage));
   fc::raw::pack(ds, as_type<uint32_t>(obj.obj.base_per_transaction_net_usage));
   fc::raw::pack(ds, as_type<uint32_t>(obj.obj.net_usage_leeway));
   fc::raw::pack(ds, as_type<uint32_t>(obj.obj.context_free_discount_net_usage_num));
   fc::raw::pack(ds, as_type<uint32_t>(obj.obj.context_free_discount_net_usage_den));
   fc::raw::pack(ds, as_type<uint32_t>(obj.obj.max_block_cpu_usage));
   fc::raw::pack(ds, as_type<uint32_t>(obj.obj.target_block_cpu_usage_pct));
   fc::raw::pack(ds, as_type<uint32_t>(obj.obj.max_transaction_cpu_usage));
   fc::raw::pack(ds, as_type<uint32_t>(obj.obj.min_transaction_cpu_usage));
   fc::raw::pack(ds, as_type<uint32_t>(obj.obj.max_transaction_lifetime));
   fc::raw::pack(ds, as_type<uint32_t>(obj.obj.deferred_trx_expiration_window));
   fc::raw::pack(ds, as_type<uint32_t>(obj.obj.max_transaction_delay));
   fc::raw::pack(ds, as_type<uint32_t>(obj.obj.max_inline_action_size));
   fc::raw::pack(ds, as_type<uint16_t>(obj.obj.max_inline_action_depth));
   fc::raw::pack(ds, as_type<uint16_t>(obj.obj.max_authority_depth));
   return ds;
}

template <typename ST>
datastream<ST>& operator<<(datastream<ST>&                                                     ds,
                           const history_serial_wrapper<eosio::chain::global_property_object>& obj) {
   fc::raw::pack(ds, fc::unsigned_int(1));
   fc::raw::pack(ds, as_type<optional<eosio::chain::block_num_type>>(obj.obj.proposed_schedule_block_num));
   fc::raw::pack(ds, make_history_serial_wrapper(
                         obj.db, as_type<eosio::chain::shared_producer_authority_schedule>(obj.obj.proposed_schedule)));
   fc::raw::pack(ds, make_history_serial_wrapper(obj.db, as_type<eosio::chain::chain_config>(obj.obj.configuration)));
   fc::raw::pack(ds, as_type<eosio::chain::chain_id_type>(obj.obj.chain_id));

   return ds;
}

template <typename ST>
datastream<ST>& operator<<(datastream<ST>&                                                           ds,
                           const history_serial_wrapper<eosio::chain::generated_transaction_object>& obj) {
   fc::raw::pack(ds, fc::unsigned_int(0));
   fc::raw::pack(ds, as_type<uint64_t>(obj.obj.sender.to_uint64_t()));
   fc::raw::pack(ds, as_type<__uint128_t>(obj.obj.sender_id));
   fc::raw::pack(ds, as_type<uint64_t>(obj.obj.payer.to_uint64_t()));
   fc::raw::pack(ds, as_type<eosio::chain::transaction_id_type>(obj.obj.trx_id));
   fc::raw::pack(ds, as_type<eosio::chain::shared_string>(obj.obj.packed_trx));
   return ds;
}

template <typename ST>
datastream<ST>&
operator<<(datastream<ST>&                                                                                ds,
           const history_serial_wrapper<eosio::chain::protocol_state_object::activated_protocol_feature>& obj) {
   fc::raw::pack(ds, fc::unsigned_int(0));
   fc::raw::pack(ds, as_type<eosio::chain::digest_type>(obj.obj.feature_digest));
   fc::raw::pack(ds, as_type<uint32_t>(obj.obj.activation_block_num));
   return ds;
}

template <typename ST>
datastream<ST>& operator<<(datastream<ST>& ds, const history_serial_wrapper<eosio::chain::protocol_state_object>& obj) {
   fc::raw::pack(ds, fc::unsigned_int(0));
   history_serialize_container(ds, obj.db, obj.obj.activated_protocol_features);
   return ds;
}

template <typename ST>
datastream<ST>& operator<<(datastream<ST>& ds, const history_serial_wrapper<eosio::chain::shared_key_weight>& obj) {
   fc::raw::pack(ds, as_type<eosio::chain::shared_public_key>(obj.obj.key));
   fc::raw::pack(ds, as_type<uint16_t>(obj.obj.weight));
   return ds;
}

template <typename ST>
datastream<ST>& operator<<(datastream<ST>& ds, const history_serial_wrapper<eosio::chain::permission_level>& obj) {
   fc::raw::pack(ds, as_type<uint64_t>(obj.obj.actor.to_uint64_t()));
   fc::raw::pack(ds, as_type<uint64_t>(obj.obj.permission.to_uint64_t()));
   return ds;
}

template <typename ST>
datastream<ST>& operator<<(datastream<ST>&                                                      ds,
                           const history_serial_wrapper<eosio::chain::permission_level_weight>& obj) {
   fc::raw::pack(ds, make_history_serial_wrapper(obj.db, as_type<eosio::chain::permission_level>(obj.obj.permission)));
   fc::raw::pack(ds, as_type<uint16_t>(obj.obj.weight));
   return ds;
}

template <typename ST>
datastream<ST>& operator<<(datastream<ST>& ds, const history_serial_wrapper<eosio::chain::wait_weight>& obj) {
   fc::raw::pack(ds, as_type<uint32_t>(obj.obj.wait_sec));
   fc::raw::pack(ds, as_type<uint16_t>(obj.obj.weight));
   return ds;
}

template <typename ST>
datastream<ST>& operator<<(datastream<ST>& ds, const history_serial_wrapper<eosio::chain::shared_authority>& obj) {
   fc::raw::pack(ds, as_type<uint32_t>(obj.obj.threshold));
   history_serialize_container(ds, obj.db, obj.obj.keys);
   history_serialize_container(ds, obj.db, obj.obj.accounts);
   history_serialize_container(ds, obj.db, obj.obj.waits);
   return ds;
}

template <typename ST>
datastream<ST>& operator<<(datastream<ST>& ds, const history_serial_wrapper<eosio::chain::permission_object>& obj) {
   fc::raw::pack(ds, fc::unsigned_int(0));
   fc::raw::pack(ds, as_type<uint64_t>(obj.obj.owner.to_uint64_t()));
   fc::raw::pack(ds, as_type<uint64_t>(obj.obj.name.to_uint64_t()));
   if (obj.obj.parent._id) {
      auto&       index  = obj.db.get_index<eosio::chain::permission_index>();
      const auto* parent = index.find(obj.obj.parent);
      if (!parent) {
         auto undo = index.last_undo_session();
         auto  it   = std::find_if(undo.removed_values.begin(), undo.removed_values.end(), [&](auto& x){ return x.id._id == obj.obj.parent; });
         EOS_ASSERT(it != undo.removed_values.end(), eosio::chain::plugin_exception,
                    "can not find parent of permission_object");
         parent = &*it;
      }
      fc::raw::pack(ds, as_type<uint64_t>(parent->name.to_uint64_t()));
   } else {
      fc::raw::pack(ds, as_type<uint64_t>(0));
   }
   fc::raw::pack(ds, as_type<fc::time_point>(obj.obj.last_updated));
   fc::raw::pack(ds, make_history_serial_wrapper(obj.db, as_type<eosio::chain::shared_authority>(obj.obj.auth)));
   return ds;
}

template <typename ST>
datastream<ST>& operator<<(datastream<ST>&                                                     ds,
                           const history_serial_wrapper<eosio::chain::permission_link_object>& obj) {
   fc::raw::pack(ds, fc::unsigned_int(0));
   fc::raw::pack(ds, as_type<uint64_t>(obj.obj.account.to_uint64_t()));
   fc::raw::pack(ds, as_type<uint64_t>(obj.obj.code.to_uint64_t()));
   fc::raw::pack(ds, as_type<uint64_t>(obj.obj.message_type.to_uint64_t()));
   fc::raw::pack(ds, as_type<uint64_t>(obj.obj.required_permission.to_uint64_t()));
   return ds;
}

template <typename ST>
datastream<ST>& operator<<(datastream<ST>&                                                                      ds,
                           const history_serial_wrapper<eosio::chain::resource_limits::resource_limits_object>& obj) {
   EOS_ASSERT(!obj.obj.pending, eosio::chain::plugin_exception,
              "accepted_block sent while resource_limits_object in pending state");
   fc::raw::pack(ds, fc::unsigned_int(0));
   fc::raw::pack(ds, as_type<uint64_t>(obj.obj.owner.to_uint64_t()));
   fc::raw::pack(ds, as_type<int64_t>(obj.obj.net_weight));
   fc::raw::pack(ds, as_type<int64_t>(obj.obj.cpu_weight));
   fc::raw::pack(ds, as_type<int64_t>(obj.obj.ram_bytes));
   return ds;
}

template <typename ST>
datastream<ST>& operator<<(datastream<ST>&                                                                 ds,
                           const history_serial_wrapper<eosio::chain::resource_limits::usage_accumulator>& obj) {
   fc::raw::pack(ds, fc::unsigned_int(0));
   fc::raw::pack(ds, as_type<uint32_t>(obj.obj.last_ordinal));
   fc::raw::pack(ds, as_type<uint64_t>(obj.obj.value_ex));
   fc::raw::pack(ds, as_type<uint64_t>(obj.obj.consumed));
   return ds;
}

template <typename ST>
datastream<ST>& operator<<(datastream<ST>&                                                                     ds,
                           const history_serial_wrapper<eosio::chain::resource_limits::resource_usage_object>& obj) {
   fc::raw::pack(ds, fc::unsigned_int(0));
   fc::raw::pack(ds, as_type<uint64_t>(obj.obj.owner.to_uint64_t()));
   fc::raw::pack(ds, make_history_serial_wrapper(
                         obj.db, as_type<eosio::chain::resource_limits::usage_accumulator>(obj.obj.net_usage)));
   fc::raw::pack(ds, make_history_serial_wrapper(
                         obj.db, as_type<eosio::chain::resource_limits::usage_accumulator>(obj.obj.cpu_usage)));
   fc::raw::pack(ds, as_type<uint64_t>(obj.obj.ram_usage));
   return ds;
}

template <typename ST>
datastream<ST>&
operator<<(datastream<ST>&                                                                            ds,
           const history_serial_wrapper<eosio::chain::resource_limits::resource_limits_state_object>& obj) {
   fc::raw::pack(ds, fc::unsigned_int(0));
   fc::raw::pack(ds, make_history_serial_wrapper(obj.db, as_type<eosio::chain::resource_limits::usage_accumulator>(
                                                             obj.obj.average_block_net_usage)));
   fc::raw::pack(ds, make_history_serial_wrapper(obj.db, as_type<eosio::chain::resource_limits::usage_accumulator>(
                                                             obj.obj.average_block_cpu_usage)));
   fc::raw::pack(ds, as_type<uint64_t>(obj.obj.total_net_weight));
   fc::raw::pack(ds, as_type<uint64_t>(obj.obj.total_cpu_weight));
   fc::raw::pack(ds, as_type<uint64_t>(obj.obj.total_ram_bytes));
   fc::raw::pack(ds, as_type<uint64_t>(obj.obj.virtual_net_limit));
   fc::raw::pack(ds, as_type<uint64_t>(obj.obj.virtual_cpu_limit));
   return ds;
}

template <typename ST>
datastream<ST>& operator<<(datastream<ST>&                                                     ds,
                           const history_serial_wrapper<eosio::chain::resource_limits::ratio>& obj) {
   fc::raw::pack(ds, fc::unsigned_int(0));
   fc::raw::pack(ds, as_type<uint64_t>(obj.obj.numerator));
   fc::raw::pack(ds, as_type<uint64_t>(obj.obj.denominator));
   return ds;
}

template <typename ST>
datastream<ST>& operator<<(datastream<ST>&                                                                        ds,
                           const history_serial_wrapper<eosio::chain::resource_limits::elastic_limit_parameters>& obj) {
   fc::raw::pack(ds, fc::unsigned_int(0));
   fc::raw::pack(ds, as_type<uint64_t>(obj.obj.target));
   fc::raw::pack(ds, as_type<uint64_t>(obj.obj.max));
   fc::raw::pack(ds, as_type<uint32_t>(obj.obj.periods));
   fc::raw::pack(ds, as_type<uint32_t>(obj.obj.max_multiplier));
   fc::raw::pack(
       ds, make_history_serial_wrapper(obj.db, as_type<eosio::chain::resource_limits::ratio>(obj.obj.contract_rate)));
   fc::raw::pack(
       ds, make_history_serial_wrapper(obj.db, as_type<eosio::chain::resource_limits::ratio>(obj.obj.expand_rate)));
   return ds;
}

template <typename ST>
datastream<ST>&
operator<<(datastream<ST>&                                                                             ds,
           const history_serial_wrapper<eosio::chain::resource_limits::resource_limits_config_object>& obj) {
   fc::raw::pack(ds, fc::unsigned_int(0));
   fc::raw::pack(
       ds, make_history_serial_wrapper(
               obj.db, as_type<eosio::chain::resource_limits::elastic_limit_parameters>(obj.obj.cpu_limit_parameters)));
   fc::raw::pack(
       ds, make_history_serial_wrapper(
               obj.db, as_type<eosio::chain::resource_limits::elastic_limit_parameters>(obj.obj.net_limit_parameters)));
   fc::raw::pack(ds, as_type<uint32_t>(obj.obj.account_cpu_usage_average_window));
   fc::raw::pack(ds, as_type<uint32_t>(obj.obj.account_net_usage_average_window));
   return ds;
};

template <typename ST>
datastream<ST>& operator<<(datastream<ST>& ds, const history_serial_wrapper<eosio::chain::action>& obj) {
   fc::raw::pack(ds, as_type<uint64_t>(obj.obj.account.to_uint64_t()));
   fc::raw::pack(ds, as_type<uint64_t>(obj.obj.name.to_uint64_t()));
   history_serialize_container(ds, obj.db, as_type<std::vector<eosio::chain::permission_level>>(obj.obj.authorization));
   fc::raw::pack(ds, as_type<eosio::bytes>(obj.obj.data));
   return ds;
}

template <typename ST>
datastream<ST>& operator<<(datastream<ST>& ds, const history_serial_wrapper<eosio::chain::action_receipt>& obj) {
   fc::raw::pack(ds, as_type<uint64_t>(obj.obj.receiver.to_uint64_t()));
   fc::raw::pack(ds, as_type<eosio::chain::digest_type>(obj.obj.act_digest));
   fc::raw::pack(ds, as_type<uint64_t>(obj.obj.global_sequence));
   fc::raw::pack(ds, as_type<uint64_t>(obj.obj.recv_sequence));
   history_serialize_container(ds, obj.db, as_type<flat_map<eosio::name, uint64_t>>(obj.obj.auth_sequence));
   fc::raw::pack(ds, as_type<fc::unsigned_int>(obj.obj.code_sequence));
   fc::raw::pack(ds, as_type<fc::unsigned_int>(obj.obj.abi_sequence));
   return ds;
}

template <typename ST>
datastream<ST>& operator<<(datastream<ST>& ds, const history_serial_wrapper<eosio::chain::account_delta>& obj) {
   fc::raw::pack(ds, as_type<uint64_t>(obj.obj.account.to_uint64_t()));
   fc::raw::pack(ds, as_type<int64_t>(obj.obj.delta));
   return ds;
}

inline fc::optional<uint64_t> cap_error_code( const fc::optional<uint64_t>& error_code ) {
   fc::optional<uint64_t> result;

   if (!error_code) return result;

   const uint64_t upper_limit = static_cast<uint64_t>(eosio::chain::system_error_code::generic_system_error);

   if (*error_code >= upper_limit) {
      result = upper_limit;
      return result;
   }

   result = error_code;
   return result;
}

template <typename ST>
datastream<ST>& operator<<(datastream<ST>& ds, const history_context_wrapper<bool, eosio::chain::action_trace>& obj) {
   const auto& trace = obj.obj;
   if (!trace.return_value) {
      fc::raw::pack( ds, fc::unsigned_int( 0 ));
   } else {
      fc::raw::pack( ds, fc::unsigned_int( 1 ));
   }
   bool  debug_mode = obj.context;
<<<<<<< HEAD
   fc::raw::pack(ds, fc::unsigned_int(1));
   fc::raw::pack(ds, as_type<fc::unsigned_int>(obj.obj.action_ordinal));
   fc::raw::pack(ds, as_type<fc::unsigned_int>(obj.obj.creator_action_ordinal));
   fc::raw::pack(ds, bool(obj.obj.receipt));
   if (obj.obj.receipt) {
      fc::raw::pack(ds, make_history_serial_wrapper(obj.db, as_type<eosio::chain::action_receipt>(*obj.obj.receipt)));
=======
   fc::raw::pack(ds, fc::unsigned_int(0));
   fc::raw::pack(ds, as_type<fc::unsigned_int>(trace.action_ordinal));
   fc::raw::pack(ds, as_type<fc::unsigned_int>(trace.creator_action_ordinal));
   fc::raw::pack(ds, bool(trace.receipt));
   if (trace.receipt) {
      fc::raw::pack(ds, make_history_serial_wrapper(obj.db, as_type<eosio::chain::action_receipt>(*trace.receipt)));
>>>>>>> 018831cd
   }
   fc::raw::pack(ds, as_type<uint64_t>(trace.receiver.to_uint64_t()));
   fc::raw::pack(ds, make_history_serial_wrapper(obj.db, as_type<eosio::chain::action>(trace.act)));
   fc::raw::pack(ds, as_type<bool>(trace.context_free));
   fc::raw::pack(ds, as_type<int64_t>(debug_mode ? trace.elapsed.count() : 0));
   if (debug_mode)
      fc::raw::pack(ds, as_type<std::string>(trace.console));
   else
      fc::raw::pack(ds, std::string{});
<<<<<<< HEAD
   history_serialize_container(ds, obj.db, as_type<flat_set<eosio::chain::account_delta>>(obj.obj.account_ram_deltas));
   history_serialize_container(ds, obj.db, as_type<flat_set<eosio::chain::account_delta>>(obj.obj.account_disk_deltas));
=======
   history_serialize_container(ds, obj.db, as_type<flat_set<eosio::chain::account_delta>>(trace.account_ram_deltas));
>>>>>>> 018831cd

   fc::optional<std::string> e;
   if (trace.except) {
      if (debug_mode)
         e = trace.except->to_string();
      else
         e = "Y";
   }
   fc::raw::pack(ds, as_type<fc::optional<std::string>>(e));
   fc::raw::pack(ds, as_type<fc::optional<uint64_t>>(debug_mode ? trace.error_code
                                                                : cap_error_code(trace.error_code)));
   if (trace.return_value) {
      fc::raw::pack(ds, as_type<eosio::bytes>(*trace.return_value));
   }
   return ds;
}

template <typename ST>
datastream<ST>& operator<<(datastream<ST>&                                                    ds,
                           const history_context_wrapper<std::pair<uint8_t, bool>,
                                                         eosio::augmented_transaction_trace>& obj) {
   auto& trace = *obj.obj.trace;
   bool  debug_mode = obj.context.second;
   fc::raw::pack(ds, fc::unsigned_int(0));
   fc::raw::pack(ds, as_type<eosio::chain::transaction_id_type>(trace.id));
   if (trace.receipt) {
      if (trace.failed_dtrx_trace && trace.receipt->status.value == eosio::chain::transaction_receipt_header::soft_fail)
         fc::raw::pack(ds, uint8_t(eosio::chain::transaction_receipt_header::executed));
      else
         fc::raw::pack(ds, as_type<uint8_t>(trace.receipt->status.value));
      fc::raw::pack(ds, as_type<uint32_t>(trace.receipt->cpu_usage_us));
      fc::raw::pack(ds, as_type<fc::unsigned_int>(trace.receipt->net_usage_words));
   } else {
      fc::raw::pack(ds, uint8_t(obj.context.first));
      fc::raw::pack(ds, uint32_t(0));
      fc::raw::pack(ds, fc::unsigned_int(0));
   }
   fc::raw::pack(ds, as_type<int64_t>(debug_mode ? trace.elapsed.count() : 0));
   fc::raw::pack(ds, as_type<uint64_t>(trace.net_usage));
   fc::raw::pack(ds, as_type<bool>(trace.scheduled));
   history_context_serialize_container(ds, obj.db, debug_mode,
                                       as_type<std::vector<eosio::chain::action_trace>>(trace.action_traces));

   fc::raw::pack(ds, bool(trace.account_ram_delta));
   if (trace.account_ram_delta) {
      fc::raw::pack(
          ds, make_history_serial_wrapper(obj.db, as_type<eosio::chain::account_delta>(*trace.account_ram_delta)));
   }

   fc::optional<std::string> e;
   if (trace.except) {
      if (debug_mode)
         e = trace.except->to_string();
      else
         e = "Y";
   }
   fc::raw::pack(ds, as_type<fc::optional<std::string>>(e));
   fc::raw::pack(ds, as_type<fc::optional<uint64_t>>(debug_mode ? trace.error_code
                                                                : cap_error_code(trace.error_code)));

   fc::raw::pack(ds, bool(trace.failed_dtrx_trace));
   if (trace.failed_dtrx_trace) {
      uint8_t stat = eosio::chain::transaction_receipt_header::hard_fail;
      if (trace.receipt && trace.receipt->status.value == eosio::chain::transaction_receipt_header::soft_fail)
         stat = eosio::chain::transaction_receipt_header::soft_fail;
      std::pair<uint8_t, bool> context = std::make_pair(stat, debug_mode);
      fc::raw::pack( //
          ds, make_history_context_wrapper(
                  obj.db, context, eosio::augmented_transaction_trace{trace.failed_dtrx_trace, obj.obj.partial}));
   }

   bool include_partial = obj.obj.partial && !trace.failed_dtrx_trace;
   fc::raw::pack(ds, include_partial);
   if (include_partial) {
      auto& partial = *obj.obj.partial;
      fc::raw::pack(ds, fc::unsigned_int(0));
      fc::raw::pack(ds, as_type<eosio::chain::time_point_sec>(partial.expiration));
      fc::raw::pack(ds, as_type<uint16_t>(partial.ref_block_num));
      fc::raw::pack(ds, as_type<uint32_t>(partial.ref_block_prefix));
      fc::raw::pack(ds, as_type<fc::unsigned_int>(partial.max_net_usage_words));
      fc::raw::pack(ds, as_type<uint8_t>(partial.max_cpu_usage_ms));
      fc::raw::pack(ds, as_type<fc::unsigned_int>(partial.delay_sec));
      fc::raw::pack(ds, as_type<eosio::chain::extensions_type>(partial.transaction_extensions));
      fc::raw::pack(ds, as_type<std::vector<eosio::chain::signature_type>>(partial.signatures));
      fc::raw::pack(ds, as_type<std::vector<eosio::bytes>>(partial.context_free_data));
   }

   return ds;
}

template <typename ST>
datastream<ST>& operator<<(datastream<ST>&                                                           ds,
                           const history_context_wrapper<bool, eosio::augmented_transaction_trace>&  obj) {
   std::pair<uint8_t, bool> context = std::make_pair(eosio::chain::transaction_receipt_header::hard_fail, obj.context);
   ds << make_history_context_wrapper(obj.db, context, obj.obj);
   return ds;
}

template <typename ST>
datastream<ST>& operator<<(datastream<ST>& ds, const eosio::get_blocks_result_v0& obj) {
   fc::raw::pack(ds, obj.head);
   fc::raw::pack(ds, obj.last_irreversible);
   fc::raw::pack(ds, obj.this_block);
   fc::raw::pack(ds, obj.prev_block);
   history_pack_big_bytes(ds, obj.block);
   history_pack_big_bytes(ds, obj.traces);
   history_pack_big_bytes(ds, obj.deltas);
   return ds;
}

} // namespace fc<|MERGE_RESOLUTION|>--- conflicted
+++ resolved
@@ -578,27 +578,13 @@
 template <typename ST>
 datastream<ST>& operator<<(datastream<ST>& ds, const history_context_wrapper<bool, eosio::chain::action_trace>& obj) {
    const auto& trace = obj.obj;
-   if (!trace.return_value) {
-      fc::raw::pack( ds, fc::unsigned_int( 0 ));
-   } else {
-      fc::raw::pack( ds, fc::unsigned_int( 1 ));
-   }
    bool  debug_mode = obj.context;
-<<<<<<< HEAD
    fc::raw::pack(ds, fc::unsigned_int(1));
-   fc::raw::pack(ds, as_type<fc::unsigned_int>(obj.obj.action_ordinal));
-   fc::raw::pack(ds, as_type<fc::unsigned_int>(obj.obj.creator_action_ordinal));
-   fc::raw::pack(ds, bool(obj.obj.receipt));
-   if (obj.obj.receipt) {
-      fc::raw::pack(ds, make_history_serial_wrapper(obj.db, as_type<eosio::chain::action_receipt>(*obj.obj.receipt)));
-=======
-   fc::raw::pack(ds, fc::unsigned_int(0));
    fc::raw::pack(ds, as_type<fc::unsigned_int>(trace.action_ordinal));
    fc::raw::pack(ds, as_type<fc::unsigned_int>(trace.creator_action_ordinal));
    fc::raw::pack(ds, bool(trace.receipt));
    if (trace.receipt) {
       fc::raw::pack(ds, make_history_serial_wrapper(obj.db, as_type<eosio::chain::action_receipt>(*trace.receipt)));
->>>>>>> 018831cd
    }
    fc::raw::pack(ds, as_type<uint64_t>(trace.receiver.to_uint64_t()));
    fc::raw::pack(ds, make_history_serial_wrapper(obj.db, as_type<eosio::chain::action>(trace.act)));
@@ -608,12 +594,8 @@
       fc::raw::pack(ds, as_type<std::string>(trace.console));
    else
       fc::raw::pack(ds, std::string{});
-<<<<<<< HEAD
-   history_serialize_container(ds, obj.db, as_type<flat_set<eosio::chain::account_delta>>(obj.obj.account_ram_deltas));
-   history_serialize_container(ds, obj.db, as_type<flat_set<eosio::chain::account_delta>>(obj.obj.account_disk_deltas));
-=======
    history_serialize_container(ds, obj.db, as_type<flat_set<eosio::chain::account_delta>>(trace.account_ram_deltas));
->>>>>>> 018831cd
+   history_serialize_container(ds, obj.db, as_type<flat_set<eosio::chain::account_delta>>(trace.account_disk_deltas));
 
    fc::optional<std::string> e;
    if (trace.except) {
@@ -625,9 +607,7 @@
    fc::raw::pack(ds, as_type<fc::optional<std::string>>(e));
    fc::raw::pack(ds, as_type<fc::optional<uint64_t>>(debug_mode ? trace.error_code
                                                                 : cap_error_code(trace.error_code)));
-   if (trace.return_value) {
-      fc::raw::pack(ds, as_type<eosio::bytes>(*trace.return_value));
-   }
+   fc::raw::pack(ds, as_type<eosio::bytes>(*trace.return_value));
    return ds;
 }
 
