#include <eosio/chain/authorization_manager.hpp>
#include <eosio/chain/exceptions.hpp>
#include <eosio/login_plugin/login_plugin.hpp>

#include <fc/io/json.hpp>

namespace eosio {

static appbase::abstract_plugin& _login_plugin = app().register_plugin<login_plugin>();

using namespace eosio;

struct login_request {
   chain::private_key_type server_ephemeral_priv_key{};
   chain::public_key_type server_ephemeral_pub_key{};
   chain::time_point_sec expiration_time;
};

struct login_request_pub_key_index {};
struct login_request_time_index {};

using login_request_container = boost::multi_index_container<
    login_request,
    indexed_by< //
        ordered_unique<tag<login_request_pub_key_index>,
                       member<login_request, chain::public_key_type, &login_request::server_ephemeral_pub_key>>,
        ordered_non_unique<tag<login_request_time_index>,
                           member<login_request, chain::time_point_sec, &login_request::expiration_time>> //
        >>;

class login_plugin_impl {
 public:
   login_request_container requests{};
   uint32_t max_login_requests = 1000000;
   uint32_t max_login_timeout = 60;

   void expire_requests() {
      auto& index = requests.get<login_request_time_index>();
<<<<<<< HEAD
      auto now = fc::now<fc::microseconds>();
=======
      auto now = fc::clock::now();
>>>>>>> 8d4aa1bb
      for (auto it = index.begin(); it != index.end() && it->expiration_time < now; it = index.erase(it))
         ;
   }
};

login_plugin::login_plugin() : my{std::make_unique<login_plugin_impl>()} {}
login_plugin::~login_plugin() {}

void login_plugin::set_program_options(options_description&, options_description& cfg) {
   cfg.add_options() //
       ("max-login-requests", bpo::value<uint32_t>()->default_value(1000000),
        "The maximum number of pending login requests") //
       ("max-login-timeout", bpo::value<uint32_t>()->default_value(60),
        "The maximum timeout for pending login requests (in seconds)");
}

void login_plugin::plugin_initialize(const variables_map& options) {
   my->max_login_requests = options.at("max-login-requests").as<uint32_t>();
   my->max_login_timeout = options.at("max-login-timeout").as<uint32_t>();
}

#define CALL(call_name, http_response_code)                                                                            \
   {                                                                                                                   \
      std::string("/v1/login/" #call_name), [this](string, string body, url_response_callback cb) mutable {            \
         try {                                                                                                         \
            if (body.empty())                                                                                          \
               body = "{}";                                                                                            \
            fc::variant result( call_name(fc::json::from_string(body).as<login_plugin::call_name##_params>()) );       \
            cb(http_response_code, std::move(result));                                                                 \
         } catch (...) {                                                                                               \
            http_plugin::handle_exception("login", #call_name, body, cb);                                              \
         }                                                                                                             \
      }                                                                                                                \
   }

void login_plugin::plugin_startup() {
   ilog("starting login_plugin");
   app().get_plugin<http_plugin>().add_api({
       CALL(start_login_request, 200), //
       CALL(finalize_login_request, 200),
       // CALL(do_not_use_gen_r1_key, 200),  //
       // CALL(do_not_use_sign, 200),        //
       // CALL(do_not_use_get_secret, 200),  //
   });
}

void login_plugin::plugin_shutdown() {}

login_plugin::start_login_request_results
login_plugin::start_login_request(const login_plugin::start_login_request_params& params) {
   my->expire_requests();
<<<<<<< HEAD
   EOS_ASSERT(params.expiration_time > fc::now<fc::microseconds>(), fc::timeout_exception,
=======
   EOS_ASSERT(params.expiration_time > fc::clock::now(), fc::timeout_exception,
>>>>>>> 8d4aa1bb
              "Requested expiration time ${expiration_time} is in the past",
              ("expiration_time", params.expiration_time));
   EOS_ASSERT(my->requests.size() < my->max_login_requests, fc::timeout_exception, "Too many pending login requests");
   login_request request;
   request.server_ephemeral_priv_key = chain::private_key_type::generate_r1();
   request.server_ephemeral_pub_key = request.server_ephemeral_priv_key.get_public_key();
   request.expiration_time =
       std::min(params.expiration_time, fc::now<fc::seconds>() + fc::seconds(my->max_login_timeout));
   my->requests.insert(request);
   return {request.server_ephemeral_pub_key};
}

login_plugin::finalize_login_request_results
login_plugin::finalize_login_request(const login_plugin::finalize_login_request_params& params) {
   finalize_login_request_results result;
   my->expire_requests();
   auto& index = my->requests.get<login_request_pub_key_index>();
   auto it = index.find(params.server_ephemeral_pub_key);
   if (it == index.end()) {
      result.error = "server_ephemeral_pub_key expired or not found";
      return result;
   }
   auto request = *it;
   index.erase(it);

   auto shared_secret = request.server_ephemeral_priv_key.generate_shared_secret(params.client_ephemeral_pub_key);

   chain::bytes combined_data(1024 * 1024);
   chain::datastream<char*> sig_data_ds{combined_data.data(), combined_data.size()};
   fc::raw::pack(sig_data_ds, params.permission);
   fc::raw::pack(sig_data_ds, shared_secret);
   fc::raw::pack(sig_data_ds, params.data);
   combined_data.resize(sig_data_ds.tellp());

   result.digest = chain::sha256::hash(combined_data);
   for (auto& sig : params.signatures)
      result.recovered_keys.insert(chain::public_key_type{sig, result.digest});

   try {
      auto noop_checktime = [] {};
      auto& chain = app().get_plugin<chain_plugin>().chain();
      chain.get_authorization_manager().check_authorization( //
          params.permission.actor, params.permission.permission, result.recovered_keys, {}, fc::microseconds(0),
          noop_checktime, true);
      result.permission_satisfied = true;
   } catch (...) {
      result.error = "keys do not satisfy permission";
   }

   return result;
}

login_plugin::do_not_use_gen_r1_key_results
login_plugin::do_not_use_gen_r1_key(const login_plugin::do_not_use_gen_r1_key_params& params) {
   auto priv = chain::private_key_type::generate_r1();
   return {priv.get_public_key(), priv};
}

login_plugin::do_not_use_sign_results
login_plugin::do_not_use_sign(const login_plugin::do_not_use_sign_params& params) {
   return {params.priv_key.sign(chain::sha256::hash(params.data))};
}

login_plugin::do_not_use_get_secret_results
login_plugin::do_not_use_get_secret(const login_plugin::do_not_use_get_secret_params& params) {
   return {params.priv_key.generate_shared_secret(params.pub_key)};
}

} // namespace eosio<|MERGE_RESOLUTION|>--- conflicted
+++ resolved
@@ -36,11 +36,7 @@
 
    void expire_requests() {
       auto& index = requests.get<login_request_time_index>();
-<<<<<<< HEAD
-      auto now = fc::now<fc::microseconds>();
-=======
-      auto now = fc::clock::now();
->>>>>>> 8d4aa1bb
+      auto now = fc::now();
       for (auto it = index.begin(); it != index.end() && it->expiration_time < now; it = index.erase(it))
          ;
    }
@@ -92,11 +88,7 @@
 login_plugin::start_login_request_results
 login_plugin::start_login_request(const login_plugin::start_login_request_params& params) {
    my->expire_requests();
-<<<<<<< HEAD
-   EOS_ASSERT(params.expiration_time > fc::now<fc::microseconds>(), fc::timeout_exception,
-=======
-   EOS_ASSERT(params.expiration_time > fc::clock::now(), fc::timeout_exception,
->>>>>>> 8d4aa1bb
+   EOS_ASSERT(params.expiration_time > fc::now(), fc::timeout_exception,
               "Requested expiration time ${expiration_time} is in the past",
               ("expiration_time", params.expiration_time));
    EOS_ASSERT(my->requests.size() < my->max_login_requests, fc::timeout_exception, "Too many pending login requests");
