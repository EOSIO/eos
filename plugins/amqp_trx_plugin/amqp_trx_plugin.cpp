#include <eosio/amqp_trx_plugin/amqp_trx_plugin.hpp>
#include <eosio/amqp_trx_plugin/fifo_trx_processing_queue.hpp>
#include <eosio/amqp/amqp_handler.hpp>
#include <eosio/amqp_trace_plugin/amqp_trace_plugin.hpp>
#include <eosio/chain_plugin/chain_plugin.hpp>

#include <eosio/chain/exceptions.hpp>
#include <eosio/chain/transaction.hpp>
#include <eosio/chain/thread_utils.hpp>

#include <fc/log/trace.hpp>

#include <boost/signals2/connection.hpp>

namespace {

static appbase::abstract_plugin& amqp_trx_plugin_ = appbase::app().register_plugin<eosio::amqp_trx_plugin>();

enum class ack_mode {
   received,
   executed,
   in_block
};

std::istream& operator>>(std::istream& in, ack_mode& m) {
   std::string s;
   in >> s;
   if( s == "received" )
      m = ack_mode::received;
   else if( s == "executed" )
      m = ack_mode::executed;
   else if( s == "in_block" )
      m = ack_mode::in_block;
   else
      in.setstate( std::ios_base::failbit );
   return in;
}

std::ostream& operator<<(std::ostream& osm, ack_mode m) {
   if( m == ack_mode::received )
      osm << "received";
   else if( m == ack_mode::executed )
      osm << "executed";
   else if( m == ack_mode::in_block )
      osm << "in_block";
   return osm;
}

} // anonymous

namespace eosio {

using boost::signals2::scoped_connection;

struct amqp_trx_plugin_impl : std::enable_shared_from_this<amqp_trx_plugin_impl> {

   chain_plugin* chain_plug = nullptr;
   amqp_trace_plugin* trace_plug = nullptr;
   std::optional<amqp> amqp_trx;

   std::string amqp_trx_address;
   ack_mode acked = ack_mode::executed;
   std::map<uint32_t, eosio::amqp::delivery_tag_t> tracked_delivery_tags; // block, highest delivery_tag for block
   uint32_t trx_processing_queue_size = 1000;
   bool allow_speculative_execution = false;
   std::shared_ptr<fifo_trx_processing_queue<producer_plugin>> trx_queue_ptr;

   std::optional<scoped_connection> block_start_connection;
   std::optional<scoped_connection> block_abort_connection;
   std::optional<scoped_connection> accepted_block_connection;


   // called from amqp thread
   void consume_message( const eosio::amqp::delivery_tag_t& delivery_tag, const char* buf, size_t s ) {
      try {
         fc::datastream<const char*> ds( buf, s );
         fc::unsigned_int which;
         fc::raw::unpack(ds, which);
         if( which == fc::unsigned_int(fc::get_index<transaction_msg, chain::packed_transaction_v0>()) ) {
            chain::packed_transaction_v0 v0;
            fc::raw::unpack(ds, v0);
            auto ptr = std::make_shared<chain::packed_transaction>( std::move( v0 ), true );
            handle_message( delivery_tag, std::move( ptr ) );
         } else if ( which == fc::unsigned_int(fc::get_index<transaction_msg, chain::packed_transaction>()) ) {
            auto ptr = std::make_shared<chain::packed_transaction>();
            fc::raw::unpack(ds, *ptr);
            handle_message( delivery_tag, std::move( ptr ) );
         } else {
            FC_THROW_EXCEPTION( fc::out_of_range_exception, "Invalid which ${w} for consume of transaction_type message", ("w", which) );
         }
         if( acked == ack_mode::received ) {
            amqp_trx->ack( delivery_tag );
         }
         return;
      } FC_LOG_AND_DROP()

      amqp_trx->reject( delivery_tag );
   }

   void on_block_start( uint32_t bn ) {
      trx_queue_ptr->on_block_start();
   }

   void on_block_abort( uint32_t bn ) {
      trx_queue_ptr->on_block_stop();
   }

   void on_accepted_block( const chain::block_state_ptr& bsp ) {
      if( acked == ack_mode::in_block ) {
         const auto& entry = tracked_delivery_tags.find( bsp->block_num );
         if( entry != tracked_delivery_tags.end() ) {
            amqp_trx->ack( entry->second, true );
            tracked_delivery_tags.erase( entry );
         }
      }
      trx_queue_ptr->on_block_stop();
   }

private:

   // called from amqp thread
   void handle_message( const eosio::amqp::delivery_tag_t& delivery_tag, chain::packed_transaction_ptr trx ) {
      const auto& tid = trx->id();
      dlog( "received packed_transaction ${id}", ("id", tid) );

      auto trx_trace = fc_create_trace_with_id("Transaction", tid);
      auto trx_span = fc_create_span(trx_trace, "AMQP Received");
      fc_add_tag(trx_span, "trx_id", tid);

      trx_queue_ptr->push( trx,
<<<<<<< HEAD
                [my=shared_from_this(), delivery_tag, trx](const std::variant<fc::exception_ptr, chain::transaction_trace_ptr>& result) {
            auto trx_trace = fc_create_trace("Transaction");
            auto trx_span = fc_create_span(trx_trace, "Processed");
            fc_add_str_tag(trx_span, "trx_id", trx->id().str());
=======
                [my=shared_from_this(), token=trx_trace.get_token(), delivery_tag, trx](const fc::static_variant<fc::exception_ptr, chain::transaction_trace_ptr>& result) {
            auto trx_span = fc_create_span_from_token(token, "Processed");
            fc_add_tag(trx_span, "trx_id", trx->id());
>>>>>>> 98acc1a1

            // publish to trace plugin as exceptions are not reported via controller signal applied_transaction
            if( std::holds_alternative<chain::exception_ptr>(result) ) {
               auto& eptr = std::get<chain::exception_ptr>(result);
               if( my->trace_plug ) {
                  my->trace_plug->publish_error( trx->id().str(), eptr->code(), eptr->to_string() );
               }
               fc_add_tag(trx_span, "error", eptr->to_string());
               dlog( "accept_transaction ${id} exception: ${e}", ("id", trx->id())("e", eptr->to_string()) );
               if( my->acked == ack_mode::executed || my->acked == ack_mode::in_block ) { // ack immediately on failure
                  my->amqp_trx->ack( delivery_tag );
               }
            } else {
<<<<<<< HEAD
               auto& trace = std::get<chain::transaction_trace_ptr>(result);
               fc_add_str_tag(trx_span, "block_num", std::to_string(trace->block_num));
               fc_add_str_tag(trx_span, "block_time", std::string(trace->block_time.to_time_point()));
               fc_add_str_tag(trx_span, "elapsed", std::to_string(trace->elapsed.count()));
=======
               auto& trace = result.get<chain::transaction_trace_ptr>();
               fc_add_tag(trx_span, "block_num", trace->block_num);
               fc_add_tag(trx_span, "block_time", trace->block_time.to_time_point());
               fc_add_tag(trx_span, "elapsed", trace->elapsed.count());
>>>>>>> 98acc1a1
               if( trace->receipt ) {
                  fc_add_tag(trx_span, "status", std::string(trace->receipt->status));
               }
               if( trace->except ) {
                  fc_add_tag(trx_span, "error", trace->except->to_string());
               }
               dlog( "accept_transaction ${id}", ("id", trx->id()) );
               if( my->acked == ack_mode::executed ) {
                  my->amqp_trx->ack( delivery_tag );
               } else if ( my->acked == ack_mode::in_block ) {
                  my->tracked_delivery_tags[trace->block_num] = delivery_tag;
               }
            }
         } );
   }
};

amqp_trx_plugin::amqp_trx_plugin()
: my(std::make_shared<amqp_trx_plugin_impl>()) {
   app().register_config_type<ack_mode>();
}

amqp_trx_plugin::~amqp_trx_plugin() {}

void amqp_trx_plugin::set_program_options(options_description& cli, options_description& cfg) {
   auto op = cfg.add_options();
   op("amqp-trx-address", bpo::value<std::string>(),
      "AMQP address: Format: amqp://USER:PASSWORD@ADDRESS:PORT\n"
      "Will consume from 'trx' queue.");
   op("amqp-trx-queue-size", bpo::value<uint32_t>()->default_value(my->trx_processing_queue_size),
      "The maximum number of transactions to pull from the AMQP queue at any given time.");
   op("amqp-trx-speculative-execution", bpo::bool_switch()->default_value(false),
      "Allow non-ordered speculative execution of transactions");
   op("amqp-trx-ack-mode", bpo::value<ack_mode>()->default_value(ack_mode::in_block),
      "AMQP ack when 'received' from AMQP, when 'executed', or when 'in_block' is produced that contains trx.\n"
      "Options: received, executed, in_block");
}

void amqp_trx_plugin::plugin_initialize(const variables_map& options) {
   try {
      my->chain_plug = app().find_plugin<chain_plugin>();
      EOS_ASSERT( my->chain_plug, chain::missing_chain_plugin_exception, "chain_plugin required" );

      my->trace_plug = app().find_plugin<amqp_trace_plugin>(); // optional

      EOS_ASSERT( options.count("amqp-trx-address"), chain::plugin_config_exception, "amqp-trx-address required" );
      my->amqp_trx_address = options.at("amqp-trx-address").as<std::string>();

      my->acked = options.at("amqp-trx-ack-mode").as<ack_mode>();

      my->trx_processing_queue_size = options.at("amqp-trx-queue-size").as<uint32_t>();
      my->allow_speculative_execution = options.at("amqp-trx-speculative-execution").as<bool>();

      EOS_ASSERT( my->acked != ack_mode::in_block || !my->allow_speculative_execution, chain::plugin_config_exception,
                  "amqp-trx-ack-mode = in_block not supported with amqp-trx-speculative-execution" );

      my->chain_plug->enable_accept_transactions();
   }
   FC_LOG_AND_RETHROW()
}

void amqp_trx_plugin::plugin_startup() {
   handle_sighup();
   try {

      if( !my->trace_plug ||
          ( my->trace_plug->get_state() != abstract_plugin::initialized &&
            my->trace_plug->get_state() != abstract_plugin::started ) ) {
         dlog( "running without amqp_trace_plugin" );
         my->trace_plug = nullptr;
      } else {
         // always want trace plugin running if specified so traces can be published
         my->trace_plug->plugin_startup();
      }

      ilog( "Starting amqp_trx_plugin" );

      auto* prod_plugin = app().find_plugin<producer_plugin>();
      EOS_ASSERT( prod_plugin, chain::plugin_config_exception, "producer_plugin required" ); // should not be possible
      EOS_ASSERT( my->allow_speculative_execution || prod_plugin->has_producers(), chain::plugin_config_exception,
                  "Must be a producer to run without amqp-trx-speculative-execution" );

      auto& chain = my->chain_plug->chain();
      my->trx_queue_ptr =
            std::make_shared<fifo_trx_processing_queue<producer_plugin>>( chain.get_chain_id(),
                                                                          chain.configured_subjective_signature_length_limit(),
                                                                          my->allow_speculative_execution,
                                                                          chain.get_thread_pool(),
                                                                          prod_plugin,
                                                                          my->trx_processing_queue_size );

      my->block_start_connection.emplace(chain.block_start.connect( [this]( uint32_t bn ){ my->on_block_start( bn ); } ));
      my->block_abort_connection.emplace(chain.block_abort.connect( [this]( uint32_t bn ){ my->on_block_abort( bn ); } ));
      my->accepted_block_connection.emplace(chain.accepted_block.connect( [this]( const auto& bsp ){ my->on_accepted_block( bsp ); } ));

      my->trx_queue_ptr->run();

      my->amqp_trx.emplace( my->amqp_trx_address, "trx",
            [](const std::string& err) {
               elog( "amqp error: ${e}", ("e", err) );
               app().quit();
            },
            [&]( const eosio::amqp::delivery_tag_t& delivery_tag, const char* buf, size_t s ) {
               if( app().is_quiting() ) return; // leave non-ack
               my->consume_message( delivery_tag, buf, s );
            }
      );

   } catch( ... ) {
      // always want plugin_shutdown even on exception
      plugin_shutdown();
      if( my->trace_plug )
         my->trace_plug->plugin_shutdown();
      throw;
   }
}

void amqp_trx_plugin::plugin_shutdown() {
   try {
      dlog( "shutdown.." );

      if( my->amqp_trx ) {
         my->amqp_trx->stop();
      }

      if( my->trx_queue_ptr ) {
         my->trx_queue_ptr->stop();
      }

      dlog( "exit amqp_trx_plugin" );
   }
   FC_CAPTURE_AND_RETHROW()
}

void amqp_trx_plugin::handle_sighup() {
}

} // namespace eosio<|MERGE_RESOLUTION|>--- conflicted
+++ resolved
@@ -128,16 +128,9 @@
       fc_add_tag(trx_span, "trx_id", tid);
 
       trx_queue_ptr->push( trx,
-<<<<<<< HEAD
-                [my=shared_from_this(), delivery_tag, trx](const std::variant<fc::exception_ptr, chain::transaction_trace_ptr>& result) {
-            auto trx_trace = fc_create_trace("Transaction");
-            auto trx_span = fc_create_span(trx_trace, "Processed");
-            fc_add_str_tag(trx_span, "trx_id", trx->id().str());
-=======
-                [my=shared_from_this(), token=trx_trace.get_token(), delivery_tag, trx](const fc::static_variant<fc::exception_ptr, chain::transaction_trace_ptr>& result) {
+                [my=shared_from_this(), token=trx_trace.get_token(), delivery_tag, trx](const std::variant<fc::exception_ptr, chain::transaction_trace_ptr>& result) {
             auto trx_span = fc_create_span_from_token(token, "Processed");
             fc_add_tag(trx_span, "trx_id", trx->id());
->>>>>>> 98acc1a1
 
             // publish to trace plugin as exceptions are not reported via controller signal applied_transaction
             if( std::holds_alternative<chain::exception_ptr>(result) ) {
@@ -151,17 +144,10 @@
                   my->amqp_trx->ack( delivery_tag );
                }
             } else {
-<<<<<<< HEAD
                auto& trace = std::get<chain::transaction_trace_ptr>(result);
-               fc_add_str_tag(trx_span, "block_num", std::to_string(trace->block_num));
-               fc_add_str_tag(trx_span, "block_time", std::string(trace->block_time.to_time_point()));
-               fc_add_str_tag(trx_span, "elapsed", std::to_string(trace->elapsed.count()));
-=======
-               auto& trace = result.get<chain::transaction_trace_ptr>();
                fc_add_tag(trx_span, "block_num", trace->block_num);
                fc_add_tag(trx_span, "block_time", trace->block_time.to_time_point());
                fc_add_tag(trx_span, "elapsed", trace->elapsed.count());
->>>>>>> 98acc1a1
                if( trace->receipt ) {
                   fc_add_tag(trx_span, "status", std::string(trace->receipt->status));
                }
