#include <eosio/producer_plugin/producer_plugin.hpp>
#include <eosio/producer_plugin/pending_snapshot.hpp>
#include <eosio/producer_plugin/subjective_billing.hpp>
#include <eosio/chain/plugin_interface.hpp>
#include <eosio/chain/global_property_object.hpp>
#include <eosio/chain/generated_transaction_object.hpp>
#include <eosio/chain/snapshot.hpp>
#include <eosio/chain/transaction_object.hpp>
#include <eosio/chain/thread_utils.hpp>
#include <eosio/chain/unapplied_transaction_queue.hpp>
#include <eosio/resource_monitor_plugin/resource_monitor_plugin.hpp>
#include <eosio/blockvault_client_plugin/blockvault_client_plugin.hpp>

#include <fc/io/json.hpp>
#include <fc/log/logger_config.hpp>
#include <fc/scoped_exit.hpp>

#include <boost/asio.hpp>
#include <boost/date_time/posix_time/posix_time.hpp>

#include <iostream>
#include <algorithm>
#include <boost/range/adaptor/map.hpp>
#include <boost/function_output_iterator.hpp>
#include <boost/multi_index_container.hpp>
#include <boost/multi_index/member.hpp>
#include <boost/multi_index/hashed_index.hpp>
#include <boost/multi_index/ordered_index.hpp>
#include <boost/signals2/connection.hpp>

namespace bmi = boost::multi_index;
using bmi::indexed_by;
using bmi::ordered_non_unique;
using bmi::member;
using bmi::tag;
using bmi::hashed_unique;

using boost::multi_index_container;

using std::string;
using std::vector;
using boost::signals2::scoped_connection;

#undef FC_LOG_AND_DROP
#define LOG_AND_DROP()  \
   catch ( const guard_exception& e ) { \
      chain_plugin::handle_guard_exception(e); \
   } catch ( const std::bad_alloc& ) { \
      chain_plugin::handle_bad_alloc(); \
   } catch ( boost::interprocess::bad_alloc& ) { \
      chain_plugin::handle_db_exhaustion(); \
   } catch( fc::exception& er ) { \
      wlog( "${details}", ("details",er.to_detail_string()) ); \
   } catch( const std::exception& e ) {  \
      fc::exception fce( \
                FC_LOG_MESSAGE( warn, "std::exception: ${what}: ",("what",e.what()) ), \
                fc::std_exception_code,\
                BOOST_CORE_TYPEID(e).name(), \
                e.what() ) ; \
      wlog( "${details}", ("details",fce.to_detail_string()) ); \
   } catch( ... ) {  \
      fc::unhandled_exception e( \
                FC_LOG_MESSAGE( warn, "unknown: ",  ), \
                std::current_exception() ); \
      wlog( "${details}", ("details",e.to_detail_string()) ); \
   }

const fc::string logger_name("producer_plugin");
fc::logger _log;

const fc::string trx_successful_trace_logger_name("transaction_success_tracing");
fc::logger       _trx_successful_trace_log;

const fc::string trx_failed_trace_logger_name("transaction_failure_tracing");
fc::logger       _trx_failed_trace_log;

namespace eosio {

static appbase::abstract_plugin& _producer_plugin = app().register_plugin<producer_plugin>();

using namespace eosio::chain;
using namespace eosio::chain::plugin_interface;

namespace {
   bool exception_is_exhausted(const fc::exception& e, bool deadline_is_subjective) {
      auto code = e.code();
      return (code == block_cpu_usage_exceeded::code_value) ||
             (code == block_net_usage_exceeded::code_value) ||
             (code == deadline_exception::code_value && deadline_is_subjective);
   }
}

struct transaction_id_with_expiry {
   transaction_id_type     trx_id;
   fc::time_point          expiry;
};

struct by_id;
struct by_expiry;

using transaction_id_with_expiry_index = multi_index_container<
   transaction_id_with_expiry,
   indexed_by<
      hashed_unique<tag<by_id>, BOOST_MULTI_INDEX_MEMBER(transaction_id_with_expiry, transaction_id_type, trx_id)>,
      ordered_non_unique<tag<by_expiry>, BOOST_MULTI_INDEX_MEMBER(transaction_id_with_expiry, fc::time_point, expiry)>
   >
>;

struct by_height;

using pending_snapshot_index = multi_index_container<
   pending_snapshot,
   indexed_by<
      hashed_unique<tag<by_id>, BOOST_MULTI_INDEX_MEMBER(pending_snapshot, block_id_type, block_id)>,
      ordered_non_unique<tag<by_height>, BOOST_MULTI_INDEX_CONST_MEM_FUN( pending_snapshot, uint32_t, get_height)>
   >
>;

enum class pending_block_mode {
   producing,
   speculating
};

class producer_plugin_impl;
class block_only_sync : public blockvault::sync_callback {
   producer_plugin_impl*       _impl;
   boost::asio::deadline_timer _start_sync_timer;
   bool                        _pending = false;

 public:
   block_only_sync(producer_plugin_impl* impl, boost::asio::io_service& io)
       : _impl(impl), _start_sync_timer(io) {}

   bool is_pending() const { return _pending; }
   void cancel() { _start_sync_timer.cancel(); }
   void schedule();
   void on_snapshot(const char* snapshot_filename) override;
   void on_block(eosio::chain::signed_block_ptr block) override;
};

class producer_plugin_impl : public std::enable_shared_from_this<producer_plugin_impl> {
   public:
      producer_plugin_impl(boost::asio::io_service& io)
      :_timer(io)
      ,_block_vault_resync(this, io)
      ,_transaction_ack_channel(app().get_channel<compat::channels::transaction_ack>())
      {
      }

      std::optional<fc::time_point> calculate_next_block_time(const account_name& producer_name, const block_timestamp_type& current_block_time) const;
      void schedule_production_loop();
      void schedule_maybe_produce_block( bool exhausted );
      void produce_block();
      bool maybe_produce_block();
      bool remove_expired_trxs( const fc::time_point& deadline );
      bool block_is_exhausted() const;
      bool remove_expired_blacklisted_trxs( const fc::time_point& deadline );
      bool process_unapplied_trxs( const fc::time_point& deadline );
      void process_scheduled_and_incoming_trxs( const fc::time_point& deadline, size_t& pending_incoming_process_limit );
      bool process_incoming_trxs( const fc::time_point& deadline, size_t& pending_incoming_process_limit );

      boost::program_options::variables_map _options;
      bool     _production_enabled                 = false;
      bool     _pause_production                   = false;

      using signature_provider_type = signature_provider_plugin::signature_provider_type;
      std::map<chain::public_key_type, signature_provider_type> _signature_providers;
      std::set<chain::account_name>                             _producers;
      boost::asio::deadline_timer                               _timer;
      block_only_sync                                           _block_vault_resync;
      using producer_watermark = std::pair<uint32_t, block_timestamp_type>;
      std::map<chain::account_name, producer_watermark>         _producer_watermarks;
      pending_block_mode                                        _pending_block_mode = pending_block_mode::speculating;
      unapplied_transaction_queue                               _unapplied_transactions;
      std::optional<named_thread_pool>                          _thread_pool;

      std::atomic<int32_t>                                      _max_transaction_time_ms; // modified by app thread, read by net_plugin thread pool
      fc::microseconds                                          _max_irreversible_block_age_us;
      int32_t                                                   _produce_time_offset_us = 0;
      int32_t                                                   _last_block_time_offset_us = 0;
      uint32_t                                                  _max_block_cpu_usage_threshold_us = 0;
      uint32_t                                                  _max_block_net_usage_threshold_bytes = 0;
      int32_t                                                   _max_scheduled_transaction_time_per_block_ms = 0;
      bool                                                      _disable_persist_until_expired = false;
      bool                                                      _disable_subjective_p2p_billing = true;
      bool                                                      _disable_subjective_api_billing = true;
      fc::time_point                                            _irreversible_block_time;

      std::vector<chain::digest_type>                           _protocol_features_to_activate;
      bool                                                      _protocol_features_signaled = false; // to mark whether it has been signaled in start_block

      chain_plugin*                                             chain_plug = nullptr;
      eosio::blockvault::block_vault_interface*                 blockvault = nullptr;
      uint32_t                                                  _latest_rejected_block_num = 0;

      incoming::channels::block::channel_type::handle           _incoming_block_subscription;
      incoming::channels::transaction::channel_type::handle     _incoming_transaction_subscription;

      compat::channels::transaction_ack::channel_type&          _transaction_ack_channel;

      incoming::methods::block_sync::method_type::handle        _incoming_block_sync_provider;
      incoming::methods::blockvault_sync::method_type::handle   _incoming_blockvault_sync_provider;
      incoming::methods::transaction_async::method_type::handle _incoming_transaction_async_provider;

      transaction_id_with_expiry_index                          _blacklisted_transactions;
      pending_snapshot_index                                    _pending_snapshot_index;
      subjective_billing                                        _subjective_billing;

      std::optional<scoped_connection>                          _accepted_block_connection;
      std::optional<scoped_connection>                          _accepted_block_header_connection;
      std::optional<scoped_connection>                          _irreversible_block_connection;

      /*
       * HACK ALERT
       * Boost timers can be in a state where a handler has not yet executed but is not abortable.
       * As this method needs to mutate state handlers depend on for proper functioning to maintain
       * invariants for other code (namely accepting incoming transactions in a nearly full block)
       * the handlers capture a corelation ID at the time they are set.  When they are executed
       * they must check that correlation_id against the global ordinal.  If it does not match that
       * implies that this method has been called with the handler in the state where it should be
       * cancelled but wasn't able to be.
       */
      uint32_t _timer_corelation_id = 0;

      // keep a expected ratio between defer txn and incoming txn
      double _incoming_defer_ratio = 1.0; // 1:1

      // path to write the snapshots to
      bfs::path _snapshots_dir;

      void consider_new_watermark( account_name producer, uint32_t block_num, block_timestamp_type timestamp) {
         auto itr = _producer_watermarks.find( producer );
         if( itr != _producer_watermarks.end() ) {
            itr->second.first = std::max( itr->second.first, block_num );
            itr->second.second = std::max( itr->second.second, timestamp );
         } else if( _producers.count( producer ) > 0 ) {
            _producer_watermarks.emplace( producer, std::make_pair(block_num, timestamp) );
         }
      }

      std::optional<producer_watermark> get_watermark( account_name producer ) const {
         auto itr = _producer_watermarks.find( producer );

         if( itr == _producer_watermarks.end() ) return {};

         return itr->second;
      }

      void on_block( const block_state_ptr& bsp ) {
         auto before = _unapplied_transactions.size();
         _unapplied_transactions.clear_applied( bsp );
         _subjective_billing.on_block( bsp, fc::time_point::now() );
         fc_dlog( _log, "Removed applied transactions before: ${before}, after: ${after}",
                  ("before", before)("after", _unapplied_transactions.size()) );
      }

      void on_block_header( const block_state_ptr& bsp ) {
         consider_new_watermark( bsp->header.producer, bsp->block_num, bsp->block->timestamp );
      }

      void on_irreversible_block( const signed_block_ptr& lib ) {
         _irreversible_block_time = lib->timestamp.to_time_point();
         const chain::controller& chain = chain_plug->chain();

         // promote any pending snapshots
         auto& snapshots_by_height = _pending_snapshot_index.get<by_height>();
         uint32_t lib_height = lib->block_num();

         while (!snapshots_by_height.empty() && snapshots_by_height.begin()->get_height() <= lib_height) {
            const auto& pending = snapshots_by_height.begin();
            auto next = pending->next;

            try {
               next(pending->finalize(chain));
            } CATCH_AND_CALL(next);

            snapshots_by_height.erase(snapshots_by_height.begin());
         }
      }

      void abort_block() {
         auto& chain = chain_plug->chain();

         _unapplied_transactions.add_aborted( chain.abort_block() );
         _subjective_billing.abort_block();
      }

      bool on_sync_block(const signed_block_ptr& block, bool check_connectivity) {
         auto& chain = chain_plug->chain();

         const auto& id = block->calculate_id();
         auto blk_num = block->block_num();

         fc_dlog(_log, "syncing blockvault block ${n} ${id}", ("n", blk_num)("id", id));

         if (check_connectivity) {
            auto previous = chain.fetch_block_by_id(block->previous);
            if (!previous) {
               fc_dlog(_log, "Don't have previous block for block number ${bn}, looking for block id ${pbi}",
                    ("bn", block->block_num())("pbi", block->previous));
               return true;
            }
         }

         auto existing = chain.fetch_block_by_id( id );
         if( existing ) { return true; }

         // start processing of block
         auto bsf = chain.create_block_state_future( id, block );

         // abort the pending block
         _unapplied_transactions.add_aborted( chain.abort_block() );

         // push the new block
         auto handle_error = [&](const auto& e)
         {
            fc_elog(_log, (e.to_detail_string()));
            throw;
         };

         try {
            block_state_ptr blk_state = chain.push_block( bsf, [this]( const branch_type& forked_branch ) {
               _unapplied_transactions.add_forked( forked_branch );
            }, [this]( const transaction_id_type& id ) {
               return _unapplied_transactions.get_trx( id );
            } );
         } catch ( const guard_exception& e ) {
            chain_plugin::handle_guard_exception(e);
            return false;
         } catch ( const std::bad_alloc& ) {
            chain_plugin::handle_bad_alloc();
         } catch ( boost::interprocess::bad_alloc& ) {
            chain_plugin::handle_db_exhaustion();
         } catch( const fc::exception& e ) {
            handle_error(e);
         } catch (const std::exception& e) {
            handle_error(fc::std_exception_wrapper::from_current_exception(e));
         }

         return true;
      }

      bool on_incoming_block(const signed_block_ptr& block, const std::optional<block_id_type>& block_id) {
         auto& chain = chain_plug->chain();
         if ( _pending_block_mode == pending_block_mode::producing) {
            fc_wlog( _log, "dropped incoming block #${num} id: ${id}",
                     ("num", block->block_num())("id", block_id ? (*block_id).str() : "UNKNOWN") );
            return false;
         }

         const auto& id = block_id ? *block_id : block->calculate_id();
         auto blk_num = block->block_num();

         fc_dlog(_log, "received incoming block ${n} ${id}", ("n", blk_num)("id", id));

         EOS_ASSERT( block->timestamp < (fc::time_point::now() + fc::seconds( 7 )), block_from_the_future,
                     "received a block from the future, ignoring it: ${id}", ("id", id) );

         /* de-dupe here... no point in aborting block if we already know the block */
         auto existing = chain.fetch_block_by_id( id );
         if( existing ) { return false; }

         // start processing of block
         auto bsf = chain.create_block_state_future( id, block );

         // abort the pending block
         abort_block();

         // exceptions throw out, make sure we restart our loop
         auto ensure = fc::make_scoped_exit([this](){
            schedule_production_loop();
         });

         // push the new block
         auto handle_error = [&](const auto& e)
         {
            elog((e.to_detail_string()));
            app().get_channel<channels::rejected_block>().publish( priority::medium, block );
            throw;
         };

         try {
            block_state_ptr blk_state = chain.push_block( bsf, [this]( const branch_type& forked_branch ) {
               _unapplied_transactions.add_forked( forked_branch );
            }, [this]( const transaction_id_type& id ) {
               return _unapplied_transactions.get_trx( id );
            } );

            if ( blockvault != nullptr ) {
               if (_block_vault_resync.is_pending() && _producers.count( block->producer ) > 0 ) {
                  // Cancel any pending resync from blockvault if we received any blocks from the same logical producer
                  _block_vault_resync.cancel();
               }
               blockvault->async_append_external_block(blk_state->dpos_irreversible_blocknum, blk_state->block, [](bool){});
            }
         } catch ( const guard_exception& e ) {
            chain_plugin::handle_guard_exception(e);
            return false;
         } catch ( const std::bad_alloc& ) {
            chain_plugin::handle_bad_alloc();
         } catch ( boost::interprocess::bad_alloc& ) {
            chain_plugin::handle_db_exhaustion();
         } catch ( const fork_database_exception& e ) {
            elog("Cannot recover from ${e}. Shutting down.", ("e", e.to_detail_string()));
            appbase::app().quit();
         } catch( const fc::exception& e ) {
            handle_error(e);
         } catch (const std::exception& e) {
            handle_error(fc::std_exception_wrapper::from_current_exception(e));
         }

         const auto& hbs = chain.head_block_state();
         if( hbs->header.timestamp.next().to_time_point() >= fc::time_point::now() ) {
            _production_enabled = true;
         }

         if( fc::time_point::now() - block->timestamp < fc::minutes(5) || (blk_num % 1000 == 0) ) {
            ilog("Received block ${id}... #${n} @ ${t} signed by ${p} [trxs: ${count}, lib: ${lib}, conf: ${confs}, latency: ${latency} ms]",
                 ("p",block->producer)("id",id.str().substr(8,16))("n",blk_num)("t",block->timestamp)
                 ("count",block->transactions.size())("lib",chain.last_irreversible_block_num())
                 ("confs", block->confirmed)("latency", (fc::time_point::now() - block->timestamp).count()/1000 ) );
            if( chain.get_read_mode() != db_read_mode::IRREVERSIBLE && hbs->id != id && hbs->block != nullptr ) { // not applied to head
               ilog("Block not applied to head ${id}... #${n} @ ${t} signed by ${p} [trxs: ${count}, dpos: ${dpos}, conf: ${confs}, latency: ${latency} ms]",
                    ("p",hbs->block->producer)("id",hbs->id.str().substr(8,16))("n",hbs->block_num)("t",hbs->block->timestamp)
                    ("count",hbs->block->transactions.size())("dpos", hbs->dpos_irreversible_blocknum)
                    ("confs", hbs->block->confirmed)("latency", (fc::time_point::now() - hbs->block->timestamp).count()/1000 ) );
            }
         }

         return true;
      }

      auto make_retry_later_func() {
         return [this]( const transaction_metadata_ptr& trx, bool persist_until_expired, next_func_t& next ) {
            _unapplied_transactions.add_incoming( trx, persist_until_expired, next );
         };
      }

      void restart_speculative_block() {
         chain::controller& chain = chain_plug->chain();
         // abort the pending block
         _unapplied_transactions.add_aborted( chain.abort_block() );

         schedule_production_loop();
      }

      void on_incoming_transaction_async(const packed_transaction_ptr& trx, bool persist_until_expired, next_function<transaction_trace_ptr> next) {
         chain::controller& chain = chain_plug->chain();
         const auto max_trx_time_ms = _max_transaction_time_ms.load();
         fc::microseconds max_trx_cpu_usage = max_trx_time_ms < 0 ? fc::microseconds::maximum() : fc::milliseconds( max_trx_time_ms );

         auto future = transaction_metadata::start_recover_keys( trx, _thread_pool->get_executor(),
                chain.get_chain_id(), fc::microseconds( max_trx_cpu_usage ), chain.configured_subjective_signature_length_limit() );

         boost::asio::post(_thread_pool->get_executor(), [self = this, future{std::move(future)}, persist_until_expired,
                                                          next{std::move(next)}, trx]() mutable {
            if( future.valid() ) {
               future.wait();
               app().post( priority::low, [self, future{std::move(future)}, persist_until_expired, next{std::move( next )}, trx{std::move(trx)}]() mutable {
                  auto exception_handler = [&next, trx{std::move(trx)}](fc::exception_ptr ex) {
                     fc_dlog(_trx_failed_trace_log, "[TRX_TRACE] Speculative execution is REJECTING tx: ${txid}, auth: ${a} : ${why} ",
                            ("txid", trx->id())("a",trx->get_transaction().first_authorizer())("why",ex->what()));
                     next(ex);
                  };
                  try {
                     auto result = future.get();
                     if( !self->process_incoming_transaction_async( result, persist_until_expired, next, self->make_retry_later_func() ) ) {
                        if( self->_pending_block_mode == pending_block_mode::producing ) {
                           self->schedule_maybe_produce_block( true );
                        } else {
                           self->restart_speculative_block();
                        }
                     }
                  } CATCH_AND_CALL(exception_handler);
               } );
            }
         });
      }

      // @param trx lifetime of returned lambda can't extend past &trx or &next
      auto make_send_response(const transaction_metadata_ptr& trx, next_function<transaction_trace_ptr>& next) {
         chain::controller& chain = chain_plug->chain();

         return [this, &trx, &chain, &next](const std::variant<fc::exception_ptr, transaction_trace_ptr>& response) {
            next(response);
            fc::exception_ptr except_ptr;
            if (std::holds_alternative<fc::exception_ptr>(response)) {
               except_ptr = std::get<fc::exception_ptr>(response);
            } else if (std::get<transaction_trace_ptr>(response)->except) {
               except_ptr = std::get<transaction_trace_ptr>(response)->except->dynamic_copy_exception();
            }
            _transaction_ack_channel.publish(priority::low, std::pair<fc::exception_ptr, transaction_metadata_ptr>(except_ptr, trx));

            if (except_ptr) {
               if (_pending_block_mode == pending_block_mode::producing) {
                  fc_dlog(_trx_failed_trace_log, "[TRX_TRACE] Block ${block_num} for producer ${prod} is REJECTING tx: ${txid}, auth: ${a} : ${why} ",
                        ("block_num", chain.head_block_num() + 1)
                        ("prod", get_pending_block_producer())
                        ("txid", trx->id())
<<<<<<< HEAD
                        ("why", except_ptr->what()));
=======
                        ("a", trx->packed_trx()->get_transaction().first_authorizer())
                        ("why",std::get<fc::exception_ptr>(response)->what()));
>>>>>>> 26a4d285
               } else {
                  fc_dlog(_trx_failed_trace_log, "[TRX_TRACE] Speculative execution is REJECTING tx: ${txid}, auth: ${a} : ${why} ",
                          ("txid", trx->id())
<<<<<<< HEAD
                          ("why", except_ptr->what()));
=======
                          ("a", trx->packed_trx()->get_transaction().first_authorizer())
                          ("why",std::get<fc::exception_ptr>(response)->what()));
>>>>>>> 26a4d285
               }
            } else {
               if (_pending_block_mode == pending_block_mode::producing) {
                  fc_dlog(_trx_successful_trace_log, "[TRX_TRACE] Block ${block_num} for producer ${prod} is ACCEPTING tx: ${txid}, auth: ${a}",
                          ("block_num", chain.head_block_num() + 1)
                          ("prod", get_pending_block_producer())
                          ("txid", trx->id())
                          ("a", trx->packed_trx()->get_transaction().first_authorizer()));
               } else {
                  fc_dlog(_trx_successful_trace_log, "[TRX_TRACE] Speculative execution is ACCEPTING tx: ${txid}, auth: ${a}",
                          ("txid", trx->id())
                          ("a", trx->packed_trx()->get_transaction().first_authorizer()));
               }
            }
         };
      }

      // @param RetryLaterFunc form: void( const transaction_metadata_ptr& trx, bool persist_until_expired, next_func_t next )
      template<typename RetryLaterFunc>
      bool process_incoming_transaction_async(const transaction_metadata_ptr& trx,
                                              bool persist_until_expired,
                                              next_function<transaction_trace_ptr> next,
                                              RetryLaterFunc retry_later,
                                              bool return_failure_trace = false)
      {
         bool exhausted = false;
         chain::controller& chain = chain_plug->chain();

         auto send_response = make_send_response( trx, next );

         try {
            const auto& id = trx->id();

            fc::time_point bt = chain.is_building_block() ? chain.pending_block_time() : chain.head_block_time();
            const fc::time_point expire = trx->packed_trx()->expiration();
            if( expire < bt ) {
               send_response( std::static_pointer_cast<fc::exception>(
                     std::make_shared<expired_tx_exception>(
                           FC_LOG_MESSAGE( error, "expired transaction ${id}, expiration ${e}, block time ${bt}",
                                           ("id", id)("e", expire)( "bt", bt )))));
               return true;
            }

            if( chain.is_known_unexpired_transaction( id )) {
               send_response( std::static_pointer_cast<fc::exception>( std::make_shared<tx_duplicate>(
                     FC_LOG_MESSAGE( error, "duplicate transaction ${id}", ("id", id)))) );
               return true;
            }

            if( !chain.is_building_block()) {
               retry_later( trx, persist_until_expired, next );
               return true;
            }

            auto deadline = fc::time_point::now() + fc::milliseconds( _max_transaction_time_ms );
            bool deadline_is_subjective = false;
            const auto block_deadline = calculate_block_deadline( chain.pending_block_time() );
            if( _max_transaction_time_ms < 0 ||
                (_pending_block_mode == pending_block_mode::producing && block_deadline < deadline)) {
               deadline_is_subjective = true;
               deadline = block_deadline;
            }

            bool disable_subjective_billing = ( _pending_block_mode == pending_block_mode::producing )
                                              || ( persist_until_expired && _disable_subjective_api_billing )
                                              || ( !persist_until_expired && _disable_subjective_p2p_billing );

            auto first_auth = trx->packed_trx()->get_transaction().first_authorizer();
            uint32_t sub_bill = 0;
            if( !disable_subjective_billing )
               sub_bill = _subjective_billing.get_subjective_bill( first_auth, fc::time_point::now() );

            auto trace = chain.push_transaction( trx, deadline, trx->billed_cpu_time_us, false, sub_bill );
            fc_dlog( _trx_failed_trace_log, "Subjective bill for ${a}: ${b} elapsed ${t}us", ("a",first_auth)("b",sub_bill)("t",trace->elapsed));
            if( trace->except ) {
               if( exception_is_exhausted( *trace->except, deadline_is_subjective )) {
                  retry_later( trx, persist_until_expired, next );
                  if( _pending_block_mode == pending_block_mode::producing ) {
                     fc_dlog(_log, "[TRX_TRACE] Block ${block_num} for producer ${prod} COULD NOT FIT, tx: ${txid} RETRYING, ec: ${c} ",
                              ("block_num", chain.head_block_num() + 1)
                              ("prod", get_pending_block_producer())
                              ("txid", trx->id())("c", trace->except->code()));
                  } else {
                     fc_dlog(_log, "[TRX_TRACE] Speculative execution COULD NOT FIT tx: ${txid} RETRYING, ec: ${c}",
                              ("txid", trx->id())("c", trace->except->code()));
                  }
                  exhausted = block_is_exhausted();
               } else {
                  _subjective_billing.subjective_bill_failure( first_auth, trace->elapsed, fc::time_point::now() );
                  if( return_failure_trace ) {
                     send_response( trace );
                  } else {
                     auto e_ptr = trace->except->dynamic_copy_exception();
                     send_response( e_ptr );
                  }
               }
            } else {
               if( persist_until_expired && !_disable_persist_until_expired ) {
                  // if this trx didnt fail/soft-fail and the persist flag is set, store its ID so that we can
                  // ensure its applied to all future speculative blocks as well.
                  // No need to subjective bill since it will be re-applied
                  _unapplied_transactions.add_persisted( trx );
               } else {
                  // if db_read_mode SPECULATIVE then trx is in the pending block and not immediately reverted
                  _subjective_billing.subjective_bill( trx->id(), expire, first_auth, trace->elapsed,
                                                       chain.get_read_mode() == chain::db_read_mode::SPECULATIVE );
               }
               send_response( trace );
            }

         } catch ( const guard_exception& e ) {
            chain_plugin::handle_guard_exception(e);
         } catch ( boost::interprocess::bad_alloc& ) {
            chain_plugin::handle_db_exhaustion();
         } catch ( std::bad_alloc& ) {
            chain_plugin::handle_bad_alloc();
         } CATCH_AND_CALL(send_response);

         return !exhausted;
      }


      fc::microseconds get_irreversible_block_age() {
         auto now = fc::time_point::now();
         if (now < _irreversible_block_time) {
            return fc::microseconds(0);
         } else {
            return now - _irreversible_block_time;
         }
      }

      account_name get_pending_block_producer() {
         auto& chain = chain_plug->chain();
         if (chain.is_building_block()) {
            return chain.pending_block_producer();
         } else {
            return {};
         }
      }

      bool production_disabled_by_policy() {
         return !_production_enabled || _pause_production || (_max_irreversible_block_age_us.count() >= 0 && get_irreversible_block_age() >= _max_irreversible_block_age_us);
      }

      enum class start_block_result {
         succeeded,
         failed,
         waiting_for_block,
         waiting_for_production,
         exhausted
      };

      start_block_result start_block();

      fc::time_point calculate_pending_block_time() const;
      fc::time_point calculate_block_deadline( const fc::time_point& ) const;
      void schedule_delayed_production_loop(const std::weak_ptr<producer_plugin_impl>& weak_this, std::optional<fc::time_point> wake_up_time);
      std::optional<fc::time_point> calculate_producer_wake_up_time( const block_timestamp_type& ref_block_time ) const;

};

void new_chain_banner(const eosio::chain::controller& db)
{
   std::cerr << "\n"
      "*******************************\n"
      "*                             *\n"
      "*   ------ NEW CHAIN ------   *\n"
      "*   -  Welcome to EOSIO!  -   *\n"
      "*   -----------------------   *\n"
      "*                             *\n"
      "*******************************\n"
      "\n";

   if( db.head_block_state()->header.timestamp.to_time_point() < (fc::time_point::now() - fc::milliseconds(200 * config::block_interval_ms)))
   {
      std::cerr << "Your genesis seems to have an old timestamp\n"
         "Please consider using the --genesis-timestamp option to give your genesis a recent timestamp\n"
         "\n"
         ;
   }
   return;
}

producer_plugin::producer_plugin()
   : my(new producer_plugin_impl(app().get_io_service())){
   }

producer_plugin::~producer_plugin() {}

void producer_plugin::set_program_options(
   boost::program_options::options_description& command_line_options,
   boost::program_options::options_description& config_file_options)
{
   auto default_priv_key = private_key_type::regenerate<fc::ecc::private_key_shim>(fc::sha256::hash(std::string("nathan")));
   auto private_key_default = std::make_pair(default_priv_key.get_public_key(), default_priv_key );

   boost::program_options::options_description producer_options;

   producer_options.add_options()
         ("enable-stale-production,e", boost::program_options::bool_switch()->notifier([this](bool e){my->_production_enabled = e;}), "Enable block production, even if the chain is stale.")
         ("pause-on-startup,x", boost::program_options::bool_switch()->notifier([this](bool p){my->_pause_production = p;}), "Start this node in a state where production is paused")
         ("max-transaction-time", bpo::value<int32_t>()->default_value(30),
          "Limits the maximum time (in milliseconds) that is allowed a pushed transaction's code to execute before being considered invalid")
         ("max-irreversible-block-age", bpo::value<int32_t>()->default_value( -1 ),
          "Limits the maximum age (in seconds) of the DPOS Irreversible Block for a chain this node will produce blocks on (use negative value to indicate unlimited)")
         ("producer-name,p", boost::program_options::value<vector<string>>()->composing()->multitoken(),
          "ID of producer controlled by this node (e.g. inita; may specify multiple times)")
         ("private-key", boost::program_options::value<vector<string>>()->composing()->multitoken(),
          "(DEPRECATED - Use signature-provider instead) Tuple of [public key, WIF private key] (may specify multiple times)")
         ("signature-provider", boost::program_options::value<vector<string>>()->composing()->multitoken()->default_value(
               {default_priv_key.get_public_key().to_string() + "=KEY:" + default_priv_key.to_string()},
                default_priv_key.get_public_key().to_string() + "=KEY:" + default_priv_key.to_string()),
               app().get_plugin<signature_provider_plugin>().signature_provider_help_text())
         ("greylist-account", boost::program_options::value<vector<string>>()->composing()->multitoken(),
          "account that can not access to extended CPU/NET virtual resources")
         ("greylist-limit", boost::program_options::value<uint32_t>()->default_value(1000),
          "Limit (between 1 and 1000) on the multiple that CPU/NET virtual resources can extend during low usage (only enforced subjectively; use 1000 to not enforce any limit)")
         ("produce-time-offset-us", boost::program_options::value<int32_t>()->default_value(0),
          "Offset of non last block producing time in microseconds. Valid range 0 .. -block_time_interval.")
         ("last-block-time-offset-us", boost::program_options::value<int32_t>()->default_value(-200000),
          "Offset of last block producing time in microseconds. Valid range 0 .. -block_time_interval.")
         ("cpu-effort-percent", bpo::value<uint32_t>()->default_value(config::default_block_cpu_effort_pct / config::percent_1),
          "Percentage of cpu block production time used to produce block. Whole number percentages, e.g. 80 for 80%")
         ("last-block-cpu-effort-percent", bpo::value<uint32_t>()->default_value(config::default_block_cpu_effort_pct / config::percent_1),
          "Percentage of cpu block production time used to produce last block. Whole number percentages, e.g. 80 for 80%")
         ("max-block-cpu-usage-threshold-us", bpo::value<uint32_t>()->default_value( 5000 ),
          "Threshold of CPU block production to consider block full; when within threshold of max-block-cpu-usage block can be produced immediately")
         ("max-block-net-usage-threshold-bytes", bpo::value<uint32_t>()->default_value( 1024 ),
          "Threshold of NET block production to consider block full; when within threshold of max-block-net-usage block can be produced immediately")
         ("max-scheduled-transaction-time-per-block-ms", boost::program_options::value<int32_t>()->default_value(100),
          "Maximum wall-clock time, in milliseconds, spent retiring scheduled transactions in any block before returning to normal transaction processing.")
         ("subjective-cpu-leeway-us", boost::program_options::value<int32_t>()->default_value( config::default_subjective_cpu_leeway_us ),
          "Time in microseconds allowed for a transaction that starts with insufficient CPU quota to complete and cover its CPU usage.")
         ("incoming-defer-ratio", bpo::value<double>()->default_value(1.0),
          "ratio between incoming transactions and deferred transactions when both are queued for execution")
         ("incoming-transaction-queue-size-mb", bpo::value<uint16_t>()->default_value( 1024 ),
          "Maximum size (in MiB) of the incoming transaction queue. Exceeding this value will subjectively drop transaction with resource exhaustion.")
         ("disable-api-persisted-trx", bpo::bool_switch()->default_value(false),
          "Disable the re-apply of API transactions.")
         ("disable-subjective-billing", bpo::value<bool>()->default_value(true),
          "Disable subjective CPU billing for API/P2P transactions")
         ("disable-subjective-account-billing", boost::program_options::value<vector<string>>()->composing()->multitoken(),
          "Account which is excluded from subjective CPU billing")
         ("disable-subjective-p2p-billing", bpo::value<bool>()->default_value(true),
          "Disable subjective CPU billing for P2P transactions")
         ("disable-subjective-api-billing", bpo::value<bool>()->default_value(true),
          "Disable subjective CPU billing for API transactions")
         ("producer-threads", bpo::value<uint16_t>()->default_value(config::default_controller_thread_pool_size),
          "Number of worker threads in producer thread pool")
         ("snapshots-dir", bpo::value<bfs::path>()->default_value("snapshots"),
          "the location of the snapshots directory (absolute path or relative to application data dir)")
         ;
   config_file_options.add(producer_options);
}

bool producer_plugin::has_producers() const
{
   return !my->_producers.empty();
}

bool producer_plugin::is_producing_block() const {
   return my->_pending_block_mode == pending_block_mode::producing;
}

bool producer_plugin::is_producer_key(const chain::public_key_type& key) const
{
  auto private_key_itr = my->_signature_providers.find(key);
  if(private_key_itr != my->_signature_providers.end())
    return true;
  return false;
}

chain::signature_type producer_plugin::sign_compact(const chain::public_key_type& key, const fc::sha256& digest) const
{
  if(key != chain::public_key_type()) {
    auto private_key_itr = my->_signature_providers.find(key);
    EOS_ASSERT(private_key_itr != my->_signature_providers.end(), producer_priv_key_not_found, "Local producer has no private key in config.ini corresponding to public key ${key}", ("key", key));

    return private_key_itr->second(digest);
  }
  else {
    return chain::signature_type();
  }
}

template<typename T>
T dejsonify(const string& s) {
   return fc::json::from_string(s).as<T>();
}

#define LOAD_VALUE_SET(options, op_name, container) \
if( options.count(op_name) ) { \
   const std::vector<std::string>& ops = options[op_name].as<std::vector<std::string>>(); \
   for( const auto& v : ops ) { \
      container.emplace( eosio::chain::name( v ) ); \
   } \
}

void producer_plugin::plugin_initialize(const boost::program_options::variables_map& options)
{ try {
   auto blockvault_plug = app().find_plugin<blockvault_client_plugin>();
   my->blockvault = blockvault_plug ? blockvault_plug->get() : nullptr;

   my->chain_plug = app().find_plugin<chain_plugin>();
   EOS_ASSERT( my->chain_plug, plugin_config_exception, "chain_plugin not found" );
   my->_options = &options;
   LOAD_VALUE_SET(options, "producer-name", my->_producers)

   chain::controller& chain = my->chain_plug->chain();

   if( options.count("private-key") )
   {
      const std::vector<std::string> key_id_to_wif_pair_strings = options["private-key"].as<std::vector<std::string>>();
      for (const std::string& key_id_to_wif_pair_string : key_id_to_wif_pair_strings)
      {
         try {
            auto key_id_to_wif_pair = dejsonify<std::pair<public_key_type, private_key_type>>(key_id_to_wif_pair_string);
            my->_signature_providers[key_id_to_wif_pair.first] = app().get_plugin<signature_provider_plugin>().signature_provider_for_private_key(key_id_to_wif_pair.second);
            auto blanked_privkey = std::string(key_id_to_wif_pair.second.to_string().size(), '*' );
            wlog("\"private-key\" is DEPRECATED, use \"signature-provider=${pub}=KEY:${priv}\"", ("pub",key_id_to_wif_pair.first)("priv", blanked_privkey));
         } catch ( const std::exception& e ) {
            elog("Malformed private key pair");
         }
      }
   }

   if( options.count("signature-provider") ) {
      const std::vector<std::string> key_spec_pairs = options["signature-provider"].as<std::vector<std::string>>();
      for (const auto& key_spec_pair : key_spec_pairs) {
         try {
            const auto& [pubkey, provider] = app().get_plugin<signature_provider_plugin>().signature_provider_for_specification(key_spec_pair);
            my->_signature_providers[pubkey] = provider;
         } catch(secure_enclave_exception& e) {
            elog("Error with Secure Enclave signature provider: ${e}; ignoring ${val}", ("e", e.top_message())("val", key_spec_pair));
         } catch (fc::exception& e) {
            elog("Malformed signature provider: \"${val}\": ${e}, ignoring!", ("val", key_spec_pair)("e", e));
         } catch (...) {
            elog("Malformed signature provider: \"${val}\", ignoring!", ("val", key_spec_pair));
         }
      }
   }

   my->_produce_time_offset_us = options.at("produce-time-offset-us").as<int32_t>();
   EOS_ASSERT( my->_produce_time_offset_us <= 0 && my->_produce_time_offset_us >= -config::block_interval_us, plugin_config_exception,
               "produce-time-offset-us ${o} must be 0 .. -${bi}", ("bi", config::block_interval_us)("o", my->_produce_time_offset_us) );

   my->_last_block_time_offset_us = options.at("last-block-time-offset-us").as<int32_t>();
   EOS_ASSERT( my->_last_block_time_offset_us <= 0 && my->_last_block_time_offset_us >= -config::block_interval_us, plugin_config_exception,
               "last-block-time-offset-us ${o} must be 0 .. -${bi}", ("bi", config::block_interval_us)("o", my->_last_block_time_offset_us) );

   uint32_t cpu_effort_pct = options.at("cpu-effort-percent").as<uint32_t>();
   EOS_ASSERT( cpu_effort_pct >= 0 && cpu_effort_pct <= 100, plugin_config_exception,
               "cpu-effort-percent ${pct} must be 0 - 100", ("pct", cpu_effort_pct) );
      cpu_effort_pct *= config::percent_1;
   int32_t cpu_effort_offset_us =
         -EOS_PERCENT( config::block_interval_us, chain::config::percent_100 - cpu_effort_pct );

   uint32_t last_block_cpu_effort_pct = options.at("last-block-cpu-effort-percent").as<uint32_t>();
   EOS_ASSERT( last_block_cpu_effort_pct >= 0 && last_block_cpu_effort_pct <= 100, plugin_config_exception,
               "last-block-cpu-effort-percent ${pct} must be 0 - 100", ("pct", last_block_cpu_effort_pct) );
      last_block_cpu_effort_pct *= config::percent_1;
   int32_t last_block_cpu_effort_offset_us =
         -EOS_PERCENT( config::block_interval_us, chain::config::percent_100 - last_block_cpu_effort_pct );

   my->_produce_time_offset_us = std::min( my->_produce_time_offset_us, cpu_effort_offset_us );
   my->_last_block_time_offset_us = std::min( my->_last_block_time_offset_us, last_block_cpu_effort_offset_us );

   my->_max_block_cpu_usage_threshold_us = options.at( "max-block-cpu-usage-threshold-us" ).as<uint32_t>();
   EOS_ASSERT( my->_max_block_cpu_usage_threshold_us < config::block_interval_us, plugin_config_exception,
               "max-block-cpu-usage-threshold-us ${t} must be 0 .. ${bi}", ("bi", config::block_interval_us)("t", my->_max_block_cpu_usage_threshold_us) );

   my->_max_block_net_usage_threshold_bytes = options.at( "max-block-net-usage-threshold-bytes" ).as<uint32_t>();

   my->_max_scheduled_transaction_time_per_block_ms = options.at("max-scheduled-transaction-time-per-block-ms").as<int32_t>();

   if( options.at( "subjective-cpu-leeway-us" ).as<int32_t>() != config::default_subjective_cpu_leeway_us ) {
      chain.set_subjective_cpu_leeway( fc::microseconds( options.at( "subjective-cpu-leeway-us" ).as<int32_t>() ) );
   }

   my->_max_transaction_time_ms = options.at("max-transaction-time").as<int32_t>();

   my->_max_irreversible_block_age_us = fc::seconds(options.at("max-irreversible-block-age").as<int32_t>());

   auto max_incoming_transaction_queue_size = options.at("incoming-transaction-queue-size-mb").as<uint16_t>() * 1024*1024;

   EOS_ASSERT( max_incoming_transaction_queue_size > 0, plugin_config_exception,
               "incoming-transaction-queue-size-mb ${mb} must be greater than 0", ("mb", max_incoming_transaction_queue_size) );

   my->_unapplied_transactions.set_max_transaction_queue_size( max_incoming_transaction_queue_size );

   my->_incoming_defer_ratio = options.at("incoming-defer-ratio").as<double>();

   my->_disable_persist_until_expired = options.at("disable-api-persisted-trx").as<bool>();
   bool disable_subjective_billing = options.at("disable-subjective-billing").as<bool>();
   my->_disable_subjective_p2p_billing = options.at("disable-subjective-p2p-billing").as<bool>();
   my->_disable_subjective_api_billing = options.at("disable-subjective-api-billing").as<bool>();
   dlog( "disable-subjective-billing: ${s}, disable-subjective-p2p-billing: ${p2p}, disable-subjective-api-billing: ${api}",
         ("s", disable_subjective_billing)("p2p", my->_disable_subjective_p2p_billing)("api", my->_disable_subjective_api_billing) );
   if( !disable_subjective_billing ) {
       my->_disable_subjective_p2p_billing = my->_disable_subjective_api_billing = false;
   } else if( !my->_disable_subjective_p2p_billing || !my->_disable_subjective_api_billing ) {
       disable_subjective_billing = false;
   }
   if( disable_subjective_billing ) {
       my->_subjective_billing.disable();
       ilog( "Subjective CPU billing disabled" );
   } else if( !my->_disable_subjective_p2p_billing && !my->_disable_subjective_api_billing ) {
       ilog( "Subjective CPU billing enabled" );
   } else {
       if( my->_disable_subjective_p2p_billing ) ilog( "Subjective CPU billing of P2P trxs disabled " );
       if( my->_disable_subjective_api_billing ) ilog( "Subjective CPU billing of API trxs disabled " );
   }

   auto thread_pool_size = options.at( "producer-threads" ).as<uint16_t>();
   EOS_ASSERT( thread_pool_size > 0, plugin_config_exception,
               "producer-threads ${num} must be greater than 0", ("num", thread_pool_size));
   my->_thread_pool.emplace( "prod", thread_pool_size );

   if( options.count( "snapshots-dir" )) {
      auto sd = options.at( "snapshots-dir" ).as<bfs::path>();
      if( sd.is_relative()) {
         my->_snapshots_dir = app().data_dir() / sd;
         if (!fc::exists(my->_snapshots_dir)) {
            fc::create_directories(my->_snapshots_dir);
         }
      } else {
         my->_snapshots_dir = sd;
      }

      EOS_ASSERT( fc::is_directory(my->_snapshots_dir), snapshot_directory_not_found_exception,
                  "No such directory '${dir}'", ("dir", my->_snapshots_dir.generic_string()) );

      if (auto resmon_plugin = app().find_plugin<resource_monitor_plugin>()) {
         resmon_plugin->monitor_directory(my->_snapshots_dir);
      }
   }

   my->_incoming_block_subscription = app().get_channel<incoming::channels::block>().subscribe(
         [this](const signed_block_ptr& block) {
      try {
         my->on_incoming_block(block, {});
      } LOG_AND_DROP();
   });

   my->_incoming_transaction_subscription = app().get_channel<incoming::channels::transaction>().subscribe(
         [this](const packed_transaction_ptr& trx) {
      try {
         my->on_incoming_transaction_async(trx, false, [](const auto&){});
      } LOG_AND_DROP();
   });

   my->_incoming_block_sync_provider = app().get_method<incoming::methods::block_sync>().register_provider(
         [this](const signed_block_ptr& block, const std::optional<block_id_type>& block_id) {
      return my->on_incoming_block(block, block_id);
   });

   my->_incoming_blockvault_sync_provider = app().get_method<incoming::methods::blockvault_sync>().register_provider(
         [this](const signed_block_ptr& block, bool check_connectivity) {
            return my->on_sync_block(block, check_connectivity);
   });

   my->_incoming_transaction_async_provider = app().get_method<incoming::methods::transaction_async>().register_provider(
         [this](const packed_transaction_ptr& trx, bool persist_until_expired, next_function<transaction_trace_ptr> next) -> void {
      return my->on_incoming_transaction_async(trx, persist_until_expired, next );
   });

   if (options.count("greylist-account")) {
      std::vector<std::string> greylist = options["greylist-account"].as<std::vector<std::string>>();
      greylist_params param;
      for (auto &a : greylist) {
         param.accounts.push_back(account_name(a));
      }
      add_greylist_accounts(param);
   }

   {
      uint32_t greylist_limit = options.at("greylist-limit").as<uint32_t>();
      chain.set_greylist_limit( greylist_limit );
   }

   if( options.count("disable-subjective-account-billing") ) {
      std::vector<std::string> accounts = options["disable-subjective-account-billing"].as<std::vector<std::string>>();
      for( const auto& a : accounts ) {
         my->_subjective_billing.disable_account( account_name(a) );
      }
   }

} FC_LOG_AND_RETHROW() }

void producer_plugin::plugin_startup()
{ try {
   handle_sighup(); // Sets loggers

   try {
   ilog("producer plugin:  plugin_startup() begin");

   chain::controller& chain = my->chain_plug->chain();
   EOS_ASSERT( my->_producers.empty() || chain.get_read_mode() == chain::db_read_mode::SPECULATIVE, plugin_config_exception,
              "node cannot have any producer-name configured because block production is impossible when read_mode is not \"speculative\"" );

   EOS_ASSERT( my->_producers.empty() || chain.get_validation_mode() == chain::validation_mode::FULL, plugin_config_exception,
              "node cannot have any producer-name configured because block production is not safe when validation_mode is not \"full\"" );

   EOS_ASSERT( my->_producers.empty() || my->chain_plug->accept_transactions(), plugin_config_exception,
              "node cannot have any producer-name configured because no block production is possible with no [api|p2p]-accepted-transactions" );

   my->_accepted_block_connection.emplace(chain.accepted_block.connect( [this]( const auto& bsp ){ my->on_block( bsp ); } ));
   my->_accepted_block_header_connection.emplace(chain.accepted_block_header.connect( [this]( const auto& bsp ){ my->on_block_header( bsp ); } ));
   my->_irreversible_block_connection.emplace(chain.irreversible_block.connect( [this]( const auto& bsp ){ my->on_irreversible_block( bsp->block ); } ));

   const auto lib_num = chain.last_irreversible_block_num();
   const auto lib = chain.fetch_block_by_number(lib_num);
   if (lib) {
      my->on_irreversible_block(lib);
   } else {
      my->_irreversible_block_time = fc::time_point::maximum();
   }

   if (!my->_producers.empty()) {
      ilog("Launching block production for ${n} producers at ${time}.", ("n", my->_producers.size())("time",fc::time_point::now()));

      if (my->_production_enabled) {
         if (chain.head_block_num() == 0) {
            new_chain_banner(chain);
         }
      }
   }

   my->schedule_production_loop();

   ilog("producer plugin:  plugin_startup() end");
   } catch( ... ) {
      // always call plugin_shutdown, even on exception
      plugin_shutdown();
      throw;
   }
} FC_CAPTURE_AND_RETHROW() }

void producer_plugin::plugin_shutdown() {
   try {
      my->_timer.cancel();
      my->_block_vault_resync.cancel();
   } catch ( const std::bad_alloc& ) {
     chain_plugin::handle_bad_alloc();
   } catch ( const boost::interprocess::bad_alloc& ) {
     chain_plugin::handle_bad_alloc();
   } catch(const fc::exception& e) {
      edump((e.to_detail_string()));
   } catch(const std::exception& e) {
      edump((fc::std_exception_wrapper::from_current_exception(e).to_detail_string()));
   }

   if( my->_thread_pool ) {
      my->_thread_pool->stop();
   }

   app().post( 0, [me = my](){} ); // keep my pointer alive until queue is drained
}

void producer_plugin::handle_sighup() {
   fc::logger::update( logger_name, _log );
   fc::logger::update(trx_successful_trace_logger_name, _trx_successful_trace_log);
   fc::logger::update(trx_failed_trace_logger_name, _trx_failed_trace_log);
}

void producer_plugin::pause() {
   fc_ilog(_log, "Producer paused.");
   my->_pause_production = true;
}

void producer_plugin::resume() {
   my->_pause_production = false;
   // it is possible that we are only speculating because of this policy which we have now changed
   // re-evaluate that now
   //
   if (my->_pending_block_mode == pending_block_mode::speculating) {
      my->abort_block();
      fc_ilog(_log, "Producer resumed. Scheduling production.");
      my->schedule_production_loop();
   } else {
      fc_ilog(_log, "Producer resumed.");
   }
}

bool producer_plugin::paused() const {
   return my->_pause_production;
}

void producer_plugin::update_runtime_options(const runtime_options& options) {
   chain::controller& chain = my->chain_plug->chain();
   bool check_speculating = false;

   if (options.max_transaction_time) {
      my->_max_transaction_time_ms = *options.max_transaction_time;
   }

   if (options.max_irreversible_block_age) {
      my->_max_irreversible_block_age_us =  fc::seconds(*options.max_irreversible_block_age);
      check_speculating = true;
   }

   if (options.produce_time_offset_us) {
      my->_produce_time_offset_us = *options.produce_time_offset_us;
   }

   if (options.last_block_time_offset_us) {
      my->_last_block_time_offset_us = *options.last_block_time_offset_us;
   }

   if (options.max_scheduled_transaction_time_per_block_ms) {
      my->_max_scheduled_transaction_time_per_block_ms = *options.max_scheduled_transaction_time_per_block_ms;
   }

   if (options.incoming_defer_ratio) {
      my->_incoming_defer_ratio = *options.incoming_defer_ratio;
   }

   if (check_speculating && my->_pending_block_mode == pending_block_mode::speculating) {
      my->abort_block();
      my->schedule_production_loop();
   }

   if (options.subjective_cpu_leeway_us) {
      chain.set_subjective_cpu_leeway(fc::microseconds(*options.subjective_cpu_leeway_us));
   }

   if (options.greylist_limit) {
      chain.set_greylist_limit(*options.greylist_limit);
   }
}

producer_plugin::runtime_options producer_plugin::get_runtime_options() const {
   return {
      my->_max_transaction_time_ms,
      my->_max_irreversible_block_age_us.count() < 0 ? -1 : my->_max_irreversible_block_age_us.count() / 1'000'000,
      my->_produce_time_offset_us,
      my->_last_block_time_offset_us,
      my->_max_scheduled_transaction_time_per_block_ms,
      my->chain_plug->chain().get_subjective_cpu_leeway() ?
            my->chain_plug->chain().get_subjective_cpu_leeway()->count() :
            std::optional<int32_t>(),
      my->_incoming_defer_ratio,
      my->chain_plug->chain().get_greylist_limit()
   };
}

void producer_plugin::add_greylist_accounts(const greylist_params& params) {
   chain::controller& chain = my->chain_plug->chain();
   for (auto &acc : params.accounts) {
      chain.add_resource_greylist(acc);
   }
}

void producer_plugin::remove_greylist_accounts(const greylist_params& params) {
   chain::controller& chain = my->chain_plug->chain();
   for (auto &acc : params.accounts) {
      chain.remove_resource_greylist(acc);
   }
}

producer_plugin::greylist_params producer_plugin::get_greylist() const {
   chain::controller& chain = my->chain_plug->chain();
   greylist_params result;
   const auto& list = chain.get_resource_greylist();
   result.accounts.reserve(list.size());
   for (auto &acc: list) {
      result.accounts.push_back(acc);
   }
   return result;
}

producer_plugin::whitelist_blacklist producer_plugin::get_whitelist_blacklist() const {
   chain::controller& chain = my->chain_plug->chain();
   return {
      chain.get_actor_whitelist(),
      chain.get_actor_blacklist(),
      chain.get_contract_whitelist(),
      chain.get_contract_blacklist(),
      chain.get_action_blacklist(),
      chain.get_key_blacklist()
   };
}

void producer_plugin::set_whitelist_blacklist(const producer_plugin::whitelist_blacklist& params) {
   chain::controller& chain = my->chain_plug->chain();
   if(params.actor_whitelist) chain.set_actor_whitelist(*params.actor_whitelist);
   if(params.actor_blacklist) chain.set_actor_blacklist(*params.actor_blacklist);
   if(params.contract_whitelist) chain.set_contract_whitelist(*params.contract_whitelist);
   if(params.contract_blacklist) chain.set_contract_blacklist(*params.contract_blacklist);
   if(params.action_blacklist) chain.set_action_blacklist(*params.action_blacklist);
   if(params.key_blacklist) chain.set_key_blacklist(*params.key_blacklist);
}

producer_plugin::integrity_hash_information producer_plugin::get_integrity_hash() const {
   chain::controller& chain = my->chain_plug->chain();

   auto reschedule = fc::make_scoped_exit([this](){
      my->schedule_production_loop();
   });

   if (chain.is_building_block()) {
      // abort the pending block
      my->abort_block();
   } else {
      reschedule.cancel();
   }

   return {chain.head_block_id(), chain.calculate_integrity_hash()};
}

void producer_plugin::create_snapshot(producer_plugin::next_function<producer_plugin::snapshot_information> next) {
   chain::controller& chain = my->chain_plug->chain();

   auto head_id = chain.head_block_id();
   const auto head_block_num = chain.head_block_num();
   const auto head_block_time = chain.head_block_time();
   const auto& snapshot_path = pending_snapshot::get_final_path(head_id, my->_snapshots_dir);
   const auto& temp_path     = pending_snapshot::get_temp_path(head_id, my->_snapshots_dir);

   // maintain legacy exception if the snapshot exists
   if( fc::is_regular_file(snapshot_path) ) {
      auto ex = snapshot_exists_exception( FC_LOG_MESSAGE( error, "snapshot named ${name} already exists", ("name", snapshot_path.generic_string()) ) );
      next(ex.dynamic_copy_exception());
      return;
   }

   auto write_snapshot = [&]( const bfs::path& p ) -> void {
      auto reschedule = fc::make_scoped_exit([this](){
         my->schedule_production_loop();
      });

      if (chain.is_building_block()) {
         // abort the pending block
         my->abort_block();
      } else {
         reschedule.cancel();
      }

      bfs::create_directory( p.parent_path() );

      // create the snapshot
      auto snap_out = std::ofstream(p.generic_string(), (std::ios::out | std::ios::binary));
      auto writer = std::make_shared<ostream_snapshot_writer>(snap_out);
      chain.write_snapshot(writer);
      writer->finalize();
      snap_out.flush();
      snap_out.close();
   };

   // If in irreversible mode, create snapshot and return path to snapshot immediately.
   if( chain.get_read_mode() == db_read_mode::IRREVERSIBLE ) {
      try {
         write_snapshot( temp_path );

         boost::system::error_code ec;
         bfs::rename(temp_path, snapshot_path, ec);
         EOS_ASSERT(!ec, snapshot_finalization_exception,
               "Unable to finalize valid snapshot of block number ${bn}: [code: ${ec}] ${message}",
               ("bn", head_block_num)
               ("ec", ec.value())
               ("message", ec.message()));

         next( producer_plugin::snapshot_information{head_id, head_block_num, head_block_time, chain_snapshot_header::current_version, snapshot_path.generic_string()} );
         if ( my->blockvault != nullptr ) {
            my->blockvault->propose_snapshot( blockvault::watermark_t{head_block_num, head_block_time}, snapshot_path.generic_string().c_str() );
         }
      } CATCH_AND_CALL (next);
      return;
   }

   // Otherwise, the result will be returned when the snapshot becomes irreversible.

   // determine if this snapshot is already in-flight
   auto& pending_by_id = my->_pending_snapshot_index.get<by_id>();
   auto existing = pending_by_id.find(head_id);
   if( existing != pending_by_id.end() ) {
      // if a snapshot at this block is already pending, attach this requests handler to it
      pending_by_id.modify(existing, [&next]( auto& entry ){
         entry.next = [prev = entry.next, next](const std::variant<fc::exception_ptr, producer_plugin::snapshot_information>& res){
            prev(res);
            next(res);
         };
      });
   } else {
      const auto& pending_path = pending_snapshot::get_pending_path(head_id, my->_snapshots_dir);

      try {
         write_snapshot( temp_path ); // create a new pending snapshot

         boost::system::error_code ec;
         bfs::rename(temp_path, pending_path, ec);
         EOS_ASSERT(!ec, snapshot_finalization_exception,
               "Unable to promote temp snapshot to pending for block number ${bn}: [code: ${ec}] ${message}",
               ("bn", head_block_num)
               ("ec", ec.value())
               ("message", ec.message()));

         my->_pending_snapshot_index.emplace(head_id, next, pending_path.generic_string(), snapshot_path.generic_string(), my->blockvault);
      } CATCH_AND_CALL (next);
   }
}

producer_plugin::scheduled_protocol_feature_activations
producer_plugin::get_scheduled_protocol_feature_activations()const {
   return {my->_protocol_features_to_activate};
}

void producer_plugin::schedule_protocol_feature_activations( const scheduled_protocol_feature_activations& schedule ) {
   const chain::controller& chain = my->chain_plug->chain();
   std::set<digest_type> set_of_features_to_activate( schedule.protocol_features_to_activate.begin(),
                                                      schedule.protocol_features_to_activate.end() );
   EOS_ASSERT( set_of_features_to_activate.size() == schedule.protocol_features_to_activate.size(),
               invalid_protocol_features_to_activate, "duplicate digests" );
   chain.validate_protocol_features( schedule.protocol_features_to_activate );
   const auto& pfs = chain.get_protocol_feature_manager().get_protocol_feature_set();
   for (auto &feature_digest : set_of_features_to_activate) {
      const auto& pf = pfs.get_protocol_feature(feature_digest);
      EOS_ASSERT( !pf.preactivation_required, protocol_feature_exception,
                  "protocol feature requires preactivation: ${digest}",
                  ("digest", feature_digest));
   }
   my->_protocol_features_to_activate = schedule.protocol_features_to_activate;
   my->_protocol_features_signaled = false;
}

fc::variants producer_plugin::get_supported_protocol_features( const get_supported_protocol_features_params& params ) const {
   fc::variants results;
   const chain::controller& chain = my->chain_plug->chain();
   const auto& pfs = chain.get_protocol_feature_manager().get_protocol_feature_set();
   const auto next_block_time = chain.head_block_time() + fc::milliseconds(config::block_interval_ms);

   flat_map<digest_type, bool>  visited_protocol_features;
   visited_protocol_features.reserve( pfs.size() );

   std::function<bool(const protocol_feature&)> add_feature =
   [&results, &pfs, &params, next_block_time, &visited_protocol_features, &add_feature]
   ( const protocol_feature& pf ) -> bool {
      if( ( params.exclude_disabled || params.exclude_unactivatable ) && !pf.enabled ) return false;
      if( params.exclude_unactivatable && ( next_block_time < pf.earliest_allowed_activation_time  ) ) return false;

      auto res = visited_protocol_features.emplace( pf.feature_digest, false );
      if( !res.second ) return res.first->second;

      const auto original_size = results.size();
      for( const auto& dependency : pf.dependencies ) {
         if( !add_feature( pfs.get_protocol_feature( dependency ) ) ) {
            results.resize( original_size );
            return false;
         }
      }

      res.first->second = true;
      results.emplace_back( pf.to_variant(true) );
      return true;
   };

   for( const auto& pf : pfs ) {
      add_feature( pf );
   }

   return results;
}

producer_plugin::get_account_ram_corrections_result
producer_plugin::get_account_ram_corrections( const get_account_ram_corrections_params& params ) const {
   get_account_ram_corrections_result result;
   const auto& db = my->chain_plug->chain().db();

   const auto& idx = db.get_index<chain::account_ram_correction_index, chain::by_name>();
   account_name lower_bound_value{ std::numeric_limits<uint64_t>::lowest() };
   account_name upper_bound_value{ std::numeric_limits<uint64_t>::max() };

   if( params.lower_bound ) {
      lower_bound_value = *params.lower_bound;
   }

   if( params.upper_bound ) {
      upper_bound_value = *params.upper_bound;
   }

   if( upper_bound_value < lower_bound_value )
      return result;

   auto walk_range = [&]( auto itr, auto end_itr ) {
      for( unsigned int count = 0;
           count < params.limit && itr != end_itr;
           ++itr )
      {
         result.rows.push_back( fc::variant( *itr ) );
         ++count;
      }
      if( itr != end_itr ) {
         result.more = itr->name;
      }
   };

   auto lower = idx.lower_bound( lower_bound_value );
   auto upper = idx.upper_bound( upper_bound_value );
   if( params.reverse ) {
      walk_range( boost::make_reverse_iterator(upper), boost::make_reverse_iterator(lower) );
   } else {
      walk_range( lower, upper );
   }

   return result;
}

std::optional<fc::time_point> producer_plugin_impl::calculate_next_block_time(const account_name& producer_name, const block_timestamp_type& current_block_time) const {
   chain::controller& chain = chain_plug->chain();
   const auto& hbs = chain.head_block_state();
   const auto& active_schedule = hbs->active_schedule.producers;

   // determine if this producer is in the active schedule and if so, where
   auto itr = std::find_if(active_schedule.begin(), active_schedule.end(), [&](const auto& asp){ return asp.producer_name == producer_name; });
   if (itr == active_schedule.end()) {
      // this producer is not in the active producer set
      return std::optional<fc::time_point>();
   }

   size_t producer_index = itr - active_schedule.begin();
   uint32_t minimum_offset = 1; // must at least be the "next" block

   // account for a watermark in the future which is disqualifying this producer for now
   // this is conservative assuming no blocks are dropped.  If blocks are dropped the watermark will
   // disqualify this producer for longer but it is assumed they will wake up, determine that they
   // are disqualified for longer due to skipped blocks and re-caculate their next block with better
   // information then
   auto current_watermark = get_watermark(producer_name);
   if (current_watermark) {
      const auto watermark = *current_watermark;
      auto block_num = chain.head_block_state()->block_num;
      if (chain.is_building_block()) {
         ++block_num;
      }
      if (watermark.first > block_num) {
         // if I have a watermark block number then I need to wait until after that watermark
         minimum_offset = watermark.first - block_num + 1;
      }
      if (watermark.second > current_block_time) {
          // if I have a watermark block timestamp then I need to wait until after that watermark timestamp
          minimum_offset = std::max(minimum_offset, watermark.second.slot - current_block_time.slot + 1);
      }
   }

   // this producers next opportuity to produce is the next time its slot arrives after or at the calculated minimum
   uint32_t minimum_slot = current_block_time.slot + minimum_offset;
   size_t minimum_slot_producer_index = (minimum_slot % (active_schedule.size() * config::producer_repetitions)) / config::producer_repetitions;
   if ( producer_index == minimum_slot_producer_index ) {
      // this is the producer for the minimum slot, go with that
      return block_timestamp_type(minimum_slot).to_time_point();
   } else {
      // calculate how many rounds are between the minimum producer and the producer in question
      size_t producer_distance = producer_index - minimum_slot_producer_index;
      // check for unsigned underflow
      if (producer_distance > producer_index) {
         producer_distance += active_schedule.size();
      }

      // align the minimum slot to the first of its set of reps
      uint32_t first_minimum_producer_slot = minimum_slot - (minimum_slot % config::producer_repetitions);

      // offset the aligned minimum to the *earliest* next set of slots for this producer
      uint32_t next_block_slot = first_minimum_producer_slot  + (producer_distance * config::producer_repetitions);
      return block_timestamp_type(next_block_slot).to_time_point();
   }
}

fc::time_point producer_plugin_impl::calculate_pending_block_time() const {
   const chain::controller& chain = chain_plug->chain();
   const fc::time_point now = fc::time_point::now();
   const fc::time_point base = std::max<fc::time_point>(now, chain.head_block_time());
   const int64_t min_time_to_next_block = (config::block_interval_us) - (base.time_since_epoch().count() % (config::block_interval_us) );
   fc::time_point block_time = base + fc::microseconds(min_time_to_next_block);
   return block_time;
}

fc::time_point producer_plugin_impl::calculate_block_deadline( const fc::time_point& block_time ) const {
   if( _pending_block_mode == pending_block_mode::producing ) {
      bool last_block = ((block_timestamp_type( block_time ).slot % config::producer_repetitions) == config::producer_repetitions - 1);
      return block_time + fc::microseconds(last_block ? _last_block_time_offset_us : _produce_time_offset_us);
   } else {
      return block_time + fc::microseconds(_produce_time_offset_us);
   }
}

producer_plugin_impl::start_block_result producer_plugin_impl::start_block() {
   chain::controller& chain = chain_plug->chain();

   if( !chain_plug->accept_transactions() )
      return start_block_result::waiting_for_block;

   const auto& hbs = chain.head_block_state();

   if( chain.get_terminate_at_block() > 0 && chain.get_terminate_at_block() < hbs->block_num ) {
      ilog("Reached configured maximum block ${num}; terminating", ("num", chain.get_terminate_at_block()));
      app().quit();
      return start_block_result::failed;
   }

   const fc::time_point now = fc::time_point::now();
   const fc::time_point block_time = calculate_pending_block_time();

   const pending_block_mode previous_pending_mode = _pending_block_mode;
   _pending_block_mode = pending_block_mode::producing;

   // Not our turn
   const auto& scheduled_producer = hbs->get_scheduled_producer(block_time);

   const auto current_watermark = get_watermark(scheduled_producer.producer_name);

   size_t num_relevant_signatures = 0;
   scheduled_producer.for_each_key([&](const public_key_type& key){
      const auto& iter = _signature_providers.find(key);
      if(iter != _signature_providers.end()) {
         num_relevant_signatures++;
      }
   });

   auto irreversible_block_age = get_irreversible_block_age();

   // If the next block production opportunity is in the present or future, we're synced.
   if( !_production_enabled ) {
      _pending_block_mode = pending_block_mode::speculating;
   } else if( _producers.find(scheduled_producer.producer_name) == _producers.end()) {
      _pending_block_mode = pending_block_mode::speculating;
   } else if (num_relevant_signatures == 0) {
      elog("Not producing block because I don't have any private keys relevant to authority: ${authority}", ("authority", scheduled_producer.authority));
      _pending_block_mode = pending_block_mode::speculating;
   } else if ( _pause_production ) {
      elog("Not producing block because production is explicitly paused");
      _pending_block_mode = pending_block_mode::speculating;
   } else if ( _max_irreversible_block_age_us.count() >= 0 && irreversible_block_age >= _max_irreversible_block_age_us ) {
      elog("Not producing block because the irreversible block is too old [age:${age}s, max:${max}s]", ("age", irreversible_block_age.count() / 1'000'000)( "max", _max_irreversible_block_age_us.count() / 1'000'000 ));
      _pending_block_mode = pending_block_mode::speculating;
   } else if ( _latest_rejected_block_num >  hbs->block_num ) {
      elog("Not producing block because the block number has been rejected by block vault");
      _pending_block_mode = pending_block_mode::speculating;
   }

   if (_pending_block_mode == pending_block_mode::producing) {
      // determine if our watermark excludes us from producing at this point
      if (current_watermark) {
         const block_timestamp_type block_timestamp{block_time};
         if (current_watermark->first > hbs->block_num) {
            elog("Not producing block because \"${producer}\" signed a block at a higher block number (${watermark}) than the current fork's head (${head_block_num})",
                 ("producer", scheduled_producer.producer_name)
                 ("watermark", current_watermark->first)
                 ("head_block_num", hbs->block_num));
            _pending_block_mode = pending_block_mode::speculating;
         } else if (current_watermark->second >= block_timestamp) {
            elog("Not producing block because \"${producer}\" signed a block at the next block time or later (${watermark}) than the pending block time (${block_timestamp})",
                 ("producer", scheduled_producer.producer_name)
                 ("watermark", current_watermark->second)
                 ("block_timestamp", block_timestamp));
            _pending_block_mode = pending_block_mode::speculating;
         }
      }
   }

   if (_pending_block_mode == pending_block_mode::speculating) {
      auto head_block_age = now - chain.head_block_time();
      if (head_block_age > fc::seconds(5))
         return start_block_result::waiting_for_block;
   }

   if (_pending_block_mode == pending_block_mode::producing) {
      const auto start_block_time = block_time - fc::microseconds( config::block_interval_us );
      if( now < start_block_time ) {
         fc_dlog(_log, "Not producing block waiting for production window ${n} ${bt}", ("n", hbs->block_num + 1)("bt", block_time) );
         // start_block_time instead of block_time because schedule_delayed_production_loop calculates next block time from given time
         schedule_delayed_production_loop(weak_from_this(), calculate_producer_wake_up_time(start_block_time));
         return start_block_result::waiting_for_production;
      }
   } else if (previous_pending_mode == pending_block_mode::producing) {
      // just produced our last block of our round
      const auto start_block_time = block_time - fc::microseconds( config::block_interval_us );
      fc_dlog(_log, "Not starting speculative block until ${bt}", ("bt", start_block_time) );
      schedule_delayed_production_loop( weak_from_this(), start_block_time);
      return start_block_result::waiting_for_production;
   }

   fc_dlog(_log, "Starting block #${n} at ${time} producer ${p}",
           ("n", hbs->block_num + 1)("time", now)("p", scheduled_producer.producer_name));

   try {
      uint16_t blocks_to_confirm = 0;

      if (_pending_block_mode == pending_block_mode::producing) {
         // determine how many blocks this producer can confirm
         // 1) if it is not a producer from this node, assume no confirmations (we will discard this block anyway)
         // 2) if it is a producer on this node that has never produced, the conservative approach is to assume no
         //    confirmations to make sure we don't double sign after a crash TODO: make these watermarks durable?
         // 3) if it is a producer on this node where this node knows the last block it produced, safely set it -UNLESS-
         // 4) the producer on this node's last watermark is higher (meaning on a different fork)
         if (current_watermark) {
            auto watermark_bn = current_watermark->first;
            if (watermark_bn < hbs->block_num) {
               blocks_to_confirm = (uint16_t)(std::min<uint32_t>(std::numeric_limits<uint16_t>::max(), (uint32_t)(hbs->block_num - watermark_bn)));
            }
         }

         // can not confirm irreversible blocks
         blocks_to_confirm = (uint16_t)(std::min<uint32_t>(blocks_to_confirm, (uint32_t)(hbs->block_num - hbs->dpos_irreversible_blocknum)));
      }

      abort_block();

      auto features_to_activate = chain.get_preactivated_protocol_features();
      if( _pending_block_mode == pending_block_mode::producing && _protocol_features_to_activate.size() > 0 ) {
         bool drop_features_to_activate = false;
         try {
            chain.validate_protocol_features( _protocol_features_to_activate );
         } catch ( const std::bad_alloc& ) {
           chain_plugin::handle_bad_alloc();
         } catch ( const boost::interprocess::bad_alloc& ) {
           chain_plugin::handle_bad_alloc();
         } catch( const fc::exception& e ) {
            wlog( "protocol features to activate are no longer all valid: ${details}",
                  ("details",e.to_detail_string()) );
            drop_features_to_activate = true;
         } catch( const std::exception& e ) {
            wlog( "protocol features to activate are no longer all valid: ${details}",
                  ("details",fc::std_exception_wrapper::from_current_exception(e).to_detail_string()) );
            drop_features_to_activate = true;
         }

         if( drop_features_to_activate ) {
            _protocol_features_to_activate.clear();
         } else {
            auto protocol_features_to_activate = _protocol_features_to_activate; // do a copy as pending_block might be aborted
            if( features_to_activate.size() > 0 ) {
               protocol_features_to_activate.reserve( protocol_features_to_activate.size()
                                                         + features_to_activate.size() );
               std::set<digest_type> set_of_features_to_activate( protocol_features_to_activate.begin(),
                                                                  protocol_features_to_activate.end() );
               for( const auto& f : features_to_activate ) {
                  auto res = set_of_features_to_activate.insert( f );
                  if( res.second ) {
                     protocol_features_to_activate.push_back( f );
                  }
               }
               features_to_activate.clear();
            }
            std::swap( features_to_activate, protocol_features_to_activate );
            _protocol_features_signaled = true;
            ilog( "signaling activation of the following protocol features in block ${num}: ${features_to_activate}",
                  ("num", hbs->block_num + 1)("features_to_activate", features_to_activate) );
         }
      }

      chain.start_block( block_time, blocks_to_confirm, features_to_activate );
   } LOG_AND_DROP();

   if( chain.is_building_block() ) {
      const auto& pending_block_signing_authority = chain.pending_block_signing_authority();
      const fc::time_point preprocess_deadline = calculate_block_deadline(block_time);

      if (_pending_block_mode == pending_block_mode::producing && pending_block_signing_authority != scheduled_producer.authority) {
         elog("Unexpected block signing authority, reverting to speculative mode! [expected: \"${expected}\", actual: \"${actual\"", ("expected", scheduled_producer.authority)("actual", pending_block_signing_authority));
         _pending_block_mode = pending_block_mode::speculating;
      }

      try {
         if( !remove_expired_trxs( preprocess_deadline ) )
            return start_block_result::exhausted;
         if( !remove_expired_blacklisted_trxs( preprocess_deadline ) )
            return start_block_result::exhausted;
         if( !_subjective_billing.remove_expired( _log, chain.pending_block_time(), fc::time_point::now(), preprocess_deadline ) )
            return start_block_result::exhausted;

         // limit execution of pending incoming to once per block
         size_t pending_incoming_process_limit = _unapplied_transactions.incoming_size();

         if( !process_unapplied_trxs( preprocess_deadline ) )
            return start_block_result::exhausted;

         if (_pending_block_mode == pending_block_mode::producing) {
            auto scheduled_trx_deadline = preprocess_deadline;
            if (_max_scheduled_transaction_time_per_block_ms >= 0) {
               scheduled_trx_deadline = std::min<fc::time_point>(
                     scheduled_trx_deadline,
                     fc::time_point::now() + fc::milliseconds(_max_scheduled_transaction_time_per_block_ms)
               );
            }
            // may exhaust scheduled_trx_deadline but not preprocess_deadline, exhausted preprocess_deadline checked below
            process_scheduled_and_incoming_trxs( scheduled_trx_deadline, pending_incoming_process_limit );
         }

         if( app().is_quiting() ) // db guard exception above in LOG_AND_DROP could have called app().quit()
            return start_block_result::failed;
         if (preprocess_deadline <= fc::time_point::now() || block_is_exhausted()) {
            return start_block_result::exhausted;
         } else {
            if( !process_incoming_trxs( preprocess_deadline, pending_incoming_process_limit ) )
               return start_block_result::exhausted;
            return start_block_result::succeeded;
         }

      } catch ( const guard_exception& e ) {
         chain_plugin::handle_guard_exception(e);
         return start_block_result::failed;
      } catch ( std::bad_alloc& ) {
         chain_plugin::handle_bad_alloc();
      } catch ( boost::interprocess::bad_alloc& ) {
         chain_plugin::handle_db_exhaustion();
      }

   }

   return start_block_result::failed;
}

bool producer_plugin_impl::remove_expired_trxs( const fc::time_point& deadline )
{
   chain::controller& chain = chain_plug->chain();
   auto pending_block_time = chain.pending_block_time();

   // remove all expired transactions
   size_t num_expired_persistent = 0;
   size_t num_expired_other = 0;
   size_t orig_count = _unapplied_transactions.size();
   bool exhausted = !_unapplied_transactions.clear_expired( pending_block_time, deadline,
                  [&num_expired_persistent, &num_expired_other, pbm = _pending_block_mode,
                   &chain, has_producers = !_producers.empty()]( const transaction_id_type& txid, trx_enum_type trx_type ) {
            if( trx_type == trx_enum_type::persisted ) {
               if( pbm == pending_block_mode::producing ) {
                  fc_dlog(_trx_failed_trace_log,
                           "[TRX_TRACE] Block ${block_num} for producer ${prod} is EXPIRING PERSISTED tx: ${txid}",
                           ("block_num", chain.head_block_num() + 1)("txid", txid)
                           ("prod", chain.is_building_block() ? chain.pending_block_producer() : name()) );
               } else {
                  fc_dlog(_trx_failed_trace_log, "[TRX_TRACE] Speculative execution is EXPIRING PERSISTED tx: ${txid}", ("txid", txid));
               }
               ++num_expired_persistent;
            } else {
               if (has_producers) {
                  fc_dlog(_trx_failed_trace_log,
                        "[TRX_TRACE] Node with producers configured is dropping an EXPIRED transaction that was PREVIOUSLY ACCEPTED : ${txid}",
                        ("txid", txid));
               }
               ++num_expired_other;
            }
   });

   if( exhausted ) {
      fc_wlog( _log, "Unable to process all expired transactions in unapplied queue before deadline, "
                     "Persistent expired ${persistent_expired}, Other expired ${other_expired}",
               ("persistent_expired", num_expired_persistent)("other_expired", num_expired_other) );
   } else {
      fc_dlog( _log, "Processed ${m} expired transactions of the ${n} transactions in the unapplied queue, "
                     "Persistent expired ${persistent_expired}, Other expired ${other_expired}",
               ("m", num_expired_persistent+num_expired_other)("n", orig_count)
               ("persistent_expired", num_expired_persistent)("other_expired", num_expired_other) );
   }

   return !exhausted;
}

bool producer_plugin_impl::remove_expired_blacklisted_trxs( const fc::time_point& deadline )
{
   bool exhausted = false;
   auto& blacklist_by_expiry = _blacklisted_transactions.get<by_expiry>();
   if(!blacklist_by_expiry.empty()) {
      const chain::controller& chain = chain_plug->chain();
      const auto lib_time = chain.last_irreversible_block_time();

      int num_expired = 0;
      int orig_count = _blacklisted_transactions.size();

      while (!blacklist_by_expiry.empty() && blacklist_by_expiry.begin()->expiry <= lib_time) {
         if (deadline <= fc::time_point::now()) {
            exhausted = true;
            break;
         }
         blacklist_by_expiry.erase(blacklist_by_expiry.begin());
         num_expired++;
      }

      fc_dlog(_log, "Processed ${n} blacklisted transactions, Expired ${expired}",
              ("n", orig_count)("expired", num_expired));
   }
   return !exhausted;
}

namespace {
// track multiple failures on unapplied transactions
class account_failures {
public:
   constexpr static uint32_t max_failures_per_account = 3;

   void add( const account_name& n, int64_t exception_code ) {
      auto& fa = failed_accounts[n];
      ++fa.num_failures;
      fa.add( n, exception_code );
   }

   // return true if exceeds max_failures_per_account and should be dropped
   bool failure_limit( const account_name& n ) {
      auto fitr = failed_accounts.find( n );
      if( fitr != failed_accounts.end() && fitr->second.num_failures >= max_failures_per_account ) {
         ++fitr->second.num_failures;
         return true;
      }
      return false;
   }

   void report() const {
      if( _log.is_enabled( fc::log_level::debug ) ) {
         for( const auto& e : failed_accounts ) {
            std::string reason;
            if( e.second.num_failures > max_failures_per_account ) {
               reason.clear();
               if( e.second.is_deadline() ) reason += "deadline";
               if( e.second.is_tx_cpu_usage() ) {
                  if( !reason.empty() ) reason += ", ";
                  reason += "tx_cpu_usage";
               }
               if( e.second.is_eosio_assert() ) {
                  if( !reason.empty() ) reason += ", ";
                  reason += "assert";
               }
               if( e.second.is_other() ) {
                  if( !reason.empty() ) reason += ", ";
                  reason += "other";
               }
               fc_dlog( _log, "Dropped ${n} trxs, account: ${a}, reason: ${r} exceeded",
                        ("n", e.second.num_failures - max_failures_per_account)("a", e.first)("r", reason) );
            }
         }
      }
   }

private:
   struct account_failure {
      enum class ex_fields : uint8_t {
         ex_deadline_exception = 1,
         ex_tx_cpu_usage_exceeded = 2,
         ex_eosio_assert_exception = 4,
         ex_other_exception = 8
      };

      void add( const account_name& n, int64_t exception_code ) {
         if( exception_code == tx_cpu_usage_exceeded::code_value ) {
            ex_flags = set_field( ex_flags, ex_fields::ex_tx_cpu_usage_exceeded );
         } else if( exception_code == deadline_exception::code_value ) {
            ex_flags = set_field( ex_flags, ex_fields::ex_deadline_exception );
         } else if( exception_code == eosio_assert_message_exception::code_value ||
                    exception_code == eosio_assert_code_exception::code_value ) {
            ex_flags = set_field( ex_flags, ex_fields::ex_eosio_assert_exception );
         } else {
            ex_flags = set_field( ex_flags, ex_fields::ex_other_exception );
            fc_dlog( _log, "Failed trx, account: ${a}, reason: ${r}",
                     ("a", n)("r", exception_code) );
         }
      }

      bool is_deadline() const { return has_field( ex_flags, ex_fields::ex_deadline_exception ); }
      bool is_tx_cpu_usage() const { return has_field( ex_flags, ex_fields::ex_tx_cpu_usage_exceeded ); }
      bool is_eosio_assert() const { return has_field( ex_flags, ex_fields::ex_eosio_assert_exception ); }
      bool is_other() const { return has_field( ex_flags, ex_fields::ex_other_exception ); }

      uint32_t num_failures = 0;
      uint8_t ex_flags = 0;
   };

   std::map<account_name, account_failure> failed_accounts;
};

} // anonymous namespace

bool producer_plugin_impl::process_unapplied_trxs( const fc::time_point& deadline )
{
   bool exhausted = false;
   if( !_unapplied_transactions.empty() ) {
      account_failures account_fails;
      chain::controller& chain = chain_plug->chain();
      const auto& rl = chain.get_resource_limits_manager();
      int num_applied = 0, num_failed = 0, num_processed = 0;
      auto unapplied_trxs_size = _unapplied_transactions.size();
      // unapplied and persisted do not have a next method to call
      auto itr     = (_pending_block_mode == pending_block_mode::producing) ?
                     _unapplied_transactions.unapplied_begin() : _unapplied_transactions.persisted_begin();
      auto end_itr = (_pending_block_mode == pending_block_mode::producing) ?
                     _unapplied_transactions.unapplied_end()   : _unapplied_transactions.persisted_end();
      while( itr != end_itr ) {
         if( deadline <= fc::time_point::now() ) {
            exhausted = true;
            break;
         }

         const transaction_metadata_ptr trx = itr->trx_meta;
         ++num_processed;
         try {
            auto start = fc::time_point::now();
            auto trx_deadline = start + fc::milliseconds( _max_transaction_time_ms );

            auto first_auth = trx->packed_trx()->get_transaction().first_authorizer();
            if( account_fails.failure_limit( first_auth ) ) {
               ++num_failed;
               itr = _unapplied_transactions.erase( itr );
               continue;
            }

            auto prev_billed_cpu_time_us = trx->billed_cpu_time_us;
            if(!_subjective_billing.is_disabled() && prev_billed_cpu_time_us > 0 && !rl.is_unlimited_cpu( first_auth )) {
               auto prev_billed_plus100 = prev_billed_cpu_time_us + EOS_PERCENT( prev_billed_cpu_time_us, 100 * config::percent_1 );
               auto trx_dl = start + fc::microseconds( prev_billed_plus100 );
               if( trx_dl < trx_deadline ) trx_deadline = trx_dl;
            }
            bool deadline_is_subjective = false;
            if( _max_transaction_time_ms < 0 ||
                (_pending_block_mode == pending_block_mode::producing && deadline < trx_deadline) ) {
               deadline_is_subjective = true;
               trx_deadline = deadline;
            }
            // no subjective billing since we are producing or processing persisted trxs
            const uint32_t sub_bill = 0;

            auto trace = chain.push_transaction( trx, trx_deadline, prev_billed_cpu_time_us, false, sub_bill );
            fc_dlog( _trx_failed_trace_log, "Subjective unapplied bill for ${a}: ${b} prev ${t}us", ("a",first_auth)("b",prev_billed_cpu_time_us)("t",trace->elapsed));
            if( trace->except ) {
               if( exception_is_exhausted( *trace->except, deadline_is_subjective ) ) {
                  if( block_is_exhausted() ) {
                     exhausted = true;
                     // don't erase, subjective failure so try again next time
                     break;
                  }
                  // don't erase, subjective failure so try again next time
               } else {
                  fc_dlog( _trx_failed_trace_log, "Subjective unapplied bill for failed ${a}: ${b} prev ${t}us", ("a",first_auth)("b",prev_billed_cpu_time_us)("t",trace->elapsed));
                  auto failure_code = trace->except->code();
                  if( failure_code != tx_duplicate::code_value ) {
                     // this failed our configured maximum transaction time, we don't want to replay it
                     fc_dlog( _log, "Failed ${c} trx, prev billed: ${p}us, ran: ${r}us, id: ${id}",
                              ("c", trace->except->code())("p", prev_billed_cpu_time_us)
                              ("r", fc::time_point::now() - start)("id", trx->id()) );
                     account_fails.add( first_auth, failure_code );
                     _subjective_billing.subjective_bill_failure( first_auth, trace->elapsed, fc::time_point::now() );
                  }
                  ++num_failed;
                  if( itr->next ) itr->next( trace );
                  itr = _unapplied_transactions.erase( itr );
                  continue;
               }
            } else {
               fc_dlog( _trx_successful_trace_log, "Subjective unapplied bill for success ${a}: ${b} prev ${t}us", ("a",first_auth)("b",prev_billed_cpu_time_us)("t",trace->elapsed));
               // if db_read_mode SPECULATIVE then trx is in the pending block and not immediately reverted
               _subjective_billing.subjective_bill( trx->id(), trx->packed_trx()->expiration(), first_auth, trace->elapsed,
                                                    chain.get_read_mode() == chain::db_read_mode::SPECULATIVE );
               ++num_applied;
               if( itr->trx_type != trx_enum_type::persisted ) {
                  if( itr->next ) itr->next( trace );
                  itr = _unapplied_transactions.erase( itr );
                  continue;
               }
            }
         } LOG_AND_DROP();
         ++itr;
      }

      fc_dlog( _log, "Processed ${m} of ${n} previously applied transactions, Applied ${applied}, Failed/Dropped ${failed}",
               ("m", num_processed)( "n", unapplied_trxs_size )("applied", num_applied)("failed", num_failed) );
      account_fails.report();
   }
   return !exhausted;
}

void producer_plugin_impl::process_scheduled_and_incoming_trxs( const fc::time_point& deadline, size_t& pending_incoming_process_limit )
{
   // scheduled transactions
   int num_applied = 0;
   int num_failed = 0;
   int num_processed = 0;
   bool exhausted = false;
   double incoming_trx_weight = 0.0;

   auto& blacklist_by_id = _blacklisted_transactions.get<by_id>();
   chain::controller& chain = chain_plug->chain();
   time_point pending_block_time = chain.pending_block_time();
   auto itr = _unapplied_transactions.incoming_begin();
   auto end = _unapplied_transactions.incoming_end();
   const auto& sch_idx = chain.db().get_index<generated_transaction_multi_index,by_delay>();
   const auto scheduled_trxs_size = sch_idx.size();
   auto sch_itr = sch_idx.begin();
   while( sch_itr != sch_idx.end() ) {
      if( sch_itr->delay_until > pending_block_time) break;    // not scheduled yet
      if( exhausted || deadline <= fc::time_point::now() ) {
         exhausted = true;
         break;
      }
      if( sch_itr->published >= pending_block_time ) {
         ++sch_itr;
         continue; // do not allow schedule and execute in same block
      }

      if (blacklist_by_id.find(sch_itr->trx_id) != blacklist_by_id.end()) {
         ++sch_itr;
         continue;
      }

      const transaction_id_type trx_id = sch_itr->trx_id; // make copy since reference could be invalidated
      const auto sch_expiration = sch_itr->expiration;
      auto sch_itr_next = sch_itr; // save off next since sch_itr may be invalidated by loop
      ++sch_itr_next;
      const auto next_delay_until = sch_itr_next != sch_idx.end() ? sch_itr_next->delay_until : sch_itr->delay_until;
      const auto next_id = sch_itr_next != sch_idx.end() ? sch_itr_next->id : sch_itr->id;

      num_processed++;

      // configurable ratio of incoming txns vs deferred txns
      while (incoming_trx_weight >= 1.0 && pending_incoming_process_limit && itr != end ) {
         if (deadline <= fc::time_point::now()) {
            exhausted = true;
            break;
         }

         --pending_incoming_process_limit;
         incoming_trx_weight -= 1.0;

         auto trx_meta = itr->trx_meta;
         auto next = itr->next;
         bool persist_until_expired = itr->trx_type == trx_enum_type::incoming_persisted;
         itr = _unapplied_transactions.erase( itr );
         if( !process_incoming_transaction_async( trx_meta, persist_until_expired, next, make_retry_later_func() ) ) {
            exhausted = true;
            break;
         }
      }

      if (exhausted || deadline <= fc::time_point::now()) {
         exhausted = true;
         break;
      }

      try {
         auto trx_deadline = fc::time_point::now() + fc::milliseconds(_max_transaction_time_ms);
         bool deadline_is_subjective = false;
         if (_max_transaction_time_ms < 0 || (_pending_block_mode == pending_block_mode::producing && deadline < trx_deadline)) {
            deadline_is_subjective = true;
            trx_deadline = deadline;
         }

         auto trace = chain.push_scheduled_transaction(trx_id, trx_deadline, 0, false);
         if (trace->except) {
            if (exception_is_exhausted(*trace->except, deadline_is_subjective)) {
               if( block_is_exhausted() ) {
                  exhausted = true;
                  break;
               }
               // do not blacklist
            } else {
               // this failed our configured maximum transaction time, we don't want to replay it add it to a blacklist
               _blacklisted_transactions.insert(transaction_id_with_expiry{trx_id, sch_expiration});
               num_failed++;
            }
         } else {
            num_applied++;
         }
      } LOG_AND_DROP();

      incoming_trx_weight += _incoming_defer_ratio;
      if (!pending_incoming_process_limit) incoming_trx_weight = 0.0;

      if( sch_itr_next == sch_idx.end() ) break;
      sch_itr = sch_idx.lower_bound( boost::make_tuple( next_delay_until, next_id ) );
   }

   if( scheduled_trxs_size > 0 ) {
      fc_dlog( _log,
               "Processed ${m} of ${n} scheduled transactions, Applied ${applied}, Failed/Dropped ${failed}",
               ( "m", num_processed )( "n", scheduled_trxs_size )( "applied", num_applied )( "failed", num_failed ) );
   }
}

bool producer_plugin_impl::process_incoming_trxs( const fc::time_point& deadline, size_t& pending_incoming_process_limit )
{
   bool exhausted = false;
   if( pending_incoming_process_limit ) {
      size_t processed = 0;
      fc_dlog( _log, "Processing ${n} pending transactions", ("n", pending_incoming_process_limit) );
      auto itr = _unapplied_transactions.incoming_begin();
      auto end = _unapplied_transactions.incoming_end();
      while( pending_incoming_process_limit && itr != end ) {
         if (deadline <= fc::time_point::now()) {
            exhausted = true;
            break;
         }
         --pending_incoming_process_limit;
         auto trx_meta = itr->trx_meta;
         auto next = itr->next;
         bool persist_until_expired = itr->trx_type == trx_enum_type::incoming_persisted;
         itr = _unapplied_transactions.erase( itr );
         ++processed;
         if( !process_incoming_transaction_async( trx_meta, persist_until_expired, next, make_retry_later_func() ) ) {
            exhausted = true;
            break;
         }
      }
      fc_dlog( _log, "Processed ${n} pending transactions, ${p} left", ("n", processed)("p", _unapplied_transactions.incoming_size()) );
   }
   return !exhausted;
}

bool producer_plugin_impl::block_is_exhausted() const {
   const chain::controller& chain = chain_plug->chain();
   const auto& rl = chain.get_resource_limits_manager();

   const uint64_t cpu_limit = rl.get_block_cpu_limit();
   if( cpu_limit < _max_block_cpu_usage_threshold_us ) return true;
   const uint64_t net_limit = rl.get_block_net_limit();
   if( net_limit < _max_block_net_usage_threshold_bytes ) return true;
   return false;
}

// Example:
// --> Start block A (block time x.500) at time x.000
// -> start_block()
// --> deadline, produce block x.500 at time x.400 (assuming 80% cpu block effort)
// -> Idle
// --> Start block B (block time y.000) at time x.500
void producer_plugin_impl::schedule_production_loop() {
   _timer.cancel();

   auto result = start_block();

   if (result == start_block_result::failed) {
      elog("Failed to start a pending block, will try again later");
      _timer.expires_from_now( boost::posix_time::microseconds( config::block_interval_us  / 10 ));

      // we failed to start a block, so try again later?
      _timer.async_wait( app().get_priority_queue().wrap( priority::high,
          [weak_this = weak_from_this(), cid = ++_timer_corelation_id]( const boost::system::error_code& ec ) {
             auto self = weak_this.lock();
             if( self && ec != boost::asio::error::operation_aborted && cid == self->_timer_corelation_id ) {
                self->schedule_production_loop();
             }
          } ) );
   } else if (result == start_block_result::waiting_for_block){
      if (!_producers.empty() && !production_disabled_by_policy()) {
         fc_dlog(_log, "Waiting till another block is received and scheduling Speculative/Production Change");
         schedule_delayed_production_loop(weak_from_this(), calculate_producer_wake_up_time(calculate_pending_block_time()));
      } else {
         fc_dlog(_log, "Waiting till another block is received");
         // nothing to do until more blocks arrive
      }

   } else if (result == start_block_result::waiting_for_production) {
      // scheduled in start_block()

   } else if (_pending_block_mode == pending_block_mode::producing) {
      schedule_maybe_produce_block( result == start_block_result::exhausted );

   } else if (_pending_block_mode == pending_block_mode::speculating && !_producers.empty() && !production_disabled_by_policy()){
      chain::controller& chain = chain_plug->chain();
      fc_dlog(_log, "Speculative Block Created; Scheduling Speculative/Production Change");
      EOS_ASSERT( chain.is_building_block(), missing_pending_block_state, "speculating without pending_block_state" );
      schedule_delayed_production_loop(weak_from_this(), calculate_producer_wake_up_time(chain.pending_block_time()));
   } else {
      fc_dlog(_log, "Speculative Block Created");
   }
}

void producer_plugin_impl::schedule_maybe_produce_block( bool exhausted ) {
   chain::controller& chain = chain_plug->chain();

   // we succeeded but block may be exhausted
   static const boost::posix_time::ptime epoch( boost::gregorian::date( 1970, 1, 1 ) );
   auto deadline = calculate_block_deadline( chain.pending_block_time() );

   if( !exhausted && deadline > fc::time_point::now() ) {
      // ship this block off no later than its deadline
      EOS_ASSERT( chain.is_building_block(), missing_pending_block_state,
                  "producing without pending_block_state, start_block succeeded" );
      _timer.expires_at( epoch + boost::posix_time::microseconds( deadline.time_since_epoch().count() ) );
      fc_dlog( _log, "Scheduling Block Production on Normal Block #${num} for ${time}",
               ("num", chain.head_block_num() + 1)( "time", deadline ) );
   } else {
      EOS_ASSERT( chain.is_building_block(), missing_pending_block_state, "producing without pending_block_state" );
      _timer.expires_from_now( boost::posix_time::microseconds( 0 ) );
      fc_dlog( _log, "Scheduling Block Production on ${desc} Block #${num} immediately",
               ("num", chain.head_block_num() + 1)("desc", block_is_exhausted() ? "Exhausted" : "Deadline exceeded") );
   }

   _timer.async_wait( app().get_priority_queue().wrap( priority::high,
         [&chain, weak_this = weak_from_this(), cid=++_timer_corelation_id](const boost::system::error_code& ec) {
            auto self = weak_this.lock();
            if( self && ec != boost::asio::error::operation_aborted && cid == self->_timer_corelation_id ) {
               // pending_block_state expected, but can't assert inside async_wait
               auto block_num = chain.is_building_block() ? chain.head_block_num() + 1 : 0;
               fc_dlog( _log, "Produce block timer for ${num} running at ${time}", ("num", block_num)("time", fc::time_point::now()) );
               auto res = self->maybe_produce_block();
               fc_dlog( _log, "Producing Block #${num} returned: ${res}", ("num", block_num)( "res", res ) );
            }
         } ) );
}

std::optional<fc::time_point> producer_plugin_impl::calculate_producer_wake_up_time( const block_timestamp_type& ref_block_time ) const {
   // if we have any producers then we should at least set a timer for our next available slot
   std::optional<fc::time_point> wake_up_time;
   for (const auto& p : _producers) {
      auto next_producer_block_time = calculate_next_block_time(p, ref_block_time);
      if (next_producer_block_time) {
         auto producer_wake_up_time = *next_producer_block_time - fc::microseconds(config::block_interval_us);
         if (wake_up_time) {
            // wake up with a full block interval to the deadline
            if( producer_wake_up_time < *wake_up_time ) {
               wake_up_time = producer_wake_up_time;
            }
         } else {
            wake_up_time = producer_wake_up_time;
         }
      }
   }
   if( !wake_up_time ) {
      fc_dlog(_log, "Not Scheduling Speculative/Production, no local producers had valid wake up times");
   }

   return wake_up_time;
}

void producer_plugin_impl::schedule_delayed_production_loop(const std::weak_ptr<producer_plugin_impl>& weak_this, std::optional<fc::time_point> wake_up_time) {
   if (wake_up_time) {
      fc_dlog(_log, "Scheduling Speculative/Production Change at ${time}", ("time", wake_up_time));
      static const boost::posix_time::ptime epoch(boost::gregorian::date(1970, 1, 1));
      _timer.expires_at(epoch + boost::posix_time::microseconds(wake_up_time->time_since_epoch().count()));
      _timer.async_wait( app().get_priority_queue().wrap( priority::high,
         [weak_this,cid=++_timer_corelation_id](const boost::system::error_code& ec) {
            auto self = weak_this.lock();
            if( self && ec != boost::asio::error::operation_aborted && cid == self->_timer_corelation_id ) {
               self->schedule_production_loop();
            }
         } ) );
   }
}

bool producer_plugin_impl::maybe_produce_block() {
   auto reschedule = fc::make_scoped_exit([this]{
      schedule_production_loop();
   });

   const char* reason = "produce_block error";

   try {
      produce_block();
      return true;
   }
   catch(block_validation_error&) {
      reason = "block vault rejected block, waiting on external block to continue";
   }
   LOG_AND_DROP();

   fc_wlog(_log, "Aborting block due to ${reason}", ("reason", reason));
   abort_block();
   return false;
}

static auto make_debug_time_logger() {
   auto start = fc::time_point::now();
   return fc::make_scoped_exit([=](){
      fc_dlog(_log, "Signing took ${ms}us", ("ms", fc::time_point::now() - start) );
   });
}

static auto maybe_make_debug_time_logger() -> std::optional<decltype(make_debug_time_logger())> {
   if (_log.is_enabled( fc::log_level::debug ) ){
      return make_debug_time_logger();
   } else {
      return {};
   }
}

void block_only_sync::schedule() {
   if (!_pending) {
      // wait one second to see if we can actually get the block from net plugin before we try to resync from block vault
      _start_sync_timer.expires_from_now(boost::posix_time::seconds(1));
      _pending = true;
      _start_sync_timer.async_wait(app().get_priority_queue().wrap(
          priority::high, [this, weak_impl = _impl->weak_from_this()](const boost::system::error_code& ec) {
             auto shared_impl = weak_impl.lock();
             auto impl        = shared_impl.get();
             if (impl && !ec) {
                auto id = impl->chain_plug->chain().last_irreversible_block_id();
                fc_dlog(_log, "Attempt to resync from block vault");
                try {
                  impl->blockvault->sync(&id, *this);
                } catch( fc::exception& er ) {
                   fc_wlog(_log, "Attempting to resync from blockvault encountered ${details}; the node must restart to "
                        "continue!",
                        ("details", er.to_detail_string()));
                   app().quit();
                }
             }
             this->_pending = false;
          }));
   }
}

void block_only_sync::on_snapshot(const char*) {
   EOS_THROW(producer_exception, "a snapshot");
}

void block_only_sync::on_block(eosio::chain::signed_block_ptr block) {
   try {
      bool connectivity_check = false; // use false right now, should investigate further after 3.0 rc
      _impl->on_sync_block(block, connectivity_check);
   }
   catch (const unlinkable_block_exception&) {
      fc_dlog(_log, "got unlinkable block ${num} from block vault", ("num", block->block_num()));
   }
}

void producer_plugin_impl::produce_block() {
   //ilog("produce_block ${t}", ("t", fc::time_point::now())); // for testing _produce_time_offset_us
   EOS_ASSERT(_pending_block_mode == pending_block_mode::producing, producer_exception, "called produce_block while not actually producing");
   chain::controller& chain = chain_plug->chain();
   EOS_ASSERT(chain.is_building_block(), missing_pending_block_state, "pending_block_state does not exist but it should, another plugin may have corrupted it");

   const auto& auth = chain.pending_block_signing_authority();
   std::vector<std::reference_wrapper<const signature_provider_type>> relevant_providers;

   relevant_providers.reserve(_signature_providers.size());

   producer_authority::for_each_key(auth, [&](const public_key_type& key){
      const auto& iter = _signature_providers.find(key);
      if (iter != _signature_providers.end()) {
         relevant_providers.emplace_back(iter->second);
      }
   });

   EOS_ASSERT(relevant_providers.size() > 0, producer_priv_key_not_found, "Attempting to produce a block for which we don't have any relevant private keys");

   if (_protocol_features_signaled) {
      _protocol_features_to_activate.clear(); // clear _protocol_features_to_activate as it is already set in pending_block
      _protocol_features_signaled = false;
   }

   //idump( (fc::time_point::now() - chain.pending_block_time()) );
   block_state_ptr pending_blk_state = chain.finalize_block( [&]( const digest_type& d ) {
      auto debug_logger = maybe_make_debug_time_logger();
      vector<signature_type> sigs;
      sigs.reserve(relevant_providers.size());

      // sign with all relevant public keys
      for (const auto& p : relevant_providers) {
         sigs.emplace_back(p.get()(d));
      }
      return sigs;
   } );

   if ( blockvault != nullptr ) {
      std::promise<bool> p;
      std::future<bool> f = p.get_future();
      blockvault->async_propose_constructed_block(pending_blk_state->dpos_irreversible_blocknum,
                                                  pending_blk_state->block, [&p](bool b) { p.set_value(b); });
      if (!f.get()) {
         _latest_rejected_block_num = pending_blk_state->block->block_num();
         _block_vault_resync.schedule();
         EOS_ASSERT(false, block_validation_error, "Block rejected by block vault");
      }

   }

   chain.commit_block();
   block_state_ptr new_bs = chain.head_block_state();
   ilog("Produced block ${id}... #${n} @ ${t} signed by ${p} [trxs: ${count}, lib: ${lib}, confirmed: ${confs}]",
        ("p",new_bs->header.producer)("id",new_bs->id.str().substr(8,16))
        ("n",new_bs->block_num)("t",new_bs->header.timestamp)
        ("count",new_bs->block->transactions.size())("lib",chain.last_irreversible_block_num())("confs", new_bs->header.confirmed));
}

void producer_plugin::log_failed_transaction(const transaction_id_type& trx_id, const char* reason) const {
   fc_dlog(_trx_failed_trace_log, "[TRX_TRACE] Speculative execution is REJECTING tx: ${txid} : ${why}",
           ("txid", trx_id)("why", reason));
}

bool producer_plugin::execute_incoming_transaction(const chain::transaction_metadata_ptr& trx,
                                                   next_function<chain::transaction_trace_ptr> next,
                                                   retry_later_function_t retry_later )
{
   auto retry_later_func = [&retry_later](const transaction_metadata_ptr& trx, bool persist_until_expired, next_func_t& next ) {
      retry_later( trx, next );
   };

   const bool persist_until_expired = false;
   const bool return_failure_trace = true;
   bool exhausted = !my->process_incoming_transaction_async( trx, persist_until_expired, std::move(next), retry_later_func, return_failure_trace );
   if( exhausted ) {
      if( my->_pending_block_mode == pending_block_mode::producing ) {
         my->schedule_maybe_produce_block( true );
      } else {
         my->restart_speculative_block();
      }
   }
   return !exhausted;
}

fc::microseconds producer_plugin::get_max_transaction_time() const {
   const auto max_trx_time_ms = my->_max_transaction_time_ms.load();
   fc::microseconds max_trx_cpu_usage = max_trx_time_ms < 0 ? fc::microseconds::maximum() : fc::milliseconds( max_trx_time_ms );
   return max_trx_cpu_usage;
}

} // namespace eosio<|MERGE_RESOLUTION|>--- conflicted
+++ resolved
@@ -497,21 +497,13 @@
                         ("block_num", chain.head_block_num() + 1)
                         ("prod", get_pending_block_producer())
                         ("txid", trx->id())
-<<<<<<< HEAD
-                        ("why", except_ptr->what()));
-=======
                         ("a", trx->packed_trx()->get_transaction().first_authorizer())
                         ("why",std::get<fc::exception_ptr>(response)->what()));
->>>>>>> 26a4d285
                } else {
                   fc_dlog(_trx_failed_trace_log, "[TRX_TRACE] Speculative execution is REJECTING tx: ${txid}, auth: ${a} : ${why} ",
                           ("txid", trx->id())
-<<<<<<< HEAD
-                          ("why", except_ptr->what()));
-=======
                           ("a", trx->packed_trx()->get_transaction().first_authorizer())
                           ("why",std::get<fc::exception_ptr>(response)->what()));
->>>>>>> 26a4d285
                }
             } else {
                if (_pending_block_mode == pending_block_mode::producing) {
