/**
 *  @file
 *  @copyright defined in eos/LICENSE
 */
#include <eosio/producer_plugin/producer_plugin.hpp>
#include <eosio/chain/producer_object.hpp>
#include <eosio/chain/plugin_interface.hpp>
#include <eosio/chain/global_property_object.hpp>
#include <eosio/chain/generated_transaction_object.hpp>
#include <eosio/chain/transaction_object.hpp>
#include <eosio/chain/thread_utils.hpp>
#include <eosio/chain/snapshot.hpp>

#include <fc/io/json.hpp>
#include <fc/log/logger_config.hpp>
#include <fc/smart_ref_impl.hpp>
#include <fc/scoped_exit.hpp>

#include <boost/asio.hpp>
#include <boost/date_time/posix_time/posix_time.hpp>

#include <iostream>
#include <algorithm>
#include <boost/algorithm/string.hpp>
#include <boost/range/adaptor/map.hpp>
#include <boost/function_output_iterator.hpp>
#include <boost/multi_index_container.hpp>
#include <boost/multi_index/member.hpp>
#include <boost/multi_index/hashed_index.hpp>
#include <boost/multi_index/ordered_index.hpp>
#include <boost/signals2/connection.hpp>

namespace bmi = boost::multi_index;
using bmi::indexed_by;
using bmi::ordered_non_unique;
using bmi::member;
using bmi::tag;
using bmi::hashed_unique;

using boost::multi_index_container;

using std::string;
using std::vector;
using std::deque;
using boost::signals2::scoped_connection;

// HACK TO EXPOSE LOGGER MAP

namespace fc {
   extern std::unordered_map<std::string,logger>& get_logger_map();
}

const fc::string logger_name("producer_plugin");
fc::logger _log;

const fc::string trx_trace_logger_name("transaction_tracing");
fc::logger _trx_trace_log;

namespace eosio {

static appbase::abstract_plugin& _producer_plugin = app().register_plugin<producer_plugin>();

using namespace eosio::chain;
using namespace eosio::chain::plugin_interface;
using ioc_work_t = boost::asio::executor_work_guard<boost::asio::io_context::executor_type>;

namespace {
   bool failure_is_subjective(const fc::exception& e, bool deadline_is_subjective) {
      auto code = e.code();
      return (code == block_cpu_usage_exceeded::code_value) ||
             (code == block_net_usage_exceeded::code_value) ||
             (code == deadline_exception::code_value && deadline_is_subjective);
   }
}

struct transaction_id_with_expiry {
   transaction_id_type     trx_id;
   fc::time_point          expiry;
};

struct by_id;
struct by_expiry;

using transaction_id_with_expiry_index = multi_index_container<
   transaction_id_with_expiry,
   indexed_by<
      hashed_unique<tag<by_id>, BOOST_MULTI_INDEX_MEMBER(transaction_id_with_expiry, transaction_id_type, trx_id)>,
      ordered_non_unique<tag<by_expiry>, BOOST_MULTI_INDEX_MEMBER(transaction_id_with_expiry, fc::time_point, expiry)>
   >
>;

enum class pending_block_mode {
   producing,
   speculating
};
#define CATCH_AND_CALL(NEXT)\
   catch ( const fc::exception& err ) {\
      NEXT(err.dynamic_copy_exception());\
   } catch ( const std::exception& e ) {\
      fc::exception fce( \
         FC_LOG_MESSAGE( warn, "rethrow ${what}: ", ("what",e.what())),\
         fc::std_exception_code,\
         BOOST_CORE_TYPEID(e).name(),\
         e.what() ) ;\
      NEXT(fce.dynamic_copy_exception());\
   } catch( ... ) {\
      fc::unhandled_exception e(\
         FC_LOG_MESSAGE(warn, "rethrow"),\
         std::current_exception());\
      NEXT(e.dynamic_copy_exception());\
   }

class producer_plugin_impl : public std::enable_shared_from_this<producer_plugin_impl> {
   public:
      producer_plugin_impl(boost::asio::io_service& io)
      :_timer(io)
      ,_transaction_ack_channel(app().get_channel<compat::channels::transaction_ack>())
      {
      }

      optional<fc::time_point> calculate_next_block_time(const account_name& producer_name, const block_timestamp_type& current_block_time) const;
      void schedule_production_loop();
      void produce_block();
      bool maybe_produce_block();

      boost::program_options::variables_map _options;
      bool     _production_enabled                 = false;
      bool     _pause_production                   = false;
      uint32_t _production_skip_flags              = 0; //eosio::chain::skip_nothing;

      using signature_provider_type = std::function<chain::signature_type(chain::digest_type)>;
      std::map<chain::public_key_type, signature_provider_type> _signature_providers;
      std::set<chain::account_name>                             _producers;
      boost::asio::deadline_timer                               _timer;
      std::map<chain::account_name, uint32_t>                   _producer_watermarks;
      pending_block_mode                                        _pending_block_mode;
      transaction_id_with_expiry_index                          _persistent_transactions;
      fc::optional<boost::asio::thread_pool>                    _thread_pool;
      boost::asio::io_context                                   _ioc;
      fc::optional<ioc_work_t>                                  _ioc_work;

      int32_t                                                   _max_transaction_time_ms;
      fc::microseconds                                          _max_irreversible_block_age_us;
      int32_t                                                   _produce_time_offset_us = 0;
      int32_t                                                   _last_block_time_offset_us = 0;
      int32_t                                                   _max_scheduled_transaction_time_per_block_ms;
      fc::time_point                                            _irreversible_block_time;
      fc::microseconds                                          _keosd_provider_timeout_us;

      time_point _last_signed_block_time;
      time_point _start_time = fc::time_point::now();
      uint32_t   _last_signed_block_num = 0;

      producer_plugin* _self = nullptr;
      chain_plugin* chain_plug = nullptr;

      incoming::channels::block::channel_type::handle         _incoming_block_subscription;
      incoming::channels::transaction::channel_type::handle   _incoming_transaction_subscription;

      compat::channels::transaction_ack::channel_type&        _transaction_ack_channel;

      incoming::methods::block_sync::method_type::handle        _incoming_block_sync_provider;
      incoming::methods::transaction_async::method_type::handle _incoming_transaction_async_provider;

      transaction_id_with_expiry_index                         _blacklisted_transactions;

      fc::optional<scoped_connection>                          _accepted_block_connection;
      fc::optional<scoped_connection>                          _irreversible_block_connection;

      /*
       * HACK ALERT
       * Boost timers can be in a state where a handler has not yet executed but is not abortable.
       * As this method needs to mutate state handlers depend on for proper functioning to maintain
       * invariants for other code (namely accepting incoming transactions in a nearly full block)
       * the handlers capture a corelation ID at the time they are set.  When they are executed
       * they must check that correlation_id against the global ordinal.  If it does not match that
       * implies that this method has been called with the handler in the state where it should be
       * cancelled but wasn't able to be.
       */
      uint32_t _timer_corelation_id = 0;

      // keep a expected ratio between defer txn and incoming txn
      double _incoming_trx_weight = 0.0;
      double _incoming_defer_ratio = 1.0; // 1:1

      // path to write the snapshots to
      bfs::path _snapshots_dir;


      void on_block( const block_state_ptr& bsp ) {
         if( bsp->header.timestamp <= _last_signed_block_time ) return;
         if( bsp->header.timestamp <= _start_time ) return;
         if( bsp->block_num <= _last_signed_block_num ) return;

         const auto& active_producer_to_signing_key = bsp->active_schedule.producers;

         flat_set<account_name> active_producers;
         active_producers.reserve(bsp->active_schedule.producers.size());
         for (const auto& p: bsp->active_schedule.producers) {
            active_producers.insert(p.producer_name);
         }

         std::set_intersection( _producers.begin(), _producers.end(),
                                active_producers.begin(), active_producers.end(),
                                boost::make_function_output_iterator( [&]( const chain::account_name& producer )
         {
            if( producer != bsp->header.producer ) {
               auto itr = std::find_if( active_producer_to_signing_key.begin(), active_producer_to_signing_key.end(),
                                        [&](const producer_key& k){ return k.producer_name == producer; } );
               if( itr != active_producer_to_signing_key.end() ) {
                  auto private_key_itr = _signature_providers.find( itr->block_signing_key );
                  if( private_key_itr != _signature_providers.end() ) {
                     auto d = bsp->sig_digest();
                     auto sig = private_key_itr->second( d );
                     _last_signed_block_time = bsp->header.timestamp;
                     _last_signed_block_num  = bsp->block_num;

   //                  ilog( "${n} confirmed", ("n",name(producer)) );
                     _self->confirmed_block( { bsp->id, d, producer, sig } );
                  }
               }
            }
         } ) );

         // since the watermark has to be set before a block is created, we are looking into the future to
         // determine the new schedule to identify producers that have become active
         chain::controller& chain = chain_plug->chain();
         const auto hbn = bsp->block_num;
         auto new_block_header = bsp->header;
         new_block_header.timestamp = new_block_header.timestamp.next();
         new_block_header.previous = bsp->id;
         auto new_bs = bsp->generate_next(new_block_header.timestamp);

         // for newly installed producers we can set their watermarks to the block they became active
         if (new_bs.maybe_promote_pending() && bsp->active_schedule.version != new_bs.active_schedule.version) {
            flat_set<account_name> new_producers;
            new_producers.reserve(new_bs.active_schedule.producers.size());
            for( const auto& p: new_bs.active_schedule.producers) {
               if (_producers.count(p.producer_name) > 0)
                  new_producers.insert(p.producer_name);
            }

            for( const auto& p: bsp->active_schedule.producers) {
               new_producers.erase(p.producer_name);
            }

            for (const auto& new_producer: new_producers) {
               _producer_watermarks[new_producer] = hbn;
            }
         }
      }

      void on_irreversible_block( const signed_block_ptr& lib ) {
         _irreversible_block_time = lib->timestamp.to_time_point();
      }

      template<typename Type, typename Channel, typename F>
      auto publish_results_of(const Type &data, Channel& channel, F f) {
         auto publish_success = fc::make_scoped_exit([&, this](){
            channel.publish(std::pair<fc::exception_ptr, Type>(nullptr, data));
         });

         try {
            auto trace = f();
            if (trace->except) {
               publish_success.cancel();
               channel.publish(std::pair<fc::exception_ptr, Type>(trace->except->dynamic_copy_exception(), data));
            }
            return trace;
         } catch (const fc::exception& e) {
            publish_success.cancel();
            channel.publish(std::pair<fc::exception_ptr, Type>(e.dynamic_copy_exception(), data));
            throw e;
         } catch( const std::exception& e ) {
            publish_success.cancel();
            auto fce = fc::exception(
               FC_LOG_MESSAGE( info, "Caught std::exception: ${what}", ("what",e.what())),
               fc::std_exception_code,
               BOOST_CORE_TYPEID(e).name(),
               e.what()
            );
            channel.publish(std::pair<fc::exception_ptr, Type>(fce.dynamic_copy_exception(),data));
            throw fce;
         } catch( ... ) {
            publish_success.cancel();
            auto fce = fc::unhandled_exception(
               FC_LOG_MESSAGE( info, "Caught unknown exception"),
               std::current_exception()
            );

            channel.publish(std::pair<fc::exception_ptr, Type>(fce.dynamic_copy_exception(), data));
            throw fce;
         }
      };

      void on_incoming_block(const signed_block_ptr& block) {
         auto id = block->id();

         fc_dlog(_log, "received incoming block ${id}", ("id", id));

         EOS_ASSERT( block->timestamp < (fc::time_point::now() + fc::seconds( 7 )), block_from_the_future,
                     "received a block from the future, ignoring it: ${id}", ("id", id) );

         chain::controller& chain = chain_plug->chain();

         /* de-dupe here... no point in aborting block if we already know the block */
         auto existing = chain.fetch_block_by_id( id );
         if( existing ) { return; }

         // start processing of block
         auto bsf = chain.create_block_state_future( block );

         // abort the pending block
         chain.abort_block();

         // exceptions throw out, make sure we restart our loop
         auto ensure = fc::make_scoped_exit([this](){
            schedule_production_loop();
         });

         // push the new block
         bool except = false;
         try {
            chain.push_block( bsf );
         } catch ( const guard_exception& e ) {
            chain_plug->handle_guard_exception(e);
            return;
         } catch( const fc::exception& e ) {
            elog((e.to_detail_string()));
            except = true;
         } catch ( boost::interprocess::bad_alloc& ) {
            chain_plugin::handle_db_exhaustion();
            return;
         }

         if( except ) {
            app().get_channel<channels::rejected_block>().publish( priority::medium, block );
            return;
         }

         if( chain.head_block_state()->header.timestamp.next().to_time_point() >= fc::time_point::now() ) {
            _production_enabled = true;
         }


         if( fc::time_point::now() - block->timestamp < fc::minutes(5) || (block->block_num() % 1000 == 0) ) {
            ilog("Received block ${id}... #${n} @ ${t} signed by ${p} [trxs: ${count}, lib: ${lib}, conf: ${confs}, latency: ${latency} ms]",
                 ("p",block->producer)("id",fc::variant(block->id()).as_string().substr(8,16))
                 ("n",block_header::num_from_id(block->id()))("t",block->timestamp)
                 ("count",block->transactions.size())("lib",chain.last_irreversible_block_num())("confs", block->confirmed)("latency", (fc::time_point::now() - block->timestamp).count()/1000 ) );
         }
      }

      std::deque<std::tuple<transaction_metadata_ptr, bool, next_function<transaction_trace_ptr>>> _pending_incoming_transactions;

      void on_incoming_transaction_async(const transaction_metadata_ptr& trx, bool persist_until_expired, next_function<transaction_trace_ptr> next) {
         chain::controller& chain = chain_plug->chain();
         const auto& cfg = chain.get_global_properties().configuration;
<<<<<<< HEAD
         transaction_metadata::create_signing_keys_future( trx, _ioc, chain.get_chain_id(), fc::microseconds( cfg.max_transaction_cpu_usage ) );
         boost::asio::post( _ioc, [self = this, trx, persist_until_expired, next]() {
            if( trx->signing_keys_future.valid() )
               trx->signing_keys_future.wait();
=======
         signing_keys_future_type future = transaction_metadata::start_recover_keys( trx, *_thread_pool,
               chain.get_chain_id(), fc::microseconds( cfg.max_transaction_cpu_usage ) );
         boost::asio::post( *_thread_pool, [self = this, future, trx, persist_until_expired, next]() {
            if( future.valid() )
               future.wait();
>>>>>>> 91c78061
            app().post(priority::low, [self, trx, persist_until_expired, next]() {
               self->process_incoming_transaction_async( trx, persist_until_expired, next );
            });
         });
      }

      void process_incoming_transaction_async(const transaction_metadata_ptr& trx, bool persist_until_expired, next_function<transaction_trace_ptr> next) {
         chain::controller& chain = chain_plug->chain();
         if (!chain.pending_block_state()) {
            _pending_incoming_transactions.emplace_back(trx, persist_until_expired, next);
            return;
         }

         auto block_time = chain.pending_block_state()->header.timestamp.to_time_point();

         auto send_response = [this, &trx, &chain, &next](const fc::static_variant<fc::exception_ptr, transaction_trace_ptr>& response) {
            next(response);
            if (response.contains<fc::exception_ptr>()) {
               _transaction_ack_channel.publish(priority::low, std::pair<fc::exception_ptr, transaction_metadata_ptr>(response.get<fc::exception_ptr>(), trx));
               if (_pending_block_mode == pending_block_mode::producing) {
                  fc_dlog(_trx_trace_log, "[TRX_TRACE] Block ${block_num} for producer ${prod} is REJECTING tx: ${txid} : ${why} ",
                        ("block_num", chain.head_block_num() + 1)
                        ("prod", chain.pending_block_state()->header.producer)
                        ("txid", trx->id)
                        ("why",response.get<fc::exception_ptr>()->what()));
               } else {
                  fc_dlog(_trx_trace_log, "[TRX_TRACE] Speculative execution is REJECTING tx: ${txid} : ${why} ",
                          ("txid", trx->id)
                          ("why",response.get<fc::exception_ptr>()->what()));
               }
            } else {
               _transaction_ack_channel.publish(priority::low, std::pair<fc::exception_ptr, transaction_metadata_ptr>(nullptr, trx));
               if (_pending_block_mode == pending_block_mode::producing) {
                  fc_dlog(_trx_trace_log, "[TRX_TRACE] Block ${block_num} for producer ${prod} is ACCEPTING tx: ${txid}",
                          ("block_num", chain.head_block_num() + 1)
                          ("prod", chain.pending_block_state()->header.producer)
                          ("txid", trx->id));
               } else {
                  fc_dlog(_trx_trace_log, "[TRX_TRACE] Speculative execution is ACCEPTING tx: ${txid}",
                          ("txid", trx->id));
               }
            }
         };

         const auto& id = trx->id;
         if( fc::time_point(trx->packed_trx->expiration()) < block_time ) {
            send_response(std::static_pointer_cast<fc::exception>(std::make_shared<expired_tx_exception>(FC_LOG_MESSAGE(error, "expired transaction ${id}", ("id", id)) )));
            return;
         }

         if( chain.is_known_unexpired_transaction(id) ) {
            send_response(std::static_pointer_cast<fc::exception>(std::make_shared<tx_duplicate>(FC_LOG_MESSAGE(error, "duplicate transaction ${id}", ("id", id)) )));
            return;
         }

         auto deadline = fc::time_point::now() + fc::milliseconds(_max_transaction_time_ms);
         bool deadline_is_subjective = false;
         const auto block_deadline = calculate_block_deadline(block_time);
         if (_max_transaction_time_ms < 0 || (_pending_block_mode == pending_block_mode::producing && block_deadline < deadline) ) {
            deadline_is_subjective = true;
            deadline = block_deadline;
         }

         try {
            auto trace = chain.push_transaction(trx, deadline);
            if (trace->except) {
               if (failure_is_subjective(*trace->except, deadline_is_subjective)) {
                  _pending_incoming_transactions.emplace_back(trx, persist_until_expired, next);
                  if (_pending_block_mode == pending_block_mode::producing) {
                     fc_dlog(_trx_trace_log, "[TRX_TRACE] Block ${block_num} for producer ${prod} COULD NOT FIT, tx: ${txid} RETRYING ",
                             ("block_num", chain.head_block_num() + 1)
                             ("prod", chain.pending_block_state()->header.producer)
                             ("txid", trx->id));
                  } else {
                     fc_dlog(_trx_trace_log, "[TRX_TRACE] Speculative execution COULD NOT FIT tx: ${txid} RETRYING",
                             ("txid", trx->id));
                  }
               } else {
                  auto e_ptr = trace->except->dynamic_copy_exception();
                  send_response(e_ptr);
               }
            } else {
               if (persist_until_expired) {
                  // if this trx didnt fail/soft-fail and the persist flag is set, store its ID so that we can
                  // ensure its applied to all future speculative blocks as well.
                  _persistent_transactions.insert(transaction_id_with_expiry{trx->id, trx->packed_trx->expiration()});
               }
               send_response(trace);
            }

         } catch ( const guard_exception& e ) {
            chain_plug->handle_guard_exception(e);
         } catch ( boost::interprocess::bad_alloc& ) {
            chain_plugin::handle_db_exhaustion();
         } CATCH_AND_CALL(send_response);
      }


      fc::microseconds get_irreversible_block_age() {
         auto now = fc::time_point::now();
         if (now < _irreversible_block_time) {
            return fc::microseconds(0);
         } else {
            return now - _irreversible_block_time;
         }
      }

      bool production_disabled_by_policy() {
         return !_production_enabled || _pause_production || (_max_irreversible_block_age_us.count() >= 0 && get_irreversible_block_age() >= _max_irreversible_block_age_us);
      }

      enum class start_block_result {
         succeeded,
         failed,
         waiting,
         exhausted
      };

      start_block_result start_block();

      fc::time_point calculate_pending_block_time() const;
      fc::time_point calculate_block_deadline( const fc::time_point& ) const;
      void schedule_delayed_production_loop(const std::weak_ptr<producer_plugin_impl>& weak_this, const block_timestamp_type& current_block_time);
};

void new_chain_banner(const eosio::chain::controller& db)
{
   std::cerr << "\n"
      "*******************************\n"
      "*                             *\n"
      "*   ------ NEW CHAIN ------   *\n"
      "*   -  Welcome to EOSIO!  -   *\n"
      "*   -----------------------   *\n"
      "*                             *\n"
      "*******************************\n"
      "\n";

   if( db.head_block_state()->header.timestamp.to_time_point() < (fc::time_point::now() - fc::milliseconds(200 * config::block_interval_ms)))
   {
      std::cerr << "Your genesis seems to have an old timestamp\n"
         "Please consider using the --genesis-timestamp option to give your genesis a recent timestamp\n"
         "\n"
         ;
   }
   return;
}

producer_plugin::producer_plugin()
   : my(new producer_plugin_impl(app().get_io_service())){
      my->_self = this;
   }

producer_plugin::~producer_plugin() {}

void producer_plugin::set_program_options(
   boost::program_options::options_description& command_line_options,
   boost::program_options::options_description& config_file_options)
{
   auto default_priv_key = private_key_type::regenerate<fc::ecc::private_key_shim>(fc::sha256::hash(std::string("nathan")));
   auto private_key_default = std::make_pair(default_priv_key.get_public_key(), default_priv_key );

   boost::program_options::options_description producer_options;

   producer_options.add_options()
         ("enable-stale-production,e", boost::program_options::bool_switch()->notifier([this](bool e){my->_production_enabled = e;}), "Enable block production, even if the chain is stale.")
         ("pause-on-startup,x", boost::program_options::bool_switch()->notifier([this](bool p){my->_pause_production = p;}), "Start this node in a state where production is paused")
         ("max-transaction-time", bpo::value<int32_t>()->default_value(30),
          "Limits the maximum time (in milliseconds) that is allowed a pushed transaction's code to execute before being considered invalid")
         ("max-irreversible-block-age", bpo::value<int32_t>()->default_value( -1 ),
          "Limits the maximum age (in seconds) of the DPOS Irreversible Block for a chain this node will produce blocks on (use negative value to indicate unlimited)")
         ("producer-name,p", boost::program_options::value<vector<string>>()->composing()->multitoken(),
          "ID of producer controlled by this node (e.g. inita; may specify multiple times)")
         ("private-key", boost::program_options::value<vector<string>>()->composing()->multitoken(),
          "(DEPRECATED - Use signature-provider instead) Tuple of [public key, WIF private key] (may specify multiple times)")
         ("signature-provider", boost::program_options::value<vector<string>>()->composing()->multitoken()->default_value({std::string(default_priv_key.get_public_key()) + "=KEY:" + std::string(default_priv_key)}, std::string(default_priv_key.get_public_key()) + "=KEY:" + std::string(default_priv_key)),
          "Key=Value pairs in the form <public-key>=<provider-spec>\n"
          "Where:\n"
          "   <public-key>    \tis a string form of a vaild EOSIO public key\n\n"
          "   <provider-spec> \tis a string in the form <provider-type>:<data>\n\n"
          "   <provider-type> \tis KEY, or KEOSD\n\n"
          "   KEY:<data>      \tis a string form of a valid EOSIO private key which maps to the provided public key\n\n"
          "   KEOSD:<data>    \tis the URL where keosd is available and the approptiate wallet(s) are unlocked")
         ("keosd-provider-timeout", boost::program_options::value<int32_t>()->default_value(5),
          "Limits the maximum time (in milliseconds) that is allowed for sending blocks to a keosd provider for signing")
         ("greylist-account", boost::program_options::value<vector<string>>()->composing()->multitoken(),
          "account that can not access to extended CPU/NET virtual resources")
         ("produce-time-offset-us", boost::program_options::value<int32_t>()->default_value(0),
          "offset of non last block producing time in microseconds. Negative number results in blocks to go out sooner, and positive number results in blocks to go out later")
         ("last-block-time-offset-us", boost::program_options::value<int32_t>()->default_value(0),
          "offset of last block producing time in microseconds. Negative number results in blocks to go out sooner, and positive number results in blocks to go out later")
         ("max-scheduled-transaction-time-per-block-ms", boost::program_options::value<int32_t>()->default_value(100),
          "Maximum wall-clock time, in milliseconds, spent retiring scheduled transactions in any block before returning to normal transaction processing.")
         ("incoming-defer-ratio", bpo::value<double>()->default_value(1.0),
          "ratio between incoming transations and deferred transactions when both are exhausted")
         ("producer-threads", bpo::value<uint16_t>()->default_value(config::default_controller_thread_pool_size),
          "Number of worker threads in producer thread pool")
         ("snapshots-dir", bpo::value<bfs::path>()->default_value("snapshots"),
          "the location of the snapshots directory (absolute path or relative to application data dir)")
         ;
   config_file_options.add(producer_options);
}

bool producer_plugin::is_producer_key(const chain::public_key_type& key) const
{
  auto private_key_itr = my->_signature_providers.find(key);
  if(private_key_itr != my->_signature_providers.end())
    return true;
  return false;
}

chain::signature_type producer_plugin::sign_compact(const chain::public_key_type& key, const fc::sha256& digest) const
{
  if(key != chain::public_key_type()) {
    auto private_key_itr = my->_signature_providers.find(key);
    EOS_ASSERT(private_key_itr != my->_signature_providers.end(), producer_priv_key_not_found, "Local producer has no private key in config.ini corresponding to public key ${key}", ("key", key));

    return private_key_itr->second(digest);
  }
  else {
    return chain::signature_type();
  }
}

template<typename T>
T dejsonify(const string& s) {
   return fc::json::from_string(s).as<T>();
}

#define LOAD_VALUE_SET(options, name, container, type) \
if( options.count(name) ) { \
   const std::vector<std::string>& ops = options[name].as<std::vector<std::string>>(); \
   std::copy(ops.begin(), ops.end(), std::inserter(container, container.end())); \
}

static producer_plugin_impl::signature_provider_type
make_key_signature_provider(const private_key_type& key) {
   return [key]( const chain::digest_type& digest ) {
      return key.sign(digest);
   };
}

static producer_plugin_impl::signature_provider_type
make_keosd_signature_provider(const std::shared_ptr<producer_plugin_impl>& impl, const string& url_str, const public_key_type pubkey) {
   fc::url keosd_url;
   if(boost::algorithm::starts_with(url_str, "unix://"))
      //send the entire string after unix:// to http_plugin. It'll auto-detect which part
      // is the unix socket path, and which part is the url to hit on the server
      keosd_url = fc::url("unix", url_str.substr(7), ostring(), ostring(), ostring(), ostring(), ovariant_object(), fc::optional<uint16_t>());
   else
      keosd_url = fc::url(url_str);
   std::weak_ptr<producer_plugin_impl> weak_impl = impl;

   return [weak_impl, keosd_url, pubkey]( const chain::digest_type& digest ) {
      auto impl = weak_impl.lock();
      if (impl) {
         fc::variant params;
         fc::to_variant(std::make_pair(digest, pubkey), params);
         auto deadline = impl->_keosd_provider_timeout_us.count() >= 0 ? fc::time_point::now() + impl->_keosd_provider_timeout_us : fc::time_point::maximum();
         return app().get_plugin<http_client_plugin>().get_client().post_sync(keosd_url, params, deadline).as<chain::signature_type>();
      } else {
         return signature_type();
      }
   };
}

void producer_plugin::plugin_initialize(const boost::program_options::variables_map& options)
{ try {
   my->chain_plug = app().find_plugin<chain_plugin>();
   EOS_ASSERT( my->chain_plug, plugin_config_exception, "chain_plugin not found" );
   my->_options = &options;
   LOAD_VALUE_SET(options, "producer-name", my->_producers, types::account_name)

   if( options.count("private-key") )
   {
      const std::vector<std::string> key_id_to_wif_pair_strings = options["private-key"].as<std::vector<std::string>>();
      for (const std::string& key_id_to_wif_pair_string : key_id_to_wif_pair_strings)
      {
         try {
            auto key_id_to_wif_pair = dejsonify<std::pair<public_key_type, private_key_type>>(key_id_to_wif_pair_string);
            my->_signature_providers[key_id_to_wif_pair.first] = make_key_signature_provider(key_id_to_wif_pair.second);
            auto blanked_privkey = std::string(std::string(key_id_to_wif_pair.second).size(), '*' );
            wlog("\"private-key\" is DEPRECATED, use \"signature-provider=${pub}=KEY:${priv}\"", ("pub",key_id_to_wif_pair.first)("priv", blanked_privkey));
         } catch ( fc::exception& e ) {
            elog("Malformed private key pair");
         }
      }
   }

   if( options.count("signature-provider") ) {
      const std::vector<std::string> key_spec_pairs = options["signature-provider"].as<std::vector<std::string>>();
      for (const auto& key_spec_pair : key_spec_pairs) {
         try {
            auto delim = key_spec_pair.find("=");
            EOS_ASSERT(delim != std::string::npos, plugin_config_exception, "Missing \"=\" in the key spec pair");
            auto pub_key_str = key_spec_pair.substr(0, delim);
            auto spec_str = key_spec_pair.substr(delim + 1);

            auto spec_delim = spec_str.find(":");
            EOS_ASSERT(spec_delim != std::string::npos, plugin_config_exception, "Missing \":\" in the key spec pair");
            auto spec_type_str = spec_str.substr(0, spec_delim);
            auto spec_data = spec_str.substr(spec_delim + 1);

            auto pubkey = public_key_type(pub_key_str);

            if (spec_type_str == "KEY") {
               my->_signature_providers[pubkey] = make_key_signature_provider(private_key_type(spec_data));
            } else if (spec_type_str == "KEOSD") {
               my->_signature_providers[pubkey] = make_keosd_signature_provider(my, spec_data, pubkey);
            }

         } catch (...) {
            elog("Malformed signature provider: \"${val}\", ignoring!", ("val", key_spec_pair));
         }
      }
   }

   my->_keosd_provider_timeout_us = fc::milliseconds(options.at("keosd-provider-timeout").as<int32_t>());

   my->_produce_time_offset_us = options.at("produce-time-offset-us").as<int32_t>();

   my->_last_block_time_offset_us = options.at("last-block-time-offset-us").as<int32_t>();

   my->_max_scheduled_transaction_time_per_block_ms = options.at("max-scheduled-transaction-time-per-block-ms").as<int32_t>();

   my->_max_transaction_time_ms = options.at("max-transaction-time").as<int32_t>();

   my->_max_irreversible_block_age_us = fc::seconds(options.at("max-irreversible-block-age").as<int32_t>());

   my->_incoming_defer_ratio = options.at("incoming-defer-ratio").as<double>();

   auto thread_pool_size = options.at( "producer-threads" ).as<uint16_t>();
   EOS_ASSERT( thread_pool_size > 0, plugin_config_exception,
               "producer-threads ${num} must be greater than 0", ("num", thread_pool_size));
   my->_thread_pool.emplace( thread_pool_size );

   my->_ioc_work.emplace( boost::asio::make_work_guard( my->_ioc ) );
   for( uint16_t i = 0; i < thread_pool_size; ++i ) {
      boost::asio::post( *my->_thread_pool, [&ioc = my->_ioc, i]() {
         std::string tn = "prod-" + std::to_string( i );
         fc::set_os_thread_name( tn );
         ioc.run();
      } );
   }

   if( options.count( "snapshots-dir" )) {
      auto sd = options.at( "snapshots-dir" ).as<bfs::path>();
      if( sd.is_relative()) {
         my->_snapshots_dir = app().data_dir() / sd;
         if (!fc::exists(my->_snapshots_dir)) {
            fc::create_directories(my->_snapshots_dir);
         }
      } else {
         my->_snapshots_dir = sd;
      }

      EOS_ASSERT( fc::is_directory(my->_snapshots_dir), snapshot_directory_not_found_exception,
                  "No such directory '${dir}'", ("dir", my->_snapshots_dir.generic_string()) );
   }

   my->_incoming_block_subscription = app().get_channel<incoming::channels::block>().subscribe([this](const signed_block_ptr& block){
      try {
         my->on_incoming_block(block);
      } FC_LOG_AND_DROP();
   });

   my->_incoming_transaction_subscription = app().get_channel<incoming::channels::transaction>().subscribe([this](const transaction_metadata_ptr& trx){
      try {
         my->on_incoming_transaction_async(trx, false, [](const auto&){});
      } FC_LOG_AND_DROP();
   });

   my->_incoming_block_sync_provider = app().get_method<incoming::methods::block_sync>().register_provider([this](const signed_block_ptr& block){
      my->on_incoming_block(block);
   });

   my->_incoming_transaction_async_provider = app().get_method<incoming::methods::transaction_async>().register_provider([this](const transaction_metadata_ptr& trx, bool persist_until_expired, next_function<transaction_trace_ptr> next) -> void {
      return my->on_incoming_transaction_async(trx, persist_until_expired, next );
   });

   if (options.count("greylist-account")) {
      std::vector<std::string> greylist = options["greylist-account"].as<std::vector<std::string>>();
      greylist_params param;
      for (auto &a : greylist) {
         param.accounts.push_back(account_name(a));
      }
      add_greylist_accounts(param);
   }

} FC_LOG_AND_RETHROW() }

void producer_plugin::plugin_startup()
{ try {
   handle_sighup(); // Sets loggers

   ilog("producer plugin:  plugin_startup() begin");

   chain::controller& chain = my->chain_plug->chain();
   EOS_ASSERT( my->_producers.empty() || chain.get_read_mode() == chain::db_read_mode::SPECULATIVE, plugin_config_exception,
              "node cannot have any producer-name configured because block production is impossible when read_mode is not \"speculative\"" );

   EOS_ASSERT( my->_producers.empty() || chain.get_validation_mode() == chain::validation_mode::FULL, plugin_config_exception,
              "node cannot have any producer-name configured because block production is not safe when validation_mode is not \"full\"" );


   my->_accepted_block_connection.emplace(chain.accepted_block.connect( [this]( const auto& bsp ){ my->on_block( bsp ); } ));
   my->_irreversible_block_connection.emplace(chain.irreversible_block.connect( [this]( const auto& bsp ){ my->on_irreversible_block( bsp->block ); } ));

   const auto lib_num = chain.last_irreversible_block_num();
   const auto lib = chain.fetch_block_by_number(lib_num);
   if (lib) {
      my->on_irreversible_block(lib);
   } else {
      my->_irreversible_block_time = fc::time_point::maximum();
   }

   if (!my->_producers.empty()) {
      ilog("Launching block production for ${n} producers at ${time}.", ("n", my->_producers.size())("time",fc::time_point::now()));

      if (my->_production_enabled) {
         if (chain.head_block_num() == 0) {
            new_chain_banner(chain);
         }
         //_production_skip_flags |= eosio::chain::skip_undo_history_check;
      }
   }

   my->schedule_production_loop();

   ilog("producer plugin:  plugin_startup() end");
} FC_CAPTURE_AND_RETHROW() }

void producer_plugin::plugin_shutdown() {
   try {
      my->_timer.cancel();
   } catch(fc::exception& e) {
      edump((e.to_detail_string()));
   }

   my->_ioc_work.reset();
   my->_ioc.stop();
   if( my->_thread_pool ) {
      my->_thread_pool->join();
      my->_thread_pool->stop();
   }
   my->_accepted_block_connection.reset();
   my->_irreversible_block_connection.reset();
}

void producer_plugin::handle_sighup() {
   auto& logger_map = fc::get_logger_map();
   if(logger_map.find(logger_name) != logger_map.end()) {
      _log = logger_map[logger_name];
   }
   if( logger_map.find(trx_trace_logger_name) != logger_map.end()) {
      _trx_trace_log = logger_map[trx_trace_logger_name];
   }
}

void producer_plugin::pause() {
   my->_pause_production = true;
}

void producer_plugin::resume() {
   my->_pause_production = false;
   // it is possible that we are only speculating because of this policy which we have now changed
   // re-evaluate that now
   //
   if (my->_pending_block_mode == pending_block_mode::speculating) {
      chain::controller& chain = my->chain_plug->chain();
      chain.abort_block();
      my->schedule_production_loop();
   }
}

bool producer_plugin::paused() const {
   return my->_pause_production;
}

void producer_plugin::update_runtime_options(const runtime_options& options) {
   bool check_speculating = false;

   if (options.max_transaction_time) {
      my->_max_transaction_time_ms = *options.max_transaction_time;
   }

   if (options.max_irreversible_block_age) {
      my->_max_irreversible_block_age_us =  fc::seconds(*options.max_irreversible_block_age);
      check_speculating = true;
   }

   if (options.produce_time_offset_us) {
      my->_produce_time_offset_us = *options.produce_time_offset_us;
   }

   if (options.last_block_time_offset_us) {
      my->_last_block_time_offset_us = *options.last_block_time_offset_us;
   }

   if (options.max_scheduled_transaction_time_per_block_ms) {
      my->_max_scheduled_transaction_time_per_block_ms = *options.max_scheduled_transaction_time_per_block_ms;
   }

   if (options.incoming_defer_ratio) {
      my->_incoming_defer_ratio = *options.incoming_defer_ratio;
   }

   if (check_speculating && my->_pending_block_mode == pending_block_mode::speculating) {
      chain::controller& chain = my->chain_plug->chain();
      chain.abort_block();
      my->schedule_production_loop();
   }

   if (options.subjective_cpu_leeway_us) {
      chain::controller& chain = my->chain_plug->chain();
      chain.set_subjective_cpu_leeway(fc::microseconds(*options.subjective_cpu_leeway_us));
   }
}

producer_plugin::runtime_options producer_plugin::get_runtime_options() const {
   return {
      my->_max_transaction_time_ms,
      my->_max_irreversible_block_age_us.count() < 0 ? -1 : my->_max_irreversible_block_age_us.count() / 1'000'000,
      my->_produce_time_offset_us,
      my->_last_block_time_offset_us,
      my->_max_scheduled_transaction_time_per_block_ms
   };
}

void producer_plugin::add_greylist_accounts(const greylist_params& params) {
   chain::controller& chain = my->chain_plug->chain();
   for (auto &acc : params.accounts) {
      chain.add_resource_greylist(acc);
   }
}

void producer_plugin::remove_greylist_accounts(const greylist_params& params) {
   chain::controller& chain = my->chain_plug->chain();
   for (auto &acc : params.accounts) {
      chain.remove_resource_greylist(acc);
   }
}

producer_plugin::greylist_params producer_plugin::get_greylist() const {
   chain::controller& chain = my->chain_plug->chain();
   greylist_params result;
   const auto& list = chain.get_resource_greylist();
   result.accounts.reserve(list.size());
   for (auto &acc: list) {
      result.accounts.push_back(acc);
   }
   return result;
}

producer_plugin::whitelist_blacklist producer_plugin::get_whitelist_blacklist() const {
   chain::controller& chain = my->chain_plug->chain();
   return {
      chain.get_actor_whitelist(),
      chain.get_actor_blacklist(),
      chain.get_contract_whitelist(),
      chain.get_contract_blacklist(),
      chain.get_action_blacklist(),
      chain.get_key_blacklist()
   };
}

void producer_plugin::set_whitelist_blacklist(const producer_plugin::whitelist_blacklist& params) {
   chain::controller& chain = my->chain_plug->chain();
   if(params.actor_whitelist.valid()) chain.set_actor_whitelist(*params.actor_whitelist);
   if(params.actor_blacklist.valid()) chain.set_actor_blacklist(*params.actor_blacklist);
   if(params.contract_whitelist.valid()) chain.set_contract_whitelist(*params.contract_whitelist);
   if(params.contract_blacklist.valid()) chain.set_contract_blacklist(*params.contract_blacklist);
   if(params.action_blacklist.valid()) chain.set_action_blacklist(*params.action_blacklist);
   if(params.key_blacklist.valid()) chain.set_key_blacklist(*params.key_blacklist);
}

producer_plugin::integrity_hash_information producer_plugin::get_integrity_hash() const {
   chain::controller& chain = my->chain_plug->chain();

   auto reschedule = fc::make_scoped_exit([this](){
      my->schedule_production_loop();
   });

   if (chain.pending_block_state()) {
      // abort the pending block
      chain.abort_block();
   } else {
      reschedule.cancel();
   }

   return {chain.head_block_id(), chain.calculate_integrity_hash()};
}

producer_plugin::snapshot_information producer_plugin::create_snapshot() const {
   chain::controller& chain = my->chain_plug->chain();

   auto reschedule = fc::make_scoped_exit([this](){
      my->schedule_production_loop();
   });

   if (chain.pending_block_state()) {
      // abort the pending block
      chain.abort_block();
   } else {
      reschedule.cancel();
   }

   auto head_id = chain.head_block_id();
   std::string snapshot_path = (my->_snapshots_dir / fc::format_string("snapshot-${id}.bin", fc::mutable_variant_object()("id", head_id))).generic_string();

   EOS_ASSERT( !fc::is_regular_file(snapshot_path), snapshot_exists_exception,
               "snapshot named ${name} already exists", ("name", snapshot_path));


   auto snap_out = std::ofstream(snapshot_path, (std::ios::out | std::ios::binary));
   auto writer = std::make_shared<ostream_snapshot_writer>(snap_out);
   chain.write_snapshot(writer);
   writer->finalize();
   snap_out.flush();
   snap_out.close();

   return {head_id, snapshot_path};
}

optional<fc::time_point> producer_plugin_impl::calculate_next_block_time(const account_name& producer_name, const block_timestamp_type& current_block_time) const {
   chain::controller& chain = chain_plug->chain();
   const auto& hbs = chain.head_block_state();
   const auto& active_schedule = hbs->active_schedule.producers;

   // determine if this producer is in the active schedule and if so, where
   auto itr = std::find_if(active_schedule.begin(), active_schedule.end(), [&](const auto& asp){ return asp.producer_name == producer_name; });
   if (itr == active_schedule.end()) {
      // this producer is not in the active producer set
      return optional<fc::time_point>();
   }

   size_t producer_index = itr - active_schedule.begin();
   uint32_t minimum_offset = 1; // must at least be the "next" block

   // account for a watermark in the future which is disqualifying this producer for now
   // this is conservative assuming no blocks are dropped.  If blocks are dropped the watermark will
   // disqualify this producer for longer but it is assumed they will wake up, determine that they
   // are disqualified for longer due to skipped blocks and re-caculate their next block with better
   // information then
   auto current_watermark_itr = _producer_watermarks.find(producer_name);
   if (current_watermark_itr != _producer_watermarks.end()) {
      auto watermark = current_watermark_itr->second;
      auto block_num = chain.head_block_state()->block_num;
      if (chain.pending_block_state()) {
         ++block_num;
      }
      if (watermark > block_num) {
         // if I have a watermark then I need to wait until after that watermark
         minimum_offset = watermark - block_num + 1;
      }
   }

   // this producers next opportuity to produce is the next time its slot arrives after or at the calculated minimum
   uint32_t minimum_slot = current_block_time.slot + minimum_offset;
   size_t minimum_slot_producer_index = (minimum_slot % (active_schedule.size() * config::producer_repetitions)) / config::producer_repetitions;
   if ( producer_index == minimum_slot_producer_index ) {
      // this is the producer for the minimum slot, go with that
      return block_timestamp_type(minimum_slot).to_time_point();
   } else {
      // calculate how many rounds are between the minimum producer and the producer in question
      size_t producer_distance = producer_index - minimum_slot_producer_index;
      // check for unsigned underflow
      if (producer_distance > producer_index) {
         producer_distance += active_schedule.size();
      }

      // align the minimum slot to the first of its set of reps
      uint32_t first_minimum_producer_slot = minimum_slot - (minimum_slot % config::producer_repetitions);

      // offset the aligned minimum to the *earliest* next set of slots for this producer
      uint32_t next_block_slot = first_minimum_producer_slot  + (producer_distance * config::producer_repetitions);
      return block_timestamp_type(next_block_slot).to_time_point();
   }
}

fc::time_point producer_plugin_impl::calculate_pending_block_time() const {
   const chain::controller& chain = chain_plug->chain();
   const fc::time_point now = fc::time_point::now();
   const fc::time_point base = std::max<fc::time_point>(now, chain.head_block_time());
   const int64_t min_time_to_next_block = (config::block_interval_us) - (base.time_since_epoch().count() % (config::block_interval_us) );
   fc::time_point block_time = base + fc::microseconds(min_time_to_next_block);


   if((block_time - now) < fc::microseconds(config::block_interval_us/10) ) {     // we must sleep for at least 50ms
      block_time += fc::microseconds(config::block_interval_us);
   }
   return block_time;
}

fc::time_point producer_plugin_impl::calculate_block_deadline( const fc::time_point& block_time ) const {
   bool last_block = ((block_timestamp_type(block_time).slot % config::producer_repetitions) == config::producer_repetitions - 1);
   return block_time + fc::microseconds(last_block ? _last_block_time_offset_us : _produce_time_offset_us);
}

enum class tx_category {
   PERSISTED,
   UNEXPIRED_UNPERSISTED,
   EXPIRED,
};


producer_plugin_impl::start_block_result producer_plugin_impl::start_block() {
   chain::controller& chain = chain_plug->chain();

   if( chain.get_read_mode() == chain::db_read_mode::READ_ONLY )
      return start_block_result::waiting;

   fc_dlog(_log, "Starting block at ${time}", ("time", fc::time_point::now()));

   const auto& hbs = chain.head_block_state();

   //Schedule for the next second's tick regardless of chain state
   // If we would wait less than 50ms (1/10 of block_interval), wait for the whole block interval.
   const fc::time_point now = fc::time_point::now();
   const fc::time_point block_time = calculate_pending_block_time();

   _pending_block_mode = pending_block_mode::producing;

   // Not our turn
   const auto& scheduled_producer = hbs->get_scheduled_producer(block_time);
   auto currrent_watermark_itr = _producer_watermarks.find(scheduled_producer.producer_name);
   auto signature_provider_itr = _signature_providers.find(scheduled_producer.block_signing_key);
   auto irreversible_block_age = get_irreversible_block_age();

   // If the next block production opportunity is in the present or future, we're synced.
   if( !_production_enabled ) {
      _pending_block_mode = pending_block_mode::speculating;
   } else if( _producers.find(scheduled_producer.producer_name) == _producers.end()) {
      _pending_block_mode = pending_block_mode::speculating;
   } else if (signature_provider_itr == _signature_providers.end()) {
      elog("Not producing block because I don't have the private key for ${scheduled_key}", ("scheduled_key", scheduled_producer.block_signing_key));
      _pending_block_mode = pending_block_mode::speculating;
   } else if ( _pause_production ) {
      elog("Not producing block because production is explicitly paused");
      _pending_block_mode = pending_block_mode::speculating;
   } else if ( _max_irreversible_block_age_us.count() >= 0 && irreversible_block_age >= _max_irreversible_block_age_us ) {
      elog("Not producing block because the irreversible block is too old [age:${age}s, max:${max}s]", ("age", irreversible_block_age.count() / 1'000'000)( "max", _max_irreversible_block_age_us.count() / 1'000'000 ));
      _pending_block_mode = pending_block_mode::speculating;
   }

   if (_pending_block_mode == pending_block_mode::producing) {
      // determine if our watermark excludes us from producing at this point
      if (currrent_watermark_itr != _producer_watermarks.end()) {
         if (currrent_watermark_itr->second >= hbs->block_num + 1) {
            elog("Not producing block because \"${producer}\" signed a BFT confirmation OR block at a higher block number (${watermark}) than the current fork's head (${head_block_num})",
                ("producer", scheduled_producer.producer_name)
                ("watermark", currrent_watermark_itr->second)
                ("head_block_num", hbs->block_num));
            _pending_block_mode = pending_block_mode::speculating;
         }
      }
   }

   if (_pending_block_mode == pending_block_mode::speculating) {
      auto head_block_age = now - chain.head_block_time();
      if (head_block_age > fc::seconds(5))
         return start_block_result::waiting;
   }

   try {
      uint16_t blocks_to_confirm = 0;

      if (_pending_block_mode == pending_block_mode::producing) {
         // determine how many blocks this producer can confirm
         // 1) if it is not a producer from this node, assume no confirmations (we will discard this block anyway)
         // 2) if it is a producer on this node that has never produced, the conservative approach is to assume no
         //    confirmations to make sure we don't double sign after a crash TODO: make these watermarks durable?
         // 3) if it is a producer on this node where this node knows the last block it produced, safely set it -UNLESS-
         // 4) the producer on this node's last watermark is higher (meaning on a different fork)
         if (currrent_watermark_itr != _producer_watermarks.end()) {
            auto watermark = currrent_watermark_itr->second;
            if (watermark < hbs->block_num) {
               blocks_to_confirm = std::min<uint16_t>(std::numeric_limits<uint16_t>::max(), (uint16_t)(hbs->block_num - watermark));
            }
         }
      }

      chain.abort_block();
      chain.start_block(block_time, blocks_to_confirm);
   } FC_LOG_AND_DROP();

   const auto& pbs = chain.pending_block_state();
   if (pbs) {
      const fc::time_point preprocess_deadline = calculate_block_deadline(block_time);

      if (_pending_block_mode == pending_block_mode::producing && pbs->block_signing_key != scheduled_producer.block_signing_key) {
         elog("Block Signing Key is not expected value, reverting to speculative mode! [expected: \"${expected}\", actual: \"${actual\"", ("expected", scheduled_producer.block_signing_key)("actual", pbs->block_signing_key));
         _pending_block_mode = pending_block_mode::speculating;
      }

      // attempt to play persisted transactions first
      bool exhausted = false;

      // remove all persisted transactions that have now expired
      auto& persisted_by_id = _persistent_transactions.get<by_id>();
      auto& persisted_by_expiry = _persistent_transactions.get<by_expiry>();
      if (!persisted_by_expiry.empty()) {
         int num_expired_persistent = 0;
         int orig_count = _persistent_transactions.size();

         while(!persisted_by_expiry.empty() && persisted_by_expiry.begin()->expiry <= pbs->header.timestamp.to_time_point()) {
            if (preprocess_deadline <= fc::time_point::now()) {
               exhausted = true;
               break;
            }
            auto const& txid = persisted_by_expiry.begin()->trx_id;
            if (_pending_block_mode == pending_block_mode::producing) {
               fc_dlog(_trx_trace_log, "[TRX_TRACE] Block ${block_num} for producer ${prod} is EXPIRING PERSISTED tx: ${txid}",
                       ("block_num", chain.head_block_num() + 1)
                       ("prod", chain.pending_block_state()->header.producer)
                       ("txid", txid));
            } else {
               fc_dlog(_trx_trace_log, "[TRX_TRACE] Speculative execution is EXPIRING PERSISTED tx: ${txid}",
                       ("txid", txid));
            }

            persisted_by_expiry.erase(persisted_by_expiry.begin());
            num_expired_persistent++;
         }

         if( exhausted ) {
            fc_wlog( _log, "Unable to process all ${n} persisted transactions before deadline, Expired ${expired}",
                     ( "n", orig_count )
                     ( "expired", num_expired_persistent ) );
         } else {
            fc_dlog( _log, "Processed ${n} persisted transactions, Expired ${expired}",
                     ( "n", orig_count )
                     ( "expired", num_expired_persistent ) );
         }
      }

      try {
         size_t orig_pending_txn_size = _pending_incoming_transactions.size();

         // Processing unapplied transactions...
         //
         if (_producers.empty() && persisted_by_id.empty()) {
            // if this node can never produce and has no persisted transactions,
            // there is no need for unapplied transactions they can be dropped
            chain.get_unapplied_transactions().clear();
         } else {
            // derive appliable transactions from unapplied_transactions and drop droppable transactions
            unapplied_transactions_type& unapplied_trxs = chain.get_unapplied_transactions();
            if( !unapplied_trxs.empty() ) {
               auto unapplied_trxs_size = unapplied_trxs.size();
               int num_applied = 0;
               int num_failed = 0;
               int num_processed = 0;
               auto calculate_transaction_category = [&](const transaction_metadata_ptr& trx) {
                  if (trx->packed_trx->expiration() < pbs->header.timestamp.to_time_point()) {
                     return tx_category::EXPIRED;
                  } else if (persisted_by_id.find(trx->id) != persisted_by_id.end()) {
                     return tx_category::PERSISTED;
                  } else {
                     return tx_category::UNEXPIRED_UNPERSISTED;
                  }
               };

               auto itr = unapplied_trxs.begin();
               while( itr != unapplied_trxs.end() ) {
                  auto itr_next = itr; // save off next since itr may be invalidated by loop
                  ++itr_next;

                  if( preprocess_deadline <= fc::time_point::now() ) exhausted = true;
                  if( exhausted ) break;
                  const auto& trx = itr->second;
                  auto category = calculate_transaction_category(trx);
                  if (category == tx_category::EXPIRED ||
                     (category == tx_category::UNEXPIRED_UNPERSISTED && _producers.empty()))
                  {
                     if (!_producers.empty()) {
                        fc_dlog(_trx_trace_log, "[TRX_TRACE] Node with producers configured is dropping an EXPIRED transaction that was PREVIOUSLY ACCEPTED : ${txid}",
                               ("txid", trx->id));
                     }
                     itr = unapplied_trxs.erase( itr ); // unapplied_trxs map has not been modified, so simply erase and continue
                     continue;
                  } else if (category == tx_category::PERSISTED ||
                            (category == tx_category::UNEXPIRED_UNPERSISTED && _pending_block_mode == pending_block_mode::producing))
                  {
                     ++num_processed;

                     try {
                        auto deadline = fc::time_point::now() + fc::milliseconds(_max_transaction_time_ms);
                        bool deadline_is_subjective = false;
                        if (_max_transaction_time_ms < 0 || (_pending_block_mode == pending_block_mode::producing && preprocess_deadline < deadline)) {
                           deadline_is_subjective = true;
                           deadline = preprocess_deadline;
                        }

                        auto trace = chain.push_transaction(trx, deadline);
                        if (trace->except) {
                           if (failure_is_subjective(*trace->except, deadline_is_subjective)) {
                              exhausted = true;
                              break;
                           } else {
                              // this failed our configured maximum transaction time, we don't want to replay it
                              // chain.plus_transactions can modify unapplied_trxs, so erase by id
                              unapplied_trxs.erase( trx->signed_id );
                              ++num_failed;
                           }
                        } else {
                           ++num_applied;
                        }
                     } catch ( const guard_exception& e ) {
                        chain_plug->handle_guard_exception(e);
                        return start_block_result::failed;
                     } FC_LOG_AND_DROP();
                  }

                  itr = itr_next;
               }

               fc_dlog(_log, "Processed ${m} of ${n} previously applied transactions, Applied ${applied}, Failed/Dropped ${failed}",
                             ("m", num_processed)
                             ("n", unapplied_trxs_size)
                             ("applied", num_applied)
                             ("failed", num_failed));
            }
         }

         if (_pending_block_mode == pending_block_mode::producing) {
            auto& blacklist_by_id = _blacklisted_transactions.get<by_id>();
            auto& blacklist_by_expiry = _blacklisted_transactions.get<by_expiry>();
            auto now = fc::time_point::now();
            if(!blacklist_by_expiry.empty()) {
               int num_expired = 0;
               int orig_count = _blacklisted_transactions.size();

               while (!blacklist_by_expiry.empty() && blacklist_by_expiry.begin()->expiry <= now) {
                  if (preprocess_deadline <= fc::time_point::now()) break;
                  blacklist_by_expiry.erase(blacklist_by_expiry.begin());
                  num_expired++;
               }

               fc_dlog(_log, "Processed ${n} blacklisted transactions, Expired ${expired}",
                      ("n", orig_count)
                      ("expired", num_expired));
            }

            // scheduled transactions
            int num_applied = 0;
            int num_failed = 0;
            int num_processed = 0;

            auto scheduled_trx_deadline = preprocess_deadline;
            if (_max_scheduled_transaction_time_per_block_ms >= 0) {
               scheduled_trx_deadline = std::min<fc::time_point>(
                     scheduled_trx_deadline,
                     fc::time_point::now() + fc::milliseconds(_max_scheduled_transaction_time_per_block_ms)
               );
            }
            time_point pending_block_time = chain.pending_block_time();
            const auto& sch_idx = chain.db().get_index<generated_transaction_multi_index,by_delay>();
            const auto scheduled_trxs_size = sch_idx.size();
            auto sch_itr = sch_idx.begin();
            while( sch_itr != sch_idx.end() ) {
               if( sch_itr->delay_until > pending_block_time) break;    // not scheduled yet
               if( sch_itr->published >= pending_block_time ) {
                  ++sch_itr;
                  continue; // do not allow schedule and execute in same block
               }
               if( scheduled_trx_deadline <= fc::time_point::now() ) {
                  exhausted = true;
                  break;
               }

               const transaction_id_type trx_id = sch_itr->trx_id; // make copy since reference could be invalidated
               if (blacklist_by_id.find(trx_id) != blacklist_by_id.end()) {
                  ++sch_itr;
                  continue;
               }

               auto sch_itr_next = sch_itr; // save off next since sch_itr may be invalidated by loop
               ++sch_itr_next;
               const auto next_delay_until = sch_itr_next != sch_idx.end() ? sch_itr_next->delay_until : sch_itr->delay_until;
               const auto next_id = sch_itr_next != sch_idx.end() ? sch_itr_next->id : sch_itr->id;

               num_processed++;

               // configurable ratio of incoming txns vs deferred txns
               while (_incoming_trx_weight >= 1.0 && orig_pending_txn_size && _pending_incoming_transactions.size()) {
                  if (scheduled_trx_deadline <= fc::time_point::now()) break;

                  auto e = _pending_incoming_transactions.front();
                  _pending_incoming_transactions.pop_front();
                  --orig_pending_txn_size;
                  _incoming_trx_weight -= 1.0;
                  process_incoming_transaction_async(std::get<0>(e), std::get<1>(e), std::get<2>(e));
               }

               if (scheduled_trx_deadline <= fc::time_point::now()) {
                  exhausted = true;
                  break;
               }

               try {
                  auto deadline = fc::time_point::now() + fc::milliseconds(_max_transaction_time_ms);
                  bool deadline_is_subjective = false;
                  if (_max_transaction_time_ms < 0 || (_pending_block_mode == pending_block_mode::producing && scheduled_trx_deadline < deadline)) {
                     deadline_is_subjective = true;
                     deadline = scheduled_trx_deadline;
                  }

                  auto trace = chain.push_scheduled_transaction(trx_id, deadline);
                  if (trace->except) {
                     if (failure_is_subjective(*trace->except, deadline_is_subjective)) {
                        exhausted = true;
                        break;
                     } else {
                        auto expiration = fc::time_point::now() + fc::seconds(chain.get_global_properties().configuration.deferred_trx_expiration_window);
                        // this failed our configured maximum transaction time, we don't want to replay it add it to a blacklist
                        _blacklisted_transactions.insert(transaction_id_with_expiry{trx_id, expiration});
                        num_failed++;
                     }
                  } else {
                     num_applied++;
                  }
               } catch ( const guard_exception& e ) {
                  chain_plug->handle_guard_exception(e);
                  return start_block_result::failed;
               } FC_LOG_AND_DROP();

               _incoming_trx_weight += _incoming_defer_ratio;
               if (!orig_pending_txn_size) _incoming_trx_weight = 0.0;

               if( sch_itr_next == sch_idx.end() ) break;
               sch_itr = sch_idx.lower_bound( boost::make_tuple( next_delay_until, next_id ) );
            }

            if( scheduled_trxs_size > 0 ) {
               fc_dlog( _log,
                        "Processed ${m} of ${n} scheduled transactions, Applied ${applied}, Failed/Dropped ${failed}",
                        ( "m", num_processed )
                        ( "n", scheduled_trxs_size )
                        ( "applied", num_applied )
                        ( "failed", num_failed ) );
            }

         }

         if (exhausted || preprocess_deadline <= fc::time_point::now()) {
            return start_block_result::exhausted;
         } else {
            // attempt to apply any pending incoming transactions
            _incoming_trx_weight = 0.0;

            if (!_pending_incoming_transactions.empty()) {
               fc_dlog(_log, "Processing ${n} pending transactions", ("n", _pending_incoming_transactions.size()));
               while (orig_pending_txn_size && _pending_incoming_transactions.size()) {
                  if (preprocess_deadline <= fc::time_point::now()) return start_block_result::exhausted;
                  auto e = _pending_incoming_transactions.front();
                  _pending_incoming_transactions.pop_front();
                  --orig_pending_txn_size;
                  process_incoming_transaction_async(std::get<0>(e), std::get<1>(e), std::get<2>(e));
               }
            }
            return start_block_result::succeeded;
         }

      } catch ( boost::interprocess::bad_alloc& ) {
         chain_plugin::handle_db_exhaustion();
         return start_block_result::failed;
      }

   }

   return start_block_result::failed;
}

void producer_plugin_impl::schedule_production_loop() {
   chain::controller& chain = chain_plug->chain();
   _timer.cancel();
   std::weak_ptr<producer_plugin_impl> weak_this = shared_from_this();

   auto result = start_block();

   if (result == start_block_result::failed) {
      elog("Failed to start a pending block, will try again later");
      _timer.expires_from_now( boost::posix_time::microseconds( config::block_interval_us  / 10 ));

      // we failed to start a block, so try again later?
      _timer.async_wait( app().get_priority_queue().wrap( priority::high,
          [weak_this, cid = ++_timer_corelation_id]( const boost::system::error_code& ec ) {
             auto self = weak_this.lock();
             if( self && ec != boost::asio::error::operation_aborted && cid == self->_timer_corelation_id ) {
                self->schedule_production_loop();
             }
          } ) );
   } else if (result == start_block_result::waiting){
      if (!_producers.empty() && !production_disabled_by_policy()) {
         fc_dlog(_log, "Waiting till another block is received and scheduling Speculative/Production Change");
         schedule_delayed_production_loop(weak_this, calculate_pending_block_time());
      } else {
         fc_dlog(_log, "Waiting till another block is received");
         // nothing to do until more blocks arrive
      }

   } else if (_pending_block_mode == pending_block_mode::producing) {

      // we succeeded but block may be exhausted
      static const boost::posix_time::ptime epoch(boost::gregorian::date(1970, 1, 1));
      auto deadline = calculate_block_deadline(chain.pending_block_time());

      if (deadline > fc::time_point::now()) {
         // ship this block off no later than its deadline
         EOS_ASSERT( chain.pending_block_state(), missing_pending_block_state, "producing without pending_block_state, start_block succeeded" );
         _timer.expires_at( epoch + boost::posix_time::microseconds( deadline.time_since_epoch().count() ));
         fc_dlog(_log, "Scheduling Block Production on Normal Block #${num} for ${time}",
                       ("num", chain.pending_block_state()->block_num)("time",deadline));
      } else {
         EOS_ASSERT( chain.pending_block_state(), missing_pending_block_state, "producing without pending_block_state" );
         auto expect_time = chain.pending_block_time() - fc::microseconds(config::block_interval_us);
         // ship this block off up to 1 block time earlier or immediately
         if (fc::time_point::now() >= expect_time) {
            _timer.expires_from_now( boost::posix_time::microseconds( 0 ));
            fc_dlog(_log, "Scheduling Block Production on Exhausted Block #${num} immediately",
                          ("num", chain.pending_block_state()->block_num));
         } else {
            _timer.expires_at(epoch + boost::posix_time::microseconds(expect_time.time_since_epoch().count()));
            fc_dlog(_log, "Scheduling Block Production on Exhausted Block #${num} at ${time}",
                          ("num", chain.pending_block_state()->block_num)("time",expect_time));
         }
      }

      _timer.async_wait( app().get_priority_queue().wrap( priority::high,
            [&chain,weak_this,cid=++_timer_corelation_id](const boost::system::error_code& ec) {
               auto self = weak_this.lock();
               if( self && ec != boost::asio::error::operation_aborted && cid == self->_timer_corelation_id ) {
                  fc_dlog( _log, "Produce block timer running at ${time}", ("time", fc::time_point::now()) );
                  // pending_block_state expected, but can't assert inside async_wait
                  auto block_num = chain.pending_block_state() ? chain.pending_block_state()->block_num : 0;
                  auto res = self->maybe_produce_block();
                  fc_dlog( _log, "Producing Block #${num} returned: ${res}", ("num", block_num)( "res", res ) );
               }
            } ) );
   } else if (_pending_block_mode == pending_block_mode::speculating && !_producers.empty() && !production_disabled_by_policy()){
      fc_dlog(_log, "Specualtive Block Created; Scheduling Speculative/Production Change");
      EOS_ASSERT( chain.pending_block_state(), missing_pending_block_state, "speculating without pending_block_state" );
      const auto& pbs = chain.pending_block_state();
      schedule_delayed_production_loop(weak_this, pbs->header.timestamp);
   } else {
      fc_dlog(_log, "Speculative Block Created");
   }
}

void producer_plugin_impl::schedule_delayed_production_loop(const std::weak_ptr<producer_plugin_impl>& weak_this, const block_timestamp_type& current_block_time) {
   // if we have any producers then we should at least set a timer for our next available slot
   optional<fc::time_point> wake_up_time;
   for (const auto&p: _producers) {
      auto next_producer_block_time = calculate_next_block_time(p, current_block_time);
      if (next_producer_block_time) {
         auto producer_wake_up_time = *next_producer_block_time - fc::microseconds(config::block_interval_us);
         if (wake_up_time) {
            // wake up with a full block interval to the deadline
            wake_up_time = std::min<fc::time_point>(*wake_up_time, producer_wake_up_time);
         } else {
            wake_up_time = producer_wake_up_time;
         }
      }
   }

   if (wake_up_time) {
      fc_dlog(_log, "Scheduling Speculative/Production Change at ${time}", ("time", wake_up_time));
      static const boost::posix_time::ptime epoch(boost::gregorian::date(1970, 1, 1));
      _timer.expires_at(epoch + boost::posix_time::microseconds(wake_up_time->time_since_epoch().count()));
      _timer.async_wait( app().get_priority_queue().wrap( priority::high,
         [weak_this,cid=++_timer_corelation_id](const boost::system::error_code& ec) {
            auto self = weak_this.lock();
            if( self && ec != boost::asio::error::operation_aborted && cid == self->_timer_corelation_id ) {
               self->schedule_production_loop();
            }
         } ) );
   } else {
      fc_dlog(_log, "Not Scheduling Speculative/Production, no local producers had valid wake up times");
   }
}


bool producer_plugin_impl::maybe_produce_block() {
   auto reschedule = fc::make_scoped_exit([this]{
      schedule_production_loop();
   });

   try {
      try {
         produce_block();
         return true;
      } catch ( const guard_exception& e ) {
         chain_plug->handle_guard_exception(e);
         return false;
      } FC_LOG_AND_DROP();
   } catch ( boost::interprocess::bad_alloc&) {
      raise(SIGUSR1);
      return false;
   }

   fc_dlog(_log, "Aborting block due to produce_block error");
   chain::controller& chain = chain_plug->chain();
   chain.abort_block();
   return false;
}

static auto make_debug_time_logger() {
   auto start = fc::time_point::now();
   return fc::make_scoped_exit([=](){
      fc_dlog(_log, "Signing took ${ms}us", ("ms", fc::time_point::now() - start) );
   });
}

static auto maybe_make_debug_time_logger() -> fc::optional<decltype(make_debug_time_logger())> {
   if (_log.is_enabled( fc::log_level::debug ) ){
      return make_debug_time_logger();
   } else {
      return {};
   }
}

void producer_plugin_impl::produce_block() {
   //ilog("produce_block ${t}", ("t", fc::time_point::now())); // for testing _produce_time_offset_us
   EOS_ASSERT(_pending_block_mode == pending_block_mode::producing, producer_exception, "called produce_block while not actually producing");
   chain::controller& chain = chain_plug->chain();
   const auto& pbs = chain.pending_block_state();
   const auto& hbs = chain.head_block_state();
   EOS_ASSERT(pbs, missing_pending_block_state, "pending_block_state does not exist but it should, another plugin may have corrupted it");
   auto signature_provider_itr = _signature_providers.find( pbs->block_signing_key );

   EOS_ASSERT(signature_provider_itr != _signature_providers.end(), producer_priv_key_not_found, "Attempting to produce a block for which we don't have the private key");

   //idump( (fc::time_point::now() - chain.pending_block_time()) );
   chain.finalize_block();
   chain.sign_block( [&]( const digest_type& d ) {
      auto debug_logger = maybe_make_debug_time_logger();
      return signature_provider_itr->second(d);
   } );

   chain.commit_block();

   block_state_ptr new_bs = chain.head_block_state();
   _producer_watermarks[new_bs->header.producer] = chain.head_block_num();

   ilog("Produced block ${id}... #${n} @ ${t} signed by ${p} [trxs: ${count}, lib: ${lib}, confirmed: ${confs}]",
        ("p",new_bs->header.producer)("id",fc::variant(new_bs->id).as_string().substr(0,16))
        ("n",new_bs->block_num)("t",new_bs->header.timestamp)
        ("count",new_bs->block->transactions.size())("lib",chain.last_irreversible_block_num())("confs", new_bs->header.confirmed));

}

} // namespace eosio<|MERGE_RESOLUTION|>--- conflicted
+++ resolved
@@ -356,18 +356,11 @@
       void on_incoming_transaction_async(const transaction_metadata_ptr& trx, bool persist_until_expired, next_function<transaction_trace_ptr> next) {
          chain::controller& chain = chain_plug->chain();
          const auto& cfg = chain.get_global_properties().configuration;
-<<<<<<< HEAD
-         transaction_metadata::create_signing_keys_future( trx, _ioc, chain.get_chain_id(), fc::microseconds( cfg.max_transaction_cpu_usage ) );
-         boost::asio::post( _ioc, [self = this, trx, persist_until_expired, next]() {
-            if( trx->signing_keys_future.valid() )
-               trx->signing_keys_future.wait();
-=======
-         signing_keys_future_type future = transaction_metadata::start_recover_keys( trx, *_thread_pool,
+         signing_keys_future_type future = transaction_metadata::start_recover_keys( trx, _ioc,
                chain.get_chain_id(), fc::microseconds( cfg.max_transaction_cpu_usage ) );
-         boost::asio::post( *_thread_pool, [self = this, future, trx, persist_until_expired, next]() {
+         boost::asio::post( ioc, [self = this, future, trx, persist_until_expired, next]() {
             if( future.valid() )
                future.wait();
->>>>>>> 91c78061
             app().post(priority::low, [self, trx, persist_until_expired, next]() {
                self->process_incoming_transaction_async( trx, persist_until_expired, next );
             });
