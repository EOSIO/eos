#include <eosio/producer_plugin/producer_plugin.hpp>
#include <eosio/producer_plugin/pending_snapshot.hpp>
#include <eosio/producer_plugin/subjective_billing.hpp>
#include <eosio/chain/plugin_interface.hpp>
#include <eosio/chain/global_property_object.hpp>
#include <eosio/chain/generated_transaction_object.hpp>
#include <eosio/chain/snapshot.hpp>
#include <eosio/chain/transaction_object.hpp>
#include <eosio/chain/thread_utils.hpp>
#include <eosio/chain/unapplied_transaction_queue.hpp>
#include <eosio/resource_monitor_plugin/resource_monitor_plugin.hpp>
#include <eosio/blockvault_client_plugin/blockvault_client_plugin.hpp>

#include <fc/io/json.hpp>
#include <fc/log/logger_config.hpp>
#include <fc/scoped_exit.hpp>

#include <boost/asio.hpp>
#include <boost/date_time/posix_time/posix_time.hpp>

#include <iostream>
#include <algorithm>
#include <boost/range/adaptor/map.hpp>
#include <boost/function_output_iterator.hpp>
#include <boost/multi_index_container.hpp>
#include <boost/multi_index/member.hpp>
#include <boost/multi_index/hashed_index.hpp>
#include <boost/multi_index/ordered_index.hpp>
#include <boost/signals2/connection.hpp>

namespace bmi = boost::multi_index;
using bmi::indexed_by;
using bmi::ordered_non_unique;
using bmi::member;
using bmi::tag;
using bmi::hashed_unique;

using boost::multi_index_container;

using std::string;
using std::vector;
using boost::signals2::scoped_connection;

#undef FC_LOG_AND_DROP
#define LOG_AND_DROP()  \
   catch ( const guard_exception& e ) { \
      chain_plugin::handle_guard_exception(e); \
   } catch ( const std::bad_alloc& ) { \
      chain_plugin::handle_bad_alloc(); \
   } catch ( boost::interprocess::bad_alloc& ) { \
      chain_plugin::handle_db_exhaustion(); \
   } catch( fc::exception& er ) { \
      wlog( "${details}", ("details",er.to_detail_string()) ); \
   } catch( const std::exception& e ) {  \
      fc::exception fce( \
                FC_LOG_MESSAGE( warn, "std::exception: ${what}: ",("what",e.what()) ), \
                fc::std_exception_code,\
                BOOST_CORE_TYPEID(e).name(), \
                e.what() ) ; \
      wlog( "${details}", ("details",fce.to_detail_string()) ); \
   } catch( ... ) {  \
      fc::unhandled_exception e( \
                FC_LOG_MESSAGE( warn, "unknown: ",  ), \
                std::current_exception() ); \
      wlog( "${details}", ("details",e.to_detail_string()) ); \
   }

const std::string logger_name("producer_plugin");
fc::logger _log;

const std::string trx_successful_trace_logger_name("transaction_success_tracing");
fc::logger       _trx_successful_trace_log;

const std::string trx_failed_trace_logger_name("transaction_failure_tracing");
fc::logger       _trx_failed_trace_log;

const std::string trx_trace_success_logger_name("transaction_trace_success");
fc::logger       _trx_trace_success_log;

const std::string trx_trace_failure_logger_name("transaction_trace_failure");
fc::logger       _trx_trace_failure_log;

const std::string trx_logger_name("transaction");
fc::logger       _trx_log;

namespace eosio {

static appbase::abstract_plugin& _producer_plugin = app().register_plugin<producer_plugin>();

using namespace eosio::chain;
using namespace eosio::chain::plugin_interface;

namespace {
   bool exception_is_exhausted(const fc::exception& e, bool deadline_is_subjective) {
      auto code = e.code();
      return (code == block_cpu_usage_exceeded::code_value) ||
             (code == block_net_usage_exceeded::code_value) ||
             (code == deadline_exception::code_value && deadline_is_subjective);
   }
}

struct transaction_id_with_expiry {
   transaction_id_type     trx_id;
   fc::time_point          expiry;
};

struct by_id;
struct by_expiry;

using transaction_id_with_expiry_index = multi_index_container<
   transaction_id_with_expiry,
   indexed_by<
      hashed_unique<tag<by_id>, BOOST_MULTI_INDEX_MEMBER(transaction_id_with_expiry, transaction_id_type, trx_id)>,
      ordered_non_unique<tag<by_expiry>, BOOST_MULTI_INDEX_MEMBER(transaction_id_with_expiry, fc::time_point, expiry)>
   >
>;

struct by_height;

using pending_snapshot_index = multi_index_container<
   pending_snapshot,
   indexed_by<
      hashed_unique<tag<by_id>, BOOST_MULTI_INDEX_MEMBER(pending_snapshot, block_id_type, block_id)>,
      ordered_non_unique<tag<by_height>, BOOST_MULTI_INDEX_CONST_MEM_FUN( pending_snapshot, uint32_t, get_height)>
   >
>;

enum class pending_block_mode {
   producing,
   speculating
};

class producer_plugin_impl;
class block_only_sync : public blockvault::sync_callback {
   producer_plugin_impl*       _impl;
   boost::asio::deadline_timer _start_sync_timer;
   bool                        _pending = false;

 public:
   block_only_sync(producer_plugin_impl* impl, boost::asio::io_service& io)
       : _impl(impl), _start_sync_timer(io) {}

   bool is_pending() const { return _pending; }
   void cancel() { _start_sync_timer.cancel(); }
   void schedule();
   void on_snapshot(const char* snapshot_filename) override;
   void on_block(eosio::chain::signed_block_ptr block) override;
};

class producer_plugin_impl : public std::enable_shared_from_this<producer_plugin_impl> {
   public:
      producer_plugin_impl(boost::asio::io_service& io)
      :_timer(io)
      ,_block_vault_resync(this, io)
      ,_transaction_ack_channel(app().get_channel<compat::channels::transaction_ack>())
      {
      }

      std::optional<fc::time_point> calculate_next_block_time(const account_name& producer_name, const block_timestamp_type& current_block_time) const;
      void schedule_production_loop();
      void schedule_maybe_produce_block( bool exhausted );
      void produce_block();
      bool maybe_produce_block();
      bool remove_expired_trxs( const fc::time_point& deadline );
      bool block_is_exhausted() const;
      bool remove_expired_blacklisted_trxs( const fc::time_point& deadline );
      bool process_unapplied_trxs( const fc::time_point& deadline );
      void process_scheduled_and_incoming_trxs( const fc::time_point& deadline, size_t& pending_incoming_process_limit );
      bool process_incoming_trxs( const fc::time_point& deadline, size_t& pending_incoming_process_limit );

      boost::program_options::variables_map _options;
      bool     _production_enabled                 = false;
      bool     _pause_production                   = false;

      using signature_provider_type = signature_provider_plugin::signature_provider_type;
      std::map<chain::public_key_type, signature_provider_type> _signature_providers;
      std::set<chain::account_name>                             _producers;
      boost::asio::deadline_timer                               _timer;
      block_only_sync                                           _block_vault_resync;
      using producer_watermark = std::pair<uint32_t, block_timestamp_type>;
      std::map<chain::account_name, producer_watermark>         _producer_watermarks;
      pending_block_mode                                        _pending_block_mode = pending_block_mode::speculating;
      unapplied_transaction_queue                               _unapplied_transactions;
      std::optional<named_thread_pool>                          _thread_pool;

      std::atomic<int32_t>                                      _max_transaction_time_ms; // modified by app thread, read by net_plugin thread pool
      fc::microseconds                                          _max_irreversible_block_age_us;
      int32_t                                                   _produce_time_offset_us = 0;
      int32_t                                                   _last_block_time_offset_us = 0;
      uint32_t                                                  _max_block_cpu_usage_threshold_us = 0;
      uint32_t                                                  _max_block_net_usage_threshold_bytes = 0;
      int32_t                                                   _max_scheduled_transaction_time_per_block_ms = 0;
      bool                                                      _disable_persist_until_expired = false;
      bool                                                      _disable_subjective_p2p_billing = true;
      bool                                                      _disable_subjective_api_billing = true;
      fc::time_point                                            _irreversible_block_time;

      std::vector<chain::digest_type>                           _protocol_features_to_activate;
      bool                                                      _protocol_features_signaled = false; // to mark whether it has been signaled in start_block

      chain_plugin*                                             chain_plug = nullptr;
      eosio::blockvault::block_vault_interface*                 blockvault = nullptr;
      uint32_t                                                  _latest_rejected_block_num = 0;

      incoming::channels::block::channel_type::handle           _incoming_block_subscription;
      incoming::channels::transaction::channel_type::handle     _incoming_transaction_subscription;

      compat::channels::transaction_ack::channel_type&          _transaction_ack_channel;

      incoming::methods::block_sync::method_type::handle        _incoming_block_sync_provider;
      incoming::methods::blockvault_sync::method_type::handle   _incoming_blockvault_sync_provider;
      incoming::methods::transaction_async::method_type::handle _incoming_transaction_async_provider;

      transaction_id_with_expiry_index                          _blacklisted_transactions;
      pending_snapshot_index                                    _pending_snapshot_index;
      subjective_billing                                        _subjective_billing;

      std::optional<scoped_connection>                          _accepted_block_connection;
      std::optional<scoped_connection>                          _accepted_block_header_connection;
      std::optional<scoped_connection>                          _irreversible_block_connection;

      /*
       * HACK ALERT
       * Boost timers can be in a state where a handler has not yet executed but is not abortable.
       * As this method needs to mutate state handlers depend on for proper functioning to maintain
       * invariants for other code (namely accepting incoming transactions in a nearly full block)
       * the handlers capture a corelation ID at the time they are set.  When they are executed
       * they must check that correlation_id against the global ordinal.  If it does not match that
       * implies that this method has been called with the handler in the state where it should be
       * cancelled but wasn't able to be.
       */
      uint32_t _timer_corelation_id = 0;

      // keep a expected ratio between defer txn and incoming txn
      double _incoming_defer_ratio = 1.0; // 1:1

      // path to write the snapshots to
      bfs::path _snapshots_dir;

      void consider_new_watermark( account_name producer, uint32_t block_num, block_timestamp_type timestamp) {
         auto itr = _producer_watermarks.find( producer );
         if( itr != _producer_watermarks.end() ) {
            itr->second.first = std::max( itr->second.first, block_num );
            itr->second.second = std::max( itr->second.second, timestamp );
         } else if( _producers.count( producer ) > 0 ) {
            _producer_watermarks.emplace( producer, std::make_pair(block_num, timestamp) );
         }
      }

      std::optional<producer_watermark> get_watermark( account_name producer ) const {
         auto itr = _producer_watermarks.find( producer );

         if( itr == _producer_watermarks.end() ) return {};

         return itr->second;
      }

      void on_block( const block_state_ptr& bsp ) {
         auto before = _unapplied_transactions.size();
         _unapplied_transactions.clear_applied( bsp );
         _subjective_billing.on_block( bsp, fc::time_point::now() );
         fc_dlog( _log, "Removed applied transactions before: ${before}, after: ${after}",
                  ("before", before)("after", _unapplied_transactions.size()) );
      }

      void on_block_header( const block_state_ptr& bsp ) {
         consider_new_watermark( bsp->header.producer, bsp->block_num, bsp->block->timestamp );
      }

      void on_irreversible_block( const signed_block_ptr& lib ) {
         _irreversible_block_time = lib->timestamp.to_time_point();
         const chain::controller& chain = chain_plug->chain();

         // promote any pending snapshots
         auto& snapshots_by_height = _pending_snapshot_index.get<by_height>();
         uint32_t lib_height = lib->block_num();

         while (!snapshots_by_height.empty() && snapshots_by_height.begin()->get_height() <= lib_height) {
            const auto& pending = snapshots_by_height.begin();
            auto next = pending->next;

            try {
               next(pending->finalize(chain));
            } CATCH_AND_CALL(next);

            snapshots_by_height.erase(snapshots_by_height.begin());
         }
      }

      void abort_block() {
         auto& chain = chain_plug->chain();

         _unapplied_transactions.add_aborted( chain.abort_block() );
         _subjective_billing.abort_block();
      }

      bool on_sync_block(const signed_block_ptr& block, bool check_connectivity) {
         auto& chain = chain_plug->chain();

         const auto& id = block->calculate_id();
         auto blk_num = block->block_num();

         fc_dlog(_log, "syncing blockvault block ${n} ${id}", ("n", blk_num)("id", id));

         if (check_connectivity) {
            auto previous = chain.fetch_block_by_id(block->previous);
            if (!previous) {
               fc_dlog(_log, "Don't have previous block for block number ${bn}, looking for block id ${pbi}",
                    ("bn", block->block_num())("pbi", block->previous));
               return true;
            }
         }

         auto existing = chain.fetch_block_by_id( id );
         if( existing ) { return true; }

         // start processing of block
         auto bsf = chain.create_block_state_future( id, block );

         // abort the pending block
         _unapplied_transactions.add_aborted( chain.abort_block() );

         // push the new block
         auto handle_error = [&](const auto& e)
         {
            fc_elog(_log, (e.to_detail_string()));
            throw;
         };

         try {
            block_state_ptr blk_state = chain.push_block( bsf, [this]( const branch_type& forked_branch ) {
               _unapplied_transactions.add_forked( forked_branch );
            }, [this]( const transaction_id_type& id ) {
               return _unapplied_transactions.get_trx( id );
            } );
         } catch ( const guard_exception& e ) {
            chain_plugin::handle_guard_exception(e);
            return false;
         } catch ( const std::bad_alloc& ) {
            chain_plugin::handle_bad_alloc();
         } catch ( boost::interprocess::bad_alloc& ) {
            chain_plugin::handle_db_exhaustion();
         } catch( const fc::exception& e ) {
            handle_error(e);
         } catch (const std::exception& e) {
            handle_error(fc::std_exception_wrapper::from_current_exception(e));
         }

         return true;
      }

      bool on_incoming_block(const signed_block_ptr& block, const std::optional<block_id_type>& block_id) {
         auto& chain = chain_plug->chain();
         if ( _pending_block_mode == pending_block_mode::producing) {
            fc_wlog( _log, "dropped incoming block #${num} id: ${id}",
                     ("num", block->block_num())("id", block_id ? (*block_id).str() : "UNKNOWN") );
            return false;
         }

         const auto& id = block_id ? *block_id : block->calculate_id();
         auto blk_num = block->block_num();

         fc_dlog(_log, "received incoming block ${n} ${id}", ("n", blk_num)("id", id));

         EOS_ASSERT( block->timestamp < (fc::time_point::now() + fc::seconds( 7 )), block_from_the_future,
                     "received a block from the future, ignoring it: ${id}", ("id", id) );

         /* de-dupe here... no point in aborting block if we already know the block */
         auto existing = chain.fetch_block_by_id( id );
         if( existing ) { return false; }

         // start processing of block
         auto bsf = chain.create_block_state_future( id, block );

         // abort the pending block
         abort_block();

         // exceptions throw out, make sure we restart our loop
         auto ensure = fc::make_scoped_exit([this](){
            schedule_production_loop();
         });

         // push the new block
         auto handle_error = [&](const auto& e)
         {
            elog((e.to_detail_string()));
            app().get_channel<channels::rejected_block>().publish( priority::medium, block );
            throw;
         };

         try {
            block_state_ptr blk_state = chain.push_block( bsf, [this]( const branch_type& forked_branch ) {
               _unapplied_transactions.add_forked( forked_branch );
            }, [this]( const transaction_id_type& id ) {
               return _unapplied_transactions.get_trx( id );
            } );

            if ( blockvault != nullptr ) {
               if (_block_vault_resync.is_pending() && _producers.count( block->producer ) > 0 ) {
                  // Cancel any pending resync from blockvault if we received any blocks from the same logical producer
                  _block_vault_resync.cancel();
               }
               blockvault->async_append_external_block(blk_state->dpos_irreversible_blocknum, blk_state->block, [](bool){});
            }
         } catch ( const guard_exception& e ) {
            chain_plugin::handle_guard_exception(e);
            return false;
         } catch ( const std::bad_alloc& ) {
            chain_plugin::handle_bad_alloc();
         } catch ( boost::interprocess::bad_alloc& ) {
            chain_plugin::handle_db_exhaustion();
         } catch ( const fork_database_exception& e ) {
            elog("Cannot recover from ${e}. Shutting down.", ("e", e.to_detail_string()));
            appbase::app().quit();
         } catch( const fc::exception& e ) {
            handle_error(e);
         } catch (const std::exception& e) {
            handle_error(fc::std_exception_wrapper::from_current_exception(e));
         }

         const auto& hbs = chain.head_block_state();
         if( hbs->header.timestamp.next().to_time_point() >= fc::time_point::now() ) {
            _production_enabled = true;
         }

<<<<<<< HEAD
         if( fc::time_point::now() - block->timestamp < fc::minutes(5) || (blk_num % 1000 == 0) ) {
            ilog("Received block ${id}... #${n} @ ${t} signed by ${p} [trxs: ${count}, lib: ${lib}, conf: ${confs}, latency: ${latency} ms]",
                 ("p",block->producer)("id",id.str().substr(8,16))("n",blk_num)("t",block->timestamp)
                 ("count",block->transactions.size())("lib",chain.last_irreversible_block_num())
                 ("confs", block->confirmed)("latency", (fc::time_point::now() - block->timestamp).count()/1000 ) );
            if( chain.get_read_mode() != db_read_mode::IRREVERSIBLE && hbs->id != id && hbs->block != nullptr ) { // not applied to head
               ilog("Block not applied to head ${id}... #${n} @ ${t} signed by ${p} [trxs: ${count}, dpos: ${dpos}, conf: ${confs}, latency: ${latency} ms]",
                    ("p",hbs->block->producer)("id",hbs->id.str().substr(8,16))("n",hbs->block_num)("t",hbs->block->timestamp)
                    ("count",hbs->block->transactions.size())("dpos", hbs->dpos_irreversible_blocknum)
                    ("confs", hbs->block->confirmed)("latency", (fc::time_point::now() - hbs->block->timestamp).count()/1000 ) );
            }
=======

         if( fc::time_point::now() - block->timestamp < fc::minutes(5) || (block->block_num() % 1000 == 0) ) {
            auto id = block->id();
            ilog("Received block {id}... #{n} @ {t} signed by {p} [trxs: {count}, lib: {lib}, conf: {confs}, latency: {latency} ms]",
                 ("p",block->producer)("id",id.str().substr(8,16))
                 ("n",block_header::num_from_id(id))("t",block->timestamp.to_time_point())
                 ("count",block->transactions.size())("lib",chain.last_irreversible_block_num())
                 ("confs", block->confirmed)("latency", (fc::time_point::now() - block->timestamp).count()/1000 ) );
>>>>>>> 01a80b29
         }

         return true;
      }

      void restart_speculative_block() {
         chain::controller& chain = chain_plug->chain();
         // abort the pending block
         _unapplied_transactions.add_aborted( chain.abort_block() );

         schedule_production_loop();
      }

      void on_incoming_transaction_async(const packed_transaction_ptr& trx, bool persist_until_expired, next_function<transaction_trace_ptr> next) {
         chain::controller& chain = chain_plug->chain();
         const auto max_trx_time_ms = _max_transaction_time_ms.load();
         fc::microseconds max_trx_cpu_usage = max_trx_time_ms < 0 ? fc::microseconds::maximum() : fc::milliseconds( max_trx_time_ms );

         auto future = transaction_metadata::start_recover_keys( trx, _thread_pool->get_executor(),
                chain.get_chain_id(), fc::microseconds( max_trx_cpu_usage ), chain.configured_subjective_signature_length_limit() );

         boost::asio::post(_thread_pool->get_executor(), [self = this, future{std::move(future)}, persist_until_expired,
                                                          next{std::move(next)}, trx]() mutable {
            if( future.valid() ) {
               future.wait();
               app().post( priority::low, [self, future{std::move(future)}, persist_until_expired, next{std::move( next )}, trx{std::move(trx)}]() mutable {
                  auto exception_handler = [self, &next, trx{std::move(trx)}](fc::exception_ptr ex) {
                     fc_dlog(_trx_failed_trace_log, "[TRX_TRACE] Speculative execution is REJECTING tx: ${txid}, auth: ${a} : ${why} ",
                            ("txid", trx->id())("a",trx->get_transaction().first_authorizer())("why",ex->what()));
                     next(ex);

                     fc_dlog(_trx_trace_failure_log, "[TRX_TRACE] Speculative execution is REJECTING tx: ${entire_trx}",
                             ("entire_trx", self->chain_plug->get_log_trx(trx->get_transaction())));
                     fc_dlog(_trx_log, "[TRX_TRACE] Speculative execution is REJECTING tx: ${trx}",
                             ("trx", self->chain_plug->get_log_trx(trx->get_transaction())));
                  };
                  try {
                     auto result = future.get();
                     bool return_failure_trace = false;
                     if( !self->process_incoming_transaction_async( result, persist_until_expired, return_failure_trace, next) ) {
                        if( self->_pending_block_mode == pending_block_mode::producing ) {
                           self->schedule_maybe_produce_block( true );
                        } else {
                           self->restart_speculative_block();
                        }
                     }
                  } CATCH_AND_CALL(exception_handler);
               } );
            }
         });
      }

      // @param trx lifetime of returned lambda can't extend past &trx or &next
      auto make_send_response(const transaction_metadata_ptr& trx, next_function<transaction_trace_ptr>& next) {
         chain::controller& chain = chain_plug->chain();

         return [this, &trx, &chain, &next](const std::variant<fc::exception_ptr, transaction_trace_ptr>& response) {
            next(response);
            fc::exception_ptr except_ptr; // rejected
            if (std::holds_alternative<fc::exception_ptr>(response)) {
               except_ptr = std::get<fc::exception_ptr>(response);
            } else if (std::get<transaction_trace_ptr>(response)->except) {
               except_ptr = std::get<transaction_trace_ptr>(response)->except->dynamic_copy_exception();
            }
            _transaction_ack_channel.publish(priority::low, std::pair<fc::exception_ptr, transaction_metadata_ptr>(except_ptr, trx));

            auto get_trace = [&](const std::variant<fc::exception_ptr, transaction_trace_ptr>& response) -> fc::variant {
               if (std::holds_alternative<fc::exception_ptr>(response)) {
                  return fc::variant{std::get<fc::exception_ptr>(response)};
               } else {
                  return chain_plug->get_log_trx_trace( std::get<transaction_trace_ptr>(response) );
               }
            };

            if (except_ptr) {
               if (_pending_block_mode == pending_block_mode::producing) {
                  fc_dlog(_trx_failed_trace_log, "[TRX_TRACE] Block ${block_num} for producer ${prod} is REJECTING tx: ${txid}, auth: ${a} : ${why} ",
                        ("block_num", chain.head_block_num() + 1)("prod", get_pending_block_producer())
                        ("txid", trx->id())
                        ("a", trx->packed_trx()->get_transaction().first_authorizer())
                        ("why",except_ptr->what()));

                  fc_dlog(_trx_log, "[TRX_TRACE] Block ${block_num} for producer ${prod} is REJECTING tx: ${trx}",
                          ("block_num", chain.head_block_num() + 1)("prod", get_pending_block_producer())
                          ("trx", chain_plug->get_log_trx(trx->packed_trx()->get_transaction())));
                  fc_dlog(_trx_trace_failure_log, "[TRX_TRACE] Block ${block_num} for producer ${prod} is REJECTING tx: ${entire_trace}",
                          ("block_num", chain.head_block_num() + 1)("prod", get_pending_block_producer())
                          ("entire_trace", get_trace(response)));
               } else {
                  fc_dlog(_trx_failed_trace_log, "[TRX_TRACE] Speculative execution is REJECTING tx: ${txid}, auth: ${a} : ${why} ",
                          ("txid", trx->id())
                          ("a", trx->packed_trx()->get_transaction().first_authorizer())
                          ("why",except_ptr->what()));

                  fc_dlog(_trx_log, "[TRX_TRACE] Speculative execution is REJECTING tx: ${trx} ",
                          ("trx", chain_plug->get_log_trx(trx->packed_trx()->get_transaction())));
                  fc_dlog(_trx_trace_failure_log, "[TRX_TRACE] Speculative execution is REJECTING tx: ${entire_trace} ",
                          ("entire_trace", get_trace(response)));
               }
            } else {
               if (_pending_block_mode == pending_block_mode::producing) {
                  fc_dlog(_trx_successful_trace_log, "[TRX_TRACE] Block ${block_num} for producer ${prod} is ACCEPTING tx: ${txid}, auth: ${a}",
                          ("block_num", chain.head_block_num() + 1)("prod", get_pending_block_producer())
                          ("txid", trx->id())
                          ("a", trx->packed_trx()->get_transaction().first_authorizer()));

                  fc_dlog(_trx_log, "[TRX_TRACE] Block ${block_num} for producer ${prod} is ACCEPTING tx: ${trx}",
                          ("block_num", chain.head_block_num() + 1)("prod", get_pending_block_producer())
                          ("trx", chain_plug->get_log_trx(trx->packed_trx()->get_transaction())));
                  fc_dlog(_trx_trace_success_log, "[TRX_TRACE] Block ${block_num} for producer ${prod} is ACCEPTING tx: ${entire_trace}",
                          ("block_num", chain.head_block_num() + 1)("prod", get_pending_block_producer())
                          ("entire_trace", get_trace(response)));
               } else {
                  fc_dlog(_trx_successful_trace_log, "[TRX_TRACE] Speculative execution is ACCEPTING tx: ${txid}, auth: ${a}",
                          ("txid", trx->id())
                          ("a", trx->packed_trx()->get_transaction().first_authorizer()));

                  fc_dlog(_trx_log, "[TRX_TRACE] Speculative execution is ACCEPTING tx: ${trx}",
                          ("trx", chain_plug->get_log_trx(trx->packed_trx()->get_transaction())));
                  fc_dlog(_trx_trace_success_log, "[TRX_TRACE] Speculative execution is ACCEPTING tx: ${entire_trace}",
                          ("entire_trace", get_trace(response)));
               }
            }
         };
      }

      bool process_incoming_transaction_async(const transaction_metadata_ptr& trx,
                                              bool persist_until_expired,
                                              bool return_failure_trace,
                                              next_function<transaction_trace_ptr> next)
      {
         bool exhausted = false;
         chain::controller& chain = chain_plug->chain();

         auto send_response = make_send_response( trx, next );

         try {
            const auto& id = trx->id();

            fc::time_point bt = chain.is_building_block() ? chain.pending_block_time() : chain.head_block_time();
            const fc::time_point expire = trx->packed_trx()->expiration();
            if( expire < bt ) {
               send_response( std::static_pointer_cast<fc::exception>(
                     std::make_shared<expired_tx_exception>(
                           FC_LOG_MESSAGE( error, "expired transaction ${id}, expiration ${e}, block time ${bt}",
                                           ("id", id)("e", expire)( "bt", bt )))));
               return true;
            }

            if( chain.is_known_unexpired_transaction( id )) {
               send_response( std::static_pointer_cast<fc::exception>( std::make_shared<tx_duplicate>(
                     FC_LOG_MESSAGE( error, "duplicate transaction ${id}", ("id", id)))) );
               return true;
            }

            if( !chain.is_building_block()) {
               _unapplied_transactions.add_incoming( trx, persist_until_expired, return_failure_trace, next );
               return true;
            }

            auto deadline = fc::time_point::now() + fc::milliseconds( _max_transaction_time_ms );
            bool deadline_is_subjective = false;
            const auto block_deadline = calculate_block_deadline( chain.pending_block_time() );
            if( _max_transaction_time_ms < 0 ||
                (_pending_block_mode == pending_block_mode::producing && block_deadline < deadline)) {
               deadline_is_subjective = true;
               deadline = block_deadline;
            }

            bool disable_subjective_billing = ( _pending_block_mode == pending_block_mode::producing )
                                              || ( persist_until_expired && _disable_subjective_api_billing )
                                              || ( !persist_until_expired && _disable_subjective_p2p_billing );

            auto first_auth = trx->packed_trx()->get_transaction().first_authorizer();
            uint32_t sub_bill = 0;
            if( !disable_subjective_billing )
               sub_bill = _subjective_billing.get_subjective_bill( first_auth, fc::time_point::now() );

            auto trace = chain.push_transaction( trx, deadline, trx->billed_cpu_time_us, false, sub_bill );
            fc_dlog( _trx_failed_trace_log, "Subjective bill for ${a}: ${b} elapsed ${t}us", ("a",first_auth)("b",sub_bill)("t",trace->elapsed));
            if( trace->except ) {
               if( exception_is_exhausted( *trace->except, deadline_is_subjective )) {
                  _unapplied_transactions.add_incoming( trx, persist_until_expired, return_failure_trace, next );
                  if( _pending_block_mode == pending_block_mode::producing ) {
                     fc_dlog(_log, "[TRX_TRACE] Block ${block_num} for producer ${prod} COULD NOT FIT, tx: ${txid} RETRYING, ec: ${c} ",
                              ("block_num", chain.head_block_num() + 1)
                              ("prod", get_pending_block_producer())
                              ("txid", trx->id())("c", trace->except->code()));
                  } else {
                     fc_dlog(_log, "[TRX_TRACE] Speculative execution COULD NOT FIT tx: ${txid} RETRYING, ec: ${c}",
                              ("txid", trx->id())("c", trace->except->code()));
                  }
                  exhausted = block_is_exhausted();
               } else {
                  _subjective_billing.subjective_bill_failure( first_auth, trace->elapsed, fc::time_point::now() );
                  if( return_failure_trace ) {
                     send_response( trace );
                  } else {
                     auto e_ptr = trace->except->dynamic_copy_exception();
                     send_response( e_ptr );
                  }
               }
            } else {
               if( persist_until_expired && !_disable_persist_until_expired ) {
                  // if this trx didnt fail/soft-fail and the persist flag is set, store its ID so that we can
                  // ensure its applied to all future speculative blocks as well.
                  // No need to subjective bill since it will be re-applied
                  _unapplied_transactions.add_persisted( trx );
               } else {
                  // if db_read_mode SPECULATIVE then trx is in the pending block and not immediately reverted
                  _subjective_billing.subjective_bill( trx->id(), expire, first_auth, trace->elapsed,
                                                       chain.get_read_mode() == chain::db_read_mode::SPECULATIVE );
               }
               send_response( trace );
            }

         } catch ( const guard_exception& e ) {
            chain_plugin::handle_guard_exception(e);
         } catch ( boost::interprocess::bad_alloc& ) {
            chain_plugin::handle_db_exhaustion();
         } catch ( std::bad_alloc& ) {
            chain_plugin::handle_bad_alloc();
         } CATCH_AND_CALL(send_response);

         return !exhausted;
      }


      fc::microseconds get_irreversible_block_age() {
         auto now = fc::time_point::now();
         if (now < _irreversible_block_time) {
            return fc::microseconds(0);
         } else {
            return now - _irreversible_block_time;
         }
      }

      account_name get_pending_block_producer() {
         auto& chain = chain_plug->chain();
         if (chain.is_building_block()) {
            return chain.pending_block_producer();
         } else {
            return {};
         }
      }

      bool production_disabled_by_policy() {
         return !_production_enabled || _pause_production || (_max_irreversible_block_age_us.count() >= 0 && get_irreversible_block_age() >= _max_irreversible_block_age_us);
      }

      enum class start_block_result {
         succeeded,
         failed,
         waiting_for_block,
         waiting_for_production,
         exhausted
      };

      start_block_result start_block();

      fc::time_point calculate_pending_block_time() const;
      fc::time_point calculate_block_deadline( const fc::time_point& ) const;
      void schedule_delayed_production_loop(const std::weak_ptr<producer_plugin_impl>& weak_this, std::optional<fc::time_point> wake_up_time);
      std::optional<fc::time_point> calculate_producer_wake_up_time( const block_timestamp_type& ref_block_time ) const;

};

void new_chain_banner(const eosio::chain::controller& db)
{
   std::cerr << "\n"
      "*******************************\n"
      "*                             *\n"
      "*   ------ NEW CHAIN ------   *\n"
      "*   -  Welcome to EOSIO!  -   *\n"
      "*   -----------------------   *\n"
      "*                             *\n"
      "*******************************\n"
      "\n";

   if( db.head_block_state()->header.timestamp.to_time_point() < (fc::time_point::now() - fc::milliseconds(200 * config::block_interval_ms)))
   {
      std::cerr << "Your genesis seems to have an old timestamp\n"
         "Please consider using the --genesis-timestamp option to give your genesis a recent timestamp\n"
         "\n"
         ;
   }
   return;
}

producer_plugin::producer_plugin()
   : my(new producer_plugin_impl(app().get_io_service())){
   }

producer_plugin::~producer_plugin() {}

void producer_plugin::set_program_options(
   boost::program_options::options_description& command_line_options,
   boost::program_options::options_description& config_file_options)
{
   auto default_priv_key = private_key_type::regenerate<fc::ecc::private_key_shim>(fc::sha256::hash(std::string("nathan")));
   auto private_key_default = std::make_pair(default_priv_key.get_public_key(), default_priv_key );

   boost::program_options::options_description producer_options;

   producer_options.add_options()
         ("enable-stale-production,e", boost::program_options::bool_switch()->notifier([this](bool e){my->_production_enabled = e;}), "Enable block production, even if the chain is stale.")
         ("pause-on-startup,x", boost::program_options::bool_switch()->notifier([this](bool p){my->_pause_production = p;}), "Start this node in a state where production is paused")
         ("max-transaction-time", bpo::value<int32_t>()->default_value(30),
          "Limits the maximum time (in milliseconds) that is allowed a pushed transaction's code to execute before being considered invalid")
         ("max-irreversible-block-age", bpo::value<int32_t>()->default_value( -1 ),
          "Limits the maximum age (in seconds) of the DPOS Irreversible Block for a chain this node will produce blocks on (use negative value to indicate unlimited)")
         ("producer-name,p", boost::program_options::value<vector<string>>()->composing()->multitoken(),
          "ID of producer controlled by this node (e.g. inita; may specify multiple times)")
         ("private-key", boost::program_options::value<vector<string>>()->composing()->multitoken(),
          "(DEPRECATED - Use signature-provider instead) Tuple of [public key, WIF private key] (may specify multiple times)")
         ("signature-provider", boost::program_options::value<vector<string>>()->composing()->multitoken()->default_value(
<<<<<<< HEAD
               {default_priv_key.get_public_key().to_string() + "=KEY:" + default_priv_key.to_string()},
                default_priv_key.get_public_key().to_string() + "=KEY:" + default_priv_key.to_string()),
               app().get_plugin<signature_provider_plugin>().signature_provider_help_text())
=======
               {default_priv_key.get_public_key().str() + "=KEY:" + default_priv_key.str()},
                default_priv_key.get_public_key().str() + "=KEY:" + default_priv_key.str()),
          "Key=Value pairs in the form <public-key>=<provider-spec>\n"
          "Where:\n"
          "   <public-key>    \tis a string form of a vaild EOSIO public key\n\n"
          "   <provider-spec> \tis a string in the form <provider-type>:<data>\n\n"
          "   <provider-type> \tis KEY, or KEOSD\n\n"
          "   KEY:<data>      \tis a string form of a valid EOSIO private key which maps to the provided public key\n\n"
          "   KEOSD:<data>    \tis the URL where keosd is available and the approptiate wallet(s) are unlocked")
         ("keosd-provider-timeout", boost::program_options::value<int32_t>()->default_value(5),
          "Limits the maximum time (in milliseconds) that is allowed for sending blocks to a keosd provider for signing")
>>>>>>> 01a80b29
         ("greylist-account", boost::program_options::value<vector<string>>()->composing()->multitoken(),
          "account that can not access to extended CPU/NET virtual resources")
         ("greylist-limit", boost::program_options::value<uint32_t>()->default_value(1000),
          "Limit (between 1 and 1000) on the multiple that CPU/NET virtual resources can extend during low usage (only enforced subjectively; use 1000 to not enforce any limit)")
         ("produce-time-offset-us", boost::program_options::value<int32_t>()->default_value(0),
          "Offset of non last block producing time in microseconds. Valid range 0 .. -block_time_interval.")
         ("last-block-time-offset-us", boost::program_options::value<int32_t>()->default_value(-200000),
          "Offset of last block producing time in microseconds. Valid range 0 .. -block_time_interval.")
         ("cpu-effort-percent", bpo::value<uint32_t>()->default_value(config::default_block_cpu_effort_pct / config::percent_1),
          "Percentage of cpu block production time used to produce block. Whole number percentages, e.g. 80 for 80%")
         ("last-block-cpu-effort-percent", bpo::value<uint32_t>()->default_value(config::default_block_cpu_effort_pct / config::percent_1),
          "Percentage of cpu block production time used to produce last block. Whole number percentages, e.g. 80 for 80%")
         ("max-block-cpu-usage-threshold-us", bpo::value<uint32_t>()->default_value( 5000 ),
          "Threshold of CPU block production to consider block full; when within threshold of max-block-cpu-usage block can be produced immediately")
         ("max-block-net-usage-threshold-bytes", bpo::value<uint32_t>()->default_value( 1024 ),
          "Threshold of NET block production to consider block full; when within threshold of max-block-net-usage block can be produced immediately")
         ("max-scheduled-transaction-time-per-block-ms", boost::program_options::value<int32_t>()->default_value(100),
          "Maximum wall-clock time, in milliseconds, spent retiring scheduled transactions in any block before returning to normal transaction processing.")
         ("subjective-cpu-leeway-us", boost::program_options::value<int32_t>()->default_value( config::default_subjective_cpu_leeway_us ),
          "Time in microseconds allowed for a transaction that starts with insufficient CPU quota to complete and cover its CPU usage.")
         ("incoming-defer-ratio", bpo::value<double>()->default_value(1.0),
          "ratio between incoming transactions and deferred transactions when both are queued for execution")
         ("incoming-transaction-queue-size-mb", bpo::value<uint16_t>()->default_value( 1024 ),
          "Maximum size (in MiB) of the incoming transaction queue. Exceeding this value will subjectively drop transaction with resource exhaustion.")
         ("disable-api-persisted-trx", bpo::bool_switch()->default_value(false),
          "Disable the re-apply of API transactions.")
         ("disable-subjective-billing", bpo::value<bool>()->default_value(true),
          "Disable subjective CPU billing for API/P2P transactions")
         ("disable-subjective-account-billing", boost::program_options::value<vector<string>>()->composing()->multitoken(),
          "Account which is excluded from subjective CPU billing")
         ("disable-subjective-p2p-billing", bpo::value<bool>()->default_value(true),
          "Disable subjective CPU billing for P2P transactions")
         ("disable-subjective-api-billing", bpo::value<bool>()->default_value(true),
          "Disable subjective CPU billing for API transactions")
         ("producer-threads", bpo::value<uint16_t>()->default_value(config::default_controller_thread_pool_size),
          "Number of worker threads in producer thread pool")
         ("snapshots-dir", bpo::value<bfs::path>()->default_value("snapshots"),
          "the location of the snapshots directory (absolute path or relative to application data dir)")
         ;
   config_file_options.add(producer_options);
}

bool producer_plugin::has_producers() const
{
   return !my->_producers.empty();
}

bool producer_plugin::is_producing_block() const {
   return my->_pending_block_mode == pending_block_mode::producing;
}

bool producer_plugin::is_producer_key(const chain::public_key_type& key) const
{
  auto private_key_itr = my->_signature_providers.find(key);
  if(private_key_itr != my->_signature_providers.end())
    return true;
  return false;
}

chain::signature_type producer_plugin::sign_compact(const chain::public_key_type& key, const fc::sha256& digest) const
{
  if(key != chain::public_key_type()) {
    auto private_key_itr = my->_signature_providers.find(key);
    EOS_ASSERT(private_key_itr != my->_signature_providers.end(), producer_priv_key_not_found, "Local producer has no private key in config.ini corresponding to public key ${key}", ("key", key));

    return private_key_itr->second(digest);
  }
  else {
    return chain::signature_type();
  }
}

template<typename T>
T dejsonify(const string& s) {
   return fc::json::from_string(s).as<T>();
}

#define LOAD_VALUE_SET(options, op_name, container) \
if( options.count(op_name) ) { \
   const std::vector<std::string>& ops = options[op_name].as<std::vector<std::string>>(); \
   for( const auto& v : ops ) { \
      container.emplace( eosio::chain::name( v ) ); \
   } \
}

void producer_plugin::plugin_initialize(const boost::program_options::variables_map& options)
{ try {
   auto blockvault_plug = app().find_plugin<blockvault_client_plugin>();
   my->blockvault = blockvault_plug ? blockvault_plug->get() : nullptr;

   my->chain_plug = app().find_plugin<chain_plugin>();
   EOS_ASSERT( my->chain_plug, plugin_config_exception, "chain_plugin not found" );
   my->_options = &options;
   LOAD_VALUE_SET(options, "producer-name", my->_producers)

   chain::controller& chain = my->chain_plug->chain();

   if( options.count("private-key") )
   {
      const std::vector<std::string> key_id_to_wif_pair_strings = options["private-key"].as<std::vector<std::string>>();
      for (const std::string& key_id_to_wif_pair_string : key_id_to_wif_pair_strings)
      {
         try {
            auto key_id_to_wif_pair = dejsonify<std::pair<public_key_type, private_key_type>>(key_id_to_wif_pair_string);
<<<<<<< HEAD
            my->_signature_providers[key_id_to_wif_pair.first] = app().get_plugin<signature_provider_plugin>().signature_provider_for_private_key(key_id_to_wif_pair.second);
            auto blanked_privkey = std::string(key_id_to_wif_pair.second.to_string().size(), '*' );
=======
            my->_signature_providers[key_id_to_wif_pair.first] = make_key_signature_provider(key_id_to_wif_pair.second);
            auto blanked_privkey = std::string(key_id_to_wif_pair.second.str().size(), '*' );
>>>>>>> 01a80b29
            wlog("\"private-key\" is DEPRECATED, use \"signature-provider=${pub}=KEY:${priv}\"", ("pub",key_id_to_wif_pair.first)("priv", blanked_privkey));
         } catch ( const std::exception& e ) {
            elog("Malformed private key pair");
         }
      }
   }

   if( options.count("signature-provider") ) {
      const std::vector<std::string> key_spec_pairs = options["signature-provider"].as<std::vector<std::string>>();
      for (const auto& key_spec_pair : key_spec_pairs) {
         try {
            const auto& [pubkey, provider] = app().get_plugin<signature_provider_plugin>().signature_provider_for_specification(key_spec_pair);
            my->_signature_providers[pubkey] = provider;
         } catch(secure_enclave_exception& e) {
            elog("Error with Secure Enclave signature provider: ${e}; ignoring ${val}", ("e", e.top_message())("val", key_spec_pair));
         } catch (fc::exception& e) {
            elog("Malformed signature provider: \"${val}\": ${e}, ignoring!", ("val", key_spec_pair)("e", e));
         } catch (...) {
            elog("Malformed signature provider: \"${val}\", ignoring!", ("val", key_spec_pair));
         }
      }
   }

   my->_produce_time_offset_us = options.at("produce-time-offset-us").as<int32_t>();
   EOS_ASSERT( my->_produce_time_offset_us <= 0 && my->_produce_time_offset_us >= -config::block_interval_us, plugin_config_exception,
               "produce-time-offset-us ${o} must be 0 .. -${bi}", ("bi", config::block_interval_us)("o", my->_produce_time_offset_us) );

   my->_last_block_time_offset_us = options.at("last-block-time-offset-us").as<int32_t>();
   EOS_ASSERT( my->_last_block_time_offset_us <= 0 && my->_last_block_time_offset_us >= -config::block_interval_us, plugin_config_exception,
               "last-block-time-offset-us ${o} must be 0 .. -${bi}", ("bi", config::block_interval_us)("o", my->_last_block_time_offset_us) );

   uint32_t cpu_effort_pct = options.at("cpu-effort-percent").as<uint32_t>();
   EOS_ASSERT( cpu_effort_pct >= 0 && cpu_effort_pct <= 100, plugin_config_exception,
               "cpu-effort-percent ${pct} must be 0 - 100", ("pct", cpu_effort_pct) );
      cpu_effort_pct *= config::percent_1;
   int32_t cpu_effort_offset_us =
         -EOS_PERCENT( config::block_interval_us, chain::config::percent_100 - cpu_effort_pct );

   uint32_t last_block_cpu_effort_pct = options.at("last-block-cpu-effort-percent").as<uint32_t>();
   EOS_ASSERT( last_block_cpu_effort_pct >= 0 && last_block_cpu_effort_pct <= 100, plugin_config_exception,
               "last-block-cpu-effort-percent ${pct} must be 0 - 100", ("pct", last_block_cpu_effort_pct) );
      last_block_cpu_effort_pct *= config::percent_1;
   int32_t last_block_cpu_effort_offset_us =
         -EOS_PERCENT( config::block_interval_us, chain::config::percent_100 - last_block_cpu_effort_pct );

   my->_produce_time_offset_us = std::min( my->_produce_time_offset_us, cpu_effort_offset_us );
   my->_last_block_time_offset_us = std::min( my->_last_block_time_offset_us, last_block_cpu_effort_offset_us );

   my->_max_block_cpu_usage_threshold_us = options.at( "max-block-cpu-usage-threshold-us" ).as<uint32_t>();
   EOS_ASSERT( my->_max_block_cpu_usage_threshold_us < config::block_interval_us, plugin_config_exception,
               "max-block-cpu-usage-threshold-us ${t} must be 0 .. ${bi}", ("bi", config::block_interval_us)("t", my->_max_block_cpu_usage_threshold_us) );

   my->_max_block_net_usage_threshold_bytes = options.at( "max-block-net-usage-threshold-bytes" ).as<uint32_t>();

   my->_max_scheduled_transaction_time_per_block_ms = options.at("max-scheduled-transaction-time-per-block-ms").as<int32_t>();

   if( options.at( "subjective-cpu-leeway-us" ).as<int32_t>() != config::default_subjective_cpu_leeway_us ) {
      chain.set_subjective_cpu_leeway( fc::microseconds( options.at( "subjective-cpu-leeway-us" ).as<int32_t>() ) );
   }

   my->_max_transaction_time_ms = options.at("max-transaction-time").as<int32_t>();

   my->_max_irreversible_block_age_us = fc::seconds(options.at("max-irreversible-block-age").as<int32_t>());

   auto max_incoming_transaction_queue_size = options.at("incoming-transaction-queue-size-mb").as<uint16_t>() * 1024*1024;

   EOS_ASSERT( max_incoming_transaction_queue_size > 0, plugin_config_exception,
               "incoming-transaction-queue-size-mb ${mb} must be greater than 0", ("mb", max_incoming_transaction_queue_size) );

   my->_unapplied_transactions.set_max_transaction_queue_size( max_incoming_transaction_queue_size );

   my->_incoming_defer_ratio = options.at("incoming-defer-ratio").as<double>();

   my->_disable_persist_until_expired = options.at("disable-api-persisted-trx").as<bool>();
   bool disable_subjective_billing = options.at("disable-subjective-billing").as<bool>();
   my->_disable_subjective_p2p_billing = options.at("disable-subjective-p2p-billing").as<bool>();
   my->_disable_subjective_api_billing = options.at("disable-subjective-api-billing").as<bool>();
   dlog( "disable-subjective-billing: ${s}, disable-subjective-p2p-billing: ${p2p}, disable-subjective-api-billing: ${api}",
         ("s", disable_subjective_billing)("p2p", my->_disable_subjective_p2p_billing)("api", my->_disable_subjective_api_billing) );
   if( !disable_subjective_billing ) {
       my->_disable_subjective_p2p_billing = my->_disable_subjective_api_billing = false;
   } else if( !my->_disable_subjective_p2p_billing || !my->_disable_subjective_api_billing ) {
       disable_subjective_billing = false;
   }
   if( disable_subjective_billing ) {
       my->_subjective_billing.disable();
       ilog( "Subjective CPU billing disabled" );
   } else if( !my->_disable_subjective_p2p_billing && !my->_disable_subjective_api_billing ) {
       ilog( "Subjective CPU billing enabled" );
   } else {
       if( my->_disable_subjective_p2p_billing ) ilog( "Subjective CPU billing of P2P trxs disabled " );
       if( my->_disable_subjective_api_billing ) ilog( "Subjective CPU billing of API trxs disabled " );
   }

   auto thread_pool_size = options.at( "producer-threads" ).as<uint16_t>();
   EOS_ASSERT( thread_pool_size > 0, plugin_config_exception,
               "producer-threads ${num} must be greater than 0", ("num", thread_pool_size));
   my->_thread_pool.emplace( "prod", thread_pool_size );

   if( options.count( "snapshots-dir" )) {
      auto sd = options.at( "snapshots-dir" ).as<bfs::path>();
      if( sd.is_relative()) {
         my->_snapshots_dir = app().data_dir() / sd;
         if (!fc::exists(my->_snapshots_dir)) {
            fc::create_directories(my->_snapshots_dir);
         }
      } else {
         my->_snapshots_dir = sd;
      }

      EOS_ASSERT( fc::is_directory(my->_snapshots_dir), snapshot_directory_not_found_exception,
                  "No such directory '${dir}'", ("dir", my->_snapshots_dir.generic_string()) );

      if (auto resmon_plugin = app().find_plugin<resource_monitor_plugin>()) {
         resmon_plugin->monitor_directory(my->_snapshots_dir);
      }
   }

   my->_incoming_block_subscription = app().get_channel<incoming::channels::block>().subscribe(
         [this](const signed_block_ptr& block) {
      try {
<<<<<<< HEAD
         my->on_incoming_block(block, {});
      } LOG_AND_DROP();
=======
         my->on_incoming_block(block);
      } FC_LOG_AND_DROP("");
>>>>>>> 01a80b29
   });

   my->_incoming_transaction_subscription = app().get_channel<incoming::channels::transaction>().subscribe(
         [this](const packed_transaction_ptr& trx) {
      try {
         my->on_incoming_transaction_async(trx, false, [](const auto&){});
<<<<<<< HEAD
      } LOG_AND_DROP();
   });

   my->_incoming_block_sync_provider = app().get_method<incoming::methods::block_sync>().register_provider(
         [this](const signed_block_ptr& block, const std::optional<block_id_type>& block_id) {
      return my->on_incoming_block(block, block_id);
=======
      } FC_LOG_AND_DROP("");
>>>>>>> 01a80b29
   });

   my->_incoming_blockvault_sync_provider = app().get_method<incoming::methods::blockvault_sync>().register_provider(
         [this](const signed_block_ptr& block, bool check_connectivity) {
            return my->on_sync_block(block, check_connectivity);
   });

   my->_incoming_transaction_async_provider = app().get_method<incoming::methods::transaction_async>().register_provider(
         [this](const packed_transaction_ptr& trx, bool persist_until_expired, next_function<transaction_trace_ptr> next) -> void {
      return my->on_incoming_transaction_async(trx, persist_until_expired, next );
   });

   if (options.count("greylist-account")) {
      std::vector<std::string> greylist = options["greylist-account"].as<std::vector<std::string>>();
      greylist_params param;
      for (auto &a : greylist) {
         param.accounts.push_back(account_name(a));
      }
      add_greylist_accounts(param);
   }

   {
      uint32_t greylist_limit = options.at("greylist-limit").as<uint32_t>();
      chain.set_greylist_limit( greylist_limit );
   }

   if( options.count("disable-subjective-account-billing") ) {
      std::vector<std::string> accounts = options["disable-subjective-account-billing"].as<std::vector<std::string>>();
      for( const auto& a : accounts ) {
         my->_subjective_billing.disable_account( account_name(a) );
      }
   }

} FC_LOG_AND_RETHROW() }

void producer_plugin::plugin_startup()
{ try {
   handle_sighup(); // Sets loggers

   try {
   ilog("producer plugin:  plugin_startup() begin");

   chain::controller& chain = my->chain_plug->chain();
   EOS_ASSERT( my->_producers.empty() || chain.get_read_mode() == chain::db_read_mode::SPECULATIVE, plugin_config_exception,
              "node cannot have any producer-name configured because block production is impossible when read_mode is not \"speculative\"" );

   EOS_ASSERT( my->_producers.empty() || chain.get_validation_mode() == chain::validation_mode::FULL, plugin_config_exception,
              "node cannot have any producer-name configured because block production is not safe when validation_mode is not \"full\"" );

   EOS_ASSERT( my->_producers.empty() || my->chain_plug->accept_transactions(), plugin_config_exception,
              "node cannot have any producer-name configured because no block production is possible with no [api|p2p]-accepted-transactions" );

   my->_accepted_block_connection.emplace(chain.accepted_block.connect( [this]( const auto& bsp ){ my->on_block( bsp ); } ));
   my->_accepted_block_header_connection.emplace(chain.accepted_block_header.connect( [this]( const auto& bsp ){ my->on_block_header( bsp ); } ));
   my->_irreversible_block_connection.emplace(chain.irreversible_block.connect( [this]( const auto& bsp ){ my->on_irreversible_block( bsp->block ); } ));

   const auto lib_num = chain.last_irreversible_block_num();
   const auto lib = chain.fetch_block_by_number(lib_num);
   if (lib) {
      my->on_irreversible_block(lib);
   } else {
      my->_irreversible_block_time = fc::time_point::maximum();
   }

   if (!my->_producers.empty()) {
      ilog("Launching block production for ${n} producers at ${time}.", ("n", my->_producers.size())("time",fc::time_point::now()));

      if (my->_production_enabled) {
         if (chain.head_block_num() == 0) {
            new_chain_banner(chain);
         }
      }
   }

   my->schedule_production_loop();

   ilog("producer plugin:  plugin_startup() end");
   } catch( ... ) {
      // always call plugin_shutdown, even on exception
      plugin_shutdown();
      throw;
   }
} FC_CAPTURE_AND_RETHROW() }

void producer_plugin::plugin_shutdown() {
   try {
      my->_timer.cancel();
      my->_block_vault_resync.cancel();
   } catch ( const std::bad_alloc& ) {
     chain_plugin::handle_bad_alloc();
   } catch ( const boost::interprocess::bad_alloc& ) {
     chain_plugin::handle_bad_alloc();
   } catch(const fc::exception& e) {
      edump((e.to_detail_string()));
   } catch(const std::exception& e) {
      edump((fc::std_exception_wrapper::from_current_exception(e).to_detail_string()));
   }

   if( my->_thread_pool ) {
      my->_thread_pool->stop();
   }

   app().post( 0, [me = my](){} ); // keep my pointer alive until queue is drained
}

void producer_plugin::handle_sighup() {
   fc::logger::update( logger_name, _log );
   fc::logger::update(trx_successful_trace_logger_name, _trx_successful_trace_log);
   fc::logger::update(trx_failed_trace_logger_name, _trx_failed_trace_log);
   fc::logger::update(trx_trace_success_logger_name, _trx_trace_success_log);
   fc::logger::update(trx_trace_failure_logger_name, _trx_trace_failure_log);
   fc::logger::update(trx_logger_name, _trx_log);
}

void producer_plugin::pause() {
   fc_ilog(_log, "Producer paused.");
   my->_pause_production = true;
}

void producer_plugin::resume() {
   my->_pause_production = false;
   // it is possible that we are only speculating because of this policy which we have now changed
   // re-evaluate that now
   //
   if (my->_pending_block_mode == pending_block_mode::speculating) {
      my->abort_block();
      fc_ilog(_log, "Producer resumed. Scheduling production.");
      my->schedule_production_loop();
   } else {
      fc_ilog(_log, "Producer resumed.");
   }
}

bool producer_plugin::paused() const {
   return my->_pause_production;
}

void producer_plugin::update_runtime_options(const runtime_options& options) {
   chain::controller& chain = my->chain_plug->chain();
   bool check_speculating = false;

   if (options.max_transaction_time) {
      my->_max_transaction_time_ms = *options.max_transaction_time;
   }

   if (options.max_irreversible_block_age) {
      my->_max_irreversible_block_age_us =  fc::seconds(*options.max_irreversible_block_age);
      check_speculating = true;
   }

   if (options.produce_time_offset_us) {
      my->_produce_time_offset_us = *options.produce_time_offset_us;
   }

   if (options.last_block_time_offset_us) {
      my->_last_block_time_offset_us = *options.last_block_time_offset_us;
   }

   if (options.max_scheduled_transaction_time_per_block_ms) {
      my->_max_scheduled_transaction_time_per_block_ms = *options.max_scheduled_transaction_time_per_block_ms;
   }

   if (options.incoming_defer_ratio) {
      my->_incoming_defer_ratio = *options.incoming_defer_ratio;
   }

   if (check_speculating && my->_pending_block_mode == pending_block_mode::speculating) {
      my->abort_block();
      my->schedule_production_loop();
   }

   if (options.subjective_cpu_leeway_us) {
      chain.set_subjective_cpu_leeway(fc::microseconds(*options.subjective_cpu_leeway_us));
   }

   if (options.greylist_limit) {
      chain.set_greylist_limit(*options.greylist_limit);
   }
}

producer_plugin::runtime_options producer_plugin::get_runtime_options() const {
   return {
      my->_max_transaction_time_ms,
      my->_max_irreversible_block_age_us.count() < 0 ? -1 : my->_max_irreversible_block_age_us.count() / 1'000'000,
      my->_produce_time_offset_us,
      my->_last_block_time_offset_us,
      my->_max_scheduled_transaction_time_per_block_ms,
      my->chain_plug->chain().get_subjective_cpu_leeway() ?
            my->chain_plug->chain().get_subjective_cpu_leeway()->count() :
            std::optional<int32_t>(),
      my->_incoming_defer_ratio,
      my->chain_plug->chain().get_greylist_limit()
   };
}

void producer_plugin::add_greylist_accounts(const greylist_params& params) {
   chain::controller& chain = my->chain_plug->chain();
   for (auto &acc : params.accounts) {
      chain.add_resource_greylist(acc);
   }
}

void producer_plugin::remove_greylist_accounts(const greylist_params& params) {
   chain::controller& chain = my->chain_plug->chain();
   for (auto &acc : params.accounts) {
      chain.remove_resource_greylist(acc);
   }
}

producer_plugin::greylist_params producer_plugin::get_greylist() const {
   chain::controller& chain = my->chain_plug->chain();
   greylist_params result;
   const auto& list = chain.get_resource_greylist();
   result.accounts.reserve(list.size());
   for (auto &acc: list) {
      result.accounts.push_back(acc);
   }
   return result;
}

producer_plugin::whitelist_blacklist producer_plugin::get_whitelist_blacklist() const {
   chain::controller& chain = my->chain_plug->chain();
   return {
      chain.get_actor_whitelist(),
      chain.get_actor_blacklist(),
      chain.get_contract_whitelist(),
      chain.get_contract_blacklist(),
      chain.get_action_blacklist(),
      chain.get_key_blacklist()
   };
}

void producer_plugin::set_whitelist_blacklist(const producer_plugin::whitelist_blacklist& params) {
   chain::controller& chain = my->chain_plug->chain();
   if(params.actor_whitelist) chain.set_actor_whitelist(*params.actor_whitelist);
   if(params.actor_blacklist) chain.set_actor_blacklist(*params.actor_blacklist);
   if(params.contract_whitelist) chain.set_contract_whitelist(*params.contract_whitelist);
   if(params.contract_blacklist) chain.set_contract_blacklist(*params.contract_blacklist);
   if(params.action_blacklist) chain.set_action_blacklist(*params.action_blacklist);
   if(params.key_blacklist) chain.set_key_blacklist(*params.key_blacklist);
}

producer_plugin::integrity_hash_information producer_plugin::get_integrity_hash() const {
   chain::controller& chain = my->chain_plug->chain();

   auto reschedule = fc::make_scoped_exit([this](){
      my->schedule_production_loop();
   });

   if (chain.is_building_block()) {
      // abort the pending block
      my->abort_block();
   } else {
      reschedule.cancel();
   }

   return {chain.head_block_id(), chain.calculate_integrity_hash()};
}

void producer_plugin::create_snapshot(producer_plugin::next_function<producer_plugin::snapshot_information> next) {
   chain::controller& chain = my->chain_plug->chain();

   auto head_id = chain.head_block_id();
   const auto head_block_num = chain.head_block_num();
   const auto head_block_time = chain.head_block_time();
   const auto& snapshot_path = pending_snapshot::get_final_path(head_id, my->_snapshots_dir);
   const auto& temp_path     = pending_snapshot::get_temp_path(head_id, my->_snapshots_dir);

   // maintain legacy exception if the snapshot exists
   if( fc::is_regular_file(snapshot_path) ) {
      auto ex = snapshot_exists_exception( FC_LOG_MESSAGE( error, "snapshot named ${name} already exists", ("name", snapshot_path.generic_string()) ) );
      next(ex.dynamic_copy_exception());
      return;
   }

   auto write_snapshot = [&]( const bfs::path& p ) -> void {
      auto reschedule = fc::make_scoped_exit([this](){
         my->schedule_production_loop();
      });

      if (chain.is_building_block()) {
         // abort the pending block
         my->abort_block();
      } else {
         reschedule.cancel();
      }

      bfs::create_directory( p.parent_path() );

      // create the snapshot
      auto snap_out = std::ofstream(p.generic_string(), (std::ios::out | std::ios::binary));
      auto writer = std::make_shared<ostream_snapshot_writer>(snap_out);
      chain.write_snapshot(writer);
      writer->finalize();
      snap_out.flush();
      snap_out.close();
   };

   // If in irreversible mode, create snapshot and return path to snapshot immediately.
   if( chain.get_read_mode() == db_read_mode::IRREVERSIBLE ) {
      try {
         write_snapshot( temp_path );

         boost::system::error_code ec;
         bfs::rename(temp_path, snapshot_path, ec);
         EOS_ASSERT(!ec, snapshot_finalization_exception,
               "Unable to finalize valid snapshot of block number ${bn}: [code: ${ec}] ${message}",
               ("bn", head_block_num)
               ("ec", ec.value())
               ("message", ec.message()));

         next( producer_plugin::snapshot_information{head_id, head_block_num, head_block_time, chain_snapshot_header::current_version, snapshot_path.generic_string()} );
         if ( my->blockvault != nullptr ) {
            my->blockvault->propose_snapshot( blockvault::watermark_t{head_block_num, head_block_time}, snapshot_path.generic_string().c_str() );
         }
      } CATCH_AND_CALL (next);
      return;
   }

   // Otherwise, the result will be returned when the snapshot becomes irreversible.

   // determine if this snapshot is already in-flight
   auto& pending_by_id = my->_pending_snapshot_index.get<by_id>();
   auto existing = pending_by_id.find(head_id);
   if( existing != pending_by_id.end() ) {
      // if a snapshot at this block is already pending, attach this requests handler to it
      pending_by_id.modify(existing, [&next]( auto& entry ){
         entry.next = [prev = entry.next, next](const std::variant<fc::exception_ptr, producer_plugin::snapshot_information>& res){
            prev(res);
            next(res);
         };
      });
   } else {
      const auto& pending_path = pending_snapshot::get_pending_path(head_id, my->_snapshots_dir);

      try {
         write_snapshot( temp_path ); // create a new pending snapshot

         boost::system::error_code ec;
         bfs::rename(temp_path, pending_path, ec);
         EOS_ASSERT(!ec, snapshot_finalization_exception,
               "Unable to promote temp snapshot to pending for block number ${bn}: [code: ${ec}] ${message}",
               ("bn", head_block_num)
               ("ec", ec.value())
               ("message", ec.message()));

         my->_pending_snapshot_index.emplace(head_id, next, pending_path.generic_string(), snapshot_path.generic_string(), my->blockvault);
      } CATCH_AND_CALL (next);
   }
}

producer_plugin::scheduled_protocol_feature_activations
producer_plugin::get_scheduled_protocol_feature_activations()const {
   return {my->_protocol_features_to_activate};
}

void producer_plugin::schedule_protocol_feature_activations( const scheduled_protocol_feature_activations& schedule ) {
   const chain::controller& chain = my->chain_plug->chain();
   std::set<digest_type> set_of_features_to_activate( schedule.protocol_features_to_activate.begin(),
                                                      schedule.protocol_features_to_activate.end() );
   EOS_ASSERT( set_of_features_to_activate.size() == schedule.protocol_features_to_activate.size(),
               invalid_protocol_features_to_activate, "duplicate digests" );
   chain.validate_protocol_features( schedule.protocol_features_to_activate );
   const auto& pfs = chain.get_protocol_feature_manager().get_protocol_feature_set();
   for (auto &feature_digest : set_of_features_to_activate) {
      const auto& pf = pfs.get_protocol_feature(feature_digest);
      EOS_ASSERT( !pf.preactivation_required, protocol_feature_exception,
                  "protocol feature requires preactivation: ${digest}",
                  ("digest", feature_digest));
   }
   my->_protocol_features_to_activate = schedule.protocol_features_to_activate;
   my->_protocol_features_signaled = false;
}

fc::variants producer_plugin::get_supported_protocol_features( const get_supported_protocol_features_params& params ) const {
   fc::variants results;
   const chain::controller& chain = my->chain_plug->chain();
   const auto& pfs = chain.get_protocol_feature_manager().get_protocol_feature_set();
   const auto next_block_time = chain.head_block_time() + fc::milliseconds(config::block_interval_ms);

   flat_map<digest_type, bool>  visited_protocol_features;
   visited_protocol_features.reserve( pfs.size() );

   std::function<bool(const protocol_feature&)> add_feature =
   [&results, &pfs, &params, next_block_time, &visited_protocol_features, &add_feature]
   ( const protocol_feature& pf ) -> bool {
      if( ( params.exclude_disabled || params.exclude_unactivatable ) && !pf.enabled ) return false;
      if( params.exclude_unactivatable && ( next_block_time < pf.earliest_allowed_activation_time  ) ) return false;

      auto res = visited_protocol_features.emplace( pf.feature_digest, false );
      if( !res.second ) return res.first->second;

      const auto original_size = results.size();
      for( const auto& dependency : pf.dependencies ) {
         if( !add_feature( pfs.get_protocol_feature( dependency ) ) ) {
            results.resize( original_size );
            return false;
         }
      }

      res.first->second = true;
      results.emplace_back( pf.to_variant(true) );
      return true;
   };

   for( const auto& pf : pfs ) {
      add_feature( pf );
   }

   return results;
}

producer_plugin::get_account_ram_corrections_result
producer_plugin::get_account_ram_corrections( const get_account_ram_corrections_params& params ) const {
   get_account_ram_corrections_result result;
   const auto& db = my->chain_plug->chain().db();

   const auto& idx = db.get_index<chain::account_ram_correction_index, chain::by_name>();
   account_name lower_bound_value{ std::numeric_limits<uint64_t>::lowest() };
   account_name upper_bound_value{ std::numeric_limits<uint64_t>::max() };

   if( params.lower_bound ) {
      lower_bound_value = *params.lower_bound;
   }

   if( params.upper_bound ) {
      upper_bound_value = *params.upper_bound;
   }

   if( upper_bound_value < lower_bound_value )
      return result;

   auto walk_range = [&]( auto itr, auto end_itr ) {
      for( unsigned int count = 0;
           count < params.limit && itr != end_itr;
           ++itr )
      {
         result.rows.push_back( fc::variant( *itr ) );
         ++count;
      }
      if( itr != end_itr ) {
         result.more = itr->name;
      }
   };

   auto lower = idx.lower_bound( lower_bound_value );
   auto upper = idx.upper_bound( upper_bound_value );
   if( params.reverse ) {
      walk_range( boost::make_reverse_iterator(upper), boost::make_reverse_iterator(lower) );
   } else {
      walk_range( lower, upper );
   }

   return result;
}

std::optional<fc::time_point> producer_plugin_impl::calculate_next_block_time(const account_name& producer_name, const block_timestamp_type& current_block_time) const {
   chain::controller& chain = chain_plug->chain();
   const auto& hbs = chain.head_block_state();
   const auto& active_schedule = hbs->active_schedule.producers;

   // determine if this producer is in the active schedule and if so, where
   auto itr = std::find_if(active_schedule.begin(), active_schedule.end(), [&](const auto& asp){ return asp.producer_name == producer_name; });
   if (itr == active_schedule.end()) {
      // this producer is not in the active producer set
      return std::optional<fc::time_point>();
   }

   size_t producer_index = itr - active_schedule.begin();
   uint32_t minimum_offset = 1; // must at least be the "next" block

   // account for a watermark in the future which is disqualifying this producer for now
   // this is conservative assuming no blocks are dropped.  If blocks are dropped the watermark will
   // disqualify this producer for longer but it is assumed they will wake up, determine that they
   // are disqualified for longer due to skipped blocks and re-caculate their next block with better
   // information then
   auto current_watermark = get_watermark(producer_name);
   if (current_watermark) {
      const auto watermark = *current_watermark;
      auto block_num = chain.head_block_state()->block_num;
      if (chain.is_building_block()) {
         ++block_num;
      }
      if (watermark.first > block_num) {
         // if I have a watermark block number then I need to wait until after that watermark
         minimum_offset = watermark.first - block_num + 1;
      }
      if (watermark.second > current_block_time) {
          // if I have a watermark block timestamp then I need to wait until after that watermark timestamp
          minimum_offset = std::max(minimum_offset, watermark.second.slot - current_block_time.slot + 1);
      }
   }

   // this producers next opportuity to produce is the next time its slot arrives after or at the calculated minimum
   uint32_t minimum_slot = current_block_time.slot + minimum_offset;
   size_t minimum_slot_producer_index = (minimum_slot % (active_schedule.size() * config::producer_repetitions)) / config::producer_repetitions;
   if ( producer_index == minimum_slot_producer_index ) {
      // this is the producer for the minimum slot, go with that
      return block_timestamp_type(minimum_slot).to_time_point();
   } else {
      // calculate how many rounds are between the minimum producer and the producer in question
      size_t producer_distance = producer_index - minimum_slot_producer_index;
      // check for unsigned underflow
      if (producer_distance > producer_index) {
         producer_distance += active_schedule.size();
      }

      // align the minimum slot to the first of its set of reps
      uint32_t first_minimum_producer_slot = minimum_slot - (minimum_slot % config::producer_repetitions);

      // offset the aligned minimum to the *earliest* next set of slots for this producer
      uint32_t next_block_slot = first_minimum_producer_slot  + (producer_distance * config::producer_repetitions);
      return block_timestamp_type(next_block_slot).to_time_point();
   }
}

fc::time_point producer_plugin_impl::calculate_pending_block_time() const {
   const chain::controller& chain = chain_plug->chain();
   const fc::time_point now = fc::time_point::now();
   const fc::time_point base = std::max<fc::time_point>(now, chain.head_block_time());
   const int64_t min_time_to_next_block = (config::block_interval_us) - (base.time_since_epoch().count() % (config::block_interval_us) );
   fc::time_point block_time = base + fc::microseconds(min_time_to_next_block);
   return block_time;
}

fc::time_point producer_plugin_impl::calculate_block_deadline( const fc::time_point& block_time ) const {
   if( _pending_block_mode == pending_block_mode::producing ) {
      bool last_block = ((block_timestamp_type( block_time ).slot % config::producer_repetitions) == config::producer_repetitions - 1);
      return block_time + fc::microseconds(last_block ? _last_block_time_offset_us : _produce_time_offset_us);
   } else {
      return block_time + fc::microseconds(_produce_time_offset_us);
   }
}

producer_plugin_impl::start_block_result producer_plugin_impl::start_block() {
   chain::controller& chain = chain_plug->chain();

   if( !chain_plug->accept_transactions() )
      return start_block_result::waiting_for_block;

   const auto& hbs = chain.head_block_state();

   if( chain.get_terminate_at_block() > 0 && chain.get_terminate_at_block() < hbs->block_num ) {
      ilog("Reached configured maximum block ${num}; terminating", ("num", chain.get_terminate_at_block()));
      app().quit();
      return start_block_result::failed;
   }

   const fc::time_point now = fc::time_point::now();
   const fc::time_point block_time = calculate_pending_block_time();

   const pending_block_mode previous_pending_mode = _pending_block_mode;
   _pending_block_mode = pending_block_mode::producing;

   // Not our turn
   const auto& scheduled_producer = hbs->get_scheduled_producer(block_time);

   const auto current_watermark = get_watermark(scheduled_producer.producer_name);

   size_t num_relevant_signatures = 0;
   scheduled_producer.for_each_key([&](const public_key_type& key){
      const auto& iter = _signature_providers.find(key);
      if(iter != _signature_providers.end()) {
         num_relevant_signatures++;
      }
   });

   auto irreversible_block_age = get_irreversible_block_age();

   // If the next block production opportunity is in the present or future, we're synced.
   if( !_production_enabled ) {
      _pending_block_mode = pending_block_mode::speculating;
   } else if( _producers.find(scheduled_producer.producer_name) == _producers.end()) {
      _pending_block_mode = pending_block_mode::speculating;
   } else if (num_relevant_signatures == 0) {
      elog("Not producing block because I don't have any private keys relevant to authority: ${authority}", ("authority", scheduled_producer.authority));
      _pending_block_mode = pending_block_mode::speculating;
   } else if ( _pause_production ) {
      elog("Not producing block because production is explicitly paused");
      _pending_block_mode = pending_block_mode::speculating;
   } else if ( _max_irreversible_block_age_us.count() >= 0 && irreversible_block_age >= _max_irreversible_block_age_us ) {
      elog("Not producing block because the irreversible block is too old [age:${age}s, max:${max}s]", ("age", irreversible_block_age.count() / 1'000'000)( "max", _max_irreversible_block_age_us.count() / 1'000'000 ));
      _pending_block_mode = pending_block_mode::speculating;
   } else if ( _latest_rejected_block_num >  hbs->block_num ) {
      elog("Not producing block because the block number has been rejected by block vault");
      _pending_block_mode = pending_block_mode::speculating;
   }

   if (_pending_block_mode == pending_block_mode::producing) {
      // determine if our watermark excludes us from producing at this point
      if (current_watermark) {
         const block_timestamp_type block_timestamp{block_time};
         if (current_watermark->first > hbs->block_num) {
            elog("Not producing block because \"${producer}\" signed a block at a higher block number (${watermark}) than the current fork's head (${head_block_num})",
                 ("producer", scheduled_producer.producer_name)
                 ("watermark", current_watermark->first)
                 ("head_block_num", hbs->block_num));
            _pending_block_mode = pending_block_mode::speculating;
         } else if (current_watermark->second >= block_timestamp) {
            elog("Not producing block because \"${producer}\" signed a block at the next block time or later (${watermark}) than the pending block time (${block_timestamp})",
                 ("producer", scheduled_producer.producer_name)
                 ("watermark", current_watermark->second)
                 ("block_timestamp", block_timestamp));
            _pending_block_mode = pending_block_mode::speculating;
         }
      }
   }

   if (_pending_block_mode == pending_block_mode::speculating) {
      auto head_block_age = now - chain.head_block_time();
      if (head_block_age > fc::seconds(5))
         return start_block_result::waiting_for_block;
   }

   if (_pending_block_mode == pending_block_mode::producing) {
      const auto start_block_time = block_time - fc::microseconds( config::block_interval_us );
      if( now < start_block_time ) {
         fc_dlog(_log, "Not producing block waiting for production window ${n} ${bt}", ("n", hbs->block_num + 1)("bt", block_time) );
         // start_block_time instead of block_time because schedule_delayed_production_loop calculates next block time from given time
         schedule_delayed_production_loop(weak_from_this(), calculate_producer_wake_up_time(start_block_time));
         return start_block_result::waiting_for_production;
      }
   } else if (previous_pending_mode == pending_block_mode::producing) {
      // just produced our last block of our round
      const auto start_block_time = block_time - fc::microseconds( config::block_interval_us );
      fc_dlog(_log, "Not starting speculative block until ${bt}", ("bt", start_block_time) );
      schedule_delayed_production_loop( weak_from_this(), start_block_time);
      return start_block_result::waiting_for_production;
   }

   fc_dlog(_log, "Starting block #${n} at ${time} producer ${p}",
           ("n", hbs->block_num + 1)("time", now)("p", scheduled_producer.producer_name));

   try {
      uint16_t blocks_to_confirm = 0;

      if (_pending_block_mode == pending_block_mode::producing) {
         // determine how many blocks this producer can confirm
         // 1) if it is not a producer from this node, assume no confirmations (we will discard this block anyway)
         // 2) if it is a producer on this node that has never produced, the conservative approach is to assume no
         //    confirmations to make sure we don't double sign after a crash TODO: make these watermarks durable?
         // 3) if it is a producer on this node where this node knows the last block it produced, safely set it -UNLESS-
         // 4) the producer on this node's last watermark is higher (meaning on a different fork)
         if (current_watermark) {
            auto watermark_bn = current_watermark->first;
            if (watermark_bn < hbs->block_num) {
               blocks_to_confirm = (uint16_t)(std::min<uint32_t>(std::numeric_limits<uint16_t>::max(), (uint32_t)(hbs->block_num - watermark_bn)));
            }
         }

         // can not confirm irreversible blocks
         blocks_to_confirm = (uint16_t)(std::min<uint32_t>(blocks_to_confirm, (uint32_t)(hbs->block_num - hbs->dpos_irreversible_blocknum)));
      }

      abort_block();

      auto features_to_activate = chain.get_preactivated_protocol_features();
      if( _pending_block_mode == pending_block_mode::producing && _protocol_features_to_activate.size() > 0 ) {
         bool drop_features_to_activate = false;
         try {
            chain.validate_protocol_features( _protocol_features_to_activate );
         } catch ( const std::bad_alloc& ) {
           chain_plugin::handle_bad_alloc();
         } catch ( const boost::interprocess::bad_alloc& ) {
           chain_plugin::handle_bad_alloc();
         } catch( const fc::exception& e ) {
            wlog( "protocol features to activate are no longer all valid: ${details}",
                  ("details",e.to_detail_string()) );
            drop_features_to_activate = true;
         } catch( const std::exception& e ) {
            wlog( "protocol features to activate are no longer all valid: ${details}",
                  ("details",fc::std_exception_wrapper::from_current_exception(e).to_detail_string()) );
            drop_features_to_activate = true;
         }

         if( drop_features_to_activate ) {
            _protocol_features_to_activate.clear();
         } else {
            auto protocol_features_to_activate = _protocol_features_to_activate; // do a copy as pending_block might be aborted
            if( features_to_activate.size() > 0 ) {
               protocol_features_to_activate.reserve( protocol_features_to_activate.size()
                                                         + features_to_activate.size() );
               std::set<digest_type> set_of_features_to_activate( protocol_features_to_activate.begin(),
                                                                  protocol_features_to_activate.end() );
               for( const auto& f : features_to_activate ) {
                  auto res = set_of_features_to_activate.insert( f );
                  if( res.second ) {
                     protocol_features_to_activate.push_back( f );
                  }
               }
               features_to_activate.clear();
            }
            std::swap( features_to_activate, protocol_features_to_activate );
            _protocol_features_signaled = true;
            ilog( "signaling activation of the following protocol features in block ${num}: ${features_to_activate}",
                  ("num", hbs->block_num + 1)("features_to_activate", features_to_activate) );
         }
      }

<<<<<<< HEAD
      chain.start_block( block_time, blocks_to_confirm, features_to_activate );
   } LOG_AND_DROP();
=======
      chain.abort_block();
      chain.start_block(block_time, blocks_to_confirm);
   } FC_LOG_AND_DROP("");
>>>>>>> 01a80b29

   if( chain.is_building_block() ) {
      const auto& pending_block_signing_authority = chain.pending_block_signing_authority();
      const fc::time_point preprocess_deadline = calculate_block_deadline(block_time);

      if (_pending_block_mode == pending_block_mode::producing && pending_block_signing_authority != scheduled_producer.authority) {
         elog("Unexpected block signing authority, reverting to speculative mode! [expected: \"${expected}\", actual: \"${actual\"", ("expected", scheduled_producer.authority)("actual", pending_block_signing_authority));
         _pending_block_mode = pending_block_mode::speculating;
      }

      try {
         if( !remove_expired_trxs( preprocess_deadline ) )
            return start_block_result::exhausted;
         if( !remove_expired_blacklisted_trxs( preprocess_deadline ) )
            return start_block_result::exhausted;
         if( !_subjective_billing.remove_expired( _log, chain.pending_block_time(), fc::time_point::now(), preprocess_deadline ) )
            return start_block_result::exhausted;

         // limit execution of pending incoming to once per block
         size_t pending_incoming_process_limit = _unapplied_transactions.incoming_size();

         if( !process_unapplied_trxs( preprocess_deadline ) )
            return start_block_result::exhausted;

         if (_pending_block_mode == pending_block_mode::producing) {
            auto scheduled_trx_deadline = preprocess_deadline;
            if (_max_scheduled_transaction_time_per_block_ms >= 0) {
               scheduled_trx_deadline = std::min<fc::time_point>(
                     scheduled_trx_deadline,
                     fc::time_point::now() + fc::milliseconds(_max_scheduled_transaction_time_per_block_ms)
               );
            }
            // may exhaust scheduled_trx_deadline but not preprocess_deadline, exhausted preprocess_deadline checked below
            process_scheduled_and_incoming_trxs( scheduled_trx_deadline, pending_incoming_process_limit );
         }

         if( app().is_quiting() ) // db guard exception above in LOG_AND_DROP could have called app().quit()
            return start_block_result::failed;
         if (preprocess_deadline <= fc::time_point::now() || block_is_exhausted()) {
            return start_block_result::exhausted;
         } else {
            if( !process_incoming_trxs( preprocess_deadline, pending_incoming_process_limit ) )
               return start_block_result::exhausted;
            return start_block_result::succeeded;
         }

      } catch ( const guard_exception& e ) {
         chain_plugin::handle_guard_exception(e);
         return start_block_result::failed;
      } catch ( std::bad_alloc& ) {
         chain_plugin::handle_bad_alloc();
      } catch ( boost::interprocess::bad_alloc& ) {
         chain_plugin::handle_db_exhaustion();
      }

   }

<<<<<<< HEAD
   return start_block_result::failed;
}
=======
                        auto trace = chain.push_transaction(trx, deadline);
                        if (trace->except) {
                           if (failure_is_subjective(*trace->except, deadline_is_subjective)) {
                              exhausted = true;
                              break;
                           } else {
                              // this failed our configured maximum transaction time, we don't want to replay it
                              // chain.plus_transactions can modify unapplied_trxs, so erase by id
                              unapplied_trxs.erase( trx->signed_id );
                              ++num_failed;
                           }
                        } else {
                           ++num_applied;
                        }
                     } catch ( const guard_exception& e ) {
                        chain_plug->handle_guard_exception(e);
                        return start_block_result::failed;
                     } FC_LOG_AND_DROP("");
                  }
>>>>>>> 01a80b29

bool producer_plugin_impl::remove_expired_trxs( const fc::time_point& deadline )
{
   chain::controller& chain = chain_plug->chain();
   auto pending_block_time = chain.pending_block_time();

   // remove all expired transactions
   size_t num_expired_persistent = 0;
   size_t num_expired_other = 0;
   size_t orig_count = _unapplied_transactions.size();
   bool exhausted = !_unapplied_transactions.clear_expired( pending_block_time, deadline,
                  [chain_plug = chain_plug, &num_expired_persistent, &num_expired_other, pbm = _pending_block_mode,
                   &chain, has_producers = !_producers.empty()]( const packed_transaction_ptr& packed_trx_ptr, trx_enum_type trx_type ) {
            if( trx_type == trx_enum_type::persisted ) {
               if( pbm == pending_block_mode::producing ) {
                  fc_dlog(_trx_failed_trace_log,
                           "[TRX_TRACE] Block ${block_num} for producer ${prod} is EXPIRING PERSISTED tx: ${txid}",
                           ("block_num", chain.head_block_num() + 1)("txid", packed_trx_ptr->id())
                           ("prod", chain.is_building_block() ? chain.pending_block_producer() : name()) );

                  fc_dlog(_trx_log, "[TRX_TRACE] Block ${block_num} for producer ${prod} is EXPIRING PERSISTED tx: ${trx}",
                          ("block_num", chain.head_block_num() + 1)
                          ("prod", chain.is_building_block() ? chain.pending_block_producer() : name())
                          ("trx", chain_plug->get_log_trx(packed_trx_ptr->get_transaction())));
                  fc_dlog(_trx_trace_failure_log, "[TRX_TRACE] Block ${block_num} for producer ${prod} is EXPIRING PERSISTED tx: ${entire_trx}",
                          ("block_num", chain.head_block_num() + 1)
                          ("prod", chain.is_building_block() ? chain.pending_block_producer() : name())
                          ("entire_trx", chain_plug->get_log_trx(packed_trx_ptr->get_transaction())));
               } else {
                  fc_dlog(_trx_failed_trace_log, "[TRX_TRACE] Speculative execution is EXPIRING PERSISTED tx: ${txid}", ("txid", packed_trx_ptr->id()));

                  fc_dlog(_trx_log, "[TRX_TRACE] Speculative execution is EXPIRING PERSISTED tx: ${trx}",
                          ("trx", chain_plug->get_log_trx(packed_trx_ptr->get_transaction())));
                  fc_dlog(_trx_trace_failure_log, "[TRX_TRACE] Speculative execution is EXPIRING PERSISTED tx: ${entire_trx}",
                          ("entire_trx", chain_plug->get_log_trx(packed_trx_ptr->get_transaction())));
               }
               ++num_expired_persistent;
            } else {
               if (has_producers) {
                  fc_dlog(_trx_failed_trace_log,
                        "[TRX_TRACE] Node with producers configured is dropping an EXPIRED transaction that was PREVIOUSLY ACCEPTED : ${txid}",
                        ("txid", packed_trx_ptr->id()));

                  fc_dlog(_trx_log, "[TRX_TRACE] Node with producers configured is dropping an EXPIRED transaction that was PREVIOUSLY ACCEPTED: ${trx}",
                          ("trx", chain_plug->get_log_trx(packed_trx_ptr->get_transaction())));
                  fc_dlog(_trx_trace_failure_log, "[TRX_TRACE] Node with producers configured is dropping an EXPIRED transaction that was PREVIOUSLY ACCEPTED: ${entire_trx}",
                          ("entire_trx", chain_plug->get_log_trx(packed_trx_ptr->get_transaction())));
               }
               ++num_expired_other;
            }
   });

   if( exhausted ) {
      fc_wlog( _log, "Unable to process all expired transactions in unapplied queue before deadline, "
                     "Persistent expired ${persistent_expired}, Other expired ${other_expired}",
               ("persistent_expired", num_expired_persistent)("other_expired", num_expired_other) );
   } else {
      fc_dlog( _log, "Processed ${m} expired transactions of the ${n} transactions in the unapplied queue, "
                     "Persistent expired ${persistent_expired}, Other expired ${other_expired}",
               ("m", num_expired_persistent+num_expired_other)("n", orig_count)
               ("persistent_expired", num_expired_persistent)("other_expired", num_expired_other) );
   }

   return !exhausted;
}

bool producer_plugin_impl::remove_expired_blacklisted_trxs( const fc::time_point& deadline )
{
   bool exhausted = false;
   auto& blacklist_by_expiry = _blacklisted_transactions.get<by_expiry>();
   if(!blacklist_by_expiry.empty()) {
      const chain::controller& chain = chain_plug->chain();
      const auto lib_time = chain.last_irreversible_block_time();

      int num_expired = 0;
      int orig_count = _blacklisted_transactions.size();

      while (!blacklist_by_expiry.empty() && blacklist_by_expiry.begin()->expiry <= lib_time) {
         if (deadline <= fc::time_point::now()) {
            exhausted = true;
            break;
         }
         blacklist_by_expiry.erase(blacklist_by_expiry.begin());
         num_expired++;
      }

      fc_dlog(_log, "Processed ${n} blacklisted transactions, Expired ${expired}",
              ("n", orig_count)("expired", num_expired));
   }
   return !exhausted;
}

namespace {
// track multiple failures on unapplied transactions
class account_failures {
public:
   constexpr static uint32_t max_failures_per_account = 3;

   void add( const account_name& n, int64_t exception_code ) {
      auto& fa = failed_accounts[n];
      ++fa.num_failures;
      fa.add( n, exception_code );
   }

   // return true if exceeds max_failures_per_account and should be dropped
   bool failure_limit( const account_name& n ) {
      auto fitr = failed_accounts.find( n );
      if( fitr != failed_accounts.end() && fitr->second.num_failures >= max_failures_per_account ) {
         ++fitr->second.num_failures;
         return true;
      }
      return false;
   }

   void report() const {
      if( _log.is_enabled( fc::log_level::debug ) ) {
         for( const auto& e : failed_accounts ) {
            std::string reason;
            if( e.second.num_failures > max_failures_per_account ) {
               reason.clear();
               if( e.second.is_deadline() ) reason += "deadline";
               if( e.second.is_tx_cpu_usage() ) {
                  if( !reason.empty() ) reason += ", ";
                  reason += "tx_cpu_usage";
               }
               if( e.second.is_eosio_assert() ) {
                  if( !reason.empty() ) reason += ", ";
                  reason += "assert";
               }
               if( e.second.is_other() ) {
                  if( !reason.empty() ) reason += ", ";
                  reason += "other";
               }
               fc_dlog( _log, "Dropped ${n} trxs, account: ${a}, reason: ${r} exceeded",
                        ("n", e.second.num_failures - max_failures_per_account)("a", e.first)("r", reason) );
            }
         }
      }
   }

private:
   struct account_failure {
      enum class ex_fields : uint8_t {
         ex_deadline_exception = 1,
         ex_tx_cpu_usage_exceeded = 2,
         ex_eosio_assert_exception = 4,
         ex_other_exception = 8
      };

      void add( const account_name& n, int64_t exception_code ) {
         if( exception_code == tx_cpu_usage_exceeded::code_value ) {
            ex_flags = set_field( ex_flags, ex_fields::ex_tx_cpu_usage_exceeded );
         } else if( exception_code == deadline_exception::code_value ) {
            ex_flags = set_field( ex_flags, ex_fields::ex_deadline_exception );
         } else if( exception_code == eosio_assert_message_exception::code_value ||
                    exception_code == eosio_assert_code_exception::code_value ) {
            ex_flags = set_field( ex_flags, ex_fields::ex_eosio_assert_exception );
         } else {
            ex_flags = set_field( ex_flags, ex_fields::ex_other_exception );
            fc_dlog( _log, "Failed trx, account: ${a}, reason: ${r}",
                     ("a", n)("r", exception_code) );
         }
      }

      bool is_deadline() const { return has_field( ex_flags, ex_fields::ex_deadline_exception ); }
      bool is_tx_cpu_usage() const { return has_field( ex_flags, ex_fields::ex_tx_cpu_usage_exceeded ); }
      bool is_eosio_assert() const { return has_field( ex_flags, ex_fields::ex_eosio_assert_exception ); }
      bool is_other() const { return has_field( ex_flags, ex_fields::ex_other_exception ); }

      uint32_t num_failures = 0;
      uint8_t ex_flags = 0;
   };

   std::map<account_name, account_failure> failed_accounts;
};

} // anonymous namespace

bool producer_plugin_impl::process_unapplied_trxs( const fc::time_point& deadline )
{
   bool exhausted = false;
   if( !_unapplied_transactions.empty() ) {
      account_failures account_fails;
      chain::controller& chain = chain_plug->chain();
      const auto& rl = chain.get_resource_limits_manager();
      int num_applied = 0, num_failed = 0, num_processed = 0;
      auto unapplied_trxs_size = _unapplied_transactions.size();
      // unapplied and persisted do not have a next method to call
      auto itr     = (_pending_block_mode == pending_block_mode::producing) ?
                     _unapplied_transactions.unapplied_begin() : _unapplied_transactions.persisted_begin();
      auto end_itr = (_pending_block_mode == pending_block_mode::producing) ?
                     _unapplied_transactions.unapplied_end()   : _unapplied_transactions.persisted_end();
      while( itr != end_itr ) {
         if( deadline <= fc::time_point::now() ) {
            exhausted = true;
            break;
         }

         const transaction_metadata_ptr trx = itr->trx_meta;
         ++num_processed;
         try {
            auto start = fc::time_point::now();
            auto trx_deadline = start + fc::milliseconds( _max_transaction_time_ms );

            auto first_auth = trx->packed_trx()->get_transaction().first_authorizer();
            if( account_fails.failure_limit( first_auth ) ) {
               ++num_failed;
               if( itr->next ) {
                  itr->next( std::make_shared<tx_cpu_usage_exceeded>(
                        FC_LOG_MESSAGE( error, "transaction ${id} exceeded failure limit for account ${a}",
                                        ("id", trx->id())("a", first_auth) ) ) );
               }
               itr = _unapplied_transactions.erase( itr );
               continue;
            }

            auto prev_billed_cpu_time_us = trx->billed_cpu_time_us;
            if(!_subjective_billing.is_disabled() && prev_billed_cpu_time_us > 0 && !rl.is_unlimited_cpu( first_auth )) {
               auto prev_billed_plus100 = prev_billed_cpu_time_us + EOS_PERCENT( prev_billed_cpu_time_us, 100 * config::percent_1 );
               auto trx_dl = start + fc::microseconds( prev_billed_plus100 );
               if( trx_dl < trx_deadline ) trx_deadline = trx_dl;
            }
            bool deadline_is_subjective = false;
            if( _max_transaction_time_ms < 0 ||
                (_pending_block_mode == pending_block_mode::producing && deadline < trx_deadline) ) {
               deadline_is_subjective = true;
               trx_deadline = deadline;
            }
            // no subjective billing since we are producing or processing persisted trxs
            const uint32_t sub_bill = 0;

            auto trace = chain.push_transaction( trx, trx_deadline, prev_billed_cpu_time_us, false, sub_bill );
            fc_dlog( _trx_failed_trace_log, "Subjective unapplied bill for ${a}: ${b} prev ${t}us", ("a",first_auth)("b",prev_billed_cpu_time_us)("t",trace->elapsed));
            if( trace->except ) {
               if( exception_is_exhausted( *trace->except, deadline_is_subjective ) ) {
                  if( block_is_exhausted() ) {
                     exhausted = true;
                     // don't erase, subjective failure so try again next time
                     break;
                  }
                  // don't erase, subjective failure so try again next time
               } else {
                  fc_dlog( _trx_failed_trace_log, "Subjective unapplied bill for failed ${a}: ${b} prev ${t}us", ("a",first_auth)("b",prev_billed_cpu_time_us)("t",trace->elapsed));
                  auto failure_code = trace->except->code();
                  if( failure_code != tx_duplicate::code_value ) {
                     // this failed our configured maximum transaction time, we don't want to replay it
                     fc_dlog( _log, "Failed ${c} trx, prev billed: ${p}us, ran: ${r}us, id: ${id}",
                              ("c", trace->except->code())("p", prev_billed_cpu_time_us)
                              ("r", fc::time_point::now() - start)("id", trx->id()) );
                     account_fails.add( first_auth, failure_code );
                     _subjective_billing.subjective_bill_failure( first_auth, trace->elapsed, fc::time_point::now() );
                  }
                  ++num_failed;
                  if( itr->next ) {
                     if( itr->return_failure_trace ) {
                        itr->next( trace );
                     } else {
                        itr->next( trace->except->dynamic_copy_exception() );
                     }
                  }
<<<<<<< HEAD
                  itr = _unapplied_transactions.erase( itr );
                  continue;
               }
            } else {
               fc_dlog( _trx_successful_trace_log, "Subjective unapplied bill for success ${a}: ${b} prev ${t}us", ("a",first_auth)("b",prev_billed_cpu_time_us)("t",trace->elapsed));
               // if db_read_mode SPECULATIVE then trx is in the pending block and not immediately reverted
               _subjective_billing.subjective_bill( trx->id(), trx->packed_trx()->expiration(), first_auth, trace->elapsed,
                                                    chain.get_read_mode() == chain::db_read_mode::SPECULATIVE );
               ++num_applied;
               if( itr->trx_type != trx_enum_type::persisted ) {
                  if( itr->next ) itr->next( trace );
                  itr = _unapplied_transactions.erase( itr );
                  continue;
               }
            }
         } LOG_AND_DROP();
         ++itr;
      }

      fc_dlog( _log, "Processed ${m} of ${n} previously applied transactions, Applied ${applied}, Failed/Dropped ${failed}",
               ("m", num_processed)( "n", unapplied_trxs_size )("applied", num_applied)("failed", num_failed) );
      account_fails.report();
   }
   return !exhausted;
}
=======
               } catch ( const guard_exception& e ) {
                  chain_plug->handle_guard_exception(e);
                  return start_block_result::failed;
               } FC_LOG_AND_DROP("");
>>>>>>> 01a80b29

void producer_plugin_impl::process_scheduled_and_incoming_trxs( const fc::time_point& deadline, size_t& pending_incoming_process_limit )
{
   // scheduled transactions
   int num_applied = 0;
   int num_failed = 0;
   int num_processed = 0;
   bool exhausted = false;
   double incoming_trx_weight = 0.0;

   auto& blacklist_by_id = _blacklisted_transactions.get<by_id>();
   chain::controller& chain = chain_plug->chain();
   time_point pending_block_time = chain.pending_block_time();
   auto itr = _unapplied_transactions.incoming_begin();
   auto end = _unapplied_transactions.incoming_end();
   const auto& sch_idx = chain.db().get_index<generated_transaction_multi_index,by_delay>();
   const auto scheduled_trxs_size = sch_idx.size();
   auto sch_itr = sch_idx.begin();
   while( sch_itr != sch_idx.end() ) {
      if( sch_itr->delay_until > pending_block_time) break;    // not scheduled yet
      if( exhausted || deadline <= fc::time_point::now() ) {
         exhausted = true;
         break;
      }
      if( sch_itr->published >= pending_block_time ) {
         ++sch_itr;
         continue; // do not allow schedule and execute in same block
      }

      if (blacklist_by_id.find(sch_itr->trx_id) != blacklist_by_id.end()) {
         ++sch_itr;
         continue;
      }

      const transaction_id_type trx_id = sch_itr->trx_id; // make copy since reference could be invalidated
      const auto sch_expiration = sch_itr->expiration;
      auto sch_itr_next = sch_itr; // save off next since sch_itr may be invalidated by loop
      ++sch_itr_next;
      const auto next_delay_until = sch_itr_next != sch_idx.end() ? sch_itr_next->delay_until : sch_itr->delay_until;
      const auto next_id = sch_itr_next != sch_idx.end() ? sch_itr_next->id : sch_itr->id;

      num_processed++;

      // configurable ratio of incoming txns vs deferred txns
      while (incoming_trx_weight >= 1.0 && pending_incoming_process_limit && itr != end ) {
         if (deadline <= fc::time_point::now()) {
            exhausted = true;
            break;
         }

         --pending_incoming_process_limit;
         incoming_trx_weight -= 1.0;

         auto trx_meta = itr->trx_meta;
         auto next = itr->next;
         bool persist_until_expired = itr->trx_type == trx_enum_type::incoming_persisted;
         bool return_failure_trace = itr->return_failure_trace;
         itr = _unapplied_transactions.erase( itr );
         if( !process_incoming_transaction_async( trx_meta, persist_until_expired, return_failure_trace, next ) ) {
            exhausted = true;
            break;
         }
      }

      if (exhausted || deadline <= fc::time_point::now()) {
         exhausted = true;
         break;
      }

      try {
         auto trx_deadline = fc::time_point::now() + fc::milliseconds(_max_transaction_time_ms);
         bool deadline_is_subjective = false;
         if (_max_transaction_time_ms < 0 || (_pending_block_mode == pending_block_mode::producing && deadline < trx_deadline)) {
            deadline_is_subjective = true;
            trx_deadline = deadline;
         }

         auto trace = chain.push_scheduled_transaction(trx_id, trx_deadline, 0, false);
         if (trace->except) {
            if (exception_is_exhausted(*trace->except, deadline_is_subjective)) {
               if( block_is_exhausted() ) {
                  exhausted = true;
                  break;
               }
               // do not blacklist
            } else {
               // this failed our configured maximum transaction time, we don't want to replay it add it to a blacklist
               _blacklisted_transactions.insert(transaction_id_with_expiry{trx_id, sch_expiration});
               num_failed++;
            }
         } else {
            num_applied++;
         }
      } LOG_AND_DROP();

      incoming_trx_weight += _incoming_defer_ratio;
      if (!pending_incoming_process_limit) incoming_trx_weight = 0.0;

      if( sch_itr_next == sch_idx.end() ) break;
      sch_itr = sch_idx.lower_bound( boost::make_tuple( next_delay_until, next_id ) );
   }

   if( scheduled_trxs_size > 0 ) {
      fc_dlog( _log,
               "Processed ${m} of ${n} scheduled transactions, Applied ${applied}, Failed/Dropped ${failed}",
               ( "m", num_processed )( "n", scheduled_trxs_size )( "applied", num_applied )( "failed", num_failed ) );
   }
}

bool producer_plugin_impl::process_incoming_trxs( const fc::time_point& deadline, size_t& pending_incoming_process_limit )
{
   bool exhausted = false;
   if( pending_incoming_process_limit ) {
      size_t processed = 0;
      fc_dlog( _log, "Processing ${n} pending transactions", ("n", pending_incoming_process_limit) );
      auto itr = _unapplied_transactions.incoming_begin();
      auto end = _unapplied_transactions.incoming_end();
      while( pending_incoming_process_limit && itr != end ) {
         if (deadline <= fc::time_point::now()) {
            exhausted = true;
            break;
         }
         --pending_incoming_process_limit;
         auto trx_meta = itr->trx_meta;
         auto next = itr->next;
         bool persist_until_expired = itr->trx_type == trx_enum_type::incoming_persisted;
         bool return_failure_trace = itr->return_failure_trace;
         itr = _unapplied_transactions.erase( itr );
         ++processed;
         if( !process_incoming_transaction_async( trx_meta, persist_until_expired, return_failure_trace, next ) ) {
            exhausted = true;
            break;
         }
      }
      fc_dlog( _log, "Processed ${n} pending transactions, ${p} left", ("n", processed)("p", _unapplied_transactions.incoming_size()) );
   }
   return !exhausted;
}

bool producer_plugin_impl::block_is_exhausted() const {
   const chain::controller& chain = chain_plug->chain();
   const auto& rl = chain.get_resource_limits_manager();

   const uint64_t cpu_limit = rl.get_block_cpu_limit();
   if( cpu_limit < _max_block_cpu_usage_threshold_us ) return true;
   const uint64_t net_limit = rl.get_block_net_limit();
   if( net_limit < _max_block_net_usage_threshold_bytes ) return true;
   return false;
}

// Example:
// --> Start block A (block time x.500) at time x.000
// -> start_block()
// --> deadline, produce block x.500 at time x.400 (assuming 80% cpu block effort)
// -> Idle
// --> Start block B (block time y.000) at time x.500
void producer_plugin_impl::schedule_production_loop() {
   _timer.cancel();

   auto result = start_block();

   if (result == start_block_result::failed) {
      elog("Failed to start a pending block, will try again later");
      _timer.expires_from_now( boost::posix_time::microseconds( config::block_interval_us  / 10 ));

      // we failed to start a block, so try again later?
      _timer.async_wait( app().get_priority_queue().wrap( priority::high,
          [weak_this = weak_from_this(), cid = ++_timer_corelation_id]( const boost::system::error_code& ec ) {
             auto self = weak_this.lock();
             if( self && ec != boost::asio::error::operation_aborted && cid == self->_timer_corelation_id ) {
                self->schedule_production_loop();
             }
          } ) );
   } else if (result == start_block_result::waiting_for_block){
      if (!_producers.empty() && !production_disabled_by_policy()) {
         fc_dlog(_log, "Waiting till another block is received and scheduling Speculative/Production Change");
         schedule_delayed_production_loop(weak_from_this(), calculate_producer_wake_up_time(calculate_pending_block_time()));
      } else {
         fc_dlog(_log, "Waiting till another block is received");
         // nothing to do until more blocks arrive
      }

   } else if (result == start_block_result::waiting_for_production) {
      // scheduled in start_block()

   } else if (_pending_block_mode == pending_block_mode::producing) {
      schedule_maybe_produce_block( result == start_block_result::exhausted );

   } else if (_pending_block_mode == pending_block_mode::speculating && !_producers.empty() && !production_disabled_by_policy()){
      chain::controller& chain = chain_plug->chain();
      fc_dlog(_log, "Speculative Block Created; Scheduling Speculative/Production Change");
      EOS_ASSERT( chain.is_building_block(), missing_pending_block_state, "speculating without pending_block_state" );
      schedule_delayed_production_loop(weak_from_this(), calculate_producer_wake_up_time(chain.pending_block_time()));
   } else {
      fc_dlog(_log, "Speculative Block Created");
   }
}

void producer_plugin_impl::schedule_maybe_produce_block( bool exhausted ) {
   chain::controller& chain = chain_plug->chain();

   // we succeeded but block may be exhausted
   static const boost::posix_time::ptime epoch( boost::gregorian::date( 1970, 1, 1 ) );
   auto deadline = calculate_block_deadline( chain.pending_block_time() );

   if( !exhausted && deadline > fc::time_point::now() ) {
      // ship this block off no later than its deadline
      EOS_ASSERT( chain.is_building_block(), missing_pending_block_state,
                  "producing without pending_block_state, start_block succeeded" );
      _timer.expires_at( epoch + boost::posix_time::microseconds( deadline.time_since_epoch().count() ) );
      fc_dlog( _log, "Scheduling Block Production on Normal Block #${num} for ${time}",
               ("num", chain.head_block_num() + 1)( "time", deadline ) );
   } else {
      EOS_ASSERT( chain.is_building_block(), missing_pending_block_state, "producing without pending_block_state" );
      _timer.expires_from_now( boost::posix_time::microseconds( 0 ) );
      fc_dlog( _log, "Scheduling Block Production on ${desc} Block #${num} immediately",
               ("num", chain.head_block_num() + 1)("desc", block_is_exhausted() ? "Exhausted" : "Deadline exceeded") );
   }

   _timer.async_wait( app().get_priority_queue().wrap( priority::high,
         [&chain, weak_this = weak_from_this(), cid=++_timer_corelation_id](const boost::system::error_code& ec) {
            auto self = weak_this.lock();
            if( self && ec != boost::asio::error::operation_aborted && cid == self->_timer_corelation_id ) {
               // pending_block_state expected, but can't assert inside async_wait
               auto block_num = chain.is_building_block() ? chain.head_block_num() + 1 : 0;
               fc_dlog( _log, "Produce block timer for ${num} running at ${time}", ("num", block_num)("time", fc::time_point::now()) );
               auto res = self->maybe_produce_block();
               fc_dlog( _log, "Producing Block #${num} returned: ${res}", ("num", block_num)( "res", res ) );
            }
         } ) );
}

std::optional<fc::time_point> producer_plugin_impl::calculate_producer_wake_up_time( const block_timestamp_type& ref_block_time ) const {
   // if we have any producers then we should at least set a timer for our next available slot
   std::optional<fc::time_point> wake_up_time;
   for (const auto& p : _producers) {
      auto next_producer_block_time = calculate_next_block_time(p, ref_block_time);
      if (next_producer_block_time) {
         auto producer_wake_up_time = *next_producer_block_time - fc::microseconds(config::block_interval_us);
         if (wake_up_time) {
            // wake up with a full block interval to the deadline
            if( producer_wake_up_time < *wake_up_time ) {
               wake_up_time = producer_wake_up_time;
            }
         } else {
            wake_up_time = producer_wake_up_time;
         }
      }
   }
   if( !wake_up_time ) {
      fc_dlog(_log, "Not Scheduling Speculative/Production, no local producers had valid wake up times");
   }

   return wake_up_time;
}

void producer_plugin_impl::schedule_delayed_production_loop(const std::weak_ptr<producer_plugin_impl>& weak_this, std::optional<fc::time_point> wake_up_time) {
   if (wake_up_time) {
      fc_dlog(_log, "Scheduling Speculative/Production Change at {time}", ("time", *wake_up_time));
      static const boost::posix_time::ptime epoch(boost::gregorian::date(1970, 1, 1));
      _timer.expires_at(epoch + boost::posix_time::microseconds(wake_up_time->time_since_epoch().count()));
      _timer.async_wait( app().get_priority_queue().wrap( priority::high,
         [weak_this,cid=++_timer_corelation_id](const boost::system::error_code& ec) {
            auto self = weak_this.lock();
            if( self && ec != boost::asio::error::operation_aborted && cid == self->_timer_corelation_id ) {
               self->schedule_production_loop();
            }
         } ) );
   }
}

bool producer_plugin_impl::maybe_produce_block() {
   auto reschedule = fc::make_scoped_exit([this]{
      schedule_production_loop();
   });

   const char* reason = "produce_block error";

   try {
<<<<<<< HEAD
      produce_block();
      return true;
   }
   catch(block_validation_error&) {
      reason = "block vault rejected block, waiting on external block to continue";
=======
      try {
         produce_block();
         return true;
      } catch ( const guard_exception& e ) {
         chain_plug->handle_guard_exception(e);
         return false;
      } FC_LOG_AND_DROP("");
   } catch ( boost::interprocess::bad_alloc&) {
      raise(SIGUSR1);
      return false;
>>>>>>> 01a80b29
   }
   LOG_AND_DROP();

   fc_wlog(_log, "Aborting block due to ${reason}", ("reason", reason));
   abort_block();
   return false;
}

static auto make_debug_time_logger() {
   auto start = fc::time_point::now();
   return fc::make_scoped_exit([=](){
      fc_dlog(_log, "Signing took ${ms}us", ("ms", fc::time_point::now() - start) );
   });
}

static auto maybe_make_debug_time_logger() -> std::optional<decltype(make_debug_time_logger())> {
   if (_log.is_enabled( fc::log_level::debug ) ){
      return make_debug_time_logger();
   } else {
      return {};
   }
}

void block_only_sync::schedule() {
   if (!_pending) {
      // wait one second to see if we can actually get the block from net plugin before we try to resync from block vault
      _start_sync_timer.expires_from_now(boost::posix_time::seconds(1));
      _pending = true;
      _start_sync_timer.async_wait(app().get_priority_queue().wrap(
          priority::high, [this, weak_impl = _impl->weak_from_this()](const boost::system::error_code& ec) {
             auto shared_impl = weak_impl.lock();
             auto impl        = shared_impl.get();
             if (impl && !ec) {
                auto id = impl->chain_plug->chain().last_irreversible_block_id();
                fc_dlog(_log, "Attempt to resync from block vault");
                try {
                  impl->blockvault->sync(&id, *this);
                } catch( fc::exception& er ) {
                   fc_wlog(_log, "Attempting to resync from blockvault encountered ${details}; the node must restart to "
                        "continue!",
                        ("details", er.to_detail_string()));
                   app().quit();
                }
             }
             this->_pending = false;
          }));
   }
}

void block_only_sync::on_snapshot(const char*) {
   EOS_THROW(producer_exception, "a snapshot");
}

void block_only_sync::on_block(eosio::chain::signed_block_ptr block) {
   try {
      bool connectivity_check = false; // use false right now, should investigate further after 3.0 rc
      _impl->on_sync_block(block, connectivity_check);
   }
   catch (const unlinkable_block_exception&) {
      fc_dlog(_log, "got unlinkable block ${num} from block vault", ("num", block->block_num()));
   }
}

void producer_plugin_impl::produce_block() {
   //ilog("produce_block ${t}", ("t", fc::time_point::now())); // for testing _produce_time_offset_us
   EOS_ASSERT(_pending_block_mode == pending_block_mode::producing, producer_exception, "called produce_block while not actually producing");
   chain::controller& chain = chain_plug->chain();
   EOS_ASSERT(chain.is_building_block(), missing_pending_block_state, "pending_block_state does not exist but it should, another plugin may have corrupted it");

   const auto& auth = chain.pending_block_signing_authority();
   std::vector<std::reference_wrapper<const signature_provider_type>> relevant_providers;

   relevant_providers.reserve(_signature_providers.size());

   producer_authority::for_each_key(auth, [&](const public_key_type& key){
      const auto& iter = _signature_providers.find(key);
      if (iter != _signature_providers.end()) {
         relevant_providers.emplace_back(iter->second);
      }
   });

   EOS_ASSERT(relevant_providers.size() > 0, producer_priv_key_not_found, "Attempting to produce a block for which we don't have any relevant private keys");

   if (_protocol_features_signaled) {
      _protocol_features_to_activate.clear(); // clear _protocol_features_to_activate as it is already set in pending_block
      _protocol_features_signaled = false;
   }

   //idump( (fc::time_point::now() - chain.pending_block_time()) );
   block_state_ptr pending_blk_state = chain.finalize_block( [&]( const digest_type& d ) {
      auto debug_logger = maybe_make_debug_time_logger();
      vector<signature_type> sigs;
      sigs.reserve(relevant_providers.size());

      // sign with all relevant public keys
      for (const auto& p : relevant_providers) {
         sigs.emplace_back(p.get()(d));
      }
      return sigs;
   } );

   if ( blockvault != nullptr ) {
      std::promise<bool> p;
      std::future<bool> f = p.get_future();
      blockvault->async_propose_constructed_block(pending_blk_state->dpos_irreversible_blocknum,
                                                  pending_blk_state->block, [&p](bool b) { p.set_value(b); });
      if (!f.get()) {
         _latest_rejected_block_num = pending_blk_state->block->block_num();
         _block_vault_resync.schedule();
         EOS_ASSERT(false, block_validation_error, "Block rejected by block vault");
      }

   }

<<<<<<< HEAD
   chain.commit_block();
   block_state_ptr new_bs = chain.head_block_state();
   ilog("Produced block ${id}... #${n} @ ${t} signed by ${p} [trxs: ${count}, lib: ${lib}, confirmed: ${confs}]",
        ("p",new_bs->header.producer)("id",new_bs->id.str().substr(8,16))
        ("n",new_bs->block_num)("t",new_bs->header.timestamp)
        ("count",new_bs->block->transactions.size())("lib",chain.last_irreversible_block_num())("confs", new_bs->header.confirmed));
}

void producer_plugin::log_failed_transaction(const transaction_id_type& trx_id, const packed_transaction_ptr& packed_trx_ptr, const char* reason) const {
   fc_dlog(_trx_failed_trace_log, "[TRX_TRACE] Speculative execution is REJECTING tx: ${txid} : ${why}",
           ("txid", trx_id)("why", reason));

   fc_dlog(_trx_log, "[TRX_TRACE] Speculative execution is REJECTING tx: ${trx}",
           ("entire_trx", packed_trx_ptr ? my->chain_plug->get_log_trx(packed_trx_ptr->get_transaction()) : fc::variant{trx_id}));
   fc_dlog(_trx_trace_failure_log, "[TRX_TRACE] Speculative execution is REJECTING tx: ${entire_trx}",
           ("entire_trx", packed_trx_ptr ? my->chain_plug->get_log_trx(packed_trx_ptr->get_transaction()) : fc::variant{trx_id}));
}

bool producer_plugin::execute_incoming_transaction(const chain::transaction_metadata_ptr& trx,
                                                   next_function<chain::transaction_trace_ptr> next )
{
   const bool persist_until_expired = false;
   const bool return_failure_trace = true;
   bool exhausted = !my->process_incoming_transaction_async( trx, persist_until_expired, return_failure_trace, std::move(next));
   if( exhausted ) {
      if( my->_pending_block_mode == pending_block_mode::producing ) {
         my->schedule_maybe_produce_block( true );
      } else {
         my->restart_speculative_block();
      }
   }
   return !exhausted;
}
=======
   ilog("Produced block {id}... #{n} @ {t} signed by {p} [trxs: {count}, lib: {lib}, confirmed: {confs}]",
        ("p",new_bs->header.producer)("id",new_bs->id.str().substr(0,16))
        ("n",new_bs->block_num)("t",new_bs->header.timestamp.to_time_point())
        ("count",new_bs->block->transactions.size())("lib",chain.last_irreversible_block_num())
        ("confs", new_bs->header.confirmed));
>>>>>>> 01a80b29

fc::microseconds producer_plugin::get_max_transaction_time() const {
   const auto max_trx_time_ms = my->_max_transaction_time_ms.load();
   fc::microseconds max_trx_cpu_usage = max_trx_time_ms < 0 ? fc::microseconds::maximum() : fc::milliseconds( max_trx_time_ms );
   return max_trx_cpu_usage;
}

} // namespace eosio<|MERGE_RESOLUTION|>--- conflicted
+++ resolved
@@ -423,7 +423,6 @@
             _production_enabled = true;
          }
 
-<<<<<<< HEAD
          if( fc::time_point::now() - block->timestamp < fc::minutes(5) || (blk_num % 1000 == 0) ) {
             ilog("Received block ${id}... #${n} @ ${t} signed by ${p} [trxs: ${count}, lib: ${lib}, conf: ${confs}, latency: ${latency} ms]",
                  ("p",block->producer)("id",id.str().substr(8,16))("n",blk_num)("t",block->timestamp)
@@ -435,16 +434,6 @@
                     ("count",hbs->block->transactions.size())("dpos", hbs->dpos_irreversible_blocknum)
                     ("confs", hbs->block->confirmed)("latency", (fc::time_point::now() - hbs->block->timestamp).count()/1000 ) );
             }
-=======
-
-         if( fc::time_point::now() - block->timestamp < fc::minutes(5) || (block->block_num() % 1000 == 0) ) {
-            auto id = block->id();
-            ilog("Received block {id}... #{n} @ {t} signed by {p} [trxs: {count}, lib: {lib}, conf: {confs}, latency: {latency} ms]",
-                 ("p",block->producer)("id",id.str().substr(8,16))
-                 ("n",block_header::num_from_id(id))("t",block->timestamp.to_time_point())
-                 ("count",block->transactions.size())("lib",chain.last_irreversible_block_num())
-                 ("confs", block->confirmed)("latency", (fc::time_point::now() - block->timestamp).count()/1000 ) );
->>>>>>> 01a80b29
          }
 
          return true;
@@ -761,23 +750,9 @@
          ("private-key", boost::program_options::value<vector<string>>()->composing()->multitoken(),
           "(DEPRECATED - Use signature-provider instead) Tuple of [public key, WIF private key] (may specify multiple times)")
          ("signature-provider", boost::program_options::value<vector<string>>()->composing()->multitoken()->default_value(
-<<<<<<< HEAD
                {default_priv_key.get_public_key().to_string() + "=KEY:" + default_priv_key.to_string()},
                 default_priv_key.get_public_key().to_string() + "=KEY:" + default_priv_key.to_string()),
                app().get_plugin<signature_provider_plugin>().signature_provider_help_text())
-=======
-               {default_priv_key.get_public_key().str() + "=KEY:" + default_priv_key.str()},
-                default_priv_key.get_public_key().str() + "=KEY:" + default_priv_key.str()),
-          "Key=Value pairs in the form <public-key>=<provider-spec>\n"
-          "Where:\n"
-          "   <public-key>    \tis a string form of a vaild EOSIO public key\n\n"
-          "   <provider-spec> \tis a string in the form <provider-type>:<data>\n\n"
-          "   <provider-type> \tis KEY, or KEOSD\n\n"
-          "   KEY:<data>      \tis a string form of a valid EOSIO private key which maps to the provided public key\n\n"
-          "   KEOSD:<data>    \tis the URL where keosd is available and the approptiate wallet(s) are unlocked")
-         ("keosd-provider-timeout", boost::program_options::value<int32_t>()->default_value(5),
-          "Limits the maximum time (in milliseconds) that is allowed for sending blocks to a keosd provider for signing")
->>>>>>> 01a80b29
          ("greylist-account", boost::program_options::value<vector<string>>()->composing()->multitoken(),
           "account that can not access to extended CPU/NET virtual resources")
          ("greylist-limit", boost::program_options::value<uint32_t>()->default_value(1000),
@@ -882,13 +857,8 @@
       {
          try {
             auto key_id_to_wif_pair = dejsonify<std::pair<public_key_type, private_key_type>>(key_id_to_wif_pair_string);
-<<<<<<< HEAD
             my->_signature_providers[key_id_to_wif_pair.first] = app().get_plugin<signature_provider_plugin>().signature_provider_for_private_key(key_id_to_wif_pair.second);
             auto blanked_privkey = std::string(key_id_to_wif_pair.second.to_string().size(), '*' );
-=======
-            my->_signature_providers[key_id_to_wif_pair.first] = make_key_signature_provider(key_id_to_wif_pair.second);
-            auto blanked_privkey = std::string(key_id_to_wif_pair.second.str().size(), '*' );
->>>>>>> 01a80b29
             wlog("\"private-key\" is DEPRECATED, use \"signature-provider=${pub}=KEY:${priv}\"", ("pub",key_id_to_wif_pair.first)("priv", blanked_privkey));
          } catch ( const std::exception& e ) {
             elog("Malformed private key pair");
@@ -1010,29 +980,20 @@
    my->_incoming_block_subscription = app().get_channel<incoming::channels::block>().subscribe(
          [this](const signed_block_ptr& block) {
       try {
-<<<<<<< HEAD
          my->on_incoming_block(block, {});
       } LOG_AND_DROP();
-=======
-         my->on_incoming_block(block);
-      } FC_LOG_AND_DROP("");
->>>>>>> 01a80b29
    });
 
    my->_incoming_transaction_subscription = app().get_channel<incoming::channels::transaction>().subscribe(
          [this](const packed_transaction_ptr& trx) {
       try {
          my->on_incoming_transaction_async(trx, false, [](const auto&){});
-<<<<<<< HEAD
       } LOG_AND_DROP();
    });
 
    my->_incoming_block_sync_provider = app().get_method<incoming::methods::block_sync>().register_provider(
          [this](const signed_block_ptr& block, const std::optional<block_id_type>& block_id) {
       return my->on_incoming_block(block, block_id);
-=======
-      } FC_LOG_AND_DROP("");
->>>>>>> 01a80b29
    });
 
    my->_incoming_blockvault_sync_provider = app().get_method<incoming::methods::blockvault_sync>().register_provider(
@@ -1732,14 +1693,8 @@
          }
       }
 
-<<<<<<< HEAD
       chain.start_block( block_time, blocks_to_confirm, features_to_activate );
    } LOG_AND_DROP();
-=======
-      chain.abort_block();
-      chain.start_block(block_time, blocks_to_confirm);
-   } FC_LOG_AND_DROP("");
->>>>>>> 01a80b29
 
    if( chain.is_building_block() ) {
       const auto& pending_block_signing_authority = chain.pending_block_signing_authority();
@@ -1797,30 +1752,8 @@
 
    }
 
-<<<<<<< HEAD
    return start_block_result::failed;
 }
-=======
-                        auto trace = chain.push_transaction(trx, deadline);
-                        if (trace->except) {
-                           if (failure_is_subjective(*trace->except, deadline_is_subjective)) {
-                              exhausted = true;
-                              break;
-                           } else {
-                              // this failed our configured maximum transaction time, we don't want to replay it
-                              // chain.plus_transactions can modify unapplied_trxs, so erase by id
-                              unapplied_trxs.erase( trx->signed_id );
-                              ++num_failed;
-                           }
-                        } else {
-                           ++num_applied;
-                        }
-                     } catch ( const guard_exception& e ) {
-                        chain_plug->handle_guard_exception(e);
-                        return start_block_result::failed;
-                     } FC_LOG_AND_DROP("");
-                  }
->>>>>>> 01a80b29
 
 bool producer_plugin_impl::remove_expired_trxs( const fc::time_point& deadline )
 {
@@ -2081,7 +2014,6 @@
                         itr->next( trace->except->dynamic_copy_exception() );
                      }
                   }
-<<<<<<< HEAD
                   itr = _unapplied_transactions.erase( itr );
                   continue;
                }
@@ -2107,12 +2039,6 @@
    }
    return !exhausted;
 }
-=======
-               } catch ( const guard_exception& e ) {
-                  chain_plug->handle_guard_exception(e);
-                  return start_block_result::failed;
-               } FC_LOG_AND_DROP("");
->>>>>>> 01a80b29
 
 void producer_plugin_impl::process_scheduled_and_incoming_trxs( const fc::time_point& deadline, size_t& pending_incoming_process_limit )
 {
@@ -2392,24 +2318,11 @@
    const char* reason = "produce_block error";
 
    try {
-<<<<<<< HEAD
       produce_block();
       return true;
    }
    catch(block_validation_error&) {
       reason = "block vault rejected block, waiting on external block to continue";
-=======
-      try {
-         produce_block();
-         return true;
-      } catch ( const guard_exception& e ) {
-         chain_plug->handle_guard_exception(e);
-         return false;
-      } FC_LOG_AND_DROP("");
-   } catch ( boost::interprocess::bad_alloc&) {
-      raise(SIGUSR1);
-      return false;
->>>>>>> 01a80b29
    }
    LOG_AND_DROP();
 
@@ -2524,7 +2437,6 @@
 
    }
 
-<<<<<<< HEAD
    chain.commit_block();
    block_state_ptr new_bs = chain.head_block_state();
    ilog("Produced block ${id}... #${n} @ ${t} signed by ${p} [trxs: ${count}, lib: ${lib}, confirmed: ${confs}]",
@@ -2558,13 +2470,6 @@
    }
    return !exhausted;
 }
-=======
-   ilog("Produced block {id}... #{n} @ {t} signed by {p} [trxs: {count}, lib: {lib}, confirmed: {confs}]",
-        ("p",new_bs->header.producer)("id",new_bs->id.str().substr(0,16))
-        ("n",new_bs->block_num)("t",new_bs->header.timestamp.to_time_point())
-        ("count",new_bs->block->transactions.size())("lib",chain.last_irreversible_block_num())
-        ("confs", new_bs->header.confirmed));
->>>>>>> 01a80b29
 
 fc::microseconds producer_plugin::get_max_transaction_time() const {
    const auto max_trx_time_ms = my->_max_transaction_time_ms.load();
