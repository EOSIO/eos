/**
 *  @file
 *  @copyright defined in eos/LICENSE
 */
#include <eosio/producer_plugin/producer_plugin.hpp>
#include <eosio/chain/producer_object.hpp>
#include <eosio/chain/plugin_interface.hpp>
#include <eosio/chain/global_property_object.hpp>
#include <eosio/chain/generated_transaction_object.hpp>
#include <eosio/chain/transaction_object.hpp>
#include <eosio/chain/snapshot.hpp>

#include <fc/io/json.hpp>
#include <fc/smart_ref_impl.hpp>
#include <fc/scoped_exit.hpp>

#include <boost/asio.hpp>
#include <boost/date_time/posix_time/posix_time.hpp>

#include <iostream>
#include <algorithm>
#include <boost/algorithm/string.hpp>
#include <boost/range/adaptor/map.hpp>
#include <boost/function_output_iterator.hpp>
#include <boost/multi_index_container.hpp>
#include <boost/multi_index/member.hpp>
#include <boost/multi_index/hashed_index.hpp>
#include <boost/multi_index/ordered_index.hpp>
#include <boost/signals2/connection.hpp>

namespace bmi = boost::multi_index;
using bmi::indexed_by;
using bmi::ordered_non_unique;
using bmi::member;
using bmi::tag;
using bmi::hashed_unique;

using boost::multi_index_container;

using std::string;
using std::vector;
using std::deque;
using boost::signals2::scoped_connection;

// HACK TO EXPOSE LOGGER MAP

namespace fc {
   extern std::unordered_map<std::string,logger>& get_logger_map();
}

const fc::string logger_name("producer_plugin");
fc::logger _log;

const fc::string trx_trace_logger_name("transaction_tracing");
fc::logger _trx_trace_log;

namespace eosio {

static appbase::abstract_plugin& _producer_plugin = app().register_plugin<producer_plugin>();

using namespace eosio::chain;
using namespace eosio::chain::plugin_interface;

namespace {
   bool failure_is_subjective(const fc::exception& e, bool deadline_is_subjective) {
      auto code = e.code();
      return (code == block_cpu_usage_exceeded::code_value) ||
             (code == block_net_usage_exceeded::code_value) ||
             (code == deadline_exception::code_value && deadline_is_subjective);
   }
}

struct transaction_id_with_expiry {
   transaction_id_type     trx_id;
   fc::time_point          expiry;
};

struct by_id;
struct by_expiry;

using transaction_id_with_expiry_index = multi_index_container<
   transaction_id_with_expiry,
   indexed_by<
      hashed_unique<tag<by_id>, BOOST_MULTI_INDEX_MEMBER(transaction_id_with_expiry, transaction_id_type, trx_id)>,
      ordered_non_unique<tag<by_expiry>, BOOST_MULTI_INDEX_MEMBER(transaction_id_with_expiry, fc::time_point, expiry)>
   >
>;

enum class pending_block_mode {
   producing,
   speculating
};
#define CATCH_AND_CALL(NEXT)\
   catch ( const fc::exception& err ) {\
      NEXT(err.dynamic_copy_exception());\
   } catch ( const std::exception& e ) {\
      fc::exception fce( \
         FC_LOG_MESSAGE( warn, "rethrow ${what}: ", ("what",e.what())),\
         fc::std_exception_code,\
         BOOST_CORE_TYPEID(e).name(),\
         e.what() ) ;\
      NEXT(fce.dynamic_copy_exception());\
   } catch( ... ) {\
      fc::unhandled_exception e(\
         FC_LOG_MESSAGE(warn, "rethrow"),\
         std::current_exception());\
      NEXT(e.dynamic_copy_exception());\
   }

class producer_plugin_impl : public std::enable_shared_from_this<producer_plugin_impl> {
   public:
      producer_plugin_impl(boost::asio::io_service& io)
      :_timer(io)
      ,_transaction_ack_channel(app().get_channel<compat::channels::transaction_ack>())
      {
      }

      optional<fc::time_point> calculate_next_block_time(const account_name& producer_name, const block_timestamp_type& current_block_time) const;
      void schedule_production_loop();
      void produce_block();
      bool maybe_produce_block();

      boost::program_options::variables_map _options;
      bool     _production_enabled                 = false;
      bool     _pause_production                   = false;
      uint32_t _production_skip_flags              = 0; //eosio::chain::skip_nothing;

      using signature_provider_type = std::function<chain::signature_type(chain::digest_type)>;
      std::map<chain::public_key_type, signature_provider_type> _signature_providers;
      std::set<chain::account_name>                             _producers;
      boost::asio::deadline_timer                               _timer;
      std::map<chain::account_name, uint32_t>                   _producer_watermarks;
      pending_block_mode                                        _pending_block_mode;
      transaction_id_with_expiry_index                          _persistent_transactions;
      fc::optional<boost::asio::thread_pool>                    _thread_pool;

      int32_t                                                   _max_transaction_time_ms;
      fc::microseconds                                          _max_irreversible_block_age_us;
      int32_t                                                   _produce_time_offset_us = 0;
      int32_t                                                   _last_block_time_offset_us = 0;
      int32_t                                                   _max_scheduled_transaction_time_per_block_ms;
      fc::time_point                                            _irreversible_block_time;
      fc::microseconds                                          _keosd_provider_timeout_us;

      time_point _last_signed_block_time;
      time_point _start_time = fc::time_point::now();
      uint32_t   _last_signed_block_num = 0;

      producer_plugin* _self = nullptr;
      chain_plugin* chain_plug = nullptr;

      incoming::channels::block::channel_type::handle         _incoming_block_subscription;
      incoming::channels::transaction::channel_type::handle   _incoming_transaction_subscription;

      compat::channels::transaction_ack::channel_type&        _transaction_ack_channel;

      incoming::methods::block_sync::method_type::handle        _incoming_block_sync_provider;
      incoming::methods::transaction_async::method_type::handle _incoming_transaction_async_provider;

      transaction_id_with_expiry_index                         _blacklisted_transactions;

      fc::optional<scoped_connection>                          _accepted_block_connection;
      fc::optional<scoped_connection>                          _irreversible_block_connection;

      /*
       * HACK ALERT
       * Boost timers can be in a state where a handler has not yet executed but is not abortable.
       * As this method needs to mutate state handlers depend on for proper functioning to maintain
       * invariants for other code (namely accepting incoming transactions in a nearly full block)
       * the handlers capture a corelation ID at the time they are set.  When they are executed
       * they must check that correlation_id against the global ordinal.  If it does not match that
       * implies that this method has been called with the handler in the state where it should be
       * cancelled but wasn't able to be.
       */
      uint32_t _timer_corelation_id = 0;

      // keep a expected ratio between defer txn and incoming txn
      double _incoming_trx_weight = 0.0;
      double _incoming_defer_ratio = 1.0; // 1:1

      // path to write the snapshots to
      bfs::path _snapshots_dir;


      void on_block( const block_state_ptr& bsp ) {
         if( bsp->header.timestamp <= _last_signed_block_time ) return;
         if( bsp->header.timestamp <= _start_time ) return;
         if( bsp->block_num <= _last_signed_block_num ) return;

         const auto& active_producer_to_signing_key = bsp->active_schedule.producers;

         flat_set<account_name> active_producers;
         active_producers.reserve(bsp->active_schedule.producers.size());
         for (const auto& p: bsp->active_schedule.producers) {
            active_producers.insert(p.producer_name);
         }

         std::set_intersection( _producers.begin(), _producers.end(),
                                active_producers.begin(), active_producers.end(),
                                boost::make_function_output_iterator( [&]( const chain::account_name& producer )
         {
            if( producer != bsp->header.producer ) {
               auto itr = std::find_if( active_producer_to_signing_key.begin(), active_producer_to_signing_key.end(),
                                        [&](const producer_key& k){ return k.producer_name == producer; } );
               if( itr != active_producer_to_signing_key.end() ) {
                  auto private_key_itr = _signature_providers.find( itr->block_signing_key );
                  if( private_key_itr != _signature_providers.end() ) {
                     auto d = bsp->sig_digest();
                     auto sig = private_key_itr->second( d );
                     _last_signed_block_time = bsp->header.timestamp;
                     _last_signed_block_num  = bsp->block_num;

   //                  ilog( "${n} confirmed", ("n",name(producer)) );
                     _self->confirmed_block( { bsp->id, d, producer, sig } );
                  }
               }
            }
         } ) );

         // since the watermark has to be set before a block is created, we are looking into the future to
         // determine the new schedule to identify producers that have become active
         chain::controller& chain = chain_plug->chain();
         const auto hbn = bsp->block_num;
         auto new_block_header = bsp->header;
         new_block_header.timestamp = new_block_header.timestamp.next();
         new_block_header.previous = bsp->id;
         auto new_bs = bsp->generate_next(new_block_header.timestamp);

         // for newly installed producers we can set their watermarks to the block they became active
         if (new_bs.update_active_schedule() && bsp->active_schedule.version != new_bs.active_schedule.version) {
            flat_set<account_name> new_producers;
            new_producers.reserve(new_bs.active_schedule.producers.size());
            for( const auto& p: new_bs.active_schedule.producers) {
               if (_producers.count(p.producer_name) > 0)
                  new_producers.insert(p.producer_name);
            }

            for( const auto& p: bsp->active_schedule.producers) {
               new_producers.erase(p.producer_name);
            }

            for (const auto& new_producer: new_producers) {
               _producer_watermarks[new_producer] = hbn;
            }
         }
      }

      void on_irreversible_block( const signed_block_ptr& lib ) {
         _irreversible_block_time = lib->timestamp.to_time_point();
      }

      template<typename Type, typename Channel, typename F>
      auto publish_results_of(const Type &data, Channel& channel, F f) {
         auto publish_success = fc::make_scoped_exit([&, this](){
            channel.publish(std::pair<fc::exception_ptr, Type>(nullptr, data));
         });

         try {
            auto trace = f();
            if (trace->except) {
               publish_success.cancel();
               channel.publish(std::pair<fc::exception_ptr, Type>(trace->except->dynamic_copy_exception(), data));
            }
            return trace;
         } catch (const fc::exception& e) {
            publish_success.cancel();
            channel.publish(std::pair<fc::exception_ptr, Type>(e.dynamic_copy_exception(), data));
            throw e;
         } catch( const std::exception& e ) {
            publish_success.cancel();
            auto fce = fc::exception(
               FC_LOG_MESSAGE( info, "Caught std::exception: ${what}", ("what",e.what())),
               fc::std_exception_code,
               BOOST_CORE_TYPEID(e).name(),
               e.what()
            );
            channel.publish(std::pair<fc::exception_ptr, Type>(fce.dynamic_copy_exception(),data));
            throw fce;
         } catch( ... ) {
            publish_success.cancel();
            auto fce = fc::unhandled_exception(
               FC_LOG_MESSAGE( info, "Caught unknown exception"),
               std::current_exception()
            );

            channel.publish(std::pair<fc::exception_ptr, Type>(fce.dynamic_copy_exception(), data));
            throw fce;
         }
      };

      void on_incoming_block(const signed_block_ptr& block) {
         auto id = block->id();

         fc_dlog(_log, "received incoming block ${id}", ("id", id));

         EOS_ASSERT( block->timestamp < (fc::time_point::now() + fc::seconds( 7 )), block_from_the_future,
                     "received a block from the future, ignoring it: ${id}", ("id", id) );

         chain::controller& chain = chain_plug->chain();

         /* de-dupe here... no point in aborting block if we already know the block */
         auto existing = chain.fetch_block_by_id( id );
         if( existing ) { return; }

         // start processing of block
         auto bsf = chain.create_block_state_future( block );

         // abort the pending block
         chain.abort_block();

         // exceptions throw out, make sure we restart our loop
         auto ensure = fc::make_scoped_exit([this](){
            schedule_production_loop();
         });

         // push the new block
         bool except = false;
         try {
            chain.push_block( bsf );
         } catch ( const guard_exception& e ) {
            chain_plug->handle_guard_exception(e);
            return;
         } catch( const fc::exception& e ) {
            elog((e.to_detail_string()));
            except = true;
         } catch ( boost::interprocess::bad_alloc& ) {
            chain_plugin::handle_db_exhaustion();
            return;
         }

         if( except ) {
            app().get_channel<channels::rejected_block>().publish( priority::medium, block );
            return;
         }

         if( chain.head_block_state()->header.timestamp.next().to_time_point() >= fc::time_point::now() ) {
            _production_enabled = true;
         }

         if( fc::time_point::now() - block->timestamp < fc::minutes(5) || (block->block_num() % 1000 == 0) ) {
            ilog("Received block ${id}... #${n} @ ${t} signed by ${p} [trxs: ${count}, lib: ${lib}, conf: ${confs}, latency: ${latency} ms]",
                 ("p",block->producer)("id",fc::variant(block->id()).as_string().substr(8,16))
                 ("n",block_header::num_from_id(block->id()))("t",block->timestamp)
                 ("count",block->transactions.size())("lib",chain.last_irreversible_block_num())("confs", block->confirmed)("latency", (fc::time_point::now() - block->timestamp).count()/1000 ) );
         }
      }

      std::deque<std::tuple<transaction_metadata_ptr, bool, next_function<transaction_trace_ptr>>> _pending_incoming_transactions;

      void on_incoming_transaction_async(const transaction_metadata_ptr& trx, bool persist_until_expired, next_function<transaction_trace_ptr> next) {
         chain::controller& chain = chain_plug->chain();
         const auto& cfg = chain.get_global_properties().configuration;
<<<<<<< HEAD
         transaction_metadata::create_signing_keys_future( trx, *_thread_pool, chain.get_chain_id(), 
            fc::microseconds( chain::config::max_transaction_usage[chain::resource_limits::CPU] ) );
         boost::asio::post( *_thread_pool, [self = this, trx, persist_until_expired, next]() {
            if( trx->signing_keys_future.valid() )
               trx->signing_keys_future.wait();
            app().get_io_service().post( [self, trx, persist_until_expired, next]() {
=======
         signing_keys_future_type future = transaction_metadata::start_recover_keys( trx, *_thread_pool,
               chain.get_chain_id(), fc::microseconds( cfg.max_transaction_cpu_usage ) );
         boost::asio::post( *_thread_pool, [self = this, future, trx, persist_until_expired, next]() {
            if( future.valid() )
               future.wait();
            app().post(priority::low, [self, trx, persist_until_expired, next]() {
>>>>>>> 8ba841fc
               self->process_incoming_transaction_async( trx, persist_until_expired, next );
            });
         });
      }

      void process_incoming_transaction_async(const transaction_metadata_ptr& trx, bool persist_until_expired, next_function<transaction_trace_ptr> next) {
         chain::controller& chain = chain_plug->chain();
         if (!chain.pending_block_state()) {
            _pending_incoming_transactions.emplace_back(trx, persist_until_expired, next);
            return;
         }

         auto block_time = chain.pending_block_state()->header.timestamp.to_time_point();

         auto send_response = [this, &trx, &chain, &next](const fc::static_variant<fc::exception_ptr, transaction_trace_ptr>& response) {
            next(response);
            if (response.contains<fc::exception_ptr>()) {
               _transaction_ack_channel.publish(priority::low, std::pair<fc::exception_ptr, transaction_metadata_ptr>(response.get<fc::exception_ptr>(), trx));
               if (_pending_block_mode == pending_block_mode::producing) {
                  fc_dlog(_trx_trace_log, "[TRX_TRACE] Block ${block_num} for producer ${prod} is REJECTING tx: ${txid} : ${why} ",
                        ("block_num", chain.head_block_num() + 1)
                        ("prod", chain.pending_block_state()->header.producer)
                        ("txid", trx->id)
                        ("why",response.get<fc::exception_ptr>()->what()));
               } else {
                  fc_dlog(_trx_trace_log, "[TRX_TRACE] Speculative execution is REJECTING tx: ${txid} : ${why} ",
                          ("txid", trx->id)
                          ("why",response.get<fc::exception_ptr>()->what()));
               }
            } else {
               _transaction_ack_channel.publish(priority::low, std::pair<fc::exception_ptr, transaction_metadata_ptr>(nullptr, trx));
               if (_pending_block_mode == pending_block_mode::producing) {
                  fc_dlog(_trx_trace_log, "[TRX_TRACE] Block ${block_num} for producer ${prod} is ACCEPTING tx: ${txid}",
                          ("block_num", chain.head_block_num() + 1)
                          ("prod", chain.pending_block_state()->header.producer)
                          ("txid", trx->id));
               } else {
                  fc_dlog(_trx_trace_log, "[TRX_TRACE] Speculative execution is ACCEPTING tx: ${txid}",
                          ("txid", trx->id));
               }
            }
         };

         const auto& id = trx->id;
         if( fc::time_point(trx->packed_trx->expiration()) < block_time ) {
            send_response(std::static_pointer_cast<fc::exception>(std::make_shared<expired_tx_exception>(FC_LOG_MESSAGE(error, "expired transaction ${id}", ("id", id)) )));
            return;
         }

         if( chain.is_known_unexpired_transaction(id) ) {
            send_response(std::static_pointer_cast<fc::exception>(std::make_shared<tx_duplicate>(FC_LOG_MESSAGE(error, "duplicate transaction ${id}", ("id", id)) )));
            return;
         }

         auto deadline = fc::time_point::now() + fc::milliseconds(_max_transaction_time_ms);
         bool deadline_is_subjective = false;
         const auto block_deadline = calculate_block_deadline(block_time);
         if (_max_transaction_time_ms < 0 || (_pending_block_mode == pending_block_mode::producing && block_deadline < deadline) ) {
            deadline_is_subjective = true;
            deadline = block_deadline;
         }

         try {
            auto trace = chain.push_transaction(trx, deadline);
            if (trace->except) {
               if (failure_is_subjective(*trace->except, deadline_is_subjective)) {
                  _pending_incoming_transactions.emplace_back(trx, persist_until_expired, next);
                  if (_pending_block_mode == pending_block_mode::producing) {
                     fc_dlog(_trx_trace_log, "[TRX_TRACE] Block ${block_num} for producer ${prod} COULD NOT FIT, tx: ${txid} RETRYING ",
                             ("block_num", chain.head_block_num() + 1)
                             ("prod", chain.pending_block_state()->header.producer)
                             ("txid", trx->id));
                  } else {
                     fc_dlog(_trx_trace_log, "[TRX_TRACE] Speculative execution COULD NOT FIT tx: ${txid} RETRYING",
                             ("txid", trx->id));
                  }
               } else {
                  auto e_ptr = trace->except->dynamic_copy_exception();
                  send_response(e_ptr);
               }
            } else {
               if (persist_until_expired) {
                  // if this trx didnt fail/soft-fail and the persist flag is set, store its ID so that we can
                  // ensure its applied to all future speculative blocks as well.
                  _persistent_transactions.insert(transaction_id_with_expiry{trx->id, trx->packed_trx->expiration()});
               }
               send_response(trace);
            }

         } catch ( const guard_exception& e ) {
            chain_plug->handle_guard_exception(e);
         } catch ( boost::interprocess::bad_alloc& ) {
            chain_plugin::handle_db_exhaustion();
         } CATCH_AND_CALL(send_response);
      }


      fc::microseconds get_irreversible_block_age() {
         auto now = fc::time_point::now();
         if (now < _irreversible_block_time) {
            return fc::microseconds(0);
         } else {
            return now - _irreversible_block_time;
         }
      }

      bool production_disabled_by_policy() {
         return !_production_enabled || _pause_production || (_max_irreversible_block_age_us.count() >= 0 && get_irreversible_block_age() >= _max_irreversible_block_age_us);
      }

      enum class start_block_result {
         succeeded,
         failed,
         waiting,
         exhausted
      };

      start_block_result start_block();

      fc::time_point calculate_pending_block_time() const;
      fc::time_point calculate_block_deadline( const fc::time_point& ) const;
      void schedule_delayed_production_loop(const std::weak_ptr<producer_plugin_impl>& weak_this, const block_timestamp_type& current_block_time);
};

void new_chain_banner(const eosio::chain::controller& db)
{
   std::cerr << "\n"
      "*******************************\n"
      "*                             *\n"
      "*   ------ NEW CHAIN ------   *\n"
      "*   -  Welcome to EOSIO!  -   *\n"
      "*   -----------------------   *\n"
      "*                             *\n"
      "*******************************\n"
      "\n";

   if( db.head_block_state()->header.timestamp.to_time_point() < (fc::time_point::now() - fc::milliseconds(200 * config::block_interval_ms)))
   {
      std::cerr << "Your genesis seems to have an old timestamp\n"
         "Please consider using the --genesis-timestamp option to give your genesis a recent timestamp\n"
         "\n"
         ;
   }
   return;
}

producer_plugin::producer_plugin()
   : my(new producer_plugin_impl(app().get_io_service())){
      my->_self = this;
   }

producer_plugin::~producer_plugin() {}

void producer_plugin::set_program_options(
   boost::program_options::options_description& command_line_options,
   boost::program_options::options_description& config_file_options)
{
   auto default_priv_key = private_key_type::regenerate<fc::ecc::private_key_shim>(fc::sha256::hash(std::string("nathan")));
   auto private_key_default = std::make_pair(default_priv_key.get_public_key(), default_priv_key );

   boost::program_options::options_description producer_options;

   producer_options.add_options()
         ("enable-stale-production,e", boost::program_options::bool_switch()->notifier([this](bool e){my->_production_enabled = e;}), "Enable block production, even if the chain is stale.")
         ("pause-on-startup,x", boost::program_options::bool_switch()->notifier([this](bool p){my->_pause_production = p;}), "Start this node in a state where production is paused")
         ("max-transaction-time", bpo::value<int32_t>()->default_value(2000),
          "Limits the maximum time (in milliseconds) that is allowed a pushed transaction's code to execute before being considered invalid")
         ("max-irreversible-block-age", bpo::value<int32_t>()->default_value( -1 ),
          "Limits the maximum age (in seconds) of the DPOS Irreversible Block for a chain this node will produce blocks on (use negative value to indicate unlimited)")
         ("producer-name,p", boost::program_options::value<vector<string>>()->composing()->multitoken(),
          "ID of producer controlled by this node (e.g. inita; may specify multiple times)")
         ("private-key", boost::program_options::value<vector<string>>()->composing()->multitoken(),
          "(DEPRECATED - Use signature-provider instead) Tuple of [public key, WIF private key] (may specify multiple times)")
         ("signature-provider", boost::program_options::value<vector<string>>()->composing()->multitoken()->default_value({std::string(default_priv_key.get_public_key()) + "=KEY:" + std::string(default_priv_key)}, std::string(default_priv_key.get_public_key()) + "=KEY:" + std::string(default_priv_key)),
          "Key=Value pairs in the form <public-key>=<provider-spec>\n"
          "Where:\n"
          "   <public-key>    \tis a string form of a vaild EOSIO public key\n\n"
          "   <provider-spec> \tis a string in the form <provider-type>:<data>\n\n"
          "   <provider-type> \tis KEY, or KEOSD\n\n"
          "   KEY:<data>      \tis a string form of a valid EOSIO private key which maps to the provided public key\n\n"
          "   KEOSD:<data>    \tis the URL where keosd is available and the approptiate wallet(s) are unlocked")
         ("keosd-provider-timeout", boost::program_options::value<int32_t>()->default_value(5),
<<<<<<< HEAD
          "Limits the maximum time (in milliseconds) that is allowd for sending blocks to a keosd provider for signing")
=======
          "Limits the maximum time (in milliseconds) that is allowed for sending blocks to a keosd provider for signing")
         ("greylist-account", boost::program_options::value<vector<string>>()->composing()->multitoken(),
          "account that can not access to extended CPU/NET virtual resources")
>>>>>>> 8ba841fc
         ("produce-time-offset-us", boost::program_options::value<int32_t>()->default_value(0),
          "offset of non last block producing time in microseconds. Negative number results in blocks to go out sooner, and positive number results in blocks to go out later")
         ("last-block-time-offset-us", boost::program_options::value<int32_t>()->default_value(0),
          "offset of last block producing time in microseconds. Negative number results in blocks to go out sooner, and positive number results in blocks to go out later")
         ("max-scheduled-transaction-time-per-block-ms", boost::program_options::value<int32_t>()->default_value(2000),
          "Maximum wall-clock time, in milliseconds, spent retiring scheduled transactions in any block before returning to normal transaction processing.")
         ("incoming-defer-ratio", bpo::value<double>()->default_value(1.0),
          "ratio between incoming transations and deferred transactions when both are exhausted")
         ("producer-threads", bpo::value<uint16_t>()->default_value(config::default_controller_thread_pool_size),
          "Number of worker threads in producer thread pool")
         ("snapshots-dir", bpo::value<bfs::path>()->default_value("snapshots"),
          "the location of the snapshots directory (absolute path or relative to application data dir)")
         ;
   config_file_options.add(producer_options);
}

bool producer_plugin::is_producer_key(const chain::public_key_type& key) const
{
  auto private_key_itr = my->_signature_providers.find(key);
  if(private_key_itr != my->_signature_providers.end())
    return true;
  return false;
}

chain::signature_type producer_plugin::sign_compact(const chain::public_key_type& key, const fc::sha256& digest) const
{
  if(key != chain::public_key_type()) {
    auto private_key_itr = my->_signature_providers.find(key);
    EOS_ASSERT(private_key_itr != my->_signature_providers.end(), producer_priv_key_not_found, "Local producer has no private key in config.ini corresponding to public key ${key}", ("key", key));

    return private_key_itr->second(digest);
  }
  else {
    return chain::signature_type();
  }
}

template<typename T>
T dejsonify(const string& s) {
   return fc::json::from_string(s).as<T>();
}

#define LOAD_VALUE_SET(options, name, container, type) \
if( options.count(name) ) { \
   const std::vector<std::string>& ops = options[name].as<std::vector<std::string>>(); \
   std::copy(ops.begin(), ops.end(), std::inserter(container, container.end())); \
}

static producer_plugin_impl::signature_provider_type
make_key_signature_provider(const private_key_type& key) {
   return [key]( const chain::digest_type& digest ) {
      return key.sign(digest);
   };
}

static producer_plugin_impl::signature_provider_type
make_keosd_signature_provider(const std::shared_ptr<producer_plugin_impl>& impl, const string& url_str, const public_key_type pubkey) {
   fc::url keosd_url;
   if(boost::algorithm::starts_with(url_str, "unix://"))
      //send the entire string after unix:// to http_plugin. It'll auto-detect which part
      // is the unix socket path, and which part is the url to hit on the server
      keosd_url = fc::url("unix", url_str.substr(7), ostring(), ostring(), ostring(), ostring(), ovariant_object(), fc::optional<uint16_t>());
   else
      keosd_url = fc::url(url_str);
   std::weak_ptr<producer_plugin_impl> weak_impl = impl;

   return [weak_impl, keosd_url, pubkey]( const chain::digest_type& digest ) {
      auto impl = weak_impl.lock();
      if (impl) {
         fc::variant params;
         fc::to_variant(std::make_pair(digest, pubkey), params);
         auto deadline = impl->_keosd_provider_timeout_us.count() >= 0 ? fc::time_point::now() + impl->_keosd_provider_timeout_us : fc::time_point::maximum();
         return app().get_plugin<http_client_plugin>().get_client().post_sync(keosd_url, params, deadline).as<chain::signature_type>();
      } else {
         return signature_type();
      }
   };
}

void producer_plugin::plugin_initialize(const boost::program_options::variables_map& options)
{ try {
   my->chain_plug = app().find_plugin<chain_plugin>();
   EOS_ASSERT( my->chain_plug, plugin_config_exception, "chain_plugin not found" );
   my->_options = &options;
   LOAD_VALUE_SET(options, "producer-name", my->_producers, types::account_name)

   if( options.count("private-key") )
   {
      const std::vector<std::string> key_id_to_wif_pair_strings = options["private-key"].as<std::vector<std::string>>();
      for (const std::string& key_id_to_wif_pair_string : key_id_to_wif_pair_strings)
      {
         try {
            auto key_id_to_wif_pair = dejsonify<std::pair<public_key_type, private_key_type>>(key_id_to_wif_pair_string);
            my->_signature_providers[key_id_to_wif_pair.first] = make_key_signature_provider(key_id_to_wif_pair.second);
            auto blanked_privkey = std::string(std::string(key_id_to_wif_pair.second).size(), '*' );
            wlog("\"private-key\" is DEPRECATED, use \"signature-provider=${pub}=KEY:${priv}\"", ("pub",key_id_to_wif_pair.first)("priv", blanked_privkey));
         } catch ( fc::exception& e ) {
            elog("Malformed private key pair");
         }
      }
   }

   if( options.count("signature-provider") ) {
      const std::vector<std::string> key_spec_pairs = options["signature-provider"].as<std::vector<std::string>>();
      for (const auto& key_spec_pair : key_spec_pairs) {
         try {
            auto delim = key_spec_pair.find("=");
            EOS_ASSERT(delim != std::string::npos, plugin_config_exception, "Missing \"=\" in the key spec pair");
            auto pub_key_str = key_spec_pair.substr(0, delim);
            auto spec_str = key_spec_pair.substr(delim + 1);

            auto spec_delim = spec_str.find(":");
            EOS_ASSERT(spec_delim != std::string::npos, plugin_config_exception, "Missing \":\" in the key spec pair");
            auto spec_type_str = spec_str.substr(0, spec_delim);
            auto spec_data = spec_str.substr(spec_delim + 1);

            auto pubkey = public_key_type(pub_key_str);

            if (spec_type_str == "KEY") {
               my->_signature_providers[pubkey] = make_key_signature_provider(private_key_type(spec_data));
            } else if (spec_type_str == "KEOSD") {
               my->_signature_providers[pubkey] = make_keosd_signature_provider(my, spec_data, pubkey);
            }

         } catch (...) {
            elog("Malformed signature provider: \"${val}\", ignoring!", ("val", key_spec_pair));
         }
      }
   }

   my->_keosd_provider_timeout_us = fc::milliseconds(options.at("keosd-provider-timeout").as<int32_t>());

   my->_produce_time_offset_us = options.at("produce-time-offset-us").as<int32_t>();

   my->_last_block_time_offset_us = options.at("last-block-time-offset-us").as<int32_t>();

   my->_max_scheduled_transaction_time_per_block_ms = options.at("max-scheduled-transaction-time-per-block-ms").as<int32_t>();

   my->_max_transaction_time_ms = options.at("max-transaction-time").as<int32_t>();

   my->_max_irreversible_block_age_us = fc::seconds(options.at("max-irreversible-block-age").as<int32_t>());

   my->_incoming_defer_ratio = options.at("incoming-defer-ratio").as<double>();

   auto thread_pool_size = options.at( "producer-threads" ).as<uint16_t>();
   EOS_ASSERT( thread_pool_size > 0, plugin_config_exception,
               "producer-threads ${num} must be greater than 0", ("num", thread_pool_size));
   my->_thread_pool.emplace( thread_pool_size );

   if( options.count( "snapshots-dir" )) {
      auto sd = options.at( "snapshots-dir" ).as<bfs::path>();
      if( sd.is_relative()) {
         my->_snapshots_dir = app().data_dir() / sd;
         if (!fc::exists(my->_snapshots_dir)) {
            fc::create_directories(my->_snapshots_dir);
         }
      } else {
         my->_snapshots_dir = sd;
      }

      EOS_ASSERT( fc::is_directory(my->_snapshots_dir), snapshot_directory_not_found_exception,
                  "No such directory '${dir}'", ("dir", my->_snapshots_dir.generic_string()) );
   }

   my->_incoming_block_subscription = app().get_channel<incoming::channels::block>().subscribe([this](const signed_block_ptr& block){
      try {
         my->on_incoming_block(block);
      } FC_LOG_AND_DROP();
   });

   my->_incoming_transaction_subscription = app().get_channel<incoming::channels::transaction>().subscribe([this](const transaction_metadata_ptr& trx){
      try {
         my->on_incoming_transaction_async(trx, false, [](const auto&){});
      } FC_LOG_AND_DROP();
   });

   my->_incoming_block_sync_provider = app().get_method<incoming::methods::block_sync>().register_provider([this](const signed_block_ptr& block){
      my->on_incoming_block(block);
   });

   my->_incoming_transaction_async_provider = app().get_method<incoming::methods::transaction_async>().register_provider([this](const transaction_metadata_ptr& trx, bool persist_until_expired, next_function<transaction_trace_ptr> next) -> void {
      return my->on_incoming_transaction_async(trx, persist_until_expired, next );
   });

} FC_LOG_AND_RETHROW() }

void producer_plugin::plugin_startup()
{ try {
   handle_sighup(); // Sets loggers

   ilog("producer plugin:  plugin_startup() begin");

   chain::controller& chain = my->chain_plug->chain();
   EOS_ASSERT( my->_producers.empty() || chain.get_read_mode() == chain::db_read_mode::SPECULATIVE, plugin_config_exception,
              "node cannot have any producer-name configured because block production is impossible when read_mode is not \"speculative\"" );

   EOS_ASSERT( my->_producers.empty() || chain.get_validation_mode() == chain::validation_mode::FULL, plugin_config_exception,
              "node cannot have any producer-name configured because block production is not safe when validation_mode is not \"full\"" );


   my->_accepted_block_connection.emplace(chain.accepted_block.connect( [this]( const auto& bsp ){ my->on_block( bsp ); } ));
   my->_irreversible_block_connection.emplace(chain.irreversible_block.connect( [this]( const auto& bsp ){ my->on_irreversible_block( bsp->block ); } ));

   const auto lib_num = chain.last_irreversible_block_num();
   const auto lib = chain.fetch_block_by_number(lib_num);
   if (lib) {
      my->on_irreversible_block(lib);
   } else {
      my->_irreversible_block_time = fc::time_point::maximum();
   }

   if (!my->_producers.empty()) {
      ilog("Launching block production for ${n} producers at ${time}.", ("n", my->_producers.size())("time",fc::time_point::now()));

      if (my->_production_enabled) {
         if (chain.head_block_num() == 0) {
            new_chain_banner(chain);
         }
         //_production_skip_flags |= eosio::chain::skip_undo_history_check;
      }
   }

   my->schedule_production_loop();

   ilog("producer plugin:  plugin_startup() end");
} FC_CAPTURE_AND_RETHROW() }

void producer_plugin::plugin_shutdown() {
   try {
      my->_timer.cancel();
   } catch(fc::exception& e) {
      edump((e.to_detail_string()));
   }

   if( my->_thread_pool ) {
      my->_thread_pool->join();
      my->_thread_pool->stop();
   }
   my->_accepted_block_connection.reset();
   my->_irreversible_block_connection.reset();
}

void producer_plugin::handle_sighup() {
   auto& logger_map = fc::get_logger_map();
   if(logger_map.find(logger_name) != logger_map.end()) {
      _log = logger_map[logger_name];
   }
   if( logger_map.find(trx_trace_logger_name) != logger_map.end()) {
      _trx_trace_log = logger_map[trx_trace_logger_name];
   }
}

void producer_plugin::pause() {
   my->_pause_production = true;
}

void producer_plugin::resume() {
   my->_pause_production = false;
   // it is possible that we are only speculating because of this policy which we have now changed
   // re-evaluate that now
   //
   if (my->_pending_block_mode == pending_block_mode::speculating) {
      chain::controller& chain = my->chain_plug->chain();
      chain.abort_block();
      my->schedule_production_loop();
   }
}

bool producer_plugin::paused() const {
   return my->_pause_production;
}

void producer_plugin::update_runtime_options(const runtime_options& options) {
   bool check_speculating = false;

   if (options.max_transaction_time) {
      my->_max_transaction_time_ms = *options.max_transaction_time;
   }

   if (options.max_irreversible_block_age) {
      my->_max_irreversible_block_age_us =  fc::seconds(*options.max_irreversible_block_age);
      check_speculating = true;
   }

   if (options.produce_time_offset_us) {
      my->_produce_time_offset_us = *options.produce_time_offset_us;
   }

   if (options.last_block_time_offset_us) {
      my->_last_block_time_offset_us = *options.last_block_time_offset_us;
   }

   if (options.max_scheduled_transaction_time_per_block_ms) {
      my->_max_scheduled_transaction_time_per_block_ms = *options.max_scheduled_transaction_time_per_block_ms;
   }

   if (options.incoming_defer_ratio) {
      my->_incoming_defer_ratio = *options.incoming_defer_ratio;
   }

   if (check_speculating && my->_pending_block_mode == pending_block_mode::speculating) {
      chain::controller& chain = my->chain_plug->chain();
      chain.abort_block();
      my->schedule_production_loop();
   }

   if (options.subjective_cpu_leeway_us) {
      chain::controller& chain = my->chain_plug->chain();
      chain.set_subjective_cpu_leeway(fc::microseconds(*options.subjective_cpu_leeway_us));
   }
}

producer_plugin::runtime_options producer_plugin::get_runtime_options() const {
   return {
      my->_max_transaction_time_ms,
      my->_max_irreversible_block_age_us.count() < 0 ? -1 : my->_max_irreversible_block_age_us.count() / 1'000'000,
      my->_produce_time_offset_us,
      my->_last_block_time_offset_us,
      my->_max_scheduled_transaction_time_per_block_ms
   };
}

producer_plugin::integrity_hash_information producer_plugin::get_integrity_hash() const {
   chain::controller& chain = my->chain_plug->chain();

   auto reschedule = fc::make_scoped_exit([this](){
      my->schedule_production_loop();
   });

   if (chain.pending_block_state()) {
      // abort the pending block
      chain.abort_block();
   } else {
      reschedule.cancel();
   }

   return {chain.head_block_id(), chain.calculate_integrity_hash()};
}

producer_plugin::snapshot_information producer_plugin::create_snapshot() const {
   chain::controller& chain = my->chain_plug->chain();

   auto reschedule = fc::make_scoped_exit([this](){
      my->schedule_production_loop();
   });

   if (chain.pending_block_state()) {
      // abort the pending block
      chain.abort_block();
   } else {
      reschedule.cancel();
   }

   auto head_id = chain.head_block_id();
   std::string snapshot_path = (my->_snapshots_dir / fc::format_string("snapshot-${id}.bin", fc::mutable_variant_object()("id", head_id))).generic_string();

   EOS_ASSERT( !fc::is_regular_file(snapshot_path), snapshot_exists_exception,
               "snapshot named ${name} already exists", ("name", snapshot_path));


   auto snap_out = std::ofstream(snapshot_path, (std::ios::out | std::ios::binary));
   auto writer = std::make_shared<ostream_snapshot_writer>(snap_out);
   chain.write_snapshot(writer);
   writer->finalize();
   snap_out.flush();
   snap_out.close();

   return {head_id, snapshot_path};
}

optional<fc::time_point> producer_plugin_impl::calculate_next_block_time(const account_name& producer_name, const block_timestamp_type& current_block_time) const {
   chain::controller& chain = chain_plug->chain();
   const auto& hbs = chain.head_block_state();
   const auto& active_schedule = hbs->active_schedule.producers;

   // determine if this producer is in the active schedule and if so, where
   auto itr = std::find_if(active_schedule.begin(), active_schedule.end(), [&](const auto& asp){ return asp.producer_name == producer_name; });
   if (itr == active_schedule.end()) {
      // this producer is not in the active producer set
      return optional<fc::time_point>();
   }

   size_t producer_index = itr - active_schedule.begin();
   uint32_t minimum_offset = 1; // must at least be the "next" block
   // NOTE CyberWay: If the producer is in the list, then we assume that he will sign 
   //                the next block. In any case, the check in the start_block function 
   //                will return the wait, if we do not have a producer to generate the next block.
   return block_timestamp_type(current_block_time.slot + minimum_offset).to_time_point();

   // account for a watermark in the future which is disqualifying this producer for now
   // this is conservative assuming no blocks are dropped.  If blocks are dropped the watermark will
   // disqualify this producer for longer but it is assumed they will wake up, determine that they
   // are disqualified for longer due to skipped blocks and re-caculate their next block with better
   // information then
   auto current_watermark_itr = _producer_watermarks.find(producer_name);
   if (current_watermark_itr != _producer_watermarks.end()) {
      auto watermark = current_watermark_itr->second;
      auto block_num = chain.head_block_state()->block_num;
      if (chain.pending_block_state()) {
         ++block_num;
      }
      if (watermark > block_num) {
         // if I have a watermark then I need to wait until after that watermark
         minimum_offset = watermark - block_num + 1;
      }
   }

   // this producers next opportuity to produce is the next time its slot arrives after or at the calculated minimum
   uint32_t minimum_slot = current_block_time.slot + minimum_offset;
   size_t minimum_slot_producer_index = (minimum_slot % (active_schedule.size() * config::producer_repetitions)) / config::producer_repetitions;
   if ( producer_index == minimum_slot_producer_index ) {
      // this is the producer for the minimum slot, go with that
      return block_timestamp_type(minimum_slot).to_time_point();
   } else {
      // calculate how many rounds are between the minimum producer and the producer in question
      size_t producer_distance = producer_index - minimum_slot_producer_index;
      // check for unsigned underflow
      if (producer_distance > producer_index) {
         producer_distance += active_schedule.size();
      }

      // align the minimum slot to the first of its set of reps
      uint32_t first_minimum_producer_slot = minimum_slot - (minimum_slot % config::producer_repetitions);

      // offset the aligned minimum to the *earliest* next set of slots for this producer
      uint32_t next_block_slot = first_minimum_producer_slot  + (producer_distance * config::producer_repetitions);
      return block_timestamp_type(next_block_slot).to_time_point();
   }
}

fc::time_point producer_plugin_impl::calculate_pending_block_time() const {
   const chain::controller& chain = chain_plug->chain();
   const fc::time_point now = fc::time_point::now();
   const fc::time_point base = std::max<fc::time_point>(now, chain.head_block_time());
   const int64_t min_time_to_next_block = (config::block_interval_us) - (base.time_since_epoch().count() % (config::block_interval_us) );
   fc::time_point block_time = base + fc::microseconds(min_time_to_next_block);


   if((block_time - now) < fc::microseconds(config::block_interval_us/10) ) {     // we must sleep for at least 50ms
      block_time += fc::microseconds(config::block_interval_us);
   }
   return block_time;
}

fc::time_point producer_plugin_impl::calculate_block_deadline( const fc::time_point& block_time ) const {
   bool last_block = ((block_timestamp_type(block_time).slot % config::producer_repetitions) == config::producer_repetitions - 1);
   return block_time + fc::microseconds(last_block ? _last_block_time_offset_us : _produce_time_offset_us);
}

enum class tx_category {
   PERSISTED,
   UNEXPIRED_UNPERSISTED,
   EXPIRED,
};


producer_plugin_impl::start_block_result producer_plugin_impl::start_block() {
   chain::controller& chain = chain_plug->chain();

   if( chain.get_read_mode() == chain::db_read_mode::READ_ONLY )
      return start_block_result::waiting;

   fc_dlog(_log, "Starting block at ${time}", ("time", fc::time_point::now()));

   const auto& hbs = chain.head_block_state();

   //Schedule for the next second's tick regardless of chain state
   // If we would wait less than 50ms (1/10 of block_interval), wait for the whole block interval.
   const fc::time_point now = fc::time_point::now();
   const fc::time_point block_time = calculate_pending_block_time();

   _pending_block_mode = pending_block_mode::producing;

   // Not our turn
   const auto& scheduled_producer = hbs->get_scheduled_producer(block_time);
   auto currrent_watermark_itr = _producer_watermarks.find(scheduled_producer.producer_name);
   auto signature_provider_itr = _signature_providers.find(scheduled_producer.block_signing_key);
   auto irreversible_block_age = get_irreversible_block_age();

   // If the next block production opportunity is in the present or future, we're synced.
   if( !_production_enabled ) {
      _pending_block_mode = pending_block_mode::speculating;
   } else if( _producers.find(scheduled_producer.producer_name) == _producers.end()) {
      _pending_block_mode = pending_block_mode::speculating;
   } else if (signature_provider_itr == _signature_providers.end()) {
      elog("Not producing block because I don't have the private key for ${scheduled_key}", ("scheduled_key", scheduled_producer.block_signing_key));
      _pending_block_mode = pending_block_mode::speculating;
   } else if ( _pause_production ) {
      elog("Not producing block because production is explicitly paused");
      _pending_block_mode = pending_block_mode::speculating;
   } else if ( _max_irreversible_block_age_us.count() >= 0 && irreversible_block_age >= _max_irreversible_block_age_us ) {
      elog("Not producing block because the irreversible block is too old [age:${age}s, max:${max}s]", ("age", irreversible_block_age.count() / 1'000'000)( "max", _max_irreversible_block_age_us.count() / 1'000'000 ));
      _pending_block_mode = pending_block_mode::speculating;
   }

   if (_pending_block_mode == pending_block_mode::producing) {
      // determine if our watermark excludes us from producing at this point
      if (currrent_watermark_itr != _producer_watermarks.end()) {
         if (currrent_watermark_itr->second >= hbs->block_num + 1) {
            elog("Not producing block because \"${producer}\" signed a BFT confirmation OR block at a higher block number (${watermark}) than the current fork's head (${head_block_num})",
                ("producer", scheduled_producer.producer_name)
                ("watermark", currrent_watermark_itr->second)
                ("head_block_num", hbs->block_num));
            _pending_block_mode = pending_block_mode::speculating;
         }
      }
   }

   if (_pending_block_mode == pending_block_mode::speculating) {
      if (!chain.pending_block_state()) {
         chain.start_block(block_time);
      }
      return start_block_result::waiting;
   }

   try {
      uint16_t blocks_to_confirm = 0;

      if (_pending_block_mode == pending_block_mode::producing) {
         // determine how many blocks this producer can confirm
         // 1) if it is not a producer from this node, assume no confirmations (we will discard this block anyway)
         // 2) if it is a producer on this node that has never produced, the conservative approach is to assume no
         //    confirmations to make sure we don't double sign after a crash TODO: make these watermarks durable?
         // 3) if it is a producer on this node where this node knows the last block it produced, safely set it -UNLESS-
         // 4) the producer on this node's last watermark is higher (meaning on a different fork)
         if (currrent_watermark_itr != _producer_watermarks.end()) {
            auto watermark = currrent_watermark_itr->second;
            if (watermark < hbs->block_num) {
               // TODO CyberWay: some strange comparison (looks like BFT error???)
               blocks_to_confirm = std::min<uint16_t>(std::numeric_limits<uint16_t>::max(), (uint16_t)(hbs->block_num - watermark));
            }
         }
      }

      chain.abort_block();
      chain.start_block(block_time, blocks_to_confirm);
   } FC_LOG_AND_DROP();

   const auto& pbs = chain.pending_block_state();
   if (pbs) {
      const fc::time_point preprocess_deadline = calculate_block_deadline(block_time);

      if (_pending_block_mode == pending_block_mode::producing && pbs->block_signing_key != scheduled_producer.block_signing_key) {
         elog("Block Signing Key is not expected value, reverting to speculative mode! [expected: \"${expected}\", actual: \"${actual\"", ("expected", scheduled_producer.block_signing_key)("actual", pbs->block_signing_key));
         _pending_block_mode = pending_block_mode::speculating;
      }

      // attempt to play persisted transactions first
      bool exhausted = false;

      // remove all persisted transactions that have now expired
      auto& persisted_by_id = _persistent_transactions.get<by_id>();
      auto& persisted_by_expiry = _persistent_transactions.get<by_expiry>();
      if (!persisted_by_expiry.empty()) {
         int num_expired_persistent = 0;
         int orig_count = _persistent_transactions.size();

         while(!persisted_by_expiry.empty() && persisted_by_expiry.begin()->expiry <= pbs->header.timestamp.to_time_point()) {
            if (preprocess_deadline <= fc::time_point::now()) {
               exhausted = true;
               break;
            }
            auto const& txid = persisted_by_expiry.begin()->trx_id;
            if (_pending_block_mode == pending_block_mode::producing) {
               fc_dlog(_trx_trace_log, "[TRX_TRACE] Block ${block_num} for producer ${prod} is EXPIRING PERSISTED tx: ${txid}",
                       ("block_num", chain.head_block_num() + 1)
                       ("prod", chain.pending_block_state()->header.producer)
                       ("txid", txid));
            } else {
               fc_dlog(_trx_trace_log, "[TRX_TRACE] Speculative execution is EXPIRING PERSISTED tx: ${txid}",
                       ("txid", txid));
            }

            persisted_by_expiry.erase(persisted_by_expiry.begin());
            num_expired_persistent++;
         }

         if( exhausted ) {
            fc_wlog( _log, "Unable to process all ${n} persisted transactions before deadline, Expired ${expired}",
                     ( "n", orig_count )
                     ( "expired", num_expired_persistent ) );
         } else {
            fc_dlog( _log, "Processed ${n} persisted transactions, Expired ${expired}",
                     ( "n", orig_count )
                     ( "expired", num_expired_persistent ) );
         }
      }

      try {
         size_t orig_pending_txn_size = _pending_incoming_transactions.size();

         // Processing unapplied transactions...
         //
         if (_producers.empty() && persisted_by_id.empty()) {
            // if this node can never produce and has no persisted transactions,
            // there is no need for unapplied transactions they can be dropped
            chain.get_unapplied_transactions().clear();
         } else {
            // derive appliable transactions from unapplied_transactions and drop droppable transactions
            unapplied_transactions_type& unapplied_trxs = chain.get_unapplied_transactions();
            if( !unapplied_trxs.empty() ) {
               auto unapplied_trxs_size = unapplied_trxs.size();
               int num_applied = 0;
               int num_failed = 0;
               int num_processed = 0;
               auto calculate_transaction_category = [&](const transaction_metadata_ptr& trx) {
                  if (trx->packed_trx->expiration() < pbs->header.timestamp.to_time_point()) {
                     return tx_category::EXPIRED;
                  } else if (persisted_by_id.find(trx->id) != persisted_by_id.end()) {
                     return tx_category::PERSISTED;
                  } else {
                     return tx_category::UNEXPIRED_UNPERSISTED;
                  }
               };

               auto itr = unapplied_trxs.begin();
               while( itr != unapplied_trxs.end() ) {
                  auto itr_next = itr; // save off next since itr may be invalidated by loop
                  ++itr_next;

                  if( preprocess_deadline <= fc::time_point::now() ) exhausted = true;
                  if( exhausted ) break;
                  const transaction_metadata_ptr trx = itr->second;
                  auto category = calculate_transaction_category(trx);
                  if (category == tx_category::EXPIRED ||
                     (category == tx_category::UNEXPIRED_UNPERSISTED && _producers.empty()))
                  {
                     if (!_producers.empty()) {
                        fc_dlog(_trx_trace_log, "[TRX_TRACE] Node with producers configured is dropping an EXPIRED transaction that was PREVIOUSLY ACCEPTED : ${txid}",
                               ("txid", trx->id));
                     }
                     itr = unapplied_trxs.erase( itr ); // unapplied_trxs map has not been modified, so simply erase and continue
                     continue;
                  } else if (category == tx_category::PERSISTED ||
                            (category == tx_category::UNEXPIRED_UNPERSISTED && _pending_block_mode == pending_block_mode::producing))
                  {
                     ++num_processed;

                     try {
                        auto deadline = fc::time_point::now() + fc::milliseconds(_max_transaction_time_ms);
                        bool deadline_is_subjective = false;
                        if (_max_transaction_time_ms < 0 || (_pending_block_mode == pending_block_mode::producing && preprocess_deadline < deadline)) {
                           deadline_is_subjective = true;
                           deadline = preprocess_deadline;
                        }

                        auto trace = chain.push_transaction(trx, deadline);
                        if (trace->except) {
                           if (failure_is_subjective(*trace->except, deadline_is_subjective)) {
                              exhausted = true;
                              break;
                           } else {
                              // this failed our configured maximum transaction time, we don't want to replay it
                              // chain.plus_transactions can modify unapplied_trxs, so erase by id
                              unapplied_trxs.erase( trx->signed_id );
                              ++num_failed;
                           }
                        } else {
                           ++num_applied;
                        }
                     } catch ( const guard_exception& e ) {
                        chain_plug->handle_guard_exception(e);
                        return start_block_result::failed;
                     } FC_LOG_AND_DROP();
                  }

                  itr = itr_next;
               }

               fc_dlog(_log, "Processed ${m} of ${n} previously applied transactions, Applied ${applied}, Failed/Dropped ${failed}",
                             ("m", num_processed)
                             ("n", unapplied_trxs_size)
                             ("applied", num_applied)
                             ("failed", num_failed));
            }
         }

         if (_pending_block_mode == pending_block_mode::producing) {
            auto& blacklist_by_id = _blacklisted_transactions.get<by_id>();
            auto& blacklist_by_expiry = _blacklisted_transactions.get<by_expiry>();
            auto now = fc::time_point::now();
            if(!blacklist_by_expiry.empty()) {
               int num_expired = 0;
               int orig_count = _blacklisted_transactions.size();

               while (!blacklist_by_expiry.empty() && blacklist_by_expiry.begin()->expiry <= now) {
                  if (preprocess_deadline <= fc::time_point::now()) break;
                  blacklist_by_expiry.erase(blacklist_by_expiry.begin());
                  num_expired++;
               }

               fc_dlog(_log, "Processed ${n} blacklisted transactions, Expired ${expired}",
                      ("n", orig_count)
                      ("expired", num_expired));
            }

            // scheduled transactions
            int num_applied = 0;
            int num_failed = 0;
            int num_processed = 0;

            auto scheduled_trx_deadline = preprocess_deadline;
            if (_max_scheduled_transaction_time_per_block_ms >= 0) {
               scheduled_trx_deadline = std::min<fc::time_point>(
                     scheduled_trx_deadline,
                     fc::time_point::now() + fc::milliseconds(_max_scheduled_transaction_time_per_block_ms)
               );
            }
            time_point pending_block_time = chain.pending_block_time();
            const auto& sch_idx = chain.db().get_index<generated_transaction_multi_index,by_delay>();
            const auto scheduled_trxs_size = sch_idx.size();
            auto sch_itr = sch_idx.begin();
            while( sch_itr != sch_idx.end() ) {
               if( sch_itr->delay_until > pending_block_time) break;    // not scheduled yet
               if( sch_itr->published >= pending_block_time ) {
                  ++sch_itr;
                  continue; // do not allow schedule and execute in same block
               }
               if( scheduled_trx_deadline <= fc::time_point::now() ) {
                  exhausted = true;
                  break;
               }

               const transaction_id_type trx_id = sch_itr->trx_id; // make copy since reference could be invalidated
               if (blacklist_by_id.find(trx_id) != blacklist_by_id.end()) {
                  ++sch_itr;
                  continue;
               }

               auto sch_itr_next = sch_itr; // save off next since sch_itr may be invalidated by loop
               ++sch_itr_next;
               const auto next_delay_until = sch_itr_next != sch_idx.end() ? sch_itr_next->delay_until : sch_itr->delay_until;
               const auto next_id = sch_itr_next != sch_idx.end() ? sch_itr_next->id : sch_itr->id;

               num_processed++;

               // configurable ratio of incoming txns vs deferred txns
               while (_incoming_trx_weight >= 1.0 && orig_pending_txn_size && _pending_incoming_transactions.size()) {
                  if (scheduled_trx_deadline <= fc::time_point::now()) break;

                  auto e = _pending_incoming_transactions.front();
                  _pending_incoming_transactions.pop_front();
                  --orig_pending_txn_size;
                  _incoming_trx_weight -= 1.0;
                  process_incoming_transaction_async(std::get<0>(e), std::get<1>(e), std::get<2>(e));
               }

               if (scheduled_trx_deadline <= fc::time_point::now()) {
                  exhausted = true;
                  break;
               }

               try {
                  auto deadline = fc::time_point::now() + fc::milliseconds(_max_transaction_time_ms);
                  bool deadline_is_subjective = false;
                  if (_max_transaction_time_ms < 0 || (_pending_block_mode == pending_block_mode::producing && scheduled_trx_deadline < deadline)) {
                     deadline_is_subjective = true;
                     deadline = scheduled_trx_deadline;
                  }

                  auto trace = chain.push_scheduled_transaction(trx_id, deadline);
                  if (trace->except) {
                     if (failure_is_subjective(*trace->except, deadline_is_subjective)) {
                        exhausted = true;
                        break;
                     } else {
                        auto expiration = fc::time_point::now() + fc::seconds(chain.get_global_properties().configuration.deferred_trx_expiration_window);
                        // this failed our configured maximum transaction time, we don't want to replay it add it to a blacklist
                        _blacklisted_transactions.insert(transaction_id_with_expiry{trx_id, expiration});
                        num_failed++;
                     }
                  } else {
                     num_applied++;
                  }
               } catch ( const guard_exception& e ) {
                  chain_plug->handle_guard_exception(e);
                  return start_block_result::failed;
               } FC_LOG_AND_DROP();

               _incoming_trx_weight += _incoming_defer_ratio;
               if (!orig_pending_txn_size) _incoming_trx_weight = 0.0;

               if( sch_itr_next == sch_idx.end() ) break;
               sch_itr = sch_idx.lower_bound( boost::make_tuple( next_delay_until, next_id ) );
            }

            if( scheduled_trxs_size > 0 ) {
               fc_dlog( _log,
                        "Processed ${m} of ${n} scheduled transactions, Applied ${applied}, Failed/Dropped ${failed}",
                        ( "m", num_processed )
                        ( "n", scheduled_trxs_size )
                        ( "applied", num_applied )
                        ( "failed", num_failed ) );
            }

         }

         if (exhausted || preprocess_deadline <= fc::time_point::now()) {
            return start_block_result::exhausted;
         } else {
            // attempt to apply any pending incoming transactions
            _incoming_trx_weight = 0.0;

            if (!_pending_incoming_transactions.empty()) {
               fc_dlog(_log, "Processing ${n} pending transactions", ("n", _pending_incoming_transactions.size()));
               while (orig_pending_txn_size && _pending_incoming_transactions.size()) {
                  if (preprocess_deadline <= fc::time_point::now()) return start_block_result::exhausted;
                  auto e = _pending_incoming_transactions.front();
                  _pending_incoming_transactions.pop_front();
                  --orig_pending_txn_size;
                  process_incoming_transaction_async(std::get<0>(e), std::get<1>(e), std::get<2>(e));
               }
            }
            return start_block_result::succeeded;
         }

      } catch ( boost::interprocess::bad_alloc& ) {
         chain_plugin::handle_db_exhaustion();
         return start_block_result::failed;
      }

   }

   return start_block_result::failed;
}

void producer_plugin_impl::schedule_production_loop() {
   chain::controller& chain = chain_plug->chain();
   _timer.cancel();
   std::weak_ptr<producer_plugin_impl> weak_this = shared_from_this();

   auto result = start_block();

   if (result == start_block_result::failed) {
      elog("Failed to start a pending block, will try again later");
      _timer.expires_from_now( boost::posix_time::microseconds( config::block_interval_us  / 10 ));

      // we failed to start a block, so try again later?
      _timer.async_wait( app().get_priority_queue().wrap( priority::high,
          [weak_this, cid = ++_timer_corelation_id]( const boost::system::error_code& ec ) {
             auto self = weak_this.lock();
             if( self && ec != boost::asio::error::operation_aborted && cid == self->_timer_corelation_id ) {
                self->schedule_production_loop();
             }
          } ) );
   } else if (result == start_block_result::waiting){
      if (!_producers.empty() && !production_disabled_by_policy()) {
         fc_dlog(_log, "Waiting till another block is received and scheduling Speculative/Production Change");
         schedule_delayed_production_loop(weak_this, calculate_pending_block_time());
      } else {
         fc_dlog(_log, "Waiting till another block is received");
         // nothing to do until more blocks arrive
      }

   } else if (_pending_block_mode == pending_block_mode::producing) {

      // we succeeded but block may be exhausted
      static const boost::posix_time::ptime epoch(boost::gregorian::date(1970, 1, 1));
      auto deadline = calculate_block_deadline(chain.pending_block_time());

      if (deadline > fc::time_point::now()) {
         // ship this block off no later than its deadline
         EOS_ASSERT( chain.pending_block_state(), missing_pending_block_state, "producing without pending_block_state, start_block succeeded" );
         _timer.expires_at( epoch + boost::posix_time::microseconds( deadline.time_since_epoch().count() ));
         fc_dlog(_log, "Scheduling Block Production on Normal Block #${num} for ${time}",
                       ("num", chain.pending_block_state()->block_num)("time",deadline));
      } else {
         EOS_ASSERT( chain.pending_block_state(), missing_pending_block_state, "producing without pending_block_state" );
         auto expect_time = chain.pending_block_time() - fc::microseconds(config::block_interval_us);
         // ship this block off up to 1 block time earlier or immediately
         if (fc::time_point::now() >= expect_time) {
            _timer.expires_from_now( boost::posix_time::microseconds( 0 ));
            fc_dlog(_log, "Scheduling Block Production on Exhausted Block #${num} immediately",
                          ("num", chain.pending_block_state()->block_num));
         } else {
            _timer.expires_at(epoch + boost::posix_time::microseconds(expect_time.time_since_epoch().count()));
            fc_dlog(_log, "Scheduling Block Production on Exhausted Block #${num} at ${time}",
                          ("num", chain.pending_block_state()->block_num)("time",expect_time));
         }
      }

      _timer.async_wait( app().get_priority_queue().wrap( priority::high,
            [&chain,weak_this,cid=++_timer_corelation_id](const boost::system::error_code& ec) {
               auto self = weak_this.lock();
               if( self && ec != boost::asio::error::operation_aborted && cid == self->_timer_corelation_id ) {
                  fc_dlog( _log, "Produce block timer running at ${time}", ("time", fc::time_point::now()) );
                  // pending_block_state expected, but can't assert inside async_wait
                  auto block_num = chain.pending_block_state() ? chain.pending_block_state()->block_num : 0;
                  auto res = self->maybe_produce_block();
                  fc_dlog( _log, "Producing Block #${num} returned: ${res}", ("num", block_num)( "res", res ) );
               }
            } ) );
   } else if (_pending_block_mode == pending_block_mode::speculating && !_producers.empty() && !production_disabled_by_policy()){
      fc_dlog(_log, "Specualtive Block Created; Scheduling Speculative/Production Change");
      EOS_ASSERT( chain.pending_block_state(), missing_pending_block_state, "speculating without pending_block_state" );
      const auto& pbs = chain.pending_block_state();
      schedule_delayed_production_loop(weak_this, pbs->header.timestamp);
   } else {
      fc_dlog(_log, "Speculative Block Created");
   }
}

void producer_plugin_impl::schedule_delayed_production_loop(const std::weak_ptr<producer_plugin_impl>& weak_this, const block_timestamp_type& current_block_time) {
   // if we have any producers then we should at least set a timer for our next available slot
   optional<fc::time_point> wake_up_time;
   for (const auto&p: _producers) {
      auto next_producer_block_time = calculate_next_block_time(p, current_block_time);
      if (next_producer_block_time) {
         auto producer_wake_up_time = *next_producer_block_time - fc::microseconds(config::block_interval_us);
         if (wake_up_time) {
            // wake up with a full block interval to the deadline
            wake_up_time = std::min<fc::time_point>(*wake_up_time, producer_wake_up_time);
         } else {
            wake_up_time = producer_wake_up_time;
         }
      }
   }

   if (wake_up_time) {
      fc_dlog(_log, "Scheduling Speculative/Production Change at ${time}", ("time", wake_up_time));
      static const boost::posix_time::ptime epoch(boost::gregorian::date(1970, 1, 1));
      _timer.expires_at(epoch + boost::posix_time::microseconds(wake_up_time->time_since_epoch().count()));
      _timer.async_wait( app().get_priority_queue().wrap( priority::high,
         [weak_this,cid=++_timer_corelation_id](const boost::system::error_code& ec) {
            auto self = weak_this.lock();
            if( self && ec != boost::asio::error::operation_aborted && cid == self->_timer_corelation_id ) {
               self->schedule_production_loop();
            }
         } ) );
   } else {
      fc_dlog(_log, "Not Scheduling Speculative/Production, no local producers had valid wake up times");
   }
}


bool producer_plugin_impl::maybe_produce_block() {
   auto reschedule = fc::make_scoped_exit([this]{
      schedule_production_loop();
   });

   try {
      try {
         produce_block();
         return true;
      } catch ( const guard_exception& e ) {
         chain_plug->handle_guard_exception(e);
         return false;
      } FC_LOG_AND_DROP();
   } catch ( boost::interprocess::bad_alloc&) {
      raise(SIGUSR1);
      return false;
   }

   fc_dlog(_log, "Aborting block due to produce_block error");
   chain::controller& chain = chain_plug->chain();
   chain.abort_block();
   return false;
}

static auto make_debug_time_logger() {
   auto start = fc::time_point::now();
   return fc::make_scoped_exit([=](){
      fc_dlog(_log, "Signing took ${ms}us", ("ms", fc::time_point::now() - start) );
   });
}

static auto maybe_make_debug_time_logger() -> fc::optional<decltype(make_debug_time_logger())> {
   if (_log.is_enabled( fc::log_level::debug ) ){
      return make_debug_time_logger();
   } else {
      return {};
   }
}

void producer_plugin_impl::produce_block() {
   //ilog("produce_block ${t}", ("t", fc::time_point::now())); // for testing _produce_time_offset_us
   EOS_ASSERT(_pending_block_mode == pending_block_mode::producing, producer_exception, "called produce_block while not actually producing");
   chain::controller& chain = chain_plug->chain();
   const auto& pbs = chain.pending_block_state();
   const auto& hbs = chain.head_block_state();
   EOS_ASSERT(pbs, missing_pending_block_state, "pending_block_state does not exist but it should, another plugin may have corrupted it");
   auto signature_provider_itr = _signature_providers.find( pbs->block_signing_key );

   EOS_ASSERT(signature_provider_itr != _signature_providers.end(), producer_priv_key_not_found, "Attempting to produce a block for which we don't have the private key");

   //idump( (fc::time_point::now() - chain.pending_block_time()) );
   chain.finalize_block();
   chain.sign_block( [&]( const digest_type& d ) {
      auto debug_logger = maybe_make_debug_time_logger();
      return signature_provider_itr->second(d);
   } );

   chain.commit_block();
   auto hbt = chain.head_block_time();
   //idump((fc::time_point::now() - hbt));

   block_state_ptr new_bs = chain.head_block_state();
   _producer_watermarks[new_bs->header.producer] = chain.head_block_num();

   ilog("Produced block ${id}... #${n} @ ${t} signed by ${p} [trxs: ${count}, lib: ${lib}, confirmed: ${confs}]",
        ("p",new_bs->header.producer)("id",fc::variant(new_bs->id).as_string().substr(0,16))
        ("n",new_bs->block_num)("t",new_bs->header.timestamp)
        ("count",new_bs->block->transactions.size())("lib",chain.last_irreversible_block_num())("confs", new_bs->header.confirmed));

}

} // namespace eosio<|MERGE_RESOLUTION|>--- conflicted
+++ resolved
@@ -15,6 +15,7 @@
 #include <fc/scoped_exit.hpp>
 
 #include <boost/asio.hpp>
+#include <boost/asio/post.hpp>
 #include <boost/date_time/posix_time/posix_time.hpp>
 
 #include <iostream>
@@ -29,13 +30,6 @@
 #include <boost/signals2/connection.hpp>
 
 namespace bmi = boost::multi_index;
-using bmi::indexed_by;
-using bmi::ordered_non_unique;
-using bmi::member;
-using bmi::tag;
-using bmi::hashed_unique;
-
-using boost::multi_index_container;
 
 using std::string;
 using std::vector;
@@ -78,11 +72,11 @@
 struct by_id;
 struct by_expiry;
 
-using transaction_id_with_expiry_index = multi_index_container<
+using transaction_id_with_expiry_index = boost::multi_index_container<
    transaction_id_with_expiry,
-   indexed_by<
-      hashed_unique<tag<by_id>, BOOST_MULTI_INDEX_MEMBER(transaction_id_with_expiry, transaction_id_type, trx_id)>,
-      ordered_non_unique<tag<by_expiry>, BOOST_MULTI_INDEX_MEMBER(transaction_id_with_expiry, fc::time_point, expiry)>
+   bmi::indexed_by<
+      bmi::hashed_unique<tag<by_id>, BOOST_MULTI_INDEX_MEMBER(transaction_id_with_expiry, transaction_id_type, trx_id)>,
+      bmi::ordered_non_unique<tag<by_expiry>, BOOST_MULTI_INDEX_MEMBER(transaction_id_with_expiry, fc::time_point, expiry)>
    >
 >;
 
@@ -349,22 +343,16 @@
 
       void on_incoming_transaction_async(const transaction_metadata_ptr& trx, bool persist_until_expired, next_function<transaction_trace_ptr> next) {
          chain::controller& chain = chain_plug->chain();
-         const auto& cfg = chain.get_global_properties().configuration;
-<<<<<<< HEAD
-         transaction_metadata::create_signing_keys_future( trx, *_thread_pool, chain.get_chain_id(), 
-            fc::microseconds( chain::config::max_transaction_usage[chain::resource_limits::CPU] ) );
-         boost::asio::post( *_thread_pool, [self = this, trx, persist_until_expired, next]() {
-            if( trx->signing_keys_future.valid() )
-               trx->signing_keys_future.wait();
-            app().get_io_service().post( [self, trx, persist_until_expired, next]() {
-=======
+         //TODO: Removed by CyberWay
+         //const auto& cfg = chain.get_global_properties().configuration;
          signing_keys_future_type future = transaction_metadata::start_recover_keys( trx, *_thread_pool,
-               chain.get_chain_id(), fc::microseconds( cfg.max_transaction_cpu_usage ) );
+               chain.get_chain_id(), fc::milliseconds( _max_transaction_time_ms ) );
+         //TODO: Removed by CyberWay
+         //      chain.get_chain_id(), fc::microseconds( cfg.max_transaction_cpu_usage ) );
          boost::asio::post( *_thread_pool, [self = this, future, trx, persist_until_expired, next]() {
             if( future.valid() )
                future.wait();
             app().post(priority::low, [self, trx, persist_until_expired, next]() {
->>>>>>> 8ba841fc
                self->process_incoming_transaction_async( trx, persist_until_expired, next );
             });
          });
@@ -492,13 +480,13 @@
 void new_chain_banner(const eosio::chain::controller& db)
 {
    std::cerr << "\n"
-      "*******************************\n"
-      "*                             *\n"
-      "*   ------ NEW CHAIN ------   *\n"
-      "*   -  Welcome to EOSIO!  -   *\n"
-      "*   -----------------------   *\n"
-      "*                             *\n"
-      "*******************************\n"
+      "******************************\n"
+      "*                            *\n"
+      "* ------ NEW CHAIN --------- *\n"
+      "* -  Welcome to CyberWay!  - *\n"
+      "* -------------------------- *\n"
+      "*                            *\n"
+      "******************************\n"
       "\n";
 
    if( db.head_block_state()->header.timestamp.to_time_point() < (fc::time_point::now() - fc::milliseconds(200 * config::block_interval_ms)))
@@ -530,7 +518,7 @@
    producer_options.add_options()
          ("enable-stale-production,e", boost::program_options::bool_switch()->notifier([this](bool e){my->_production_enabled = e;}), "Enable block production, even if the chain is stale.")
          ("pause-on-startup,x", boost::program_options::bool_switch()->notifier([this](bool p){my->_pause_production = p;}), "Start this node in a state where production is paused")
-         ("max-transaction-time", bpo::value<int32_t>()->default_value(2000),
+         ("max-transaction-time", bpo::value<int32_t>()->default_value(800),
           "Limits the maximum time (in milliseconds) that is allowed a pushed transaction's code to execute before being considered invalid")
          ("max-irreversible-block-age", bpo::value<int32_t>()->default_value( -1 ),
           "Limits the maximum age (in seconds) of the DPOS Irreversible Block for a chain this node will produce blocks on (use negative value to indicate unlimited)")
@@ -541,24 +529,18 @@
          ("signature-provider", boost::program_options::value<vector<string>>()->composing()->multitoken()->default_value({std::string(default_priv_key.get_public_key()) + "=KEY:" + std::string(default_priv_key)}, std::string(default_priv_key.get_public_key()) + "=KEY:" + std::string(default_priv_key)),
           "Key=Value pairs in the form <public-key>=<provider-spec>\n"
           "Where:\n"
-          "   <public-key>    \tis a string form of a vaild EOSIO public key\n\n"
+          "   <public-key>    \tis a string form of a vaild CyberWay public key\n\n"
           "   <provider-spec> \tis a string in the form <provider-type>:<data>\n\n"
           "   <provider-type> \tis KEY, or KEOSD\n\n"
-          "   KEY:<data>      \tis a string form of a valid EOSIO private key which maps to the provided public key\n\n"
+          "   KEY:<data>      \tis a string form of a valid CyberWay private key which maps to the provided public key\n\n"
           "   KEOSD:<data>    \tis the URL where keosd is available and the approptiate wallet(s) are unlocked")
          ("keosd-provider-timeout", boost::program_options::value<int32_t>()->default_value(5),
-<<<<<<< HEAD
-          "Limits the maximum time (in milliseconds) that is allowd for sending blocks to a keosd provider for signing")
-=======
           "Limits the maximum time (in milliseconds) that is allowed for sending blocks to a keosd provider for signing")
-         ("greylist-account", boost::program_options::value<vector<string>>()->composing()->multitoken(),
-          "account that can not access to extended CPU/NET virtual resources")
->>>>>>> 8ba841fc
          ("produce-time-offset-us", boost::program_options::value<int32_t>()->default_value(0),
           "offset of non last block producing time in microseconds. Negative number results in blocks to go out sooner, and positive number results in blocks to go out later")
          ("last-block-time-offset-us", boost::program_options::value<int32_t>()->default_value(0),
           "offset of last block producing time in microseconds. Negative number results in blocks to go out sooner, and positive number results in blocks to go out later")
-         ("max-scheduled-transaction-time-per-block-ms", boost::program_options::value<int32_t>()->default_value(2000),
+         ("max-scheduled-transaction-time-per-block-ms", boost::program_options::value<int32_t>()->default_value(800),
           "Maximum wall-clock time, in milliseconds, spent retiring scheduled transactions in any block before returning to normal transaction processing.")
          ("incoming-defer-ratio", bpo::value<double>()->default_value(1.0),
           "ratio between incoming transations and deferred transactions when both are exhausted")
@@ -1263,7 +1245,7 @@
                );
             }
             time_point pending_block_time = chain.pending_block_time();
-            const auto& sch_idx = chain.db().get_index<generated_transaction_multi_index,by_delay>();
+            const auto sch_idx = chain.chaindb().get_index<chain::generated_transaction_object,by_delay>();
             const auto scheduled_trxs_size = sch_idx.size();
             auto sch_itr = sch_idx.begin();
             while( sch_itr != sch_idx.end() ) {
