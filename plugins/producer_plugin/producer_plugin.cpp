/**
 *  @file
 *  @copyright defined in eos/LICENSE.txt
 */
#include <eosio/producer_plugin/producer_plugin.hpp>
#include <eosio/chain/producer_object.hpp>

#include <fc/io/json.hpp>
#include <fc/smart_ref_impl.hpp>

#include <boost/asio.hpp>
#include <boost/date_time/posix_time/posix_time.hpp>

#include <iostream>
#include <algorithm>
#include <boost/range/adaptor/map.hpp>
#include <boost/function_output_iterator.hpp>

using std::string;
using std::vector;

namespace eosio {

static appbase::abstract_plugin& _producer_plugin = app().register_plugin<producer_plugin>();

using namespace eosio::chain;

class producer_plugin_impl {
   public:
      producer_plugin_impl(boost::asio::io_service& io)
         : _timer(io) {}

      void schedule_production_loop();
      block_production_condition::block_production_condition_enum block_production_loop();
      block_production_condition::block_production_condition_enum maybe_produce_block(fc::mutable_variant_object& capture);

      boost::program_options::variables_map _options;
      bool     _production_enabled                 = false;
      uint32_t _required_producer_participation    = uint32_t(config::required_producer_participation);
      uint32_t _production_skip_flags              = 0; //eosio::chain::skip_nothing;

      std::map<chain::public_key_type, chain::private_key_type> _private_keys;
      std::set<chain::account_name>                             _producers;
      boost::asio::deadline_timer                               _timer;

      block_production_condition::block_production_condition_enum _prev_result = block_production_condition::produced;
      uint32_t _prev_result_count = 0;

      time_point _last_signed_block_time;
      time_point _start_time = fc::time_point::now();
      uint32_t   _last_signed_block_num = 0;

      producer_plugin* _self = nullptr;

      void on_block( const block_state_ptr& bsp ) {
         if( bsp->header.timestamp <= _last_signed_block_time ) return;
         if( bsp->header.timestamp <= _start_time ) return;
         if( bsp->block_num <= _last_signed_block_num ) return;

         const auto& active_producer_to_signing_key = bsp->active_schedule.producers;

         auto active_producers = boost::adaptors::keys( boost::make_iterator_range( bsp->producer_to_last_produced.begin(),
                                                                                    bsp->producer_to_last_produced.end()   ) );
         std::set_intersection( _producers.begin(), _producers.end(),
                                active_producers.begin(), active_producers.end(),
                                boost::make_function_output_iterator( [&]( const chain::account_name& producer )
         {
            if( producer != bsp->header.producer ) {
               auto itr = std::find_if( active_producer_to_signing_key.begin(), active_producer_to_signing_key.end(),
                                        [&](const producer_key& k){ return k.producer_name == producer; } );
               if( itr != active_producer_to_signing_key.end() ) {
                  auto private_key_itr = _private_keys.find( itr->block_signing_key );
                  if( private_key_itr != _private_keys.end() ) {
                     auto d = bsp->sig_digest();
                     auto sig = private_key_itr->second.sign( d );
                     _last_signed_block_time = bsp->header.timestamp;
                     _last_signed_block_num  = bsp->block_num;

   //                  ilog( "${n} confirmed", ("n",name(producer)) );
                     _self->confirmed_block( { bsp->id, d, producer, sig } );
                  }
               }
            }
         } ) );
      }
};

void new_chain_banner(const eosio::chain::controller& db)
{
   std::cerr << "\n"
      "*******************************\n"
      "*                             *\n"
      "*   ------ NEW CHAIN ------   *\n"
      "*   -  Welcome to EOSIO!  -   *\n"
      "*   -----------------------   *\n"
      "*                             *\n"
      "*******************************\n"
      "\n";

   if( db.head_block_state()->get_slot_at_time(fc::time_point::now()) > 200 )
   {
      std::cerr << "Your genesis seems to have an old timestamp\n"
         "Please consider using the --genesis-timestamp option to give your genesis a recent timestamp\n"
         "\n"
         ;
   }
   return;
}

producer_plugin::producer_plugin()
   : my(new producer_plugin_impl(app().get_io_service())){
      my->_self = this;
   }

producer_plugin::~producer_plugin() {}

void producer_plugin::set_program_options(
   boost::program_options::options_description& command_line_options,
   boost::program_options::options_description& config_file_options)
{
   auto default_priv_key = private_key_type::regenerate<fc::ecc::private_key_shim>(fc::sha256::hash(std::string("nathan")));
   auto private_key_default = std::make_pair(default_priv_key.get_public_key(), default_priv_key );

   boost::program_options::options_description producer_options;

   producer_options.add_options()
         ("enable-stale-production,e", boost::program_options::bool_switch()->notifier([this](bool e){my->_production_enabled = e;}), "Enable block production, even if the chain is stale.")
         ("required-participation", boost::program_options::value<uint32_t>()
                                       ->default_value(uint32_t(config::required_producer_participation/config::percent_1))
                                       ->notifier([this](uint32_t e) {
                                          my->_required_producer_participation = std::min(e, 100u) * config::percent_1;
                                       }),
                                       "Percent of producers (0-100) that must be participating in order to produce blocks")
         ("producer-name,p", boost::program_options::value<vector<string>>()->composing()->multitoken(),
          "ID of producer controlled by this node (e.g. inita; may specify multiple times)")
         ("private-key", boost::program_options::value<vector<string>>()->composing()->multitoken()->default_value({fc::json::to_string(private_key_default)},
                                                                                                fc::json::to_string(private_key_default)),
          "Tuple of [public key, WIF private key] (may specify multiple times)")
         ;
   config_file_options.add(producer_options);
}

bool producer_plugin::is_producer_key(const chain::public_key_type& key) const
{
  auto private_key_itr = my->_private_keys.find(key);
  if(private_key_itr != my->_private_keys.end())
    return true;
  return false;
}

chain::signature_type producer_plugin::sign_compact(const chain::public_key_type& key, const fc::sha256& digest) const
{
  if(key != chain::public_key_type()) {
    auto private_key_itr = my->_private_keys.find(key);
    FC_ASSERT(private_key_itr != my->_private_keys.end(), "Local producer has no private key in config.ini corresponding to public key ${key}", ("key", key));

    return private_key_itr->second.sign(digest);
  }
  else {
    return chain::signature_type();
  }
}

template<typename T>
T dejsonify(const string& s) {
   return fc::json::from_string(s).as<T>();
}

#define LOAD_VALUE_SET(options, name, container, type) \
if( options.count(name) ) { \
   const std::vector<std::string>& ops = options[name].as<std::vector<std::string>>(); \
   std::copy(ops.begin(), ops.end(), std::inserter(container, container.end())); \
}

void producer_plugin::plugin_initialize(const boost::program_options::variables_map& options)
{ try {
   my->_options = &options;
   LOAD_VALUE_SET(options, "producer-name", my->_producers, types::account_name)

   if( options.count("private-key") )
   {
      const std::vector<std::string> key_id_to_wif_pair_strings = options["private-key"].as<std::vector<std::string>>();
      for (const std::string& key_id_to_wif_pair_string : key_id_to_wif_pair_strings)
      {
         auto key_id_to_wif_pair = dejsonify<std::pair<public_key_type, private_key_type>>(key_id_to_wif_pair_string);
         my->_private_keys[key_id_to_wif_pair.first] = key_id_to_wif_pair.second;
      }
   }
} FC_LOG_AND_RETHROW() }

void producer_plugin::plugin_startup()
{ try {
   ilog("producer plugin:  plugin_startup() begin");
   chain::controller& chain = app().get_plugin<chain_plugin>().chain();
   chain.accepted_block.connect( [&]( const auto& bsp ){ my->on_block( bsp ); } );

   if (!my->_producers.empty())
   {
      ilog("Launching block production for ${n} producers.", ("n", my->_producers.size()));
      if(my->_production_enabled)
      {
         if(chain.head_block_num() == 0)
            new_chain_banner(chain);
         //my->_production_skip_flags |= eosio::chain::skip_undo_history_check;
      }
      my->schedule_production_loop();
   } else
      elog("No producers configured! Please add producer IDs and private keys to configuration.");
   ilog("producer plugin:  plugin_startup() end");
   } FC_CAPTURE_AND_RETHROW() }

void producer_plugin::plugin_shutdown() {
   try {
      my->_timer.cancel();
   } catch(fc::exception& e) {
      edump((e.to_detail_string()));
   }
}

void producer_plugin_impl::schedule_production_loop() {
   //Schedule for the next second's tick regardless of chain state
   // If we would wait less than 50ms (1/10 of block_interval), wait for the whole block interval.
   fc::time_point now = fc::time_point::now();
   int64_t time_to_next_block_time = (config::block_interval_us) - (now.time_since_epoch().count() % (config::block_interval_us) );

   if(time_to_next_block_time < config::block_interval_us/10 ) {     // we must sleep for at least 50ms
      ilog("Less than ${t}us to next block time, time_to_next_block_time ${bt}us",
           ("t", config::block_interval_us/10)("bt", time_to_next_block_time));
      time_to_next_block_time += config::block_interval_us;
   }

   chain::controller& chain = app().get_plugin<chain_plugin>().chain();

   chain.abort_block();
   chain.start_block( now + fc::microseconds(time_to_next_block_time) );

   _timer.expires_from_now( boost::posix_time::microseconds(time_to_next_block_time)  );
   //_timer.async_wait(boost::bind(&producer_plugin_impl::block_production_loop, this));
   _timer.async_wait( [&](const boost::system::error_code&){ block_production_loop(); } );
}

block_production_condition::block_production_condition_enum producer_plugin_impl::block_production_loop() {
   block_production_condition::block_production_condition_enum result;
   fc::mutable_variant_object capture;
   try
   {
      result = maybe_produce_block(capture);
   }
   catch( const fc::canceled_exception& )
   {
      //We're trying to exit. Go ahead and let this one out.
      throw;
   }
   catch( const fc::exception& e )
   {
      elog("Got exception while generating block:\n${e}", ("e", e.to_detail_string()));
      result = block_production_condition::exception_producing_block;
   }
   if(result != block_production_condition::produced && result == _prev_result) {
      _prev_result_count++;
   }
   else {
      /*
      if (_prev_result_count > 1) {
         ilog("Previous result occurred ${r} times",("r", _prev_result_count));
      }
      */
      _prev_result_count = 1;
      _prev_result = result;
      switch(result)
         {
         case block_production_condition::produced: {
            const auto& db = app().get_plugin<chain_plugin>().chain();
            auto producer  = db.head_block_producer();
            auto pending   = db.head_block_state();

<<<<<<< HEAD
            wlog("\r${p} generated block ${id}... #${n} @ ${t} with ${count} trxs, lib: ${lib}", 
                 ("t",pending->block->timestamp)("p", producer)("id",fc::variant(pending->id).as_string().substr(0,16))("n",pending->block_num)("count",pending->block->transactions.size())("lib",db.last_irreversible_block_num())(capture) );
=======
            wlog("${p} generated block ${id}... #${n} @ ${t} with ${count} trxs, lib: ${lib}", ("p", producer)("lib",db.last_irreversible_block_num())(capture) );
>>>>>>> 4a2746e0
            break;
         }
         case block_production_condition::not_synced:
            ilog("Not producing block because production is disabled until we receive a recent block (see: --enable-stale-production)");
            break;
         case block_production_condition::not_my_turn:
       //     ilog("Not producing block because it isn't my turn, its ${scheduled_producer}", (capture) );
            break;
         case block_production_condition::not_time_yet:
        //    ilog("Not producing block because slot has not yet arrived");
            break;
         case block_production_condition::no_private_key:
            ilog("Not producing block because I don't have the private key for ${scheduled_key}", (capture) );
            break;
         case block_production_condition::low_participation:
            elog("Not producing block because node appears to be on a minority fork with only ${pct}% producer participation", (capture) );
            break;
         case block_production_condition::lag:
            elog("Not producing block because node didn't wake up within 500ms of the slot time.");
            break;
         case block_production_condition::exception_producing_block:
            elog( "exception producing block" );
            break;
         }
   }
   schedule_production_loop();
   return result;
}

block_production_condition::block_production_condition_enum producer_plugin_impl::maybe_produce_block(fc::mutable_variant_object& capture) {
   chain::controller& chain = app().get_plugin<chain_plugin>().chain();
   const auto& hbs = *chain.head_block_state();
   fc::time_point now = fc::time_point::now();

   /*
   if (app().get_plugin<chain_plugin>().is_skipping_transaction_signatures()) {
      _production_skip_flags |= skip_transaction_signatures;
   }
   */
   // If the next block production opportunity is in the present or future, we're synced.
   if( !_production_enabled )
   {
      if( hbs.get_slot_time(1) >= now )
         _production_enabled = true;
      else
         return block_production_condition::not_synced;
   }

   // is anyone scheduled to produce now or one second in the future?
   uint32_t slot = hbs.get_slot_at_time( now );
   if( slot == 0 )
   {
      capture("next_time", hbs.get_slot_time(1));
      return block_production_condition::not_time_yet;
   }

   //
   // this assert should not fail, because now <= db.head_block_time()
   // should have resulted in slot == 0.
   //
   // if this assert triggers, there is a serious bug in get_slot_at_time()
   // which would result in allowing a later block to have a timestamp
   // less than or equal to the previous block
   //
   assert( now > chain.head_block_time() );

   const auto& scheduled_producer = hbs.get_scheduled_producer( slot );
   // we must control the producer scheduled to produce the next block.
   if( _producers.find( scheduled_producer.producer_name ) == _producers.end() )
   {
      capture("scheduled_producer", scheduled_producer.producer_name);
      return block_production_condition::not_my_turn;
   }

   auto scheduled_time = hbs.get_slot_time( slot );
   auto private_key_itr = _private_keys.find( scheduled_producer.block_signing_key );

   if( private_key_itr == _private_keys.end() )
   {
      capture("scheduled_key", scheduled_producer.block_signing_key);
      return block_production_condition::no_private_key;
   }

   uint32_t prate = hbs.producer_participation_rate();
   if( prate < _required_producer_participation )
   {
      capture("pct", uint32_t(prate / config::percent_1));
      return block_production_condition::low_participation;
   }

   if( llabs(( time_point(scheduled_time) - now).count()) > fc::milliseconds( config::block_interval_ms ).count() )
   {
      capture("scheduled_time", scheduled_time)("now", now);
      return block_production_condition::lag;
   }

  // idump( (fc::time_point::now() - chain.pending_block_time()) );
   chain.finalize_block();
   chain.sign_block( [&]( const digest_type& d ) { return private_key_itr->second.sign(d); } );
   chain.commit_block();
   auto hbt = chain.head_block_time();
   //idump((fc::time_point::now() - hbt));

   return block_production_condition::produced;
}

} // namespace eosio<|MERGE_RESOLUTION|>--- conflicted
+++ resolved
@@ -274,12 +274,10 @@
             auto producer  = db.head_block_producer();
             auto pending   = db.head_block_state();
 
-<<<<<<< HEAD
-            wlog("\r${p} generated block ${id}... #${n} @ ${t} with ${count} trxs, lib: ${lib}", 
-                 ("t",pending->block->timestamp)("p", producer)("id",fc::variant(pending->id).as_string().substr(0,16))("n",pending->block_num)("count",pending->block->transactions.size())("lib",db.last_irreversible_block_num())(capture) );
-=======
-            wlog("${p} generated block ${id}... #${n} @ ${t} with ${count} trxs, lib: ${lib}", ("p", producer)("lib",db.last_irreversible_block_num())(capture) );
->>>>>>> 4a2746e0
+            wlog("\r${p} generated block ${id}... #${n} @ ${t} with ${count} trxs, lib: ${lib}",
+                 ("p",producer)("id",fc::variant(pending->id).as_string().substr(0,16))
+                 ("n",pending->block_num)("t",pending->block->timestamp)
+                 ("count",pending->block->transactions.size())("lib",db.last_irreversible_block_num())(capture) );
             break;
          }
          case block_production_condition::not_synced:
