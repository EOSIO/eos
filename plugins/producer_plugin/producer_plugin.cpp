--- conflicted
+++ resolved
@@ -1105,15 +1105,11 @@
                ("ec", ec.value())
                ("message", ec.message()));
 
-<<<<<<< HEAD
-         next( producer_plugin::snapshot_information{head_id, head_block_num, head_block_time, chain_snapshot_header::current_version, snapshot_path.generic_string()} );
-=======
          next( producer_plugin::snapshot_information{head_id, snapshot_path.generic_string()} );
 
          if ( my->blockvault_plug->get() != nullptr ) {
             my->blockvault_plug->get()->propose_snapshot( blockvault::watermark_t{chain.head_block_num(), chain.head_block_time().sec_since_epoch()}, snapshot_path.generic_string().c_str() );
          }
->>>>>>> 1bb7e8ac
       } CATCH_AND_CALL (next);
       return;
    }
