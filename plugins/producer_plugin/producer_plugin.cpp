/**
 *  @file
 *  @copyright defined in eos/LICENSE
 */
#include <eosio/producer_plugin/producer_plugin.hpp>
#include <eosio/chain/plugin_interface.hpp>
#include <eosio/chain/global_property_object.hpp>
#include <eosio/chain/generated_transaction_object.hpp>
#include <eosio/chain/transaction_object.hpp>
#include <eosio/chain/thread_utils.hpp>
#include <eosio/chain/snapshot.hpp>

#include <fc/io/json.hpp>
#include <fc/log/logger_config.hpp>
#include <fc/smart_ref_impl.hpp>
#include <fc/scoped_exit.hpp>

#include <boost/asio.hpp>
#include <boost/date_time/posix_time/posix_time.hpp>

#include <iostream>
#include <algorithm>
#include <boost/algorithm/string.hpp>
#include <boost/range/adaptor/map.hpp>
#include <boost/function_output_iterator.hpp>
#include <boost/multi_index_container.hpp>
#include <boost/multi_index/member.hpp>
#include <boost/multi_index/hashed_index.hpp>
#include <boost/multi_index/ordered_index.hpp>
#include <boost/signals2/connection.hpp>

namespace bmi = boost::multi_index;
using bmi::indexed_by;
using bmi::ordered_non_unique;
using bmi::member;
using bmi::tag;
using bmi::hashed_unique;

using boost::multi_index_container;

using std::string;
using std::vector;
using std::deque;
using boost::signals2::scoped_connection;

#undef FC_LOG_AND_DROP
#define LOG_AND_DROP()  \
   catch ( const guard_exception& e ) { \
      chain_plugin::handle_guard_exception(e); \
   } catch ( const std::bad_alloc& ) { \
      chain_plugin::handle_bad_alloc(); \
   } catch ( boost::interprocess::bad_alloc& ) { \
      chain_plugin::handle_db_exhaustion(); \
   } catch( fc::exception& er ) { \
      wlog( "${details}", ("details",er.to_detail_string()) ); \
   } catch( const std::exception& e ) {  \
      fc::exception fce( \
                FC_LOG_MESSAGE( warn, "std::exception: ${what}: ",("what",e.what()) ), \
                fc::std_exception_code,\
                BOOST_CORE_TYPEID(e).name(), \
                e.what() ) ; \
      wlog( "${details}", ("details",fce.to_detail_string()) ); \
   } catch( ... ) {  \
      fc::unhandled_exception e( \
                FC_LOG_MESSAGE( warn, "unknown: ",  ), \
                std::current_exception() ); \
      wlog( "${details}", ("details",e.to_detail_string()) ); \
   }

const fc::string logger_name("producer_plugin");
fc::logger _log;

const fc::string trx_trace_logger_name("transaction_tracing");
fc::logger _trx_trace_log;

namespace eosio {

static appbase::abstract_plugin& _producer_plugin = app().register_plugin<producer_plugin>();

using namespace eosio::chain;
using namespace eosio::chain::plugin_interface;

namespace {
   bool exception_is_exhausted(const fc::exception& e, bool deadline_is_subjective) {
      auto code = e.code();
      return (code == block_cpu_usage_exceeded::code_value) ||
             (code == block_net_usage_exceeded::code_value) ||
             (code == deadline_exception::code_value && deadline_is_subjective);
   }
}

struct transaction_id_with_expiry {
   transaction_id_type     trx_id;
   fc::time_point          expiry;
};

struct by_id;
struct by_expiry;

using transaction_id_with_expiry_index = multi_index_container<
   transaction_id_with_expiry,
   indexed_by<
      hashed_unique<tag<by_id>, BOOST_MULTI_INDEX_MEMBER(transaction_id_with_expiry, transaction_id_type, trx_id)>,
      ordered_non_unique<tag<by_expiry>, BOOST_MULTI_INDEX_MEMBER(transaction_id_with_expiry, fc::time_point, expiry)>
   >
>;

struct by_height;

class pending_snapshot {
public:
   using next_t = producer_plugin::next_function<producer_plugin::snapshot_information>;

   pending_snapshot(const block_id_type& block_id, next_t& next, std::string pending_path, std::string final_path)
   : block_id(block_id)
   , next(next)
   , pending_path(pending_path)
   , final_path(final_path)
   {}

   uint32_t get_height() const {
      return block_header::num_from_id(block_id);
   }

   static bfs::path get_final_path(const block_id_type& block_id, const bfs::path& snapshots_dir) {
      return snapshots_dir / fc::format_string("snapshot-${id}.bin", fc::mutable_variant_object()("id", block_id));
   }

   static bfs::path get_pending_path(const block_id_type& block_id, const bfs::path& snapshots_dir) {
      return snapshots_dir / fc::format_string(".pending-snapshot-${id}.bin", fc::mutable_variant_object()("id", block_id));
   }

   static bfs::path get_temp_path(const block_id_type& block_id, const bfs::path& snapshots_dir) {
      return snapshots_dir / fc::format_string(".incomplete-snapshot-${id}.bin", fc::mutable_variant_object()("id", block_id));
   }

   producer_plugin::snapshot_information finalize( const chain::controller& chain ) const {
      auto in_chain = (bool)chain.fetch_block_by_id( block_id );
      boost::system::error_code ec;

      if (!in_chain) {
         bfs::remove(bfs::path(pending_path), ec);
         EOS_THROW(snapshot_finalization_exception,
                   "Snapshotted block was forked out of the chain.  ID: ${block_id}",
                   ("block_id", block_id));
      }

      bfs::rename(bfs::path(pending_path), bfs::path(final_path), ec);
      EOS_ASSERT(!ec, snapshot_finalization_exception,
                 "Unable to finalize valid snapshot of block number ${bn}: [code: ${ec}] ${message}",
                 ("bn", get_height())
                 ("ec", ec.value())
                 ("message", ec.message()));

      return {block_id, final_path};
   }

   block_id_type     block_id;
   next_t            next;
   std::string       pending_path;
   std::string       final_path;
};

using pending_snapshot_index = multi_index_container<
   pending_snapshot,
   indexed_by<
      hashed_unique<tag<by_id>, BOOST_MULTI_INDEX_MEMBER(pending_snapshot, block_id_type, block_id)>,
      ordered_non_unique<tag<by_height>, BOOST_MULTI_INDEX_CONST_MEM_FUN( pending_snapshot, uint32_t, get_height)>
   >
>;

enum class pending_block_mode {
   producing,
   speculating
};
#define CATCH_AND_CALL(NEXT)\
   catch ( const fc::exception& err ) {\
      NEXT(err.dynamic_copy_exception());\
   } catch ( const std::exception& e ) {\
      fc::exception fce( \
         FC_LOG_MESSAGE( warn, "rethrow ${what}: ", ("what",e.what())),\
         fc::std_exception_code,\
         BOOST_CORE_TYPEID(e).name(),\
         e.what() ) ;\
      NEXT(fce.dynamic_copy_exception());\
   } catch( ... ) {\
      fc::unhandled_exception e(\
         FC_LOG_MESSAGE(warn, "rethrow"),\
         std::current_exception());\
      NEXT(e.dynamic_copy_exception());\
   }

class producer_plugin_impl : public std::enable_shared_from_this<producer_plugin_impl> {
   public:
      producer_plugin_impl(boost::asio::io_service& io)
      :_timer(io)
      ,_transaction_ack_channel(app().get_channel<compat::channels::transaction_ack>())
      {
      }

      optional<fc::time_point> calculate_next_block_time(const account_name& producer_name, const block_timestamp_type& current_block_time) const;
      void schedule_production_loop();
      void schedule_maybe_produce_block( bool exhausted );
      void produce_block();
      bool maybe_produce_block();
      bool block_is_exhausted() const;
      bool remove_expired_persisted_trxs( const fc::time_point& deadline );
      bool remove_expired_blacklisted_trxs( const fc::time_point& deadline );
      bool process_unapplied_trxs( const fc::time_point& deadline );
      void process_scheduled_and_incoming_trxs( const fc::time_point& deadline, size_t& orig_pending_txn_size );
      bool process_incoming_trxs( const fc::time_point& deadline, size_t& orig_pending_txn_size );

      boost::program_options::variables_map _options;
      bool     _production_enabled                 = false;
      bool     _pause_production                   = false;
      uint32_t _production_skip_flags              = 0; //eosio::chain::skip_nothing;

      using signature_provider_type = std::function<chain::signature_type(chain::digest_type)>;
      std::map<chain::public_key_type, signature_provider_type> _signature_providers;
      std::set<chain::account_name>                             _producers;
      boost::asio::deadline_timer                               _timer;
      using producer_watermark = std::pair<uint32_t, block_timestamp_type>;
      std::map<chain::account_name, producer_watermark>         _producer_watermarks;
      pending_block_mode                                        _pending_block_mode = pending_block_mode::speculating;
      transaction_id_with_expiry_index                          _persistent_transactions;
      fc::optional<named_thread_pool>                           _thread_pool;

      int32_t                                                   _max_transaction_time_ms = 0;
      fc::microseconds                                          _max_irreversible_block_age_us;
      int32_t                                                   _produce_time_offset_us = 0;
      int32_t                                                   _last_block_time_offset_us = 0;
      uint32_t                                                  _max_block_cpu_usage_threshold_us = 0;
      uint32_t                                                  _max_block_net_usage_threshold_bytes = 0;
      int32_t                                                   _max_scheduled_transaction_time_per_block_ms = 0;
      fc::time_point                                            _irreversible_block_time;
      fc::microseconds                                          _keosd_provider_timeout_us;

      std::vector<chain::digest_type>                           _protocol_features_to_activate;
      bool                                                      _protocol_features_signaled = false; // to mark whether it has been signaled in start_block

      producer_plugin* _self = nullptr;
      chain_plugin* chain_plug = nullptr;

      incoming::channels::block::channel_type::handle         _incoming_block_subscription;
      incoming::channels::transaction::channel_type::handle   _incoming_transaction_subscription;

      compat::channels::transaction_ack::channel_type&        _transaction_ack_channel;

      incoming::methods::block_sync::method_type::handle        _incoming_block_sync_provider;
      incoming::methods::transaction_async::method_type::handle _incoming_transaction_async_provider;

      transaction_id_with_expiry_index                         _blacklisted_transactions;
      pending_snapshot_index                                   _pending_snapshot_index;

      fc::optional<scoped_connection>                          _accepted_block_connection;
      fc::optional<scoped_connection>                          _accepted_block_header_connection;
      fc::optional<scoped_connection>                          _irreversible_block_connection;

      /*
       * HACK ALERT
       * Boost timers can be in a state where a handler has not yet executed but is not abortable.
       * As this method needs to mutate state handlers depend on for proper functioning to maintain
       * invariants for other code (namely accepting incoming transactions in a nearly full block)
       * the handlers capture a corelation ID at the time they are set.  When they are executed
       * they must check that correlation_id against the global ordinal.  If it does not match that
       * implies that this method has been called with the handler in the state where it should be
       * cancelled but wasn't able to be.
       */
      uint32_t _timer_corelation_id = 0;

      // keep a expected ratio between defer txn and incoming txn
      double _incoming_defer_ratio = 1.0; // 1:1

      // path to write the snapshots to
      bfs::path _snapshots_dir;

      void consider_new_watermark( account_name producer, uint32_t block_num, block_timestamp_type timestamp) {
         auto itr = _producer_watermarks.find( producer );
         if( itr != _producer_watermarks.end() ) {
            itr->second.first = std::max( itr->second.first, block_num );
            itr->second.second = std::max( itr->second.second, timestamp );
         } else if( _producers.count( producer ) > 0 ) {
            _producer_watermarks.emplace( producer, std::make_pair(block_num, timestamp) );
         }
      }

      std::optional<producer_watermark> get_watermark( account_name producer ) const {
         auto itr = _producer_watermarks.find( producer );

         if( itr == _producer_watermarks.end() ) return {};

         return itr->second;
      }

      void on_block( const block_state_ptr& bsp ) {
      }

      void on_block_header( const block_state_ptr& bsp ) {
         consider_new_watermark( bsp->header.producer, bsp->block_num, bsp->block->timestamp );
      }

      void on_irreversible_block( const signed_block_ptr& lib ) {
         _irreversible_block_time = lib->timestamp.to_time_point();
         const chain::controller& chain = chain_plug->chain();

         // promote any pending snapshots
         auto& snapshots_by_height = _pending_snapshot_index.get<by_height>();
         uint32_t lib_height = lib->block_num();

         while (!snapshots_by_height.empty() && snapshots_by_height.begin()->get_height() <= lib_height) {
            const auto& pending = snapshots_by_height.begin();
            auto next = pending->next;

            try {
               next(pending->finalize(chain));
            } CATCH_AND_CALL(next);

            snapshots_by_height.erase(snapshots_by_height.begin());
         }
      }

      template<typename Type, typename Channel, typename F>
      auto publish_results_of(const Type &data, Channel& channel, F f) {
         auto publish_success = fc::make_scoped_exit([&, this](){
            channel.publish(std::pair<fc::exception_ptr, Type>(nullptr, data));
         });

         try {
            auto trace = f();
            if (trace->except) {
               publish_success.cancel();
               channel.publish(std::pair<fc::exception_ptr, Type>(trace->except->dynamic_copy_exception(), data));
            }
            return trace;
         } catch (const fc::exception& e) {
            publish_success.cancel();
            channel.publish(std::pair<fc::exception_ptr, Type>(e.dynamic_copy_exception(), data));
            throw e;
         } catch( const std::exception& e ) {
            publish_success.cancel();
            auto fce = fc::exception(
               FC_LOG_MESSAGE( info, "Caught std::exception: ${what}", ("what",e.what())),
               fc::std_exception_code,
               BOOST_CORE_TYPEID(e).name(),
               e.what()
            );
            channel.publish(std::pair<fc::exception_ptr, Type>(fce.dynamic_copy_exception(),data));
            throw fce;
         } catch( ... ) {
            publish_success.cancel();
            auto fce = fc::unhandled_exception(
               FC_LOG_MESSAGE( info, "Caught unknown exception"),
               std::current_exception()
            );

            channel.publish(std::pair<fc::exception_ptr, Type>(fce.dynamic_copy_exception(), data));
            throw fce;
         }
      };

      bool on_incoming_block(const signed_block_ptr& block, const std::optional<block_id_type>& block_id) {
         auto& chain = chain_plug->chain();
         if ( _pending_block_mode == pending_block_mode::producing ) {
            fc_wlog( _log, "dropped incoming block #${num} while producing #${pbn} for ${bt}, id: ${id}",
                     ("num", block->block_num())("pbn", chain.head_block_num() + 1)
                     ("bt", chain.pending_block_time())("id", block_id ? (*block_id).str() : "UNKNOWN") );
            return false;
         }

         const auto& id = block_id ? *block_id : block->id();
         auto blk_num = block->block_num();

         fc_dlog(_log, "received incoming block ${id}", ("id", id));

         EOS_ASSERT( block->timestamp < (fc::time_point::now() + fc::seconds( 7 )), block_from_the_future,
                     "received a block from the future, ignoring it: ${id}", ("id", id) );

         /* de-dupe here... no point in aborting block if we already know the block */
         auto existing = chain.fetch_block_by_id( id );
         if( existing ) { return false; }

         // start processing of block
         auto bsf = chain.create_block_state_future( block );

         // abort the pending block
         chain.abort_block();

         // exceptions throw out, make sure we restart our loop
         auto ensure = fc::make_scoped_exit([this](){
            schedule_production_loop();
         });

         // push the new block
         try {
            chain.push_block( bsf );
         } catch ( const guard_exception& e ) {
            chain_plugin::handle_guard_exception(e);
            return false;
         } catch( const fc::exception& e ) {
            elog((e.to_detail_string()));
            app().get_channel<channels::rejected_block>().publish( priority::medium, block );
            throw;
         } catch ( const std::bad_alloc& ) {
            chain_plugin::handle_bad_alloc();
         } catch ( boost::interprocess::bad_alloc& ) {
            chain_plugin::handle_db_exhaustion();
         }

         const auto& hbs = chain.head_block_state();
         if( hbs->header.timestamp.next().to_time_point() >= fc::time_point::now() ) {
            _production_enabled = true;
         }

         if( fc::time_point::now() - block->timestamp < fc::minutes(5) || (block->block_num() % 1000 == 0) ) {
            ilog("Received block ${id}... #${n} @ ${t} signed by ${p} [trxs: ${count}, lib: ${lib}, conf: ${confs}, latency: ${latency} ms]",
                 ("p",block->producer)("id",id.str().substr(8,16))("n",block->block_num())("t",block->timestamp)
                 ("count",block->transactions.size())("lib",chain.last_irreversible_block_num())
                 ("confs", block->confirmed)("latency", (fc::time_point::now() - block->timestamp).count()/1000 ) );
            if( chain.get_read_mode() != db_read_mode::IRREVERSIBLE && hbs->id != id && hbs->block != nullptr ) { // not applied to head
               ilog("Block not applied to head ${id}... #${n} @ ${t} signed by ${p} [trxs: ${count}, dpos: ${dpos}, conf: ${confs}, latency: ${latency} ms]",
                    ("p",hbs->block->producer)("id",hbs->id.str().substr(8,16))("n",hbs->block_num)("t",hbs->block->timestamp)
                    ("count",hbs->block->transactions.size())("dpos", hbs->dpos_irreversible_blocknum)
                    ("confs", hbs->block->confirmed)("latency", (fc::time_point::now() - hbs->block->timestamp).count()/1000 ) );
            }
         }

         return true;
      }

      std::deque<std::tuple<transaction_metadata_ptr, bool, next_function<transaction_trace_ptr>>> _pending_incoming_transactions;

      void on_incoming_transaction_async(const transaction_metadata_ptr& trx, bool persist_until_expired, next_function<transaction_trace_ptr> next) {
         chain::controller& chain = chain_plug->chain();
         const auto& cfg = chain.get_global_properties().configuration;
         signing_keys_future_type future = transaction_metadata::start_recover_keys( trx, _thread_pool->get_executor(),
               chain.get_chain_id(), fc::microseconds( cfg.max_transaction_cpu_usage ) );
         boost::asio::post( _thread_pool->get_executor(), [self = this, future, trx, persist_until_expired, next]() {
            if( future.valid() )
               future.wait();
            app().post(priority::low, [self, trx, persist_until_expired, next]() {
               if( !self->process_incoming_transaction_async( trx, persist_until_expired, next ) ) {
                  if( self->_pending_block_mode == pending_block_mode::producing ) {
                     self->schedule_maybe_produce_block( true );
                  }
               }
            });
         });
      }

      bool process_incoming_transaction_async(const transaction_metadata_ptr& trx, bool persist_until_expired, next_function<transaction_trace_ptr> next) {
         bool exhausted = false;
         chain::controller& chain = chain_plug->chain();
         if (!chain.is_building_block()) {
            _pending_incoming_transactions.emplace_back(trx, persist_until_expired, next);
            return true;
         }

         auto block_time = chain.pending_block_time();

         auto send_response = [this, &trx, &chain, &next](const fc::static_variant<fc::exception_ptr, transaction_trace_ptr>& response) {
            next(response);
            if (response.contains<fc::exception_ptr>()) {
               _transaction_ack_channel.publish(priority::low, std::pair<fc::exception_ptr, transaction_metadata_ptr>(response.get<fc::exception_ptr>(), trx));
               if (_pending_block_mode == pending_block_mode::producing) {
                  fc_dlog(_trx_trace_log, "[TRX_TRACE] Block ${block_num} for producer ${prod} is REJECTING tx: ${txid} : ${why} ",
                        ("block_num", chain.head_block_num() + 1)
                        ("prod", chain.pending_block_producer())
                        ("txid", trx->id)
                        ("why",response.get<fc::exception_ptr>()->what()));
               } else {
                  fc_dlog(_trx_trace_log, "[TRX_TRACE] Speculative execution is REJECTING tx: ${txid} : ${why} ",
                          ("txid", trx->id)
                          ("why",response.get<fc::exception_ptr>()->what()));
               }
            } else {
               _transaction_ack_channel.publish(priority::low, std::pair<fc::exception_ptr, transaction_metadata_ptr>(nullptr, trx));
               if (_pending_block_mode == pending_block_mode::producing) {
                  fc_dlog(_trx_trace_log, "[TRX_TRACE] Block ${block_num} for producer ${prod} is ACCEPTING tx: ${txid}",
                          ("block_num", chain.head_block_num() + 1)
                          ("prod", chain.pending_block_producer())
                          ("txid", trx->id));
               } else {
                  fc_dlog(_trx_trace_log, "[TRX_TRACE] Speculative execution is ACCEPTING tx: ${txid}",
                          ("txid", trx->id));
               }
            }
         };

         const auto& id = trx->id;
         if( fc::time_point(trx->packed_trx->expiration()) < block_time ) {
            send_response(std::static_pointer_cast<fc::exception>(std::make_shared<expired_tx_exception>(FC_LOG_MESSAGE(error, "expired transaction ${id}", ("id", id)) )));
            return true;
         }

         if( chain.is_known_unexpired_transaction(id) ) {
            send_response(std::static_pointer_cast<fc::exception>(std::make_shared<tx_duplicate>(FC_LOG_MESSAGE(error, "duplicate transaction ${id}", ("id", id)) )));
            return true;
         }

         auto deadline = fc::time_point::now() + fc::milliseconds(_max_transaction_time_ms);
         bool deadline_is_subjective = false;
         const auto block_deadline = calculate_block_deadline(block_time);
         if (_max_transaction_time_ms < 0 || (_pending_block_mode == pending_block_mode::producing && block_deadline < deadline) ) {
            deadline_is_subjective = true;
            deadline = block_deadline;
         }

         try {
            auto trace = chain.push_transaction( trx, deadline, trx->billed_cpu_time_us, false );
            if (trace->except) {
               if (exception_is_exhausted(*trace->except, deadline_is_subjective)) {
                  _pending_incoming_transactions.emplace_back(trx, persist_until_expired, next);
                  if (_pending_block_mode == pending_block_mode::producing) {
                     fc_dlog(_trx_trace_log, "[TRX_TRACE] Block ${block_num} for producer ${prod} COULD NOT FIT, tx: ${txid} RETRYING ",
                             ("block_num", chain.head_block_num() + 1)
                             ("prod", chain.pending_block_producer())
                             ("txid", trx->id));
                  } else {
                     fc_dlog(_trx_trace_log, "[TRX_TRACE] Speculative execution COULD NOT FIT tx: ${txid} RETRYING",
                             ("txid", trx->id));
                  }
                  if( !exhausted )
                     exhausted = block_is_exhausted();
               } else {
                  auto e_ptr = trace->except->dynamic_copy_exception();
                  send_response(e_ptr);
               }
            } else {
               if (persist_until_expired) {
                  // if this trx didnt fail/soft-fail and the persist flag is set, store its ID so that we can
                  // ensure its applied to all future speculative blocks as well.
                  _persistent_transactions.insert(transaction_id_with_expiry{trx->id, trx->packed_trx->expiration()});
               }
               send_response(trace);
            }

         } catch ( const guard_exception& e ) {
            chain_plugin::handle_guard_exception(e);
         } catch ( boost::interprocess::bad_alloc& ) {
            chain_plugin::handle_db_exhaustion();
         } catch ( std::bad_alloc& ) {
            chain_plugin::handle_bad_alloc();
         } CATCH_AND_CALL(send_response);

         return !exhausted;
      }


      fc::microseconds get_irreversible_block_age() {
         auto now = fc::time_point::now();
         if (now < _irreversible_block_time) {
            return fc::microseconds(0);
         } else {
            return now - _irreversible_block_time;
         }
      }

      bool production_disabled_by_policy() {
         return !_production_enabled || _pause_production || (_max_irreversible_block_age_us.count() >= 0 && get_irreversible_block_age() >= _max_irreversible_block_age_us);
      }

      enum class start_block_result {
         succeeded,
         failed,
         waiting_for_block,
         waiting_for_production,
         exhausted
      };

      start_block_result start_block();

      fc::time_point calculate_pending_block_time() const;
      fc::time_point calculate_block_deadline( const fc::time_point& ) const;
      void schedule_delayed_production_loop(const std::weak_ptr<producer_plugin_impl>& weak_this, optional<fc::time_point> wake_up_time);
      optional<fc::time_point> calculate_producer_wake_up_time( const block_timestamp_type& ref_block_time ) const;

};

void new_chain_banner(const eosio::chain::controller& db)
{
   std::cerr << "\n"
      "*******************************\n"
      "*                             *\n"
      "*   ------ NEW CHAIN ------   *\n"
      "*   -  Welcome to EOSIO!  -   *\n"
      "*   -----------------------   *\n"
      "*                             *\n"
      "*******************************\n"
      "\n";

   if( db.head_block_state()->header.timestamp.to_time_point() < (fc::time_point::now() - fc::milliseconds(200 * config::block_interval_ms)))
   {
      std::cerr << "Your genesis seems to have an old timestamp\n"
         "Please consider using the --genesis-timestamp option to give your genesis a recent timestamp\n"
         "\n"
         ;
   }
   return;
}

producer_plugin::producer_plugin()
   : my(new producer_plugin_impl(app().get_io_service())){
      my->_self = this;
   }

producer_plugin::~producer_plugin() {}

void producer_plugin::set_program_options(
   boost::program_options::options_description& command_line_options,
   boost::program_options::options_description& config_file_options)
{
   auto default_priv_key = private_key_type::regenerate<fc::ecc::private_key_shim>(fc::sha256::hash(std::string("nathan")));
   auto private_key_default = std::make_pair(default_priv_key.get_public_key(), default_priv_key );

   boost::program_options::options_description producer_options;

   producer_options.add_options()
         ("enable-stale-production,e", boost::program_options::bool_switch()->notifier([this](bool e){my->_production_enabled = e;}), "Enable block production, even if the chain is stale.")
         ("pause-on-startup,x", boost::program_options::bool_switch()->notifier([this](bool p){my->_pause_production = p;}), "Start this node in a state where production is paused")
         ("max-transaction-time", bpo::value<int32_t>()->default_value(30),
          "Limits the maximum time (in milliseconds) that is allowed a pushed transaction's code to execute before being considered invalid")
         ("max-irreversible-block-age", bpo::value<int32_t>()->default_value( -1 ),
          "Limits the maximum age (in seconds) of the DPOS Irreversible Block for a chain this node will produce blocks on (use negative value to indicate unlimited)")
         ("producer-name,p", boost::program_options::value<vector<string>>()->composing()->multitoken(),
          "ID of producer controlled by this node (e.g. inita; may specify multiple times)")
         ("private-key", boost::program_options::value<vector<string>>()->composing()->multitoken(),
          "(DEPRECATED - Use signature-provider instead) Tuple of [public key, WIF private key] (may specify multiple times)")
         ("signature-provider", boost::program_options::value<vector<string>>()->composing()->multitoken()->default_value({std::string(default_priv_key.get_public_key()) + "=KEY:" + std::string(default_priv_key)}, std::string(default_priv_key.get_public_key()) + "=KEY:" + std::string(default_priv_key)),
          "Key=Value pairs in the form <public-key>=<provider-spec>\n"
          "Where:\n"
          "   <public-key>    \tis a string form of a vaild EOSIO public key\n\n"
          "   <provider-spec> \tis a string in the form <provider-type>:<data>\n\n"
          "   <provider-type> \tis KEY, or KEOSD\n\n"
          "   KEY:<data>      \tis a string form of a valid EOSIO private key which maps to the provided public key\n\n"
          "   KEOSD:<data>    \tis the URL where keosd is available and the approptiate wallet(s) are unlocked")
         ("keosd-provider-timeout", boost::program_options::value<int32_t>()->default_value(5),
          "Limits the maximum time (in milliseconds) that is allowed for sending blocks to a keosd provider for signing")
         ("greylist-account", boost::program_options::value<vector<string>>()->composing()->multitoken(),
          "account that can not access to extended CPU/NET virtual resources")
         ("greylist-limit", boost::program_options::value<uint32_t>()->default_value(1000),
          "Limit (between 1 and 1000) on the multiple that CPU/NET virtual resources can extend during low usage (only enforced subjectively; use 1000 to not enforce any limit)")
         ("produce-time-offset-us", boost::program_options::value<int32_t>()->default_value(0),
          "Offset of non last block producing time in microseconds. Valid range 0 .. -block_time_interval.")
         ("last-block-time-offset-us", boost::program_options::value<int32_t>()->default_value(-200000),
          "Offset of last block producing time in microseconds. Valid range 0 .. -block_time_interval.")
         ("cpu-effort-percent", bpo::value<uint32_t>()->default_value(config::default_block_cpu_effort_pct / config::percent_1),
          "Percentage of cpu block production time used to produce block. Whole number percentages, e.g. 80 for 80%")
         ("last-block-cpu-effort-percent", bpo::value<uint32_t>()->default_value(config::default_block_cpu_effort_pct / config::percent_1),
          "Percentage of cpu block production time used to produce last block. Whole number percentages, e.g. 80 for 80%")
         ("max-block-cpu-usage-threshold-us", bpo::value<uint32_t>()->default_value( 5000 ),
          "Threshold of CPU block production to consider block full; when within threshold of max-block-cpu-usage block can be produced immediately")
         ("max-block-net-usage-threshold-bytes", bpo::value<uint32_t>()->default_value( 1024 ),
          "Threshold of NET block production to consider block full; when within threshold of max-block-net-usage block can be produced immediately")
         ("max-scheduled-transaction-time-per-block-ms", boost::program_options::value<int32_t>()->default_value(100),
          "Maximum wall-clock time, in milliseconds, spent retiring scheduled transactions in any block before returning to normal transaction processing.")
         ("subjective-cpu-leeway-us", boost::program_options::value<int32_t>()->default_value( config::default_subjective_cpu_leeway_us ),
          "Time in microseconds allowed for a transaction that starts with insufficient CPU quota to complete and cover its CPU usage.")
         ("incoming-defer-ratio", bpo::value<double>()->default_value(1.0),
          "ratio between incoming transactions and deferred transactions when both are queued for execution")
         ("producer-threads", bpo::value<uint16_t>()->default_value(config::default_controller_thread_pool_size),
          "Number of worker threads in producer thread pool")
         ("snapshots-dir", bpo::value<bfs::path>()->default_value("snapshots"),
          "the location of the snapshots directory (absolute path or relative to application data dir)")
         ;
   config_file_options.add(producer_options);
}

bool producer_plugin::is_producer_key(const chain::public_key_type& key) const
{
  auto private_key_itr = my->_signature_providers.find(key);
  if(private_key_itr != my->_signature_providers.end())
    return true;
  return false;
}

chain::signature_type producer_plugin::sign_compact(const chain::public_key_type& key, const fc::sha256& digest) const
{
  if(key != chain::public_key_type()) {
    auto private_key_itr = my->_signature_providers.find(key);
    EOS_ASSERT(private_key_itr != my->_signature_providers.end(), producer_priv_key_not_found, "Local producer has no private key in config.ini corresponding to public key ${key}", ("key", key));

    return private_key_itr->second(digest);
  }
  else {
    return chain::signature_type();
  }
}

template<typename T>
T dejsonify(const string& s) {
   return fc::json::from_string(s).as<T>();
}

#define LOAD_VALUE_SET(options, name, container, type) \
if( options.count(name) ) { \
   const std::vector<std::string>& ops = options[name].as<std::vector<std::string>>(); \
   std::copy(ops.begin(), ops.end(), std::inserter(container, container.end())); \
}

static producer_plugin_impl::signature_provider_type
make_key_signature_provider(const private_key_type& key) {
   return [key]( const chain::digest_type& digest ) {
      return key.sign(digest);
   };
}

static producer_plugin_impl::signature_provider_type
make_keosd_signature_provider(const std::shared_ptr<producer_plugin_impl>& impl, const string& url_str, const public_key_type pubkey) {
   fc::url keosd_url;
   if(boost::algorithm::starts_with(url_str, "unix://"))
      //send the entire string after unix:// to http_plugin. It'll auto-detect which part
      // is the unix socket path, and which part is the url to hit on the server
      keosd_url = fc::url("unix", url_str.substr(7), ostring(), ostring(), ostring(), ostring(), ovariant_object(), fc::optional<uint16_t>());
   else
      keosd_url = fc::url(url_str);
   std::weak_ptr<producer_plugin_impl> weak_impl = impl;

   return [weak_impl, keosd_url, pubkey]( const chain::digest_type& digest ) {
      auto impl = weak_impl.lock();
      if (impl) {
         fc::variant params;
         fc::to_variant(std::make_pair(digest, pubkey), params);
         auto deadline = impl->_keosd_provider_timeout_us.count() >= 0 ? fc::time_point::now() + impl->_keosd_provider_timeout_us : fc::time_point::maximum();
         return app().get_plugin<http_client_plugin>().get_client().post_sync(keosd_url, params, deadline).as<chain::signature_type>();
      } else {
         return signature_type();
      }
   };
}

void producer_plugin::plugin_initialize(const boost::program_options::variables_map& options)
{ try {
   my->chain_plug = app().find_plugin<chain_plugin>();
   EOS_ASSERT( my->chain_plug, plugin_config_exception, "chain_plugin not found" );
   my->_options = &options;
   LOAD_VALUE_SET(options, "producer-name", my->_producers, types::account_name)

   chain::controller& chain = my->chain_plug->chain();

   if( options.count("private-key") )
   {
      const std::vector<std::string> key_id_to_wif_pair_strings = options["private-key"].as<std::vector<std::string>>();
      for (const std::string& key_id_to_wif_pair_string : key_id_to_wif_pair_strings)
      {
         try {
            auto key_id_to_wif_pair = dejsonify<std::pair<public_key_type, private_key_type>>(key_id_to_wif_pair_string);
            my->_signature_providers[key_id_to_wif_pair.first] = make_key_signature_provider(key_id_to_wif_pair.second);
            auto blanked_privkey = std::string(std::string(key_id_to_wif_pair.second).size(), '*' );
            wlog("\"private-key\" is DEPRECATED, use \"signature-provider=${pub}=KEY:${priv}\"", ("pub",key_id_to_wif_pair.first)("priv", blanked_privkey));
         } catch ( fc::exception& e ) {
            elog("Malformed private key pair");
         }
      }
   }

   if( options.count("signature-provider") ) {
      const std::vector<std::string> key_spec_pairs = options["signature-provider"].as<std::vector<std::string>>();
      for (const auto& key_spec_pair : key_spec_pairs) {
         try {
            auto delim = key_spec_pair.find("=");
            EOS_ASSERT(delim != std::string::npos, plugin_config_exception, "Missing \"=\" in the key spec pair");
            auto pub_key_str = key_spec_pair.substr(0, delim);
            auto spec_str = key_spec_pair.substr(delim + 1);

            auto spec_delim = spec_str.find(":");
            EOS_ASSERT(spec_delim != std::string::npos, plugin_config_exception, "Missing \":\" in the key spec pair");
            auto spec_type_str = spec_str.substr(0, spec_delim);
            auto spec_data = spec_str.substr(spec_delim + 1);

            auto pubkey = public_key_type(pub_key_str);

            if (spec_type_str == "KEY") {
               my->_signature_providers[pubkey] = make_key_signature_provider(private_key_type(spec_data));
            } else if (spec_type_str == "KEOSD") {
               my->_signature_providers[pubkey] = make_keosd_signature_provider(my, spec_data, pubkey);
            }

         } catch (...) {
            elog("Malformed signature provider: \"${val}\", ignoring!", ("val", key_spec_pair));
         }
      }
   }

   my->_keosd_provider_timeout_us = fc::milliseconds(options.at("keosd-provider-timeout").as<int32_t>());

   my->_produce_time_offset_us = options.at("produce-time-offset-us").as<int32_t>();
   EOS_ASSERT( my->_produce_time_offset_us <= 0 && my->_produce_time_offset_us >= -config::block_interval_us, plugin_config_exception,
               "produce-time-offset-us ${o} must be 0 .. -${bi}", ("bi", config::block_interval_us)("o", my->_produce_time_offset_us) );

   my->_last_block_time_offset_us = options.at("last-block-time-offset-us").as<int32_t>();
   EOS_ASSERT( my->_last_block_time_offset_us <= 0 && my->_last_block_time_offset_us >= -config::block_interval_us, plugin_config_exception,
               "last-block-time-offset-us ${o} must be 0 .. -${bi}", ("bi", config::block_interval_us)("o", my->_last_block_time_offset_us) );

   uint32_t cpu_effort_pct = options.at("cpu-effort-percent").as<uint32_t>();
   EOS_ASSERT( cpu_effort_pct >= 0 && cpu_effort_pct <= 100, plugin_config_exception,
               "cpu-effort-percent ${pct} must be 0 - 100", ("pct", cpu_effort_pct) );
      cpu_effort_pct *= config::percent_1;
   int32_t cpu_effort_offset_us =
         -EOS_PERCENT( config::block_interval_us, chain::config::percent_100 - cpu_effort_pct );

   uint32_t last_block_cpu_effort_pct = options.at("last-block-cpu-effort-percent").as<uint32_t>();
   EOS_ASSERT( last_block_cpu_effort_pct >= 0 && last_block_cpu_effort_pct <= 100, plugin_config_exception,
               "last-block-cpu-effort-percent ${pct} must be 0 - 100", ("pct", last_block_cpu_effort_pct) );
      last_block_cpu_effort_pct *= config::percent_1;
   int32_t last_block_cpu_effort_offset_us =
         -EOS_PERCENT( config::block_interval_us, chain::config::percent_100 - last_block_cpu_effort_pct );

   my->_produce_time_offset_us = std::min( my->_produce_time_offset_us, cpu_effort_offset_us );
   my->_last_block_time_offset_us = std::min( my->_last_block_time_offset_us, last_block_cpu_effort_offset_us );

   my->_max_block_cpu_usage_threshold_us = options.at( "max-block-cpu-usage-threshold-us" ).as<uint32_t>();
   EOS_ASSERT( my->_max_block_cpu_usage_threshold_us < config::block_interval_us, plugin_config_exception,
               "max-block-cpu-usage-threshold-us ${t} must be 0 .. ${bi}", ("bi", config::block_interval_us)("t", my->_max_block_cpu_usage_threshold_us) );

   my->_max_block_net_usage_threshold_bytes = options.at( "max-block-net-usage-threshold-bytes" ).as<uint32_t>();

   my->_max_scheduled_transaction_time_per_block_ms = options.at("max-scheduled-transaction-time-per-block-ms").as<int32_t>();

   if( options.at( "subjective-cpu-leeway-us" ).as<int32_t>() != config::default_subjective_cpu_leeway_us ) {
      chain.set_subjective_cpu_leeway( fc::microseconds( options.at( "subjective-cpu-leeway-us" ).as<int32_t>() ) );
   }

   my->_max_transaction_time_ms = options.at("max-transaction-time").as<int32_t>();

   my->_max_irreversible_block_age_us = fc::seconds(options.at("max-irreversible-block-age").as<int32_t>());

   my->_incoming_defer_ratio = options.at("incoming-defer-ratio").as<double>();

   auto thread_pool_size = options.at( "producer-threads" ).as<uint16_t>();
   EOS_ASSERT( thread_pool_size > 0, plugin_config_exception,
               "producer-threads ${num} must be greater than 0", ("num", thread_pool_size));
   my->_thread_pool.emplace( "prod", thread_pool_size );

   if( options.count( "snapshots-dir" )) {
      auto sd = options.at( "snapshots-dir" ).as<bfs::path>();
      if( sd.is_relative()) {
         my->_snapshots_dir = app().data_dir() / sd;
         if (!fc::exists(my->_snapshots_dir)) {
            fc::create_directories(my->_snapshots_dir);
         }
      } else {
         my->_snapshots_dir = sd;
      }

      EOS_ASSERT( fc::is_directory(my->_snapshots_dir), snapshot_directory_not_found_exception,
                  "No such directory '${dir}'", ("dir", my->_snapshots_dir.generic_string()) );
   }

   my->_incoming_block_subscription = app().get_channel<incoming::channels::block>().subscribe([this](const signed_block_ptr& block){
      try {
         my->on_incoming_block(block, {});
      } LOG_AND_DROP();
   });

   my->_incoming_transaction_subscription = app().get_channel<incoming::channels::transaction>().subscribe([this](const transaction_metadata_ptr& trx){
      try {
         my->on_incoming_transaction_async(trx, false, [](const auto&){});
      } LOG_AND_DROP();
   });

   my->_incoming_block_sync_provider = app().get_method<incoming::methods::block_sync>().register_provider(
         [this](const signed_block_ptr& block, const std::optional<block_id_type>& block_id) {
      return my->on_incoming_block(block, block_id);
   });

   my->_incoming_transaction_async_provider = app().get_method<incoming::methods::transaction_async>().register_provider([this](const transaction_metadata_ptr& trx, bool persist_until_expired, next_function<transaction_trace_ptr> next) -> void {
      return my->on_incoming_transaction_async(trx, persist_until_expired, next );
   });

   if (options.count("greylist-account")) {
      std::vector<std::string> greylist = options["greylist-account"].as<std::vector<std::string>>();
      greylist_params param;
      for (auto &a : greylist) {
         param.accounts.push_back(account_name(a));
      }
      add_greylist_accounts(param);
   }

   {
      uint32_t greylist_limit = options.at("greylist-limit").as<uint32_t>();
      chain.set_greylist_limit( greylist_limit );
   }

} FC_LOG_AND_RETHROW() }

void producer_plugin::plugin_startup()
{ try {
   handle_sighup(); // Sets loggers

   try {
   ilog("producer plugin:  plugin_startup() begin");

   chain::controller& chain = my->chain_plug->chain();
   EOS_ASSERT( my->_producers.empty() || chain.get_read_mode() == chain::db_read_mode::SPECULATIVE, plugin_config_exception,
              "node cannot have any producer-name configured because block production is impossible when read_mode is not \"speculative\"" );

   EOS_ASSERT( my->_producers.empty() || chain.get_validation_mode() == chain::validation_mode::FULL, plugin_config_exception,
              "node cannot have any producer-name configured because block production is not safe when validation_mode is not \"full\"" );


   my->_accepted_block_connection.emplace(chain.accepted_block.connect( [this]( const auto& bsp ){ my->on_block( bsp ); } ));
   my->_accepted_block_header_connection.emplace(chain.accepted_block_header.connect( [this]( const auto& bsp ){ my->on_block_header( bsp ); } ));
   my->_irreversible_block_connection.emplace(chain.irreversible_block.connect( [this]( const auto& bsp ){ my->on_irreversible_block( bsp->block ); } ));

   const auto lib_num = chain.last_irreversible_block_num();
   const auto lib = chain.fetch_block_by_number(lib_num);
   if (lib) {
      my->on_irreversible_block(lib);
   } else {
      my->_irreversible_block_time = fc::time_point::maximum();
   }

   if (!my->_producers.empty()) {
      ilog("Launching block production for ${n} producers at ${time}.", ("n", my->_producers.size())("time",fc::time_point::now()));

      if (my->_production_enabled) {
         if (chain.head_block_num() == 0) {
            new_chain_banner(chain);
         }
         //_production_skip_flags |= eosio::chain::skip_undo_history_check;
      }
   }

   my->schedule_production_loop();

   ilog("producer plugin:  plugin_startup() end");
   } catch( ... ) {
      // always call plugin_shutdown, even on exception
      plugin_shutdown();
      throw;
   }
} FC_CAPTURE_AND_RETHROW() }

void producer_plugin::plugin_shutdown() {
   try {
      my->_timer.cancel();
   } catch(fc::exception& e) {
      edump((e.to_detail_string()));
   }

   if( my->_thread_pool ) {
      my->_thread_pool->stop();
   }

   app().post( 0, [me = my](){} ); // keep my pointer alive until queue is drained
}

void producer_plugin::handle_sighup() {
   fc::logger::update( logger_name, _log );
   fc::logger::update( trx_trace_logger_name, _trx_trace_log );
}

void producer_plugin::pause() {
   my->_pause_production = true;
}

void producer_plugin::resume() {
   my->_pause_production = false;
   // it is possible that we are only speculating because of this policy which we have now changed
   // re-evaluate that now
   //
   if (my->_pending_block_mode == pending_block_mode::speculating) {
      chain::controller& chain = my->chain_plug->chain();
      chain.abort_block();
      my->schedule_production_loop();
   }
}

bool producer_plugin::paused() const {
   return my->_pause_production;
}

void producer_plugin::update_runtime_options(const runtime_options& options) {
   chain::controller& chain = my->chain_plug->chain();
   bool check_speculating = false;

   if (options.max_transaction_time) {
      my->_max_transaction_time_ms = *options.max_transaction_time;
   }

   if (options.max_irreversible_block_age) {
      my->_max_irreversible_block_age_us =  fc::seconds(*options.max_irreversible_block_age);
      check_speculating = true;
   }

   if (options.produce_time_offset_us) {
      my->_produce_time_offset_us = *options.produce_time_offset_us;
   }

   if (options.last_block_time_offset_us) {
      my->_last_block_time_offset_us = *options.last_block_time_offset_us;
   }

   if (options.max_scheduled_transaction_time_per_block_ms) {
      my->_max_scheduled_transaction_time_per_block_ms = *options.max_scheduled_transaction_time_per_block_ms;
   }

   if (options.incoming_defer_ratio) {
      my->_incoming_defer_ratio = *options.incoming_defer_ratio;
   }

   if (check_speculating && my->_pending_block_mode == pending_block_mode::speculating) {
      chain.abort_block();
      my->schedule_production_loop();
   }

   if (options.subjective_cpu_leeway_us) {
      chain.set_subjective_cpu_leeway(fc::microseconds(*options.subjective_cpu_leeway_us));
   }

   if (options.greylist_limit) {
      chain.set_greylist_limit(*options.greylist_limit);
   }
}

producer_plugin::runtime_options producer_plugin::get_runtime_options() const {
   return {
      my->_max_transaction_time_ms,
      my->_max_irreversible_block_age_us.count() < 0 ? -1 : my->_max_irreversible_block_age_us.count() / 1'000'000,
      my->_produce_time_offset_us,
      my->_last_block_time_offset_us,
      my->_max_scheduled_transaction_time_per_block_ms,
      my->chain_plug->chain().get_subjective_cpu_leeway() ?
            my->chain_plug->chain().get_subjective_cpu_leeway()->count() :
            fc::optional<int32_t>(),
      my->_incoming_defer_ratio,
      my->chain_plug->chain().get_greylist_limit()
   };
}

void producer_plugin::add_greylist_accounts(const greylist_params& params) {
   chain::controller& chain = my->chain_plug->chain();
   for (auto &acc : params.accounts) {
      chain.add_resource_greylist(acc);
   }
}

void producer_plugin::remove_greylist_accounts(const greylist_params& params) {
   chain::controller& chain = my->chain_plug->chain();
   for (auto &acc : params.accounts) {
      chain.remove_resource_greylist(acc);
   }
}

producer_plugin::greylist_params producer_plugin::get_greylist() const {
   chain::controller& chain = my->chain_plug->chain();
   greylist_params result;
   const auto& list = chain.get_resource_greylist();
   result.accounts.reserve(list.size());
   for (auto &acc: list) {
      result.accounts.push_back(acc);
   }
   return result;
}

producer_plugin::whitelist_blacklist producer_plugin::get_whitelist_blacklist() const {
   chain::controller& chain = my->chain_plug->chain();
   return {
      chain.get_actor_whitelist(),
      chain.get_actor_blacklist(),
      chain.get_contract_whitelist(),
      chain.get_contract_blacklist(),
      chain.get_action_blacklist(),
      chain.get_key_blacklist()
   };
}

void producer_plugin::set_whitelist_blacklist(const producer_plugin::whitelist_blacklist& params) {
   chain::controller& chain = my->chain_plug->chain();
   if(params.actor_whitelist.valid()) chain.set_actor_whitelist(*params.actor_whitelist);
   if(params.actor_blacklist.valid()) chain.set_actor_blacklist(*params.actor_blacklist);
   if(params.contract_whitelist.valid()) chain.set_contract_whitelist(*params.contract_whitelist);
   if(params.contract_blacklist.valid()) chain.set_contract_blacklist(*params.contract_blacklist);
   if(params.action_blacklist.valid()) chain.set_action_blacklist(*params.action_blacklist);
   if(params.key_blacklist.valid()) chain.set_key_blacklist(*params.key_blacklist);
}

producer_plugin::integrity_hash_information producer_plugin::get_integrity_hash() const {
   chain::controller& chain = my->chain_plug->chain();

   auto reschedule = fc::make_scoped_exit([this](){
      my->schedule_production_loop();
   });

   if (chain.is_building_block()) {
      // abort the pending block
      chain.abort_block();
   } else {
      reschedule.cancel();
   }

   return {chain.head_block_id(), chain.calculate_integrity_hash()};
}

void producer_plugin::create_snapshot(producer_plugin::next_function<producer_plugin::snapshot_information> next) {
   chain::controller& chain = my->chain_plug->chain();

   auto head_id = chain.head_block_id();
   const auto& snapshot_path = pending_snapshot::get_final_path(head_id, my->_snapshots_dir);
   const auto& temp_path     = pending_snapshot::get_temp_path(head_id, my->_snapshots_dir);

   // maintain legacy exception if the snapshot exists
   if( fc::is_regular_file(snapshot_path) ) {
      auto ex = snapshot_exists_exception( FC_LOG_MESSAGE( error, "snapshot named ${name} already exists", ("name", snapshot_path.generic_string()) ) );
      next(ex.dynamic_copy_exception());
      return;
   }

   auto write_snapshot = [&]( const bfs::path& p ) -> void {
      auto reschedule = fc::make_scoped_exit([this](){
         my->schedule_production_loop();
      });

      if (chain.is_building_block()) {
         // abort the pending block
         chain.abort_block();
      } else {
         reschedule.cancel();
      }

      bfs::create_directory( p.parent_path() );

      // create the snapshot
      auto snap_out = std::ofstream(p.generic_string(), (std::ios::out | std::ios::binary));
      auto writer = std::make_shared<ostream_snapshot_writer>(snap_out);
      chain.write_snapshot(writer);
      writer->finalize();
      snap_out.flush();
      snap_out.close();
   };

   // If in irreversible mode, create snapshot and return path to snapshot immediately.
   if( chain.get_read_mode() == db_read_mode::IRREVERSIBLE ) {
      try {
         write_snapshot( temp_path );

         boost::system::error_code ec;
         bfs::rename(temp_path, snapshot_path, ec);
         EOS_ASSERT(!ec, snapshot_finalization_exception,
               "Unable to finalize valid snapshot of block number ${bn}: [code: ${ec}] ${message}",
               ("bn", chain.head_block_num())
               ("ec", ec.value())
               ("message", ec.message()));

         next( producer_plugin::snapshot_information{head_id, snapshot_path.generic_string()} );
      } CATCH_AND_CALL (next);
      return;
   }

   // Otherwise, the result will be returned when the snapshot becomes irreversible.

   // determine if this snapshot is already in-flight
   auto& pending_by_id = my->_pending_snapshot_index.get<by_id>();
   auto existing = pending_by_id.find(head_id);
   if( existing != pending_by_id.end() ) {
      // if a snapshot at this block is already pending, attach this requests handler to it
      pending_by_id.modify(existing, [&next]( auto& entry ){
         entry.next = [prev = entry.next, next](const fc::static_variant<fc::exception_ptr, producer_plugin::snapshot_information>& res){
            prev(res);
            next(res);
         };
      });
   } else {
      const auto& pending_path = pending_snapshot::get_pending_path(head_id, my->_snapshots_dir);

      try {
         write_snapshot( temp_path ); // create a new pending snapshot

         boost::system::error_code ec;
         bfs::rename(temp_path, pending_path, ec);
         EOS_ASSERT(!ec, snapshot_finalization_exception,
               "Unable to promote temp snapshot to pending for block number ${bn}: [code: ${ec}] ${message}",
               ("bn", chain.head_block_num())
               ("ec", ec.value())
               ("message", ec.message()));

         my->_pending_snapshot_index.emplace(head_id, next, pending_path.generic_string(), snapshot_path.generic_string());
      } CATCH_AND_CALL (next);
   }
}

producer_plugin::scheduled_protocol_feature_activations
producer_plugin::get_scheduled_protocol_feature_activations()const {
   return {my->_protocol_features_to_activate};
}

void producer_plugin::schedule_protocol_feature_activations( const scheduled_protocol_feature_activations& schedule ) {
   const chain::controller& chain = my->chain_plug->chain();
   std::set<digest_type> set_of_features_to_activate( schedule.protocol_features_to_activate.begin(),
                                                      schedule.protocol_features_to_activate.end() );
   EOS_ASSERT( set_of_features_to_activate.size() == schedule.protocol_features_to_activate.size(),
               invalid_protocol_features_to_activate, "duplicate digests" );
   chain.validate_protocol_features( schedule.protocol_features_to_activate );
   const auto& pfs = chain.get_protocol_feature_manager().get_protocol_feature_set();
   for (auto &feature_digest : set_of_features_to_activate) {
      const auto& pf = pfs.get_protocol_feature(feature_digest);
      EOS_ASSERT( !pf.preactivation_required, protocol_feature_exception,
                  "protocol feature requires preactivation: ${digest}",
                  ("digest", feature_digest));
   }
   my->_protocol_features_to_activate = schedule.protocol_features_to_activate;
   my->_protocol_features_signaled = false;
}

fc::variants producer_plugin::get_supported_protocol_features( const get_supported_protocol_features_params& params ) const {
   fc::variants results;
   const chain::controller& chain = my->chain_plug->chain();
   const auto& pfs = chain.get_protocol_feature_manager().get_protocol_feature_set();
   const auto next_block_time = chain.head_block_time() + fc::milliseconds(config::block_interval_ms);

   flat_map<digest_type, bool>  visited_protocol_features;
   visited_protocol_features.reserve( pfs.size() );

   std::function<bool(const protocol_feature&)> add_feature =
   [&results, &pfs, &params, next_block_time, &visited_protocol_features, &add_feature]
   ( const protocol_feature& pf ) -> bool {
      if( ( params.exclude_disabled || params.exclude_unactivatable ) && !pf.enabled ) return false;
      if( params.exclude_unactivatable && ( next_block_time < pf.earliest_allowed_activation_time  ) ) return false;

      auto res = visited_protocol_features.emplace( pf.feature_digest, false );
      if( !res.second ) return res.first->second;

      const auto original_size = results.size();
      for( const auto& dependency : pf.dependencies ) {
         if( !add_feature( pfs.get_protocol_feature( dependency ) ) ) {
            results.resize( original_size );
            return false;
         }
      }

      res.first->second = true;
      results.emplace_back( pf.to_variant(true) );
      return true;
   };

   for( const auto& pf : pfs ) {
      add_feature( pf );
   }

   return results;
}

producer_plugin::get_account_ram_corrections_result
producer_plugin::get_account_ram_corrections( const get_account_ram_corrections_params& params ) const {
   get_account_ram_corrections_result result;
   const auto& db = my->chain_plug->chain().db();

   const auto& idx = db.get_index<chain::account_ram_correction_index, chain::by_name>();
   account_name lower_bound_value = std::numeric_limits<uint64_t>::lowest();
   account_name upper_bound_value = std::numeric_limits<uint64_t>::max();

   if( params.lower_bound ) {
      lower_bound_value = *params.lower_bound;
   }

   if( params.upper_bound ) {
      upper_bound_value = *params.upper_bound;
   }

   if( upper_bound_value < lower_bound_value )
      return result;

   auto walk_range = [&]( auto itr, auto end_itr ) {
      for( unsigned int count = 0;
           count < params.limit && itr != end_itr;
           ++itr )
      {
         result.rows.push_back( fc::variant( *itr ) );
         ++count;
      }
      if( itr != end_itr ) {
         result.more = itr->name;
      }
   };

   auto lower = idx.lower_bound( lower_bound_value );
   auto upper = idx.upper_bound( upper_bound_value );
   if( params.reverse ) {
      walk_range( boost::make_reverse_iterator(upper), boost::make_reverse_iterator(lower) );
   } else {
      walk_range( lower, upper );
   }

   return result;
}

optional<fc::time_point> producer_plugin_impl::calculate_next_block_time(const account_name& producer_name, const block_timestamp_type& current_block_time) const {
   chain::controller& chain = chain_plug->chain();
   const auto& hbs = chain.head_block_state();
   const auto& active_schedule = hbs->active_schedule.producers;

   // determine if this producer is in the active schedule and if so, where
   auto itr = std::find_if(active_schedule.begin(), active_schedule.end(), [&](const auto& asp){ return asp.producer_name == producer_name; });
   if (itr == active_schedule.end()) {
      // this producer is not in the active producer set
      return optional<fc::time_point>();
   }

   size_t producer_index = itr - active_schedule.begin();
   uint32_t minimum_offset = 1; // must at least be the "next" block

   // account for a watermark in the future which is disqualifying this producer for now
   // this is conservative assuming no blocks are dropped.  If blocks are dropped the watermark will
   // disqualify this producer for longer but it is assumed they will wake up, determine that they
   // are disqualified for longer due to skipped blocks and re-caculate their next block with better
   // information then
   auto current_watermark = get_watermark(producer_name);
   if (current_watermark) {
      const auto watermark = *current_watermark;
      auto block_num = chain.head_block_state()->block_num;
      if (chain.is_building_block()) {
         ++block_num;
      }
      if (watermark.first > block_num) {
         // if I have a watermark block number then I need to wait until after that watermark
         minimum_offset = watermark.first - block_num + 1;
      }
      if (watermark.second > current_block_time) {
          // if I have a watermark block timestamp then I need to wait until after that watermark timestamp
          minimum_offset = std::max(minimum_offset, watermark.second.slot - current_block_time.slot + 1);
      }
   }

   // this producers next opportuity to produce is the next time its slot arrives after or at the calculated minimum
   uint32_t minimum_slot = current_block_time.slot + minimum_offset;
   size_t minimum_slot_producer_index = (minimum_slot % (active_schedule.size() * config::producer_repetitions)) / config::producer_repetitions;
   if ( producer_index == minimum_slot_producer_index ) {
      // this is the producer for the minimum slot, go with that
      return block_timestamp_type(minimum_slot).to_time_point();
   } else {
      // calculate how many rounds are between the minimum producer and the producer in question
      size_t producer_distance = producer_index - minimum_slot_producer_index;
      // check for unsigned underflow
      if (producer_distance > producer_index) {
         producer_distance += active_schedule.size();
      }

      // align the minimum slot to the first of its set of reps
      uint32_t first_minimum_producer_slot = minimum_slot - (minimum_slot % config::producer_repetitions);

      // offset the aligned minimum to the *earliest* next set of slots for this producer
      uint32_t next_block_slot = first_minimum_producer_slot  + (producer_distance * config::producer_repetitions);
      return block_timestamp_type(next_block_slot).to_time_point();
   }
}

fc::time_point producer_plugin_impl::calculate_pending_block_time() const {
   const chain::controller& chain = chain_plug->chain();
   const fc::time_point now = fc::time_point::now();
   const fc::time_point base = std::max<fc::time_point>(now, chain.head_block_time());
   const int64_t min_time_to_next_block = (config::block_interval_us) - (base.time_since_epoch().count() % (config::block_interval_us) );
   fc::time_point block_time = base + fc::microseconds(min_time_to_next_block);


   if((block_time - now) < fc::microseconds(config::block_interval_us/10) ) {     // we must sleep for at least 50ms
      block_time += fc::microseconds(config::block_interval_us);
   }
   return block_time;
}

fc::time_point producer_plugin_impl::calculate_block_deadline( const fc::time_point& block_time ) const {
   bool last_block = ((block_timestamp_type(block_time).slot % config::producer_repetitions) == config::producer_repetitions - 1);
   return block_time + fc::microseconds(last_block ? _last_block_time_offset_us : _produce_time_offset_us);
}

enum class tx_category {
   PERSISTED,
   UNEXPIRED_UNPERSISTED,
   EXPIRED,
};


producer_plugin_impl::start_block_result producer_plugin_impl::start_block() {
   chain::controller& chain = chain_plug->chain();

   if( chain.in_immutable_mode() )
      return start_block_result::waiting_for_block;

   const auto& hbs = chain.head_block_state();

   //Schedule for the next second's tick regardless of chain state
   // If we would wait less than 50ms (1/10 of block_interval), wait for the whole block interval.
   const fc::time_point now = fc::time_point::now();
   const fc::time_point block_time = calculate_pending_block_time();

   const pending_block_mode previous_pending_mode = _pending_block_mode;
   _pending_block_mode = pending_block_mode::producing;

   // Not our turn
   const auto& scheduled_producer = hbs->get_scheduled_producer(block_time);
   const auto current_watermark = get_watermark(scheduled_producer.producer_name);
   auto signature_provider_itr = _signature_providers.find(scheduled_producer.block_signing_key);
   auto irreversible_block_age = get_irreversible_block_age();

   // If the next block production opportunity is in the present or future, we're synced.
   if( !_production_enabled ) {
      _pending_block_mode = pending_block_mode::speculating;
   } else if( _producers.find(scheduled_producer.producer_name) == _producers.end()) {
      _pending_block_mode = pending_block_mode::speculating;
   } else if (signature_provider_itr == _signature_providers.end()) {
      elog("Not producing block because I don't have the private key for ${scheduled_key}", ("scheduled_key", scheduled_producer.block_signing_key));
      _pending_block_mode = pending_block_mode::speculating;
   } else if ( _pause_production ) {
      elog("Not producing block because production is explicitly paused");
      _pending_block_mode = pending_block_mode::speculating;
   } else if ( _max_irreversible_block_age_us.count() >= 0 && irreversible_block_age >= _max_irreversible_block_age_us ) {
      elog("Not producing block because the irreversible block is too old [age:${age}s, max:${max}s]", ("age", irreversible_block_age.count() / 1'000'000)( "max", _max_irreversible_block_age_us.count() / 1'000'000 ));
      _pending_block_mode = pending_block_mode::speculating;
   }

   if (_pending_block_mode == pending_block_mode::producing) {
      // determine if our watermark excludes us from producing at this point
      if (current_watermark) {
         const block_timestamp_type block_timestamp{block_time};
         if (current_watermark->first > hbs->block_num) {
            elog("Not producing block because \"${producer}\" signed a block at a higher block number (${watermark}) than the current fork's head (${head_block_num})",
                 ("producer", scheduled_producer.producer_name)
                 ("watermark", current_watermark->first)
                 ("head_block_num", hbs->block_num));
            _pending_block_mode = pending_block_mode::speculating;
         } else if (current_watermark->second >= block_timestamp) {
            elog("Not producing block because \"${producer}\" signed a block at the next block time or later (${watermark}) than the pending block time (${block_timestamp})",
                 ("producer", scheduled_producer.producer_name)
                 ("watermark", current_watermark->second)
                 ("block_timestamp", block_timestamp));
            _pending_block_mode = pending_block_mode::speculating;
         }
      }
   }

   if (_pending_block_mode == pending_block_mode::speculating) {
      auto head_block_age = now - chain.head_block_time();
      if (head_block_age > fc::seconds(5))
         return start_block_result::waiting_for_block;
   }

   if (_pending_block_mode == pending_block_mode::producing) {
      const auto start_block_time = block_time - fc::microseconds( config::block_interval_us );
      if( now < start_block_time ) {
         fc_dlog(_log, "Not producing block waiting for production window ${n} ${bt}", ("n", hbs->block_num + 1)("bt", block_time) );
         // start_block_time instead of block_time because schedule_delayed_production_loop calculates next block time from given time
         schedule_delayed_production_loop(weak_from_this(), calculate_producer_wake_up_time(start_block_time));
         return start_block_result::waiting_for_production;
      }
   } else if (previous_pending_mode == pending_block_mode::producing) {
      // just produced our last block of our round
      const auto start_block_time = block_time - fc::microseconds( config::block_interval_us );
      fc_dlog(_log, "Not starting speculative block until ${bt}", ("bt", start_block_time) );
      schedule_delayed_production_loop( weak_from_this(), start_block_time);
      return start_block_result::waiting_for_production;
   }

   fc_dlog(_log, "Starting block #${n} ${bt} at ${time}", ("n", hbs->block_num + 1)("bt", block_time)("time", now));

   try {
      uint16_t blocks_to_confirm = 0;

      if (_pending_block_mode == pending_block_mode::producing) {
         // determine how many blocks this producer can confirm
         // 1) if it is not a producer from this node, assume no confirmations (we will discard this block anyway)
         // 2) if it is a producer on this node that has never produced, the conservative approach is to assume no
         //    confirmations to make sure we don't double sign after a crash TODO: make these watermarks durable?
         // 3) if it is a producer on this node where this node knows the last block it produced, safely set it -UNLESS-
         // 4) the producer on this node's last watermark is higher (meaning on a different fork)
         if (current_watermark) {
            auto watermark_bn = current_watermark->first;
            if (watermark_bn < hbs->block_num) {
               blocks_to_confirm = (uint16_t)(std::min<uint32_t>(std::numeric_limits<uint16_t>::max(), (uint32_t)(hbs->block_num - watermark_bn)));
            }
         }

         // can not confirm irreversible blocks
         blocks_to_confirm = (uint16_t)(std::min<uint32_t>(blocks_to_confirm, (uint32_t)(hbs->block_num - hbs->dpos_irreversible_blocknum)));
      }

      chain.abort_block();

      auto features_to_activate = chain.get_preactivated_protocol_features();
      if( _pending_block_mode == pending_block_mode::producing && _protocol_features_to_activate.size() > 0 ) {
         bool drop_features_to_activate = false;
         try {
            chain.validate_protocol_features( _protocol_features_to_activate );
         } catch( const fc::exception& e ) {
            wlog( "protocol features to activate are no longer all valid: ${details}",
                  ("details",e.to_detail_string()) );
            drop_features_to_activate = true;
         }

         if( drop_features_to_activate ) {
            _protocol_features_to_activate.clear();
         } else {
            auto protocol_features_to_activate = _protocol_features_to_activate; // do a copy as pending_block might be aborted
            if( features_to_activate.size() > 0 ) {
               protocol_features_to_activate.reserve( protocol_features_to_activate.size()
                                                         + features_to_activate.size() );
               std::set<digest_type> set_of_features_to_activate( protocol_features_to_activate.begin(),
                                                                  protocol_features_to_activate.end() );
               for( const auto& f : features_to_activate ) {
                  auto res = set_of_features_to_activate.insert( f );
                  if( res.second ) {
                     protocol_features_to_activate.push_back( f );
                  }
               }
               features_to_activate.clear();
            }
            std::swap( features_to_activate, protocol_features_to_activate );
            _protocol_features_signaled = true;
            ilog( "signaling activation of the following protocol features in block ${num}: ${features_to_activate}",
                  ("num", hbs->block_num + 1)("features_to_activate", features_to_activate) );
         }
      }

      chain.start_block( block_time, blocks_to_confirm, features_to_activate );
   } LOG_AND_DROP();

   if( chain.is_building_block() ) {
      auto pending_block_signing_key = chain.pending_block_signing_key();
      const fc::time_point preprocess_deadline = calculate_block_deadline(block_time);

      if (_pending_block_mode == pending_block_mode::producing && pending_block_signing_key != scheduled_producer.block_signing_key) {
         elog("Block Signing Key is not expected value, reverting to speculative mode! [expected: \"${expected}\", actual: \"${actual\"", ("expected", scheduled_producer.block_signing_key)("actual", pending_block_signing_key));
         _pending_block_mode = pending_block_mode::speculating;
      }

      try {
         if( !remove_expired_persisted_trxs( preprocess_deadline ) )
            return start_block_result::exhausted;
         if( !remove_expired_blacklisted_trxs( preprocess_deadline ) )
            return start_block_result::exhausted;

         // limit execution of pending incoming to once per block
         size_t pending_incoming_process_limit = _pending_incoming_transactions.size();

         if( !process_unapplied_trxs( preprocess_deadline ) )
            return start_block_result::exhausted;

         if (_pending_block_mode == pending_block_mode::producing) {
            auto scheduled_trx_deadline = preprocess_deadline;
            if (_max_scheduled_transaction_time_per_block_ms >= 0) {
               scheduled_trx_deadline = std::min<fc::time_point>(
                     scheduled_trx_deadline,
                     fc::time_point::now() + fc::milliseconds(_max_scheduled_transaction_time_per_block_ms)
               );
            }
            // may exhaust scheduled_trx_deadline but not preprocess_deadline, exhausted preprocess_deadline checked below
            process_scheduled_and_incoming_trxs( scheduled_trx_deadline, pending_incoming_process_limit );
         }

         if( app().is_quiting() ) // db guard exception above in LOG_AND_DROP could have called app().quit()
            return start_block_result::failed;
         if (preprocess_deadline <= fc::time_point::now() || block_is_exhausted()) {
            return start_block_result::exhausted;
         } else {
            if( !process_incoming_trxs( preprocess_deadline, pending_incoming_process_limit ) )
               return start_block_result::exhausted;
            return start_block_result::succeeded;
         }

      } catch ( const guard_exception& e ) {
         chain_plugin::handle_guard_exception(e);
         return start_block_result::failed;
      } catch ( std::bad_alloc& ) {
         chain_plugin::handle_bad_alloc();
      } catch ( boost::interprocess::bad_alloc& ) {
         chain_plugin::handle_db_exhaustion();
      }
   }

   return start_block_result::failed;
}

bool producer_plugin_impl::remove_expired_persisted_trxs( const fc::time_point& deadline )
{
   bool exhausted = false;
   auto& persisted_by_expiry = _persistent_transactions.get<by_expiry>();
   if (!persisted_by_expiry.empty()) {
      chain::controller& chain = chain_plug->chain();
      int num_expired_persistent = 0;
      int orig_count = _persistent_transactions.size();

      const time_point pending_block_time = chain.pending_block_time();
      while(!persisted_by_expiry.empty() && persisted_by_expiry.begin()->expiry <= pending_block_time) {
         if (deadline <= fc::time_point::now()) {
            exhausted = true;
            break;
         }
         auto const& txid = persisted_by_expiry.begin()->trx_id;
         if (_pending_block_mode == pending_block_mode::producing) {
            fc_dlog(_trx_trace_log, "[TRX_TRACE] Block ${block_num} for producer ${prod} is EXPIRING PERSISTED tx: ${txid}",
                    ("block_num", chain.head_block_num() + 1)
                    ("prod", chain.pending_block_producer())
                    ("txid", txid));
         } else {
            fc_dlog(_trx_trace_log, "[TRX_TRACE] Speculative execution is EXPIRING PERSISTED tx: ${txid}",
                    ("txid", txid));
         }

         persisted_by_expiry.erase(persisted_by_expiry.begin());
         num_expired_persistent++;
      }

      if( exhausted ) {
         fc_wlog( _log, "Unable to process all ${n} persisted transactions before deadline, Expired ${expired}",
                  ( "n", orig_count )
                        ( "expired", num_expired_persistent ) );
      } else {
         fc_dlog( _log, "Processed ${n} persisted transactions, Expired ${expired}",
                  ( "n", orig_count )
                        ( "expired", num_expired_persistent ) );
      }
   }
   return !exhausted;
}

bool producer_plugin_impl::remove_expired_blacklisted_trxs( const fc::time_point& deadline )
{
   bool exhausted = false;
   auto& blacklist_by_expiry = _blacklisted_transactions.get<by_expiry>();
   auto now = fc::time_point::now();
   if(!blacklist_by_expiry.empty()) {
      int num_expired = 0;
      int orig_count = _blacklisted_transactions.size();

      while (!blacklist_by_expiry.empty() && blacklist_by_expiry.begin()->expiry <= now) {
         if (deadline <= fc::time_point::now()) {
            exhausted = true;
            break;
         }
         blacklist_by_expiry.erase(blacklist_by_expiry.begin());
         num_expired++;
      }

      fc_dlog( _log, "Processed ${n} blacklisted transactions, Expired ${expired}",
               ("n", orig_count)("expired", num_expired) );
   }
   return !exhausted;
}

bool producer_plugin_impl::process_unapplied_trxs( const fc::time_point& deadline )
{
   chain::controller& chain = chain_plug->chain();
   auto& persisted_by_id = _persistent_transactions.get<by_id>();

   bool exhausted = false;
   // Processing unapplied transactions...
   //
   if (_producers.empty() && persisted_by_id.empty()) {
      // if this node can never produce and has no persisted transactions,
      // there is no need for unapplied transactions they can be dropped
      chain.get_unapplied_transactions().clear();
   } else {
      // derive appliable transactions from unapplied_transactions and drop droppable transactions
      unapplied_transactions_type& unapplied_trxs = chain.get_unapplied_transactions();
      if( !unapplied_trxs.empty() ) {
         const time_point pending_block_time = chain.pending_block_time();
         auto unapplied_trxs_size = unapplied_trxs.size();
         int num_applied = 0;
         int num_failed = 0;
         int num_processed = 0;
         auto calculate_transaction_category = [&](const transaction_metadata_ptr& trx) {
            if (trx->packed_trx->expiration() < pending_block_time) {
               return tx_category::EXPIRED;
            } else if (persisted_by_id.find(trx->id) != persisted_by_id.end()) {
               return tx_category::PERSISTED;
            } else {
               return tx_category::UNEXPIRED_UNPERSISTED;
            }
         };

         auto itr = unapplied_trxs.begin();
         while( itr != unapplied_trxs.end() ) {
            auto itr_next = itr; // save off next since itr may be invalidated by loop
            ++itr_next;

            if( deadline <= fc::time_point::now() ) {
               exhausted = true;
               break;
            }
            const transaction_metadata_ptr trx = itr->second;
            auto category = calculate_transaction_category(trx);
            if (category == tx_category::EXPIRED ||
                (category == tx_category::UNEXPIRED_UNPERSISTED && _producers.empty()))
            {
               if (!_producers.empty()) {
                  fc_dlog(_trx_trace_log, "[TRX_TRACE] Node with producers configured is dropping an EXPIRED transaction that was PREVIOUSLY ACCEPTED : ${txid}",
                          ("txid", trx->id));
               }
               itr = unapplied_trxs.erase( itr ); // unapplied_trxs map has not been modified, so simply erase and continue
               continue;
            } else if (category == tx_category::PERSISTED ||
                       (category == tx_category::UNEXPIRED_UNPERSISTED && _pending_block_mode == pending_block_mode::producing))
            {
               ++num_processed;

               try {
                  auto trx_deadline = fc::time_point::now() + fc::milliseconds( _max_transaction_time_ms );
                  bool deadline_is_subjective = false;
                  if (_max_transaction_time_ms < 0 || (_pending_block_mode == pending_block_mode::producing && deadline < trx_deadline)) {
                     deadline_is_subjective = true;
                     trx_deadline = deadline;
                  }

                  auto trace = chain.push_transaction( trx, trx_deadline, trx->billed_cpu_time_us, false );
                  if (trace->except) {
<<<<<<< HEAD
                     if (failure_is_subjective(*trace->except, deadline_is_subjective)) {
                        if( block_is_exhausted() ) {
                           exhausted = true;
                           break;
                        }
=======
                     if (exception_is_exhausted(*trace->except, deadline_is_subjective)) {
                        // don't erase, block exhausted failure so try again next time
>>>>>>> dfedac5e
                     } else {
                        // this failed our configured maximum transaction time, we don't want to replay it
                        // chain.plus_transactions can modify unapplied_trxs, so erase by id
                        unapplied_trxs.erase( trx->signed_id );
                        ++num_failed;
                     }
                  } else {
                     ++num_applied;
                  }
               } LOG_AND_DROP();
            }

            itr = itr_next;
         }

         fc_dlog( _log, "Processed ${m} of ${n} previously applied transactions, Applied ${applied}, Failed/Dropped ${failed}",
                  ("m", num_processed)("n", unapplied_trxs_size)("applied", num_applied)("failed", num_failed) );
      }
   }
   return !exhausted;
}

void producer_plugin_impl::process_scheduled_and_incoming_trxs( const fc::time_point& deadline, size_t& pending_incoming_process_limit )
{
   chain::controller& chain = chain_plug->chain();
   const time_point pending_block_time = chain.pending_block_time();
   auto& blacklist_by_id = _blacklisted_transactions.get<by_id>();

   // scheduled transactions
   int num_applied = 0;
   int num_failed = 0;
   int num_processed = 0;
   bool exhausted = false;
   double incoming_trx_weight = 0.0;

   const auto& sch_idx = chain.db().get_index<generated_transaction_multi_index,by_delay>();
   const auto scheduled_trxs_size = sch_idx.size();
   auto sch_itr = sch_idx.begin();
   while( sch_itr != sch_idx.end() ) {
      if( sch_itr->delay_until > pending_block_time) break;    // not scheduled yet
<<<<<<< HEAD
      if( sch_itr->published >= pending_block_time ) {
         ++sch_itr;
         continue; // do not allow schedule and execute in same block
      }
      if( exhausted || deadline <= fc::time_point::now() ) {
=======
      if( deadline <= fc::time_point::now() ) {
>>>>>>> dfedac5e
         exhausted = true;
         break;
      }
      if( sch_itr->published >= pending_block_time ) {
         ++sch_itr;
         continue; // do not allow schedule and execute in same block
      }

      const transaction_id_type trx_id = sch_itr->trx_id; // make copy since reference could be invalidated
      if (blacklist_by_id.find(trx_id) != blacklist_by_id.end()) {
         ++sch_itr;
         continue;
      }

      auto sch_itr_next = sch_itr; // save off next since sch_itr may be invalidated by loop
      ++sch_itr_next;
      const auto next_delay_until = sch_itr_next != sch_idx.end() ? sch_itr_next->delay_until : sch_itr->delay_until;
      const auto next_id = sch_itr_next != sch_idx.end() ? sch_itr_next->id : sch_itr->id;

      num_processed++;

      // configurable ratio of incoming txns vs deferred txns
      while (incoming_trx_weight >= 1.0 && pending_incoming_process_limit && _pending_incoming_transactions.size()) {
         if (deadline <= fc::time_point::now()) {
            exhausted = true;
            break;
         }

         auto e = _pending_incoming_transactions.front();
         _pending_incoming_transactions.pop_front();
         --pending_incoming_process_limit;
         incoming_trx_weight -= 1.0;
         if( !process_incoming_transaction_async(std::get<0>(e), std::get<1>(e), std::get<2>(e)) ) {
            exhausted = true;
            break;
         }
      }

      if (exhausted || deadline <= fc::time_point::now()) {
         exhausted = true;
         break;
      }

      try {
         auto trx_deadline = fc::time_point::now() + fc::milliseconds(_max_transaction_time_ms);
         bool deadline_is_subjective = false;
         if (_max_transaction_time_ms < 0 || (_pending_block_mode == pending_block_mode::producing && deadline < trx_deadline)) {
            deadline_is_subjective = true;
            trx_deadline = deadline;
         }

         auto trace = chain.push_scheduled_transaction(trx_id, trx_deadline, 0, false);
         if (trace->except) {
<<<<<<< HEAD
            if (failure_is_subjective(*trace->except, deadline_is_subjective)) {
               if( block_is_exhausted() ) {
                  exhausted = true;
                  break;
               }
=======
            if (exception_is_exhausted(*trace->except, deadline_is_subjective)) {
               // do not blacklist
>>>>>>> dfedac5e
            } else {
               auto expiration = fc::time_point::now() + fc::seconds(chain.get_global_properties().configuration.deferred_trx_expiration_window);
               // this failed our configured maximum transaction time, we don't want to replay it add it to a blacklist
               _blacklisted_transactions.insert(transaction_id_with_expiry{trx_id, expiration});
               num_failed++;
            }
         } else {
            num_applied++;
         }
      } LOG_AND_DROP();

      incoming_trx_weight += _incoming_defer_ratio;
      if (!pending_incoming_process_limit) incoming_trx_weight = 0.0;

      if( sch_itr_next == sch_idx.end() ) break;
      sch_itr = sch_idx.lower_bound( boost::make_tuple( next_delay_until, next_id ) );
   }

   if( scheduled_trxs_size > 0 ) {
      fc_dlog( _log, "Processed ${m} of ${n} scheduled transactions, Applied ${applied}, Failed/Dropped ${failed}",
               ( "m", num_processed )( "n", scheduled_trxs_size )( "applied", num_applied )( "failed", num_failed ) );
   }
}

bool producer_plugin_impl::process_incoming_trxs( const fc::time_point& deadline, size_t& pending_incoming_process_limit )
{
   bool exhausted = false;
   if (!_pending_incoming_transactions.empty()) {
      fc_dlog(_log, "Processing ${n} pending transactions", ("n", _pending_incoming_transactions.size()));
      while (pending_incoming_process_limit && _pending_incoming_transactions.size()) {
         if( deadline <= fc::time_point::now() ) {
            exhausted = true;
            break;
         }
         auto e = _pending_incoming_transactions.front();
         _pending_incoming_transactions.pop_front();
         --pending_incoming_process_limit;
         if( !process_incoming_transaction_async(std::get<0>(e), std::get<1>(e), std::get<2>(e)) ) {
            exhausted = true;
            break;
         }
      }
   }
   return !exhausted;
}

bool producer_plugin_impl::block_is_exhausted() const {
   const chain::controller& chain = chain_plug->chain();
   const auto& rl = chain.get_resource_limits_manager();

   const uint64_t cpu_limit = rl.get_block_cpu_limit();
   if( cpu_limit < _max_block_cpu_usage_threshold_us ) return true;
   const uint64_t net_limit = rl.get_block_net_limit();
   if( net_limit < _max_block_net_usage_threshold_bytes ) return true;
   return false;
}

// Example:
// --> Start block A (block time x.500) at time x.000
// -> start_block()
// --> deadline, produce block x.500 at time x.400 (assuming 80% cpu block effort)
// -> Idle
// --> Start block B (block time y.000) at time x.500
void producer_plugin_impl::schedule_production_loop() {
   _timer.cancel();

   auto result = start_block();

   if (result == start_block_result::failed) {
      elog("Failed to start a pending block, will try again later");
      _timer.expires_from_now( boost::posix_time::microseconds( config::block_interval_us  / 10 ));

      // we failed to start a block, so try again later?
      _timer.async_wait( app().get_priority_queue().wrap( priority::high,
          [weak_this = weak_from_this(), cid = ++_timer_corelation_id]( const boost::system::error_code& ec ) {
             auto self = weak_this.lock();
             if( self && ec != boost::asio::error::operation_aborted && cid == self->_timer_corelation_id ) {
                self->schedule_production_loop();
             }
          } ) );
   } else if (result == start_block_result::waiting_for_block){
      if (!_producers.empty() && !production_disabled_by_policy()) {
         fc_dlog(_log, "Waiting till another block is received and scheduling Speculative/Production Change");
         schedule_delayed_production_loop(weak_from_this(), calculate_producer_wake_up_time(calculate_pending_block_time()));
      } else {
         fc_dlog(_log, "Waiting till another block is received");
         // nothing to do until more blocks arrive
      }

   } else if (result == start_block_result::waiting_for_production) {
      // scheduled in start_block()

   } else if (_pending_block_mode == pending_block_mode::producing) {
      schedule_maybe_produce_block( result == start_block_result::exhausted );

   } else if (_pending_block_mode == pending_block_mode::speculating && !_producers.empty() && !production_disabled_by_policy()){
      chain::controller& chain = chain_plug->chain();
      fc_dlog(_log, "Speculative Block Created; Scheduling Speculative/Production Change");
      EOS_ASSERT( chain.is_building_block(), missing_pending_block_state, "speculating without pending_block_state" );
      schedule_delayed_production_loop(weak_from_this(), calculate_producer_wake_up_time(chain.pending_block_time()));
   } else {
      fc_dlog(_log, "Speculative Block Created");
   }
}

void producer_plugin_impl::schedule_maybe_produce_block( bool exhausted ) {
   chain::controller& chain = chain_plug->chain();

   // we succeeded but block may be exhausted
   static const boost::posix_time::ptime epoch( boost::gregorian::date( 1970, 1, 1 ) );
   auto deadline = calculate_block_deadline( chain.pending_block_time() );

   if( !exhausted && deadline > fc::time_point::now() ) {
      // ship this block off no later than its deadline
      EOS_ASSERT( chain.is_building_block(), missing_pending_block_state,
                  "producing without pending_block_state, start_block succeeded" );
      _timer.expires_at( epoch + boost::posix_time::microseconds( deadline.time_since_epoch().count() ) );
      fc_dlog( _log, "Scheduling Block Production on Normal Block #${num} for ${time}",
               ("num", chain.head_block_num() + 1)( "time", deadline ) );
   } else {
      EOS_ASSERT( chain.is_building_block(), missing_pending_block_state, "producing without pending_block_state" );
      _timer.expires_from_now( boost::posix_time::microseconds( 0 ) );
      fc_dlog( _log, "Scheduling Block Production on ${desc} Block #${num} immediately",
               ("num", chain.head_block_num() + 1)("desc", block_is_exhausted() ? "Exhausted" : "Deadline exceeded") );
   }

   _timer.async_wait( app().get_priority_queue().wrap( priority::high,
         [&chain, weak_this = weak_from_this(), cid=++_timer_corelation_id](const boost::system::error_code& ec) {
            auto self = weak_this.lock();
            if( self && ec != boost::asio::error::operation_aborted && cid == self->_timer_corelation_id ) {
               // pending_block_state expected, but can't assert inside async_wait
               auto block_num = chain.is_building_block() ? chain.head_block_num() + 1 : 0;
               fc_dlog( _log, "Produce block timer for ${num} running at ${time}", ("num", block_num)("time", fc::time_point::now()) );
               auto res = self->maybe_produce_block();
               fc_dlog( _log, "Producing Block #${num} returned: ${res}", ("num", block_num)( "res", res ) );
            }
         } ) );
}

optional<fc::time_point> producer_plugin_impl::calculate_producer_wake_up_time( const block_timestamp_type& ref_block_time ) const {
   // if we have any producers then we should at least set a timer for our next available slot
   optional<fc::time_point> wake_up_time;
   for (const auto& p : _producers) {
      auto next_producer_block_time = calculate_next_block_time(p, ref_block_time);
      if (next_producer_block_time) {
         auto producer_wake_up_time = *next_producer_block_time - fc::microseconds(config::block_interval_us);
         if (wake_up_time) {
            // wake up with a full block interval to the deadline
            if( producer_wake_up_time < *wake_up_time ) {
               wake_up_time = producer_wake_up_time;
            }
         } else {
            wake_up_time = producer_wake_up_time;
         }
      }
   }
   if( !wake_up_time ) {
      fc_dlog(_log, "Not Scheduling Speculative/Production, no local producers had valid wake up times");
   }

   return wake_up_time;
}

void producer_plugin_impl::schedule_delayed_production_loop(const std::weak_ptr<producer_plugin_impl>& weak_this, optional<fc::time_point> wake_up_time) {
   if (wake_up_time) {
      fc_dlog(_log, "Scheduling Speculative/Production Change at ${time}", ("time", wake_up_time));
      static const boost::posix_time::ptime epoch(boost::gregorian::date(1970, 1, 1));
      _timer.expires_at(epoch + boost::posix_time::microseconds(wake_up_time->time_since_epoch().count()));
      _timer.async_wait( app().get_priority_queue().wrap( priority::high,
         [weak_this,cid=++_timer_corelation_id](const boost::system::error_code& ec) {
            auto self = weak_this.lock();
            if( self && ec != boost::asio::error::operation_aborted && cid == self->_timer_corelation_id ) {
               self->schedule_production_loop();
            }
         } ) );
   }
}


bool producer_plugin_impl::maybe_produce_block() {
   auto reschedule = fc::make_scoped_exit([this]{
      schedule_production_loop();
   });

   try {
      produce_block();
      return true;
   } LOG_AND_DROP();

   fc_dlog(_log, "Aborting block due to produce_block error");
   chain::controller& chain = chain_plug->chain();
   chain.abort_block();
   return false;
}

static auto make_debug_time_logger() {
   auto start = fc::time_point::now();
   return fc::make_scoped_exit([=](){
      fc_dlog(_log, "Signing took ${ms}us", ("ms", fc::time_point::now() - start) );
   });
}

static auto maybe_make_debug_time_logger() -> fc::optional<decltype(make_debug_time_logger())> {
   if (_log.is_enabled( fc::log_level::debug ) ){
      return make_debug_time_logger();
   } else {
      return {};
   }
}

void producer_plugin_impl::produce_block() {
   //ilog("produce_block ${t}", ("t", fc::time_point::now())); // for testing _produce_time_offset_us
   EOS_ASSERT(_pending_block_mode == pending_block_mode::producing, producer_exception, "called produce_block while not actually producing");
   chain::controller& chain = chain_plug->chain();
   const auto& hbs = chain.head_block_state();
   EOS_ASSERT(chain.is_building_block(), missing_pending_block_state, "pending_block_state does not exist but it should, another plugin may have corrupted it");
   auto signature_provider_itr = _signature_providers.find( chain.pending_block_signing_key() );

   EOS_ASSERT(signature_provider_itr != _signature_providers.end(), producer_priv_key_not_found, "Attempting to produce a block for which we don't have the private key");

   if (_protocol_features_signaled) {
      _protocol_features_to_activate.clear(); // clear _protocol_features_to_activate as it is already set in pending_block
      _protocol_features_signaled = false;
   }

   //idump( (fc::time_point::now() - chain.pending_block_time()) );
   chain.finalize_block( [&]( const digest_type& d ) {
      auto debug_logger = maybe_make_debug_time_logger();
      return signature_provider_itr->second(d);
   } );

   chain.commit_block();

   block_state_ptr new_bs = chain.head_block_state();

   ilog("Produced block ${id}... #${n} @ ${t} signed by ${p} [trxs: ${count}, lib: ${lib}, confirmed: ${confs}]",
        ("p",new_bs->header.producer)("id",fc::variant(new_bs->id).as_string().substr(0,16))
        ("n",new_bs->block_num)("t",new_bs->header.timestamp)
        ("count",new_bs->block->transactions.size())("lib",chain.last_irreversible_block_num())("confs", new_bs->header.confirmed));

}

} // namespace eosio<|MERGE_RESOLUTION|>--- conflicted
+++ resolved
@@ -1702,16 +1702,12 @@
 
                   auto trace = chain.push_transaction( trx, trx_deadline, trx->billed_cpu_time_us, false );
                   if (trace->except) {
-<<<<<<< HEAD
-                     if (failure_is_subjective(*trace->except, deadline_is_subjective)) {
+                     if (exception_is_exhausted(*trace->except, deadline_is_subjective)) {
                         if( block_is_exhausted() ) {
                            exhausted = true;
                            break;
                         }
-=======
-                     if (exception_is_exhausted(*trace->except, deadline_is_subjective)) {
                         // don't erase, block exhausted failure so try again next time
->>>>>>> dfedac5e
                      } else {
                         // this failed our configured maximum transaction time, we don't want to replay it
                         // chain.plus_transactions can modify unapplied_trxs, so erase by id
@@ -1752,15 +1748,7 @@
    auto sch_itr = sch_idx.begin();
    while( sch_itr != sch_idx.end() ) {
       if( sch_itr->delay_until > pending_block_time) break;    // not scheduled yet
-<<<<<<< HEAD
-      if( sch_itr->published >= pending_block_time ) {
-         ++sch_itr;
-         continue; // do not allow schedule and execute in same block
-      }
       if( exhausted || deadline <= fc::time_point::now() ) {
-=======
-      if( deadline <= fc::time_point::now() ) {
->>>>>>> dfedac5e
          exhausted = true;
          break;
       }
@@ -1814,16 +1802,11 @@
 
          auto trace = chain.push_scheduled_transaction(trx_id, trx_deadline, 0, false);
          if (trace->except) {
-<<<<<<< HEAD
-            if (failure_is_subjective(*trace->except, deadline_is_subjective)) {
+            if (exception_is_exhausted(*trace->except, deadline_is_subjective)) {
                if( block_is_exhausted() ) {
                   exhausted = true;
                   break;
                }
-=======
-            if (exception_is_exhausted(*trace->except, deadline_is_subjective)) {
-               // do not blacklist
->>>>>>> dfedac5e
             } else {
                auto expiration = fc::time_point::now() + fc::seconds(chain.get_global_properties().configuration.deferred_trx_expiration_window);
                // this failed our configured maximum transaction time, we don't want to replay it add it to a blacklist
