--- conflicted
+++ resolved
@@ -343,26 +343,13 @@
 
       void on_incoming_transaction_async(const transaction_metadata_ptr& trx, bool persist_until_expired, next_function<transaction_trace_ptr> next) {
          chain::controller& chain = chain_plug->chain();
-<<<<<<< HEAD
-         //TODO: Removed by CyberWay
-         //const auto& cfg = chain.get_global_properties().configuration;
+         const auto& cfg = chain.get_global_properties().configuration;
          signing_keys_future_type future = transaction_metadata::start_recover_keys( trx, *_thread_pool,
-               chain.get_chain_id(), fc::milliseconds( _max_transaction_time_ms ) );
-         //TODO: Removed by CyberWay
-         //      chain.get_chain_id(), fc::microseconds( cfg.max_transaction_cpu_usage ) );
+               chain.get_chain_id(), fc::microseconds( cfg.max_transaction_usage[chain::resource_limits::CPU] ) );
          boost::asio::post( *_thread_pool, [self = this, future, trx, persist_until_expired, next]() {
             if( future.valid() )
                future.wait();
             app().post(priority::low, [self, trx, persist_until_expired, next]() {
-=======
-         const auto& cfg = chain.get_global_properties().configuration;
-         transaction_metadata::create_signing_keys_future( trx, *_thread_pool, chain.get_chain_id(), 
-            fc::microseconds( cfg.max_transaction_usage[chain::resource_limits::CPU] ) );
-         boost::asio::post( *_thread_pool, [self = this, trx, persist_until_expired, next]() {
-            if( trx->signing_keys_future.valid() )
-               trx->signing_keys_future.wait();
-            app().get_io_service().post( [self, trx, persist_until_expired, next]() {
->>>>>>> 181a7e92
                self->process_incoming_transaction_async( trx, persist_until_expired, next );
             });
          });
