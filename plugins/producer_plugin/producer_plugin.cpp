#include <eosio/producer_plugin/producer_plugin.hpp>
#include <eosio/producer_plugin/pending_snapshot.hpp>
#include <eosio/producer_plugin/subjective_billing.hpp>
#include <eosio/chain/plugin_interface.hpp>
#include <eosio/chain/global_property_object.hpp>
#include <eosio/chain/generated_transaction_object.hpp>
#include <eosio/chain/snapshot.hpp>
#include <eosio/chain/transaction_object.hpp>
#include <eosio/chain/thread_utils.hpp>
#include <eosio/chain/unapplied_transaction_queue.hpp>
#include <eosio/resource_monitor_plugin/resource_monitor_plugin.hpp>
#include <eosio/blockvault_client_plugin/blockvault_client_plugin.hpp>

#include <fc/io/json.hpp>
#include <fc/log/logger_config.hpp>
#include <fc/scoped_exit.hpp>

#include <boost/asio.hpp>
#include <boost/date_time/posix_time/posix_time.hpp>

#include <iostream>
#include <algorithm>
#include <boost/range/adaptor/map.hpp>
#include <boost/function_output_iterator.hpp>
#include <boost/multi_index_container.hpp>
#include <boost/multi_index/member.hpp>
#include <boost/multi_index/hashed_index.hpp>
#include <boost/multi_index/ordered_index.hpp>
#include <boost/signals2/connection.hpp>

namespace bmi = boost::multi_index;
using bmi::indexed_by;
using bmi::ordered_non_unique;
using bmi::member;
using bmi::tag;
using bmi::hashed_unique;

using boost::multi_index_container;

using std::string;
using std::vector;
using boost::signals2::scoped_connection;

#undef FC_LOG_AND_DROP
#define LOG_AND_DROP()  \
   catch ( const guard_exception& e ) { \
      chain_plugin::handle_guard_exception(e); \
   } catch ( const std::bad_alloc& ) { \
      chain_plugin::handle_bad_alloc(); \
   } catch ( boost::interprocess::bad_alloc& ) { \
      chain_plugin::handle_db_exhaustion(); \
   } catch( fc::exception& er ) { \
      wlog( "${details}", ("details",er.to_detail_string()) ); \
   } catch( const std::exception& e ) {  \
      fc::exception fce( \
                FC_LOG_MESSAGE( warn, "std::exception: ${what}: ",("what",e.what()) ), \
                fc::std_exception_code,\
                BOOST_CORE_TYPEID(e).name(), \
                e.what() ) ; \
      wlog( "${details}", ("details",fce.to_detail_string()) ); \
   } catch( ... ) {  \
      fc::unhandled_exception e( \
                FC_LOG_MESSAGE( warn, "unknown: ",  ), \
                std::current_exception() ); \
      wlog( "${details}", ("details",e.to_detail_string()) ); \
   }

const fc::string logger_name("producer_plugin");
fc::logger _log;

const fc::string trx_successful_trace_logger_name("transaction_success_tracing");
fc::logger       _trx_successful_trace_log;

const fc::string trx_failed_trace_logger_name("transaction_failure_tracing");
fc::logger       _trx_failed_trace_log;

namespace eosio {

static appbase::abstract_plugin& _producer_plugin = app().register_plugin<producer_plugin>();

using namespace eosio::chain;
using namespace eosio::chain::plugin_interface;

namespace {
   bool exception_is_exhausted(const fc::exception& e, bool deadline_is_subjective) {
      auto code = e.code();
      return (code == block_cpu_usage_exceeded::code_value) ||
             (code == block_net_usage_exceeded::code_value) ||
             (code == deadline_exception::code_value && deadline_is_subjective);
   }
}

struct transaction_id_with_expiry {
   transaction_id_type     trx_id;
   fc::time_point          expiry;
};

struct by_id;
struct by_expiry;

using transaction_id_with_expiry_index = multi_index_container<
   transaction_id_with_expiry,
   indexed_by<
      hashed_unique<tag<by_id>, BOOST_MULTI_INDEX_MEMBER(transaction_id_with_expiry, transaction_id_type, trx_id)>,
      ordered_non_unique<tag<by_expiry>, BOOST_MULTI_INDEX_MEMBER(transaction_id_with_expiry, fc::time_point, expiry)>
   >
>;

struct by_height;

using pending_snapshot_index = multi_index_container<
   pending_snapshot,
   indexed_by<
      hashed_unique<tag<by_id>, BOOST_MULTI_INDEX_MEMBER(pending_snapshot, block_id_type, block_id)>,
      ordered_non_unique<tag<by_height>, BOOST_MULTI_INDEX_CONST_MEM_FUN( pending_snapshot, uint32_t, get_height)>
   >
>;

enum class pending_block_mode {
   producing,
   speculating
};

class producer_plugin_impl;
class block_only_sync : public blockvault::sync_callback {
   producer_plugin_impl*       _impl;
   boost::asio::deadline_timer _start_sync_timer;
   bool                        _pending = false;

 public:
   block_only_sync(producer_plugin_impl* impl, boost::asio::io_service& io)
       : _impl(impl), _start_sync_timer(io) {}

   bool is_pending() const { return _pending; }
   void cancel() { _start_sync_timer.cancel(); }
   void schedule();
   void on_snapshot(const char* snapshot_filename) override;
   void on_block(eosio::chain::signed_block_ptr block) override;
};

class producer_plugin_impl : public std::enable_shared_from_this<producer_plugin_impl> {
   public:
      producer_plugin_impl(boost::asio::io_service& io)
      :_timer(io)
      ,_block_vault_resync(this, io)
      ,_transaction_ack_channel(app().get_channel<compat::channels::transaction_ack>())
      {
      }

      std::optional<fc::time_point> calculate_next_block_time(const account_name& producer_name, const block_timestamp_type& current_block_time) const;
      void schedule_production_loop();
      void schedule_maybe_produce_block( bool exhausted );
      void produce_block();
      bool maybe_produce_block();
      bool remove_expired_trxs( const fc::time_point& deadline );
      bool block_is_exhausted() const;
      bool remove_expired_blacklisted_trxs( const fc::time_point& deadline );
      bool process_unapplied_trxs( const fc::time_point& deadline );
      void process_scheduled_and_incoming_trxs( const fc::time_point& deadline, size_t& pending_incoming_process_limit );
      bool process_incoming_trxs( const fc::time_point& deadline, size_t& pending_incoming_process_limit );

      boost::program_options::variables_map _options;
      bool     _production_enabled                 = false;
      bool     _pause_production                   = false;

      using signature_provider_type = signature_provider_plugin::signature_provider_type;
      std::map<chain::public_key_type, signature_provider_type> _signature_providers;
      std::set<chain::account_name>                             _producers;
      boost::asio::deadline_timer                               _timer;
      block_only_sync                                           _block_vault_resync;
      using producer_watermark = std::pair<uint32_t, block_timestamp_type>;
      std::map<chain::account_name, producer_watermark>         _producer_watermarks;
      pending_block_mode                                        _pending_block_mode = pending_block_mode::speculating;
      unapplied_transaction_queue                               _unapplied_transactions;
      std::optional<named_thread_pool>                          _thread_pool;

      std::atomic<int32_t>                                      _max_transaction_time_ms; // modified by app thread, read by net_plugin thread pool
      fc::microseconds                                          _max_irreversible_block_age_us;
      int32_t                                                   _produce_time_offset_us = 0;
      int32_t                                                   _last_block_time_offset_us = 0;
      uint32_t                                                  _max_block_cpu_usage_threshold_us = 0;
      uint32_t                                                  _max_block_net_usage_threshold_bytes = 0;
      int32_t                                                   _max_scheduled_transaction_time_per_block_ms = 0;
      bool                                                      _disable_persist_until_expired = false;
      fc::time_point                                            _irreversible_block_time;

      std::vector<chain::digest_type>                           _protocol_features_to_activate;
      bool                                                      _protocol_features_signaled = false; // to mark whether it has been signaled in start_block

      chain_plugin*                                             chain_plug = nullptr;
      eosio::blockvault::block_vault_interface*                 blockvault = nullptr;
      uint32_t                                                  _latest_rejected_block_num = 0;

      incoming::channels::block::channel_type::handle           _incoming_block_subscription;
      incoming::channels::transaction::channel_type::handle     _incoming_transaction_subscription;

      compat::channels::transaction_ack::channel_type&          _transaction_ack_channel;

      incoming::methods::block_sync::method_type::handle        _incoming_block_sync_provider;
      incoming::methods::blockvault_sync::method_type::handle   _incoming_blockvault_sync_provider;
      incoming::methods::transaction_async::method_type::handle _incoming_transaction_async_provider;

      transaction_id_with_expiry_index                          _blacklisted_transactions;
      pending_snapshot_index                                    _pending_snapshot_index;
      subjective_billing                                        _subjective_billing;

      std::optional<scoped_connection>                          _accepted_block_connection;
      std::optional<scoped_connection>                          _accepted_block_header_connection;
      std::optional<scoped_connection>                          _irreversible_block_connection;

      /*
       * HACK ALERT
       * Boost timers can be in a state where a handler has not yet executed but is not abortable.
       * As this method needs to mutate state handlers depend on for proper functioning to maintain
       * invariants for other code (namely accepting incoming transactions in a nearly full block)
       * the handlers capture a corelation ID at the time they are set.  When they are executed
       * they must check that correlation_id against the global ordinal.  If it does not match that
       * implies that this method has been called with the handler in the state where it should be
       * cancelled but wasn't able to be.
       */
      uint32_t _timer_corelation_id = 0;

      // keep a expected ratio between defer txn and incoming txn
      double _incoming_defer_ratio = 1.0; // 1:1

      // path to write the snapshots to
      bfs::path _snapshots_dir;

      void consider_new_watermark( account_name producer, uint32_t block_num, block_timestamp_type timestamp) {
         auto itr = _producer_watermarks.find( producer );
         if( itr != _producer_watermarks.end() ) {
            itr->second.first = std::max( itr->second.first, block_num );
            itr->second.second = std::max( itr->second.second, timestamp );
         } else if( _producers.count( producer ) > 0 ) {
            _producer_watermarks.emplace( producer, std::make_pair(block_num, timestamp) );
         }
      }

      std::optional<producer_watermark> get_watermark( account_name producer ) const {
         auto itr = _producer_watermarks.find( producer );

         if( itr == _producer_watermarks.end() ) return {};

         return itr->second;
      }

      void on_block( const block_state_ptr& bsp ) {
         auto before = _unapplied_transactions.size();
         _unapplied_transactions.clear_applied( bsp );
         _subjective_billing.on_block( bsp, fc::time_point::now() );
         fc_dlog( _log, "Removed applied transactions before: ${before}, after: ${after}",
                  ("before", before)("after", _unapplied_transactions.size()) );
      }

      void on_block_header( const block_state_ptr& bsp ) {
         consider_new_watermark( bsp->header.producer, bsp->block_num, bsp->block->timestamp );
      }

      void on_irreversible_block( const signed_block_ptr& lib ) {
         _irreversible_block_time = lib->timestamp.to_time_point();
         const chain::controller& chain = chain_plug->chain();

         // promote any pending snapshots
         auto& snapshots_by_height = _pending_snapshot_index.get<by_height>();
         uint32_t lib_height = lib->block_num();

         while (!snapshots_by_height.empty() && snapshots_by_height.begin()->get_height() <= lib_height) {
            const auto& pending = snapshots_by_height.begin();
            auto next = pending->next;

            try {
               next(pending->finalize(chain));
            } CATCH_AND_CALL(next);

            snapshots_by_height.erase(snapshots_by_height.begin());
         }
      }

      void abort_block() {
         auto& chain = chain_plug->chain();

         _unapplied_transactions.add_aborted( chain.abort_block() );
         _subjective_billing.abort_block();
      }

      bool on_sync_block(const signed_block_ptr& block, bool check_connectivity) {
         auto& chain = chain_plug->chain();

         const auto& id = block->calculate_id();
         auto blk_num = block->block_num();

         fc_dlog(_log, "syncing blockvault block ${n} ${id}", ("n", blk_num)("id", id));

         if (check_connectivity) {
            auto previous = chain.fetch_block_by_id(block->previous);
            if (!previous) {
               fc_dlog(_log, "Don't have previous block for block number ${bn}, looking for block id ${pbi}",
                    ("bn", block->block_num())("pbi", block->previous));
               return true;
            }
         }

         auto existing = chain.fetch_block_by_id( id );
         if( existing ) { return true; }

         // start processing of block
         auto bsf = chain.create_block_state_future( id, block );

         // abort the pending block
         _unapplied_transactions.add_aborted( chain.abort_block() );

         // push the new block
         auto handle_error = [&](const auto& e)
         {
            fc_elog(_log, (e.to_detail_string()));
            throw;
         };

         try {
            block_state_ptr blk_state = chain.push_block( bsf, [this]( const branch_type& forked_branch ) {
               _unapplied_transactions.add_forked( forked_branch );
            }, [this]( const transaction_id_type& id ) {
               return _unapplied_transactions.get_trx( id );
            } );
         } catch ( const guard_exception& e ) {
            chain_plugin::handle_guard_exception(e);
            return false;
         } catch ( const std::bad_alloc& ) {
            chain_plugin::handle_bad_alloc();
         } catch ( boost::interprocess::bad_alloc& ) {
            chain_plugin::handle_db_exhaustion();
         } catch( const fc::exception& e ) {
            handle_error(e);
         } catch (const std::exception& e) {
            handle_error(fc::std_exception_wrapper::from_current_exception(e));
         }

         return true;
      }

      bool on_incoming_block(const signed_block_ptr& block, const std::optional<block_id_type>& block_id) {
         auto& chain = chain_plug->chain();
         if ( _pending_block_mode == pending_block_mode::producing) {
            fc_wlog( _log, "dropped incoming block #${num} id: ${id}",
                     ("num", block->block_num())("id", block_id ? (*block_id).str() : "UNKNOWN") );
            return false;
         }

         const auto& id = block_id ? *block_id : block->calculate_id();
         auto blk_num = block->block_num();

         fc_dlog(_log, "received incoming block ${n} ${id}", ("n", blk_num)("id", id));

         EOS_ASSERT( block->timestamp < (fc::time_point::now() + fc::seconds( 7 )), block_from_the_future,
                     "received a block from the future, ignoring it: ${id}", ("id", id) );

         /* de-dupe here... no point in aborting block if we already know the block */
         auto existing = chain.fetch_block_by_id( id );
         if( existing ) { return false; }

         // start processing of block
         auto bsf = chain.create_block_state_future( id, block );

         // abort the pending block
         abort_block();

         // exceptions throw out, make sure we restart our loop
         auto ensure = fc::make_scoped_exit([this](){
            schedule_production_loop();
         });

         // push the new block
         auto handle_error = [&](const auto& e)
         {
            elog((e.to_detail_string()));
            app().get_channel<channels::rejected_block>().publish( priority::medium, block );
            throw;
         };

         try {
            block_state_ptr blk_state = chain.push_block( bsf, [this]( const branch_type& forked_branch ) {
               _unapplied_transactions.add_forked( forked_branch );
            }, [this]( const transaction_id_type& id ) {
               return _unapplied_transactions.get_trx( id );
            } );

            if ( blockvault != nullptr ) {
               if (_block_vault_resync.is_pending() && _producers.count( block->producer ) > 0 ) {
                  // Cancel any pending resync from blockvault if we received any blocks from the same logical producer
                  _block_vault_resync.cancel();
               }
               blockvault->async_append_external_block(blk_state->dpos_irreversible_blocknum, blk_state->block, [](bool){});
            }
         } catch ( const guard_exception& e ) {
            chain_plugin::handle_guard_exception(e);
            return false;
         } catch ( const std::bad_alloc& ) {
            chain_plugin::handle_bad_alloc();
         } catch ( boost::interprocess::bad_alloc& ) {
            chain_plugin::handle_db_exhaustion();
         } catch ( const fork_database_exception& e ) {
            elog("Cannot recover from ${e}. Shutting down.", ("e", e.to_detail_string()));
            appbase::app().quit();
         } catch( const fc::exception& e ) {
            handle_error(e);
         } catch (const std::exception& e) {
            handle_error(fc::std_exception_wrapper::from_current_exception(e));
         }

         const auto& hbs = chain.head_block_state();
         if( hbs->header.timestamp.next().to_time_point() >= fc::time_point::now() ) {
            _production_enabled = true;
         }

         if( fc::time_point::now() - block->timestamp < fc::minutes(5) || (blk_num % 1000 == 0) ) {
            ilog("Received block ${id}... #${n} @ ${t} signed by ${p} [trxs: ${count}, lib: ${lib}, conf: ${confs}, latency: ${latency} ms]",
                 ("p",block->producer)("id",id.str().substr(8,16))("n",blk_num)("t",block->timestamp)
                 ("count",block->transactions.size())("lib",chain.last_irreversible_block_num())
                 ("confs", block->confirmed)("latency", (fc::time_point::now() - block->timestamp).count()/1000 ) );
            if( chain.get_read_mode() != db_read_mode::IRREVERSIBLE && hbs->id != id && hbs->block != nullptr ) { // not applied to head
               ilog("Block not applied to head ${id}... #${n} @ ${t} signed by ${p} [trxs: ${count}, dpos: ${dpos}, conf: ${confs}, latency: ${latency} ms]",
                    ("p",hbs->block->producer)("id",hbs->id.str().substr(8,16))("n",hbs->block_num)("t",hbs->block->timestamp)
                    ("count",hbs->block->transactions.size())("dpos", hbs->dpos_irreversible_blocknum)
                    ("confs", hbs->block->confirmed)("latency", (fc::time_point::now() - hbs->block->timestamp).count()/1000 ) );
            }
         }

         return true;
      }

      auto make_retry_later_func() {
         return [this]( const transaction_metadata_ptr& trx, bool persist_until_expired, next_func_t& next ) {
            _unapplied_transactions.add_incoming( trx, persist_until_expired, next );
         };
      }

      void restart_speculative_block() {
         chain::controller& chain = chain_plug->chain();
         // abort the pending block
         _unapplied_transactions.add_aborted( chain.abort_block() );

         schedule_production_loop();
      }

      void on_incoming_transaction_async(const packed_transaction_ptr& trx, bool persist_until_expired, next_function<transaction_trace_ptr> next) {
         chain::controller& chain = chain_plug->chain();
         const auto max_trx_time_ms = _max_transaction_time_ms.load();
         fc::microseconds max_trx_cpu_usage = max_trx_time_ms < 0 ? fc::microseconds::maximum() : fc::milliseconds( max_trx_time_ms );

         auto future = transaction_metadata::start_recover_keys( trx, _thread_pool->get_executor(),
                chain.get_chain_id(), fc::microseconds( max_trx_cpu_usage ), chain.configured_subjective_signature_length_limit() );

         auto trx_id = trx->id();
         boost::asio::post(_thread_pool->get_executor(), [self = this, future{std::move(future)}, persist_until_expired,
                                                          next{std::move(next)}, trx_id]() mutable {
            if( future.valid() ) {
               future.wait();
               app().post( priority::low, [self, future{std::move(future)}, persist_until_expired, next{std::move( next )}, trx_id]() mutable {
                  auto exception_handler = [&next, trx_id](fc::exception_ptr ex) {
                    fc_dlog(_trx_failed_trace_log, "[TRX_TRACE] Speculative execution is REJECTING tx: ${txid} : ${why} ",
                            ("txid", trx_id)("why",ex->what()));
                     next(ex);
                  };
                  try {
                     auto result = future.get();
                     if( !self->process_incoming_transaction_async( result, persist_until_expired, next, self->make_retry_later_func() ) ) {
                        if( self->_pending_block_mode == pending_block_mode::producing ) {
                           self->schedule_maybe_produce_block( true );
                        } else {
                           self->restart_speculative_block();
                        }
                     }
                  } CATCH_AND_CALL(exception_handler);
               } );
            }
         });
      }

      // @param trx lifetime of returned lambda can't extend past &trx or &next
      auto make_send_response(const transaction_metadata_ptr& trx, next_function<transaction_trace_ptr>& next) {
         chain::controller& chain = chain_plug->chain();

         return [this, &trx, &chain, &next](const std::variant<fc::exception_ptr, transaction_trace_ptr>& response) {
            next(response);
            fc::exception_ptr except_ptr;
            if (std::holds_alternative<fc::exception_ptr>(response)) {
               except_ptr = std::get<fc::exception_ptr>(response);
            } else if (std::get<transaction_trace_ptr>(response)->except) {
               except_ptr = std::get<transaction_trace_ptr>(response)->except->dynamic_copy_exception();
            }
            _transaction_ack_channel.publish(priority::low, std::pair<fc::exception_ptr, transaction_metadata_ptr>(except_ptr, trx));

            if (except_ptr) {
               if (_pending_block_mode == pending_block_mode::producing) {
                  fc_dlog(_trx_failed_trace_log, "[TRX_TRACE] Block ${block_num} for producer ${prod} is REJECTING tx: ${txid} : ${why} ",
                        ("block_num", chain.head_block_num() + 1)
                        ("prod", get_pending_block_producer())
                        ("txid", trx->id())
                        ("why", except_ptr->what()));
               } else {
                  fc_dlog(_trx_failed_trace_log, "[TRX_TRACE] Speculative execution is REJECTING tx: ${txid} : ${why} ",
                          ("txid", trx->id())
                          ("why", except_ptr->what()));
               }
            } else {
               if (_pending_block_mode == pending_block_mode::producing) {
                  fc_dlog(_trx_successful_trace_log, "[TRX_TRACE] Block ${block_num} for producer ${prod} is ACCEPTING tx: ${txid}",
                          ("block_num", chain.head_block_num() + 1)
                          ("prod", get_pending_block_producer())
                          ("txid", trx->id()));
               } else {
                  fc_dlog(_trx_successful_trace_log, "[TRX_TRACE] Speculative execution is ACCEPTING tx: ${txid}",
                          ("txid", trx->id()));
               }
            }
         };
      }

      // @param RetryLaterFunc form: void( const transaction_metadata_ptr& trx, bool persist_until_expired, next_func_t next )
      template<typename RetryLaterFunc>
      bool process_incoming_transaction_async(const transaction_metadata_ptr& trx,
                                              bool persist_until_expired,
                                              next_function<transaction_trace_ptr> next,
                                              RetryLaterFunc retry_later,
                                              bool return_failure_trace = false)
      {
         bool exhausted = false;
         chain::controller& chain = chain_plug->chain();

         auto send_response = make_send_response( trx, next );

         try {
            const auto& id = trx->id();

            fc::time_point bt = chain.is_building_block() ? chain.pending_block_time() : chain.head_block_time();
            const fc::time_point expire = trx->packed_trx()->expiration();
            if( expire < bt ) {
               send_response( std::static_pointer_cast<fc::exception>(
                     std::make_shared<expired_tx_exception>(
                           FC_LOG_MESSAGE( error, "expired transaction ${id}, expiration ${e}, block time ${bt}",
                                           ("id", id)("e", expire)( "bt", bt )))));
               return true;
            }

            if( chain.is_known_unexpired_transaction( id )) {
               send_response( std::static_pointer_cast<fc::exception>( std::make_shared<tx_duplicate>(
                     FC_LOG_MESSAGE( error, "duplicate transaction ${id}", ("id", id)))) );
               return true;
            }

            if( !chain.is_building_block()) {
               retry_later( trx, persist_until_expired, next );
               return true;
            }

            auto deadline = fc::time_point::now() + fc::milliseconds( _max_transaction_time_ms );
            bool deadline_is_subjective = false;
            const auto block_deadline = calculate_block_deadline( chain.pending_block_time() );
            if( _max_transaction_time_ms < 0 ||
                (_pending_block_mode == pending_block_mode::producing && block_deadline < deadline)) {
               deadline_is_subjective = true;
               deadline = block_deadline;
            }

            auto first_auth = trx->packed_trx()->get_transaction().first_authorizer();
            uint32_t sub_bill = 0;
            if( _pending_block_mode != pending_block_mode::producing)
               sub_bill = _subjective_billing.get_subjective_bill( first_auth, fc::time_point::now() );

            auto trace = chain.push_transaction( trx, deadline, trx->billed_cpu_time_us, false, sub_bill );
            if( trace->except ) {
               if( exception_is_exhausted( *trace->except, deadline_is_subjective )) {
                  retry_later( trx, persist_until_expired, next );
                  if( _pending_block_mode == pending_block_mode::producing ) {
                     fc_dlog(_log, "[TRX_TRACE] Block ${block_num} for producer ${prod} COULD NOT FIT, tx: ${txid} RETRYING, ec: ${c} ",
                              ("block_num", chain.head_block_num() + 1)
                              ("prod", get_pending_block_producer())
                              ("txid", trx->id())("c", trace->except->code()));
                  } else {
                     fc_dlog(_log, "[TRX_TRACE] Speculative execution COULD NOT FIT tx: ${txid} RETRYING, ec: ${c}",
                              ("txid", trx->id())("c", trace->except->code()));
                  }
                  exhausted = block_is_exhausted();
               } else {
<<<<<<< HEAD
                  if( return_failure_trace ) {
                     send_response( trace );
                  } else {
                     auto e_ptr = trace->except->dynamic_copy_exception();
                     send_response( e_ptr );
                  }
=======
                  _subjective_billing.subjective_bill_failure( first_auth, trace->elapsed, fc::time_point::now() );
                  auto e_ptr = trace->except->dynamic_copy_exception();
                  send_response( e_ptr );
>>>>>>> 8b0f9d90
               }
            } else {
               if( persist_until_expired && !_disable_persist_until_expired ) {
                  // if this trx didnt fail/soft-fail and the persist flag is set, store its ID so that we can
                  // ensure its applied to all future speculative blocks as well.
                  // No need to subjective bill since it will be re-applied
                  _unapplied_transactions.add_persisted( trx );
               } else {
                  // if db_read_mode SPECULATIVE then trx is in the pending block and not immediately reverted
                  _subjective_billing.subjective_bill( trx->id(), expire, first_auth, trace->elapsed,
                                                       chain.get_read_mode() == chain::db_read_mode::SPECULATIVE );
               }
               send_response( trace );
            }

         } catch ( const guard_exception& e ) {
            chain_plugin::handle_guard_exception(e);
         } catch ( boost::interprocess::bad_alloc& ) {
            chain_plugin::handle_db_exhaustion();
         } catch ( std::bad_alloc& ) {
            chain_plugin::handle_bad_alloc();
         } CATCH_AND_CALL(send_response);

         return !exhausted;
      }


      fc::microseconds get_irreversible_block_age() {
         auto now = fc::time_point::now();
         if (now < _irreversible_block_time) {
            return fc::microseconds(0);
         } else {
            return now - _irreversible_block_time;
         }
      }

      account_name get_pending_block_producer() {
         auto& chain = chain_plug->chain();
         if (chain.is_building_block()) {
            return chain.pending_block_producer();
         } else {
            return {};
         }
      }

      bool production_disabled_by_policy() {
         return !_production_enabled || _pause_production || (_max_irreversible_block_age_us.count() >= 0 && get_irreversible_block_age() >= _max_irreversible_block_age_us);
      }

      enum class start_block_result {
         succeeded,
         failed,
         waiting_for_block,
         waiting_for_production,
         exhausted
      };

      start_block_result start_block();

      fc::time_point calculate_pending_block_time() const;
      fc::time_point calculate_block_deadline( const fc::time_point& ) const;
      void schedule_delayed_production_loop(const std::weak_ptr<producer_plugin_impl>& weak_this, std::optional<fc::time_point> wake_up_time);
      std::optional<fc::time_point> calculate_producer_wake_up_time( const block_timestamp_type& ref_block_time ) const;

};

void new_chain_banner(const eosio::chain::controller& db)
{
   std::cerr << "\n"
      "*******************************\n"
      "*                             *\n"
      "*   ------ NEW CHAIN ------   *\n"
      "*   -  Welcome to EOSIO!  -   *\n"
      "*   -----------------------   *\n"
      "*                             *\n"
      "*******************************\n"
      "\n";

   if( db.head_block_state()->header.timestamp.to_time_point() < (fc::time_point::now() - fc::milliseconds(200 * config::block_interval_ms)))
   {
      std::cerr << "Your genesis seems to have an old timestamp\n"
         "Please consider using the --genesis-timestamp option to give your genesis a recent timestamp\n"
         "\n"
         ;
   }
   return;
}

producer_plugin::producer_plugin()
   : my(new producer_plugin_impl(app().get_io_service())){
   }

producer_plugin::~producer_plugin() {}

void producer_plugin::set_program_options(
   boost::program_options::options_description& command_line_options,
   boost::program_options::options_description& config_file_options)
{
   auto default_priv_key = private_key_type::regenerate<fc::ecc::private_key_shim>(fc::sha256::hash(std::string("nathan")));
   auto private_key_default = std::make_pair(default_priv_key.get_public_key(), default_priv_key );

   boost::program_options::options_description producer_options;

   producer_options.add_options()
         ("enable-stale-production,e", boost::program_options::bool_switch()->notifier([this](bool e){my->_production_enabled = e;}), "Enable block production, even if the chain is stale.")
         ("pause-on-startup,x", boost::program_options::bool_switch()->notifier([this](bool p){my->_pause_production = p;}), "Start this node in a state where production is paused")
         ("max-transaction-time", bpo::value<int32_t>()->default_value(30),
          "Limits the maximum time (in milliseconds) that is allowed a pushed transaction's code to execute before being considered invalid")
         ("max-irreversible-block-age", bpo::value<int32_t>()->default_value( -1 ),
          "Limits the maximum age (in seconds) of the DPOS Irreversible Block for a chain this node will produce blocks on (use negative value to indicate unlimited)")
         ("producer-name,p", boost::program_options::value<vector<string>>()->composing()->multitoken(),
          "ID of producer controlled by this node (e.g. inita; may specify multiple times)")
         ("private-key", boost::program_options::value<vector<string>>()->composing()->multitoken(),
          "(DEPRECATED - Use signature-provider instead) Tuple of [public key, WIF private key] (may specify multiple times)")
         ("signature-provider", boost::program_options::value<vector<string>>()->composing()->multitoken()->default_value(
               {default_priv_key.get_public_key().to_string() + "=KEY:" + default_priv_key.to_string()},
                default_priv_key.get_public_key().to_string() + "=KEY:" + default_priv_key.to_string()),
               app().get_plugin<signature_provider_plugin>().signature_provider_help_text())
         ("greylist-account", boost::program_options::value<vector<string>>()->composing()->multitoken(),
          "account that can not access to extended CPU/NET virtual resources")
         ("greylist-limit", boost::program_options::value<uint32_t>()->default_value(1000),
          "Limit (between 1 and 1000) on the multiple that CPU/NET virtual resources can extend during low usage (only enforced subjectively; use 1000 to not enforce any limit)")
         ("produce-time-offset-us", boost::program_options::value<int32_t>()->default_value(0),
          "Offset of non last block producing time in microseconds. Valid range 0 .. -block_time_interval.")
         ("last-block-time-offset-us", boost::program_options::value<int32_t>()->default_value(-200000),
          "Offset of last block producing time in microseconds. Valid range 0 .. -block_time_interval.")
         ("cpu-effort-percent", bpo::value<uint32_t>()->default_value(config::default_block_cpu_effort_pct / config::percent_1),
          "Percentage of cpu block production time used to produce block. Whole number percentages, e.g. 80 for 80%")
         ("last-block-cpu-effort-percent", bpo::value<uint32_t>()->default_value(config::default_block_cpu_effort_pct / config::percent_1),
          "Percentage of cpu block production time used to produce last block. Whole number percentages, e.g. 80 for 80%")
         ("max-block-cpu-usage-threshold-us", bpo::value<uint32_t>()->default_value( 5000 ),
          "Threshold of CPU block production to consider block full; when within threshold of max-block-cpu-usage block can be produced immediately")
         ("max-block-net-usage-threshold-bytes", bpo::value<uint32_t>()->default_value( 1024 ),
          "Threshold of NET block production to consider block full; when within threshold of max-block-net-usage block can be produced immediately")
         ("max-scheduled-transaction-time-per-block-ms", boost::program_options::value<int32_t>()->default_value(100),
          "Maximum wall-clock time, in milliseconds, spent retiring scheduled transactions in any block before returning to normal transaction processing.")
         ("subjective-cpu-leeway-us", boost::program_options::value<int32_t>()->default_value( config::default_subjective_cpu_leeway_us ),
          "Time in microseconds allowed for a transaction that starts with insufficient CPU quota to complete and cover its CPU usage.")
         ("incoming-defer-ratio", bpo::value<double>()->default_value(1.0),
          "ratio between incoming transactions and deferred transactions when both are queued for execution")
         ("incoming-transaction-queue-size-mb", bpo::value<uint16_t>()->default_value( 1024 ),
          "Maximum size (in MiB) of the incoming transaction queue. Exceeding this value will subjectively drop transaction with resource exhaustion.")
         ("disable-api-persisted-trx", bpo::bool_switch()->default_value(false),
          "Disable the re-apply of API transactions.")
         ("disable-subjective-billing", bpo::bool_switch()->default_value(false),
          "Disable subjective billing.")
         ("producer-threads", bpo::value<uint16_t>()->default_value(config::default_controller_thread_pool_size),
          "Number of worker threads in producer thread pool")
         ("snapshots-dir", bpo::value<bfs::path>()->default_value("snapshots"),
          "the location of the snapshots directory (absolute path or relative to application data dir)")
         ;
   config_file_options.add(producer_options);
}

bool producer_plugin::has_producers() const
{
   return !my->_producers.empty();
}

bool producer_plugin::is_producing_block() const {
   return my->_pending_block_mode == pending_block_mode::producing;
}

bool producer_plugin::is_producer_key(const chain::public_key_type& key) const
{
  auto private_key_itr = my->_signature_providers.find(key);
  if(private_key_itr != my->_signature_providers.end())
    return true;
  return false;
}

chain::signature_type producer_plugin::sign_compact(const chain::public_key_type& key, const fc::sha256& digest) const
{
  if(key != chain::public_key_type()) {
    auto private_key_itr = my->_signature_providers.find(key);
    EOS_ASSERT(private_key_itr != my->_signature_providers.end(), producer_priv_key_not_found, "Local producer has no private key in config.ini corresponding to public key ${key}", ("key", key));

    return private_key_itr->second(digest);
  }
  else {
    return chain::signature_type();
  }
}

template<typename T>
T dejsonify(const string& s) {
   return fc::json::from_string(s).as<T>();
}

#define LOAD_VALUE_SET(options, op_name, container) \
if( options.count(op_name) ) { \
   const std::vector<std::string>& ops = options[op_name].as<std::vector<std::string>>(); \
   for( const auto& v : ops ) { \
      container.emplace( eosio::chain::name( v ) ); \
   } \
}

void producer_plugin::plugin_initialize(const boost::program_options::variables_map& options)
{ try {
   auto blockvault_plug = app().find_plugin<blockvault_client_plugin>();
   my->blockvault = blockvault_plug ? blockvault_plug->get() : nullptr;

   my->chain_plug = app().find_plugin<chain_plugin>();
   EOS_ASSERT( my->chain_plug, plugin_config_exception, "chain_plugin not found" );
   my->_options = &options;
   LOAD_VALUE_SET(options, "producer-name", my->_producers)

   chain::controller& chain = my->chain_plug->chain();

   if( options.count("private-key") )
   {
      const std::vector<std::string> key_id_to_wif_pair_strings = options["private-key"].as<std::vector<std::string>>();
      for (const std::string& key_id_to_wif_pair_string : key_id_to_wif_pair_strings)
      {
         try {
            auto key_id_to_wif_pair = dejsonify<std::pair<public_key_type, private_key_type>>(key_id_to_wif_pair_string);
            my->_signature_providers[key_id_to_wif_pair.first] = app().get_plugin<signature_provider_plugin>().signature_provider_for_private_key(key_id_to_wif_pair.second);
            auto blanked_privkey = std::string(key_id_to_wif_pair.second.to_string().size(), '*' );
            wlog("\"private-key\" is DEPRECATED, use \"signature-provider=${pub}=KEY:${priv}\"", ("pub",key_id_to_wif_pair.first)("priv", blanked_privkey));
         } catch ( const std::exception& e ) {
            elog("Malformed private key pair");
         }
      }
   }

   if( options.count("signature-provider") ) {
      const std::vector<std::string> key_spec_pairs = options["signature-provider"].as<std::vector<std::string>>();
      for (const auto& key_spec_pair : key_spec_pairs) {
         try {
            const auto& [pubkey, provider] = app().get_plugin<signature_provider_plugin>().signature_provider_for_specification(key_spec_pair);
            my->_signature_providers[pubkey] = provider;
         } catch(secure_enclave_exception& e) {
            elog("Error with Secure Enclave signature provider: ${e}; ignoring ${val}", ("e", e.top_message())("val", key_spec_pair));
         } catch (fc::exception& e) {
            elog("Malformed signature provider: \"${val}\": ${e}, ignoring!", ("val", key_spec_pair)("e", e));
         } catch (...) {
            elog("Malformed signature provider: \"${val}\", ignoring!", ("val", key_spec_pair));
         }
      }
   }

   my->_produce_time_offset_us = options.at("produce-time-offset-us").as<int32_t>();
   EOS_ASSERT( my->_produce_time_offset_us <= 0 && my->_produce_time_offset_us >= -config::block_interval_us, plugin_config_exception,
               "produce-time-offset-us ${o} must be 0 .. -${bi}", ("bi", config::block_interval_us)("o", my->_produce_time_offset_us) );

   my->_last_block_time_offset_us = options.at("last-block-time-offset-us").as<int32_t>();
   EOS_ASSERT( my->_last_block_time_offset_us <= 0 && my->_last_block_time_offset_us >= -config::block_interval_us, plugin_config_exception,
               "last-block-time-offset-us ${o} must be 0 .. -${bi}", ("bi", config::block_interval_us)("o", my->_last_block_time_offset_us) );

   uint32_t cpu_effort_pct = options.at("cpu-effort-percent").as<uint32_t>();
   EOS_ASSERT( cpu_effort_pct >= 0 && cpu_effort_pct <= 100, plugin_config_exception,
               "cpu-effort-percent ${pct} must be 0 - 100", ("pct", cpu_effort_pct) );
      cpu_effort_pct *= config::percent_1;
   int32_t cpu_effort_offset_us =
         -EOS_PERCENT( config::block_interval_us, chain::config::percent_100 - cpu_effort_pct );

   uint32_t last_block_cpu_effort_pct = options.at("last-block-cpu-effort-percent").as<uint32_t>();
   EOS_ASSERT( last_block_cpu_effort_pct >= 0 && last_block_cpu_effort_pct <= 100, plugin_config_exception,
               "last-block-cpu-effort-percent ${pct} must be 0 - 100", ("pct", last_block_cpu_effort_pct) );
      last_block_cpu_effort_pct *= config::percent_1;
   int32_t last_block_cpu_effort_offset_us =
         -EOS_PERCENT( config::block_interval_us, chain::config::percent_100 - last_block_cpu_effort_pct );

   my->_produce_time_offset_us = std::min( my->_produce_time_offset_us, cpu_effort_offset_us );
   my->_last_block_time_offset_us = std::min( my->_last_block_time_offset_us, last_block_cpu_effort_offset_us );

   my->_max_block_cpu_usage_threshold_us = options.at( "max-block-cpu-usage-threshold-us" ).as<uint32_t>();
   EOS_ASSERT( my->_max_block_cpu_usage_threshold_us < config::block_interval_us, plugin_config_exception,
               "max-block-cpu-usage-threshold-us ${t} must be 0 .. ${bi}", ("bi", config::block_interval_us)("t", my->_max_block_cpu_usage_threshold_us) );

   my->_max_block_net_usage_threshold_bytes = options.at( "max-block-net-usage-threshold-bytes" ).as<uint32_t>();

   my->_max_scheduled_transaction_time_per_block_ms = options.at("max-scheduled-transaction-time-per-block-ms").as<int32_t>();

   if( options.at( "subjective-cpu-leeway-us" ).as<int32_t>() != config::default_subjective_cpu_leeway_us ) {
      chain.set_subjective_cpu_leeway( fc::microseconds( options.at( "subjective-cpu-leeway-us" ).as<int32_t>() ) );
   }

   my->_max_transaction_time_ms = options.at("max-transaction-time").as<int32_t>();

   my->_max_irreversible_block_age_us = fc::seconds(options.at("max-irreversible-block-age").as<int32_t>());

   auto max_incoming_transaction_queue_size = options.at("incoming-transaction-queue-size-mb").as<uint16_t>() * 1024*1024;

   EOS_ASSERT( max_incoming_transaction_queue_size > 0, plugin_config_exception,
               "incoming-transaction-queue-size-mb ${mb} must be greater than 0", ("mb", max_incoming_transaction_queue_size) );

   my->_unapplied_transactions.set_max_transaction_queue_size( max_incoming_transaction_queue_size );

   my->_incoming_defer_ratio = options.at("incoming-defer-ratio").as<double>();

   my->_disable_persist_until_expired = options.at("disable-api-persisted-trx").as<bool>();
   if( options.at("disable-subjective-billing").as<bool>() ) my->_subjective_billing.disable();

   auto thread_pool_size = options.at( "producer-threads" ).as<uint16_t>();
   EOS_ASSERT( thread_pool_size > 0, plugin_config_exception,
               "producer-threads ${num} must be greater than 0", ("num", thread_pool_size));
   my->_thread_pool.emplace( "prod", thread_pool_size );

   if( options.count( "snapshots-dir" )) {
      auto sd = options.at( "snapshots-dir" ).as<bfs::path>();
      if( sd.is_relative()) {
         my->_snapshots_dir = app().data_dir() / sd;
         if (!fc::exists(my->_snapshots_dir)) {
            fc::create_directories(my->_snapshots_dir);
         }
      } else {
         my->_snapshots_dir = sd;
      }

      EOS_ASSERT( fc::is_directory(my->_snapshots_dir), snapshot_directory_not_found_exception,
                  "No such directory '${dir}'", ("dir", my->_snapshots_dir.generic_string()) );

      if (auto resmon_plugin = app().find_plugin<resource_monitor_plugin>()) {
         resmon_plugin->monitor_directory(my->_snapshots_dir);
      }
   }

   my->_incoming_block_subscription = app().get_channel<incoming::channels::block>().subscribe(
         [this](const signed_block_ptr& block) {
      try {
         my->on_incoming_block(block, {});
      } LOG_AND_DROP();
   });

   my->_incoming_transaction_subscription = app().get_channel<incoming::channels::transaction>().subscribe(
         [this](const packed_transaction_ptr& trx) {
      try {
         my->on_incoming_transaction_async(trx, false, [](const auto&){});
      } LOG_AND_DROP();
   });

   my->_incoming_block_sync_provider = app().get_method<incoming::methods::block_sync>().register_provider(
         [this](const signed_block_ptr& block, const std::optional<block_id_type>& block_id) {
      return my->on_incoming_block(block, block_id);
   });

   my->_incoming_blockvault_sync_provider = app().get_method<incoming::methods::blockvault_sync>().register_provider(
         [this](const signed_block_ptr& block, bool check_connectivity) {
            return my->on_sync_block(block, check_connectivity);
   });

   my->_incoming_transaction_async_provider = app().get_method<incoming::methods::transaction_async>().register_provider(
         [this](const packed_transaction_ptr& trx, bool persist_until_expired, next_function<transaction_trace_ptr> next) -> void {
      return my->on_incoming_transaction_async(trx, persist_until_expired, next );
   });

   if (options.count("greylist-account")) {
      std::vector<std::string> greylist = options["greylist-account"].as<std::vector<std::string>>();
      greylist_params param;
      for (auto &a : greylist) {
         param.accounts.push_back(account_name(a));
      }
      add_greylist_accounts(param);
   }

   {
      uint32_t greylist_limit = options.at("greylist-limit").as<uint32_t>();
      chain.set_greylist_limit( greylist_limit );
   }

} FC_LOG_AND_RETHROW() }

void producer_plugin::plugin_startup()
{ try {
   handle_sighup(); // Sets loggers

   try {
   ilog("producer plugin:  plugin_startup() begin");

   chain::controller& chain = my->chain_plug->chain();
   EOS_ASSERT( my->_producers.empty() || chain.get_read_mode() == chain::db_read_mode::SPECULATIVE, plugin_config_exception,
              "node cannot have any producer-name configured because block production is impossible when read_mode is not \"speculative\"" );

   EOS_ASSERT( my->_producers.empty() || chain.get_validation_mode() == chain::validation_mode::FULL, plugin_config_exception,
              "node cannot have any producer-name configured because block production is not safe when validation_mode is not \"full\"" );

   EOS_ASSERT( my->_producers.empty() || my->chain_plug->accept_transactions(), plugin_config_exception,
              "node cannot have any producer-name configured because no block production is possible with no [api|p2p]-accepted-transactions" );

   my->_accepted_block_connection.emplace(chain.accepted_block.connect( [this]( const auto& bsp ){ my->on_block( bsp ); } ));
   my->_accepted_block_header_connection.emplace(chain.accepted_block_header.connect( [this]( const auto& bsp ){ my->on_block_header( bsp ); } ));
   my->_irreversible_block_connection.emplace(chain.irreversible_block.connect( [this]( const auto& bsp ){ my->on_irreversible_block( bsp->block ); } ));

   const auto lib_num = chain.last_irreversible_block_num();
   const auto lib = chain.fetch_block_by_number(lib_num);
   if (lib) {
      my->on_irreversible_block(lib);
   } else {
      my->_irreversible_block_time = fc::time_point::maximum();
   }

   if (!my->_producers.empty()) {
      ilog("Launching block production for ${n} producers at ${time}.", ("n", my->_producers.size())("time",fc::time_point::now()));

      if (my->_production_enabled) {
         if (chain.head_block_num() == 0) {
            new_chain_banner(chain);
         }
      }
   }

   my->schedule_production_loop();

   ilog("producer plugin:  plugin_startup() end");
   } catch( ... ) {
      // always call plugin_shutdown, even on exception
      plugin_shutdown();
      throw;
   }
} FC_CAPTURE_AND_RETHROW() }

void producer_plugin::plugin_shutdown() {
   try {
      my->_timer.cancel();
      my->_block_vault_resync.cancel();
   } catch ( const std::bad_alloc& ) {
     chain_plugin::handle_bad_alloc();
   } catch ( const boost::interprocess::bad_alloc& ) {
     chain_plugin::handle_bad_alloc();
   } catch(const fc::exception& e) {
      edump((e.to_detail_string()));
   } catch(const std::exception& e) {
      edump((fc::std_exception_wrapper::from_current_exception(e).to_detail_string()));
   }

   if( my->_thread_pool ) {
      my->_thread_pool->stop();
   }

   app().post( 0, [me = my](){} ); // keep my pointer alive until queue is drained
}

void producer_plugin::handle_sighup() {
   fc::logger::update( logger_name, _log );
   fc::logger::update(trx_successful_trace_logger_name, _trx_successful_trace_log);
   fc::logger::update(trx_failed_trace_logger_name, _trx_failed_trace_log);
}

void producer_plugin::pause() {
   fc_ilog(_log, "Producer paused.");
   my->_pause_production = true;
}

void producer_plugin::resume() {
   my->_pause_production = false;
   // it is possible that we are only speculating because of this policy which we have now changed
   // re-evaluate that now
   //
   if (my->_pending_block_mode == pending_block_mode::speculating) {
      my->abort_block();
      fc_ilog(_log, "Producer resumed. Scheduling production.");
      my->schedule_production_loop();
   } else {
      fc_ilog(_log, "Producer resumed.");
   }
}

bool producer_plugin::paused() const {
   return my->_pause_production;
}

void producer_plugin::update_runtime_options(const runtime_options& options) {
   chain::controller& chain = my->chain_plug->chain();
   bool check_speculating = false;

   if (options.max_transaction_time) {
      my->_max_transaction_time_ms = *options.max_transaction_time;
   }

   if (options.max_irreversible_block_age) {
      my->_max_irreversible_block_age_us =  fc::seconds(*options.max_irreversible_block_age);
      check_speculating = true;
   }

   if (options.produce_time_offset_us) {
      my->_produce_time_offset_us = *options.produce_time_offset_us;
   }

   if (options.last_block_time_offset_us) {
      my->_last_block_time_offset_us = *options.last_block_time_offset_us;
   }

   if (options.max_scheduled_transaction_time_per_block_ms) {
      my->_max_scheduled_transaction_time_per_block_ms = *options.max_scheduled_transaction_time_per_block_ms;
   }

   if (options.incoming_defer_ratio) {
      my->_incoming_defer_ratio = *options.incoming_defer_ratio;
   }

   if (check_speculating && my->_pending_block_mode == pending_block_mode::speculating) {
      my->abort_block();
      my->schedule_production_loop();
   }

   if (options.subjective_cpu_leeway_us) {
      chain.set_subjective_cpu_leeway(fc::microseconds(*options.subjective_cpu_leeway_us));
   }

   if (options.greylist_limit) {
      chain.set_greylist_limit(*options.greylist_limit);
   }
}

producer_plugin::runtime_options producer_plugin::get_runtime_options() const {
   return {
      my->_max_transaction_time_ms,
      my->_max_irreversible_block_age_us.count() < 0 ? -1 : my->_max_irreversible_block_age_us.count() / 1'000'000,
      my->_produce_time_offset_us,
      my->_last_block_time_offset_us,
      my->_max_scheduled_transaction_time_per_block_ms,
      my->chain_plug->chain().get_subjective_cpu_leeway() ?
            my->chain_plug->chain().get_subjective_cpu_leeway()->count() :
            std::optional<int32_t>(),
      my->_incoming_defer_ratio,
      my->chain_plug->chain().get_greylist_limit()
   };
}

void producer_plugin::add_greylist_accounts(const greylist_params& params) {
   chain::controller& chain = my->chain_plug->chain();
   for (auto &acc : params.accounts) {
      chain.add_resource_greylist(acc);
   }
}

void producer_plugin::remove_greylist_accounts(const greylist_params& params) {
   chain::controller& chain = my->chain_plug->chain();
   for (auto &acc : params.accounts) {
      chain.remove_resource_greylist(acc);
   }
}

producer_plugin::greylist_params producer_plugin::get_greylist() const {
   chain::controller& chain = my->chain_plug->chain();
   greylist_params result;
   const auto& list = chain.get_resource_greylist();
   result.accounts.reserve(list.size());
   for (auto &acc: list) {
      result.accounts.push_back(acc);
   }
   return result;
}

producer_plugin::whitelist_blacklist producer_plugin::get_whitelist_blacklist() const {
   chain::controller& chain = my->chain_plug->chain();
   return {
      chain.get_actor_whitelist(),
      chain.get_actor_blacklist(),
      chain.get_contract_whitelist(),
      chain.get_contract_blacklist(),
      chain.get_action_blacklist(),
      chain.get_key_blacklist()
   };
}

void producer_plugin::set_whitelist_blacklist(const producer_plugin::whitelist_blacklist& params) {
   chain::controller& chain = my->chain_plug->chain();
   if(params.actor_whitelist) chain.set_actor_whitelist(*params.actor_whitelist);
   if(params.actor_blacklist) chain.set_actor_blacklist(*params.actor_blacklist);
   if(params.contract_whitelist) chain.set_contract_whitelist(*params.contract_whitelist);
   if(params.contract_blacklist) chain.set_contract_blacklist(*params.contract_blacklist);
   if(params.action_blacklist) chain.set_action_blacklist(*params.action_blacklist);
   if(params.key_blacklist) chain.set_key_blacklist(*params.key_blacklist);
}

producer_plugin::integrity_hash_information producer_plugin::get_integrity_hash() const {
   chain::controller& chain = my->chain_plug->chain();

   auto reschedule = fc::make_scoped_exit([this](){
      my->schedule_production_loop();
   });

   if (chain.is_building_block()) {
      // abort the pending block
      my->abort_block();
   } else {
      reschedule.cancel();
   }

   return {chain.head_block_id(), chain.calculate_integrity_hash()};
}

void producer_plugin::create_snapshot(producer_plugin::next_function<producer_plugin::snapshot_information> next) {
   chain::controller& chain = my->chain_plug->chain();

   auto head_id = chain.head_block_id();
   const auto head_block_num = chain.head_block_num();
   const auto head_block_time = chain.head_block_time();
   const auto& snapshot_path = pending_snapshot::get_final_path(head_id, my->_snapshots_dir);
   const auto& temp_path     = pending_snapshot::get_temp_path(head_id, my->_snapshots_dir);

   // maintain legacy exception if the snapshot exists
   if( fc::is_regular_file(snapshot_path) ) {
      auto ex = snapshot_exists_exception( FC_LOG_MESSAGE( error, "snapshot named ${name} already exists", ("name", snapshot_path.generic_string()) ) );
      next(ex.dynamic_copy_exception());
      return;
   }

   auto write_snapshot = [&]( const bfs::path& p ) -> void {
      auto reschedule = fc::make_scoped_exit([this](){
         my->schedule_production_loop();
      });

      if (chain.is_building_block()) {
         // abort the pending block
         my->abort_block();
      } else {
         reschedule.cancel();
      }

      bfs::create_directory( p.parent_path() );

      // create the snapshot
      auto snap_out = std::ofstream(p.generic_string(), (std::ios::out | std::ios::binary));
      auto writer = std::make_shared<ostream_snapshot_writer>(snap_out);
      chain.write_snapshot(writer);
      writer->finalize();
      snap_out.flush();
      snap_out.close();
   };

   // If in irreversible mode, create snapshot and return path to snapshot immediately.
   if( chain.get_read_mode() == db_read_mode::IRREVERSIBLE ) {
      try {
         write_snapshot( temp_path );

         boost::system::error_code ec;
         bfs::rename(temp_path, snapshot_path, ec);
         EOS_ASSERT(!ec, snapshot_finalization_exception,
               "Unable to finalize valid snapshot of block number ${bn}: [code: ${ec}] ${message}",
               ("bn", head_block_num)
               ("ec", ec.value())
               ("message", ec.message()));

         next( producer_plugin::snapshot_information{head_id, head_block_num, head_block_time, chain_snapshot_header::current_version, snapshot_path.generic_string()} );
         if ( my->blockvault != nullptr ) {
            my->blockvault->propose_snapshot( blockvault::watermark_t{head_block_num, head_block_time}, snapshot_path.generic_string().c_str() );
         }
      } CATCH_AND_CALL (next);
      return;
   }

   // Otherwise, the result will be returned when the snapshot becomes irreversible.

   // determine if this snapshot is already in-flight
   auto& pending_by_id = my->_pending_snapshot_index.get<by_id>();
   auto existing = pending_by_id.find(head_id);
   if( existing != pending_by_id.end() ) {
      // if a snapshot at this block is already pending, attach this requests handler to it
      pending_by_id.modify(existing, [&next]( auto& entry ){
         entry.next = [prev = entry.next, next](const std::variant<fc::exception_ptr, producer_plugin::snapshot_information>& res){
            prev(res);
            next(res);
         };
      });
   } else {
      const auto& pending_path = pending_snapshot::get_pending_path(head_id, my->_snapshots_dir);

      try {
         write_snapshot( temp_path ); // create a new pending snapshot

         boost::system::error_code ec;
         bfs::rename(temp_path, pending_path, ec);
         EOS_ASSERT(!ec, snapshot_finalization_exception,
               "Unable to promote temp snapshot to pending for block number ${bn}: [code: ${ec}] ${message}",
               ("bn", head_block_num)
               ("ec", ec.value())
               ("message", ec.message()));

         my->_pending_snapshot_index.emplace(head_id, next, pending_path.generic_string(), snapshot_path.generic_string(), my->blockvault);
      } CATCH_AND_CALL (next);
   }
}

producer_plugin::scheduled_protocol_feature_activations
producer_plugin::get_scheduled_protocol_feature_activations()const {
   return {my->_protocol_features_to_activate};
}

void producer_plugin::schedule_protocol_feature_activations( const scheduled_protocol_feature_activations& schedule ) {
   const chain::controller& chain = my->chain_plug->chain();
   std::set<digest_type> set_of_features_to_activate( schedule.protocol_features_to_activate.begin(),
                                                      schedule.protocol_features_to_activate.end() );
   EOS_ASSERT( set_of_features_to_activate.size() == schedule.protocol_features_to_activate.size(),
               invalid_protocol_features_to_activate, "duplicate digests" );
   chain.validate_protocol_features( schedule.protocol_features_to_activate );
   const auto& pfs = chain.get_protocol_feature_manager().get_protocol_feature_set();
   for (auto &feature_digest : set_of_features_to_activate) {
      const auto& pf = pfs.get_protocol_feature(feature_digest);
      EOS_ASSERT( !pf.preactivation_required, protocol_feature_exception,
                  "protocol feature requires preactivation: ${digest}",
                  ("digest", feature_digest));
   }
   my->_protocol_features_to_activate = schedule.protocol_features_to_activate;
   my->_protocol_features_signaled = false;
}

fc::variants producer_plugin::get_supported_protocol_features( const get_supported_protocol_features_params& params ) const {
   fc::variants results;
   const chain::controller& chain = my->chain_plug->chain();
   const auto& pfs = chain.get_protocol_feature_manager().get_protocol_feature_set();
   const auto next_block_time = chain.head_block_time() + fc::milliseconds(config::block_interval_ms);

   flat_map<digest_type, bool>  visited_protocol_features;
   visited_protocol_features.reserve( pfs.size() );

   std::function<bool(const protocol_feature&)> add_feature =
   [&results, &pfs, &params, next_block_time, &visited_protocol_features, &add_feature]
   ( const protocol_feature& pf ) -> bool {
      if( ( params.exclude_disabled || params.exclude_unactivatable ) && !pf.enabled ) return false;
      if( params.exclude_unactivatable && ( next_block_time < pf.earliest_allowed_activation_time  ) ) return false;

      auto res = visited_protocol_features.emplace( pf.feature_digest, false );
      if( !res.second ) return res.first->second;

      const auto original_size = results.size();
      for( const auto& dependency : pf.dependencies ) {
         if( !add_feature( pfs.get_protocol_feature( dependency ) ) ) {
            results.resize( original_size );
            return false;
         }
      }

      res.first->second = true;
      results.emplace_back( pf.to_variant(true) );
      return true;
   };

   for( const auto& pf : pfs ) {
      add_feature( pf );
   }

   return results;
}

producer_plugin::get_account_ram_corrections_result
producer_plugin::get_account_ram_corrections( const get_account_ram_corrections_params& params ) const {
   get_account_ram_corrections_result result;
   const auto& db = my->chain_plug->chain().db();

   const auto& idx = db.get_index<chain::account_ram_correction_index, chain::by_name>();
   account_name lower_bound_value{ std::numeric_limits<uint64_t>::lowest() };
   account_name upper_bound_value{ std::numeric_limits<uint64_t>::max() };

   if( params.lower_bound ) {
      lower_bound_value = *params.lower_bound;
   }

   if( params.upper_bound ) {
      upper_bound_value = *params.upper_bound;
   }

   if( upper_bound_value < lower_bound_value )
      return result;

   auto walk_range = [&]( auto itr, auto end_itr ) {
      for( unsigned int count = 0;
           count < params.limit && itr != end_itr;
           ++itr )
      {
         result.rows.push_back( fc::variant( *itr ) );
         ++count;
      }
      if( itr != end_itr ) {
         result.more = itr->name;
      }
   };

   auto lower = idx.lower_bound( lower_bound_value );
   auto upper = idx.upper_bound( upper_bound_value );
   if( params.reverse ) {
      walk_range( boost::make_reverse_iterator(upper), boost::make_reverse_iterator(lower) );
   } else {
      walk_range( lower, upper );
   }

   return result;
}

std::optional<fc::time_point> producer_plugin_impl::calculate_next_block_time(const account_name& producer_name, const block_timestamp_type& current_block_time) const {
   chain::controller& chain = chain_plug->chain();
   const auto& hbs = chain.head_block_state();
   const auto& active_schedule = hbs->active_schedule.producers;

   // determine if this producer is in the active schedule and if so, where
   auto itr = std::find_if(active_schedule.begin(), active_schedule.end(), [&](const auto& asp){ return asp.producer_name == producer_name; });
   if (itr == active_schedule.end()) {
      // this producer is not in the active producer set
      return std::optional<fc::time_point>();
   }

   size_t producer_index = itr - active_schedule.begin();
   uint32_t minimum_offset = 1; // must at least be the "next" block

   // account for a watermark in the future which is disqualifying this producer for now
   // this is conservative assuming no blocks are dropped.  If blocks are dropped the watermark will
   // disqualify this producer for longer but it is assumed they will wake up, determine that they
   // are disqualified for longer due to skipped blocks and re-caculate their next block with better
   // information then
   auto current_watermark = get_watermark(producer_name);
   if (current_watermark) {
      const auto watermark = *current_watermark;
      auto block_num = chain.head_block_state()->block_num;
      if (chain.is_building_block()) {
         ++block_num;
      }
      if (watermark.first > block_num) {
         // if I have a watermark block number then I need to wait until after that watermark
         minimum_offset = watermark.first - block_num + 1;
      }
      if (watermark.second > current_block_time) {
          // if I have a watermark block timestamp then I need to wait until after that watermark timestamp
          minimum_offset = std::max(minimum_offset, watermark.second.slot - current_block_time.slot + 1);
      }
   }

   // this producers next opportuity to produce is the next time its slot arrives after or at the calculated minimum
   uint32_t minimum_slot = current_block_time.slot + minimum_offset;
   size_t minimum_slot_producer_index = (minimum_slot % (active_schedule.size() * config::producer_repetitions)) / config::producer_repetitions;
   if ( producer_index == minimum_slot_producer_index ) {
      // this is the producer for the minimum slot, go with that
      return block_timestamp_type(minimum_slot).to_time_point();
   } else {
      // calculate how many rounds are between the minimum producer and the producer in question
      size_t producer_distance = producer_index - minimum_slot_producer_index;
      // check for unsigned underflow
      if (producer_distance > producer_index) {
         producer_distance += active_schedule.size();
      }

      // align the minimum slot to the first of its set of reps
      uint32_t first_minimum_producer_slot = minimum_slot - (minimum_slot % config::producer_repetitions);

      // offset the aligned minimum to the *earliest* next set of slots for this producer
      uint32_t next_block_slot = first_minimum_producer_slot  + (producer_distance * config::producer_repetitions);
      return block_timestamp_type(next_block_slot).to_time_point();
   }
}

fc::time_point producer_plugin_impl::calculate_pending_block_time() const {
   const chain::controller& chain = chain_plug->chain();
   const fc::time_point now = fc::time_point::now();
   const fc::time_point base = std::max<fc::time_point>(now, chain.head_block_time());
   const int64_t min_time_to_next_block = (config::block_interval_us) - (base.time_since_epoch().count() % (config::block_interval_us) );
   fc::time_point block_time = base + fc::microseconds(min_time_to_next_block);
   return block_time;
}

fc::time_point producer_plugin_impl::calculate_block_deadline( const fc::time_point& block_time ) const {
   if( _pending_block_mode == pending_block_mode::producing ) {
      bool last_block = ((block_timestamp_type( block_time ).slot % config::producer_repetitions) == config::producer_repetitions - 1);
      return block_time + fc::microseconds(last_block ? _last_block_time_offset_us : _produce_time_offset_us);
   } else {
      return block_time + fc::microseconds(_produce_time_offset_us);
   }
}

producer_plugin_impl::start_block_result producer_plugin_impl::start_block() {
   chain::controller& chain = chain_plug->chain();

   if( !chain_plug->accept_transactions() )
      return start_block_result::waiting_for_block;

   const auto& hbs = chain.head_block_state();

   if( chain.get_terminate_at_block() > 0 && chain.get_terminate_at_block() < hbs->block_num ) {
      ilog("Reached configured maximum block ${num}; terminating", ("num", chain.get_terminate_at_block()));
      app().quit();
      return start_block_result::failed;
   }

   const fc::time_point now = fc::time_point::now();
   const fc::time_point block_time = calculate_pending_block_time();

   const pending_block_mode previous_pending_mode = _pending_block_mode;
   _pending_block_mode = pending_block_mode::producing;

   // Not our turn
   const auto& scheduled_producer = hbs->get_scheduled_producer(block_time);

   const auto current_watermark = get_watermark(scheduled_producer.producer_name);

   size_t num_relevant_signatures = 0;
   scheduled_producer.for_each_key([&](const public_key_type& key){
      const auto& iter = _signature_providers.find(key);
      if(iter != _signature_providers.end()) {
         num_relevant_signatures++;
      }
   });

   auto irreversible_block_age = get_irreversible_block_age();

   // If the next block production opportunity is in the present or future, we're synced.
   if( !_production_enabled ) {
      _pending_block_mode = pending_block_mode::speculating;
   } else if( _producers.find(scheduled_producer.producer_name) == _producers.end()) {
      _pending_block_mode = pending_block_mode::speculating;
   } else if (num_relevant_signatures == 0) {
      elog("Not producing block because I don't have any private keys relevant to authority: ${authority}", ("authority", scheduled_producer.authority));
      _pending_block_mode = pending_block_mode::speculating;
   } else if ( _pause_production ) {
      elog("Not producing block because production is explicitly paused");
      _pending_block_mode = pending_block_mode::speculating;
   } else if ( _max_irreversible_block_age_us.count() >= 0 && irreversible_block_age >= _max_irreversible_block_age_us ) {
      elog("Not producing block because the irreversible block is too old [age:${age}s, max:${max}s]", ("age", irreversible_block_age.count() / 1'000'000)( "max", _max_irreversible_block_age_us.count() / 1'000'000 ));
      _pending_block_mode = pending_block_mode::speculating;
   } else if ( _latest_rejected_block_num >  hbs->block_num ) {
      elog("Not producing block because the block number has been rejected by block vault");
      _pending_block_mode = pending_block_mode::speculating;
   }

   if (_pending_block_mode == pending_block_mode::producing) {
      // determine if our watermark excludes us from producing at this point
      if (current_watermark) {
         const block_timestamp_type block_timestamp{block_time};
         if (current_watermark->first > hbs->block_num) {
            elog("Not producing block because \"${producer}\" signed a block at a higher block number (${watermark}) than the current fork's head (${head_block_num})",
                 ("producer", scheduled_producer.producer_name)
                 ("watermark", current_watermark->first)
                 ("head_block_num", hbs->block_num));
            _pending_block_mode = pending_block_mode::speculating;
         } else if (current_watermark->second >= block_timestamp) {
            elog("Not producing block because \"${producer}\" signed a block at the next block time or later (${watermark}) than the pending block time (${block_timestamp})",
                 ("producer", scheduled_producer.producer_name)
                 ("watermark", current_watermark->second)
                 ("block_timestamp", block_timestamp));
            _pending_block_mode = pending_block_mode::speculating;
         }
      }
   }

   if (_pending_block_mode == pending_block_mode::speculating) {
      auto head_block_age = now - chain.head_block_time();
      if (head_block_age > fc::seconds(5))
         return start_block_result::waiting_for_block;
   }

   if (_pending_block_mode == pending_block_mode::producing) {
      const auto start_block_time = block_time - fc::microseconds( config::block_interval_us );
      if( now < start_block_time ) {
         fc_dlog(_log, "Not producing block waiting for production window ${n} ${bt}", ("n", hbs->block_num + 1)("bt", block_time) );
         // start_block_time instead of block_time because schedule_delayed_production_loop calculates next block time from given time
         schedule_delayed_production_loop(weak_from_this(), calculate_producer_wake_up_time(start_block_time));
         return start_block_result::waiting_for_production;
      }
   } else if (previous_pending_mode == pending_block_mode::producing) {
      // just produced our last block of our round
      const auto start_block_time = block_time - fc::microseconds( config::block_interval_us );
      fc_dlog(_log, "Not starting speculative block until ${bt}", ("bt", start_block_time) );
      schedule_delayed_production_loop( weak_from_this(), start_block_time);
      return start_block_result::waiting_for_production;
   }

   fc_dlog(_log, "Starting block #${n} at ${time} producer ${p}",
           ("n", hbs->block_num + 1)("time", now)("p", scheduled_producer.producer_name));

   try {
      uint16_t blocks_to_confirm = 0;

      if (_pending_block_mode == pending_block_mode::producing) {
         // determine how many blocks this producer can confirm
         // 1) if it is not a producer from this node, assume no confirmations (we will discard this block anyway)
         // 2) if it is a producer on this node that has never produced, the conservative approach is to assume no
         //    confirmations to make sure we don't double sign after a crash TODO: make these watermarks durable?
         // 3) if it is a producer on this node where this node knows the last block it produced, safely set it -UNLESS-
         // 4) the producer on this node's last watermark is higher (meaning on a different fork)
         if (current_watermark) {
            auto watermark_bn = current_watermark->first;
            if (watermark_bn < hbs->block_num) {
               blocks_to_confirm = (uint16_t)(std::min<uint32_t>(std::numeric_limits<uint16_t>::max(), (uint32_t)(hbs->block_num - watermark_bn)));
            }
         }

         // can not confirm irreversible blocks
         blocks_to_confirm = (uint16_t)(std::min<uint32_t>(blocks_to_confirm, (uint32_t)(hbs->block_num - hbs->dpos_irreversible_blocknum)));
      }

      abort_block();

      auto features_to_activate = chain.get_preactivated_protocol_features();
      if( _pending_block_mode == pending_block_mode::producing && _protocol_features_to_activate.size() > 0 ) {
         bool drop_features_to_activate = false;
         try {
            chain.validate_protocol_features( _protocol_features_to_activate );
         } catch ( const std::bad_alloc& ) {
           chain_plugin::handle_bad_alloc();
         } catch ( const boost::interprocess::bad_alloc& ) {
           chain_plugin::handle_bad_alloc();
         } catch( const fc::exception& e ) {
            wlog( "protocol features to activate are no longer all valid: ${details}",
                  ("details",e.to_detail_string()) );
            drop_features_to_activate = true;
         } catch( const std::exception& e ) {
            wlog( "protocol features to activate are no longer all valid: ${details}",
                  ("details",fc::std_exception_wrapper::from_current_exception(e).to_detail_string()) );
            drop_features_to_activate = true;
         }

         if( drop_features_to_activate ) {
            _protocol_features_to_activate.clear();
         } else {
            auto protocol_features_to_activate = _protocol_features_to_activate; // do a copy as pending_block might be aborted
            if( features_to_activate.size() > 0 ) {
               protocol_features_to_activate.reserve( protocol_features_to_activate.size()
                                                         + features_to_activate.size() );
               std::set<digest_type> set_of_features_to_activate( protocol_features_to_activate.begin(),
                                                                  protocol_features_to_activate.end() );
               for( const auto& f : features_to_activate ) {
                  auto res = set_of_features_to_activate.insert( f );
                  if( res.second ) {
                     protocol_features_to_activate.push_back( f );
                  }
               }
               features_to_activate.clear();
            }
            std::swap( features_to_activate, protocol_features_to_activate );
            _protocol_features_signaled = true;
            ilog( "signaling activation of the following protocol features in block ${num}: ${features_to_activate}",
                  ("num", hbs->block_num + 1)("features_to_activate", features_to_activate) );
         }
      }

      chain.start_block( block_time, blocks_to_confirm, features_to_activate );
   } LOG_AND_DROP();

   if( chain.is_building_block() ) {
      const auto& pending_block_signing_authority = chain.pending_block_signing_authority();
      const fc::time_point preprocess_deadline = calculate_block_deadline(block_time);

      if (_pending_block_mode == pending_block_mode::producing && pending_block_signing_authority != scheduled_producer.authority) {
         elog("Unexpected block signing authority, reverting to speculative mode! [expected: \"${expected}\", actual: \"${actual\"", ("expected", scheduled_producer.authority)("actual", pending_block_signing_authority));
         _pending_block_mode = pending_block_mode::speculating;
      }

      try {
         if( !remove_expired_trxs( preprocess_deadline ) )
            return start_block_result::exhausted;
         if( !remove_expired_blacklisted_trxs( preprocess_deadline ) )
            return start_block_result::exhausted;
         if( !_subjective_billing.remove_expired( _log, chain.pending_block_time(), fc::time_point::now(), preprocess_deadline ) )
            return start_block_result::exhausted;

         // limit execution of pending incoming to once per block
         size_t pending_incoming_process_limit = _unapplied_transactions.incoming_size();

         if( !process_unapplied_trxs( preprocess_deadline ) )
            return start_block_result::exhausted;

         if (_pending_block_mode == pending_block_mode::producing) {
            auto scheduled_trx_deadline = preprocess_deadline;
            if (_max_scheduled_transaction_time_per_block_ms >= 0) {
               scheduled_trx_deadline = std::min<fc::time_point>(
                     scheduled_trx_deadline,
                     fc::time_point::now() + fc::milliseconds(_max_scheduled_transaction_time_per_block_ms)
               );
            }
            // may exhaust scheduled_trx_deadline but not preprocess_deadline, exhausted preprocess_deadline checked below
            process_scheduled_and_incoming_trxs( scheduled_trx_deadline, pending_incoming_process_limit );
         }

         if( app().is_quiting() ) // db guard exception above in LOG_AND_DROP could have called app().quit()
            return start_block_result::failed;
         if (preprocess_deadline <= fc::time_point::now() || block_is_exhausted()) {
            return start_block_result::exhausted;
         } else {
            if( !process_incoming_trxs( preprocess_deadline, pending_incoming_process_limit ) )
               return start_block_result::exhausted;
            return start_block_result::succeeded;
         }

      } catch ( const guard_exception& e ) {
         chain_plugin::handle_guard_exception(e);
         return start_block_result::failed;
      } catch ( std::bad_alloc& ) {
         chain_plugin::handle_bad_alloc();
      } catch ( boost::interprocess::bad_alloc& ) {
         chain_plugin::handle_db_exhaustion();
      }

   }

   return start_block_result::failed;
}

bool producer_plugin_impl::remove_expired_trxs( const fc::time_point& deadline )
{
   chain::controller& chain = chain_plug->chain();
   auto pending_block_time = chain.pending_block_time();

   // remove all expired transactions
   size_t num_expired_persistent = 0;
   size_t num_expired_other = 0;
   size_t orig_count = _unapplied_transactions.size();
   bool exhausted = !_unapplied_transactions.clear_expired( pending_block_time, deadline,
                  [&num_expired_persistent, &num_expired_other, pbm = _pending_block_mode,
                   &chain, has_producers = !_producers.empty()]( const transaction_id_type& txid, trx_enum_type trx_type ) {
            if( trx_type == trx_enum_type::persisted ) {
               if( pbm == pending_block_mode::producing ) {
                  fc_dlog(_trx_failed_trace_log,
                           "[TRX_TRACE] Block ${block_num} for producer ${prod} is EXPIRING PERSISTED tx: ${txid}",
                           ("block_num", chain.head_block_num() + 1)("txid", txid)
                           ("prod", chain.is_building_block() ? chain.pending_block_producer() : name()) );
               } else {
                  fc_dlog(_trx_failed_trace_log, "[TRX_TRACE] Speculative execution is EXPIRING PERSISTED tx: ${txid}", ("txid", txid));
               }
               ++num_expired_persistent;
            } else {
               if (has_producers) {
                  fc_dlog(_trx_failed_trace_log,
                        "[TRX_TRACE] Node with producers configured is dropping an EXPIRED transaction that was PREVIOUSLY ACCEPTED : ${txid}",
                        ("txid", txid));
               }
               ++num_expired_other;
            }
   });

   if( exhausted ) {
      fc_wlog( _log, "Unable to process all expired transactions in unapplied queue before deadline, "
                     "Persistent expired ${persistent_expired}, Other expired ${other_expired}",
               ("persistent_expired", num_expired_persistent)("other_expired", num_expired_other) );
   } else {
      fc_dlog( _log, "Processed ${m} expired transactions of the ${n} transactions in the unapplied queue, "
                     "Persistent expired ${persistent_expired}, Other expired ${other_expired}",
               ("m", num_expired_persistent+num_expired_other)("n", orig_count)
               ("persistent_expired", num_expired_persistent)("other_expired", num_expired_other) );
   }

   return !exhausted;
}

bool producer_plugin_impl::remove_expired_blacklisted_trxs( const fc::time_point& deadline )
{
   bool exhausted = false;
   auto& blacklist_by_expiry = _blacklisted_transactions.get<by_expiry>();
   if(!blacklist_by_expiry.empty()) {
      const chain::controller& chain = chain_plug->chain();
      const auto lib_time = chain.last_irreversible_block_time();

      int num_expired = 0;
      int orig_count = _blacklisted_transactions.size();

      while (!blacklist_by_expiry.empty() && blacklist_by_expiry.begin()->expiry <= lib_time) {
         if (deadline <= fc::time_point::now()) {
            exhausted = true;
            break;
         }
         blacklist_by_expiry.erase(blacklist_by_expiry.begin());
         num_expired++;
      }

      fc_dlog(_log, "Processed ${n} blacklisted transactions, Expired ${expired}",
              ("n", orig_count)("expired", num_expired));
   }
   return !exhausted;
}

namespace {
// track multiple deadline / transaction cpu exceeded exceptions on unapplied transactions
class account_failures {
public:
   constexpr static uint32_t max_failures_per_account = 3;

   void add( const account_name& n, int64_t exception_code ) {
      if( exception_code == deadline_exception::code_value || exception_code == tx_cpu_usage_exceeded::code_value ) {
         auto& fa = failed_accounts[n];
         ++fa.num_failures;
         fa.add( exception_code );
      }
   }

   // return true if exceeds max_failures_per_account and should be dropped
   bool failure_limit( const account_name& n ) {
      auto fitr = failed_accounts.find( n );
      if( fitr != failed_accounts.end() && fitr->second.num_failures >= max_failures_per_account ) {
         ++fitr->second.num_failures;
         return true;
      }
      return false;
   }

   void report() const {
      if( _log.is_enabled( fc::log_level::debug ) ) {
         for( const auto& e : failed_accounts ) {
            std::string reason;
            if( e.second.num_failures > max_failures_per_account ) {
               reason.clear();
               if( e.second.is_deadline() ) reason += "deadline";
               if( e.second.is_tx_cpu_usage() ) {
                  if( !reason.empty() ) reason += ", ";
                  reason += "tx_cpu_usage";
               }
               fc_dlog( _log, "Dropped ${n} trxs, account: ${a}, reason: ${r} exceeded",
                        ("n", e.second.num_failures - max_failures_per_account)("a", e.first)("r", reason) );
            }
         }
      }
   }

private:
   struct account_failure {
      enum class ex_fields : uint8_t {
         ex_deadline_exception = 1,
         ex_tx_cpu_usage_exceeded = 2
      };

      void add(int64_t exception_code = 0) {
         if( exception_code == tx_cpu_usage_exceeded::code_value ) {
            ex_flags = set_field( ex_flags, ex_fields::ex_tx_cpu_usage_exceeded );
         } else if( exception_code == deadline_exception::code_value ) {
            ex_flags = set_field( ex_flags, ex_fields::ex_deadline_exception );
         }
      }
      bool is_deadline() const { return has_field( ex_flags, ex_fields::ex_deadline_exception ); }
      bool is_tx_cpu_usage() const { return has_field( ex_flags, ex_fields::ex_tx_cpu_usage_exceeded ); }

      uint32_t num_failures = 0;
      uint8_t ex_flags = 0;
   };

   std::map<account_name, account_failure> failed_accounts;
};

} // anonymous namespace

bool producer_plugin_impl::process_unapplied_trxs( const fc::time_point& deadline )
{
   bool exhausted = false;
   if( !_unapplied_transactions.empty() ) {
      account_failures account_fails;
      chain::controller& chain = chain_plug->chain();
      const auto& rl = chain.get_resource_limits_manager();
      int num_applied = 0, num_failed = 0, num_processed = 0;
      auto unapplied_trxs_size = _unapplied_transactions.size();
      // unapplied and persisted do not have a next method to call
      auto itr     = (_pending_block_mode == pending_block_mode::producing) ?
                     _unapplied_transactions.unapplied_begin() : _unapplied_transactions.persisted_begin();
      auto end_itr = (_pending_block_mode == pending_block_mode::producing) ?
                     _unapplied_transactions.unapplied_end()   : _unapplied_transactions.persisted_end();
      while( itr != end_itr ) {
         if( deadline <= fc::time_point::now() ) {
            exhausted = true;
            break;
         }

         const transaction_metadata_ptr trx = itr->trx_meta;
         ++num_processed;
         try {
            auto start = fc::time_point::now();
            auto trx_deadline = start + fc::milliseconds( _max_transaction_time_ms );

            auto first_auth = trx->packed_trx()->get_transaction().first_authorizer();
            if( account_fails.failure_limit( first_auth ) ) {
               ++num_failed;
               itr = _unapplied_transactions.erase( itr );
               continue;
            }

            auto prev_billed_cpu_time_us = trx->billed_cpu_time_us;
            if( !_subjective_billing.is_disabled() && prev_billed_cpu_time_us > 0 && !rl.is_unlimited_cpu( first_auth )) {
               auto prev_billed_plus100 = prev_billed_cpu_time_us + EOS_PERCENT( prev_billed_cpu_time_us, 100 * config::percent_1 );
               auto trx_dl = start + fc::microseconds( prev_billed_plus100 );
               if( trx_dl < trx_deadline ) trx_deadline = trx_dl;
            }
            bool deadline_is_subjective = false;
            if( _max_transaction_time_ms < 0 ||
                (_pending_block_mode == pending_block_mode::producing && deadline < trx_deadline) ) {
               deadline_is_subjective = true;
               trx_deadline = deadline;
            }
            // no subjective billing since we are producing or processing persisted trxs
            const uint32_t sub_bill = 0;

            auto trace = chain.push_transaction( trx, trx_deadline, prev_billed_cpu_time_us, false, sub_bill );
            if( trace->except ) {
               if( exception_is_exhausted( *trace->except, deadline_is_subjective ) ) {
                  if( block_is_exhausted() ) {
                     exhausted = true;
                     // don't erase, subjective failure so try again next time
                     break;
                  }
                  // don't erase, subjective failure so try again next time
               } else {
                  auto failure_code = trace->except->code();
                  if( failure_code != tx_duplicate::code_value ) {
                     // this failed our configured maximum transaction time, we don't want to replay it
                     fc_dlog( _log, "Failed ${c} trx, prev billed: ${p}us, ran: ${r}us, id: ${id}",
                              ("c", trace->except->code())("p", prev_billed_cpu_time_us)
                              ("r", fc::time_point::now() - start)("id", trx->id()) );
                     account_fails.add( first_auth, failure_code );
                     _subjective_billing.subjective_bill_failure( first_auth, trace->elapsed, fc::time_point::now() );
                  }
                  ++num_failed;
                  if( itr->next ) itr->next( trace );
                  itr = _unapplied_transactions.erase( itr );
                  continue;
               }
            } else {
               // if db_read_mode SPECULATIVE then trx is in the pending block and not immediately reverted
               _subjective_billing.subjective_bill( trx->id(), trx->packed_trx()->expiration(), first_auth, trace->elapsed,
                                                    chain.get_read_mode() == chain::db_read_mode::SPECULATIVE );
               ++num_applied;
               if( itr->trx_type != trx_enum_type::persisted ) {
                  if( itr->next ) itr->next( trace );
                  itr = _unapplied_transactions.erase( itr );
                  continue;
               }
            }
         } LOG_AND_DROP();
         ++itr;
      }

      fc_dlog( _log, "Processed ${m} of ${n} previously applied transactions, Applied ${applied}, Failed/Dropped ${failed}",
               ("m", num_processed)( "n", unapplied_trxs_size )("applied", num_applied)("failed", num_failed) );
      account_fails.report();
   }
   return !exhausted;
}

void producer_plugin_impl::process_scheduled_and_incoming_trxs( const fc::time_point& deadline, size_t& pending_incoming_process_limit )
{
   // scheduled transactions
   int num_applied = 0;
   int num_failed = 0;
   int num_processed = 0;
   bool exhausted = false;
   double incoming_trx_weight = 0.0;

   auto& blacklist_by_id = _blacklisted_transactions.get<by_id>();
   chain::controller& chain = chain_plug->chain();
   time_point pending_block_time = chain.pending_block_time();
   auto itr = _unapplied_transactions.incoming_begin();
   auto end = _unapplied_transactions.incoming_end();
   const auto& sch_idx = chain.db().get_index<generated_transaction_multi_index,by_delay>();
   const auto scheduled_trxs_size = sch_idx.size();
   auto sch_itr = sch_idx.begin();
   while( sch_itr != sch_idx.end() ) {
      if( sch_itr->delay_until > pending_block_time) break;    // not scheduled yet
      if( exhausted || deadline <= fc::time_point::now() ) {
         exhausted = true;
         break;
      }
      if( sch_itr->published >= pending_block_time ) {
         ++sch_itr;
         continue; // do not allow schedule and execute in same block
      }

      if (blacklist_by_id.find(sch_itr->trx_id) != blacklist_by_id.end()) {
         ++sch_itr;
         continue;
      }

      const transaction_id_type trx_id = sch_itr->trx_id; // make copy since reference could be invalidated
      const auto sch_expiration = sch_itr->expiration;
      auto sch_itr_next = sch_itr; // save off next since sch_itr may be invalidated by loop
      ++sch_itr_next;
      const auto next_delay_until = sch_itr_next != sch_idx.end() ? sch_itr_next->delay_until : sch_itr->delay_until;
      const auto next_id = sch_itr_next != sch_idx.end() ? sch_itr_next->id : sch_itr->id;

      num_processed++;

      // configurable ratio of incoming txns vs deferred txns
      while (incoming_trx_weight >= 1.0 && pending_incoming_process_limit && itr != end ) {
         if (deadline <= fc::time_point::now()) {
            exhausted = true;
            break;
         }

         --pending_incoming_process_limit;
         incoming_trx_weight -= 1.0;

         auto trx_meta = itr->trx_meta;
         auto next = itr->next;
         bool persist_until_expired = itr->trx_type == trx_enum_type::incoming_persisted;
         itr = _unapplied_transactions.erase( itr );
         if( !process_incoming_transaction_async( trx_meta, persist_until_expired, next, make_retry_later_func() ) ) {
            exhausted = true;
            break;
         }
      }

      if (exhausted || deadline <= fc::time_point::now()) {
         exhausted = true;
         break;
      }

      try {
         auto trx_deadline = fc::time_point::now() + fc::milliseconds(_max_transaction_time_ms);
         bool deadline_is_subjective = false;
         if (_max_transaction_time_ms < 0 || (_pending_block_mode == pending_block_mode::producing && deadline < trx_deadline)) {
            deadline_is_subjective = true;
            trx_deadline = deadline;
         }

         auto trace = chain.push_scheduled_transaction(trx_id, trx_deadline, 0, false);
         if (trace->except) {
            if (exception_is_exhausted(*trace->except, deadline_is_subjective)) {
               if( block_is_exhausted() ) {
                  exhausted = true;
                  break;
               }
               // do not blacklist
            } else {
               // this failed our configured maximum transaction time, we don't want to replay it add it to a blacklist
               _blacklisted_transactions.insert(transaction_id_with_expiry{trx_id, sch_expiration});
               num_failed++;
            }
         } else {
            num_applied++;
         }
      } LOG_AND_DROP();

      incoming_trx_weight += _incoming_defer_ratio;
      if (!pending_incoming_process_limit) incoming_trx_weight = 0.0;

      if( sch_itr_next == sch_idx.end() ) break;
      sch_itr = sch_idx.lower_bound( boost::make_tuple( next_delay_until, next_id ) );
   }

   if( scheduled_trxs_size > 0 ) {
      fc_dlog( _log,
               "Processed ${m} of ${n} scheduled transactions, Applied ${applied}, Failed/Dropped ${failed}",
               ( "m", num_processed )( "n", scheduled_trxs_size )( "applied", num_applied )( "failed", num_failed ) );
   }
}

bool producer_plugin_impl::process_incoming_trxs( const fc::time_point& deadline, size_t& pending_incoming_process_limit )
{
   bool exhausted = false;
   if( pending_incoming_process_limit ) {
      size_t processed = 0;
      fc_dlog( _log, "Processing ${n} pending transactions", ("n", pending_incoming_process_limit) );
      auto itr = _unapplied_transactions.incoming_begin();
      auto end = _unapplied_transactions.incoming_end();
      while( pending_incoming_process_limit && itr != end ) {
         if (deadline <= fc::time_point::now()) {
            exhausted = true;
            break;
         }
         --pending_incoming_process_limit;
         auto trx_meta = itr->trx_meta;
         auto next = itr->next;
         bool persist_until_expired = itr->trx_type == trx_enum_type::incoming_persisted;
         itr = _unapplied_transactions.erase( itr );
         ++processed;
         if( !process_incoming_transaction_async( trx_meta, persist_until_expired, next, make_retry_later_func() ) ) {
            exhausted = true;
            break;
         }
      }
      fc_dlog( _log, "Processed ${n} pending transactions, ${p} left", ("n", processed)("p", _unapplied_transactions.incoming_size()) );
   }
   return !exhausted;
}

bool producer_plugin_impl::block_is_exhausted() const {
   const chain::controller& chain = chain_plug->chain();
   const auto& rl = chain.get_resource_limits_manager();

   const uint64_t cpu_limit = rl.get_block_cpu_limit();
   if( cpu_limit < _max_block_cpu_usage_threshold_us ) return true;
   const uint64_t net_limit = rl.get_block_net_limit();
   if( net_limit < _max_block_net_usage_threshold_bytes ) return true;
   return false;
}

// Example:
// --> Start block A (block time x.500) at time x.000
// -> start_block()
// --> deadline, produce block x.500 at time x.400 (assuming 80% cpu block effort)
// -> Idle
// --> Start block B (block time y.000) at time x.500
void producer_plugin_impl::schedule_production_loop() {
   _timer.cancel();

   auto result = start_block();

   if (result == start_block_result::failed) {
      elog("Failed to start a pending block, will try again later");
      _timer.expires_from_now( boost::posix_time::microseconds( config::block_interval_us  / 10 ));

      // we failed to start a block, so try again later?
      _timer.async_wait( app().get_priority_queue().wrap( priority::high,
          [weak_this = weak_from_this(), cid = ++_timer_corelation_id]( const boost::system::error_code& ec ) {
             auto self = weak_this.lock();
             if( self && ec != boost::asio::error::operation_aborted && cid == self->_timer_corelation_id ) {
                self->schedule_production_loop();
             }
          } ) );
   } else if (result == start_block_result::waiting_for_block){
      if (!_producers.empty() && !production_disabled_by_policy()) {
         fc_dlog(_log, "Waiting till another block is received and scheduling Speculative/Production Change");
         schedule_delayed_production_loop(weak_from_this(), calculate_producer_wake_up_time(calculate_pending_block_time()));
      } else {
         fc_dlog(_log, "Waiting till another block is received");
         // nothing to do until more blocks arrive
      }

   } else if (result == start_block_result::waiting_for_production) {
      // scheduled in start_block()

   } else if (_pending_block_mode == pending_block_mode::producing) {
      schedule_maybe_produce_block( result == start_block_result::exhausted );

   } else if (_pending_block_mode == pending_block_mode::speculating && !_producers.empty() && !production_disabled_by_policy()){
      chain::controller& chain = chain_plug->chain();
      fc_dlog(_log, "Speculative Block Created; Scheduling Speculative/Production Change");
      EOS_ASSERT( chain.is_building_block(), missing_pending_block_state, "speculating without pending_block_state" );
      schedule_delayed_production_loop(weak_from_this(), calculate_producer_wake_up_time(chain.pending_block_time()));
   } else {
      fc_dlog(_log, "Speculative Block Created");
   }
}

void producer_plugin_impl::schedule_maybe_produce_block( bool exhausted ) {
   chain::controller& chain = chain_plug->chain();

   // we succeeded but block may be exhausted
   static const boost::posix_time::ptime epoch( boost::gregorian::date( 1970, 1, 1 ) );
   auto deadline = calculate_block_deadline( chain.pending_block_time() );

   if( !exhausted && deadline > fc::time_point::now() ) {
      // ship this block off no later than its deadline
      EOS_ASSERT( chain.is_building_block(), missing_pending_block_state,
                  "producing without pending_block_state, start_block succeeded" );
      _timer.expires_at( epoch + boost::posix_time::microseconds( deadline.time_since_epoch().count() ) );
      fc_dlog( _log, "Scheduling Block Production on Normal Block #${num} for ${time}",
               ("num", chain.head_block_num() + 1)( "time", deadline ) );
   } else {
      EOS_ASSERT( chain.is_building_block(), missing_pending_block_state, "producing without pending_block_state" );
      _timer.expires_from_now( boost::posix_time::microseconds( 0 ) );
      fc_dlog( _log, "Scheduling Block Production on ${desc} Block #${num} immediately",
               ("num", chain.head_block_num() + 1)("desc", block_is_exhausted() ? "Exhausted" : "Deadline exceeded") );
   }

   _timer.async_wait( app().get_priority_queue().wrap( priority::high,
         [&chain, weak_this = weak_from_this(), cid=++_timer_corelation_id](const boost::system::error_code& ec) {
            auto self = weak_this.lock();
            if( self && ec != boost::asio::error::operation_aborted && cid == self->_timer_corelation_id ) {
               // pending_block_state expected, but can't assert inside async_wait
               auto block_num = chain.is_building_block() ? chain.head_block_num() + 1 : 0;
               fc_dlog( _log, "Produce block timer for ${num} running at ${time}", ("num", block_num)("time", fc::time_point::now()) );
               auto res = self->maybe_produce_block();
               fc_dlog( _log, "Producing Block #${num} returned: ${res}", ("num", block_num)( "res", res ) );
            }
         } ) );
}

std::optional<fc::time_point> producer_plugin_impl::calculate_producer_wake_up_time( const block_timestamp_type& ref_block_time ) const {
   // if we have any producers then we should at least set a timer for our next available slot
   std::optional<fc::time_point> wake_up_time;
   for (const auto& p : _producers) {
      auto next_producer_block_time = calculate_next_block_time(p, ref_block_time);
      if (next_producer_block_time) {
         auto producer_wake_up_time = *next_producer_block_time - fc::microseconds(config::block_interval_us);
         if (wake_up_time) {
            // wake up with a full block interval to the deadline
            if( producer_wake_up_time < *wake_up_time ) {
               wake_up_time = producer_wake_up_time;
            }
         } else {
            wake_up_time = producer_wake_up_time;
         }
      }
   }
   if( !wake_up_time ) {
      fc_dlog(_log, "Not Scheduling Speculative/Production, no local producers had valid wake up times");
   }

   return wake_up_time;
}

void producer_plugin_impl::schedule_delayed_production_loop(const std::weak_ptr<producer_plugin_impl>& weak_this, std::optional<fc::time_point> wake_up_time) {
   if (wake_up_time) {
      fc_dlog(_log, "Scheduling Speculative/Production Change at ${time}", ("time", wake_up_time));
      static const boost::posix_time::ptime epoch(boost::gregorian::date(1970, 1, 1));
      _timer.expires_at(epoch + boost::posix_time::microseconds(wake_up_time->time_since_epoch().count()));
      _timer.async_wait( app().get_priority_queue().wrap( priority::high,
         [weak_this,cid=++_timer_corelation_id](const boost::system::error_code& ec) {
            auto self = weak_this.lock();
            if( self && ec != boost::asio::error::operation_aborted && cid == self->_timer_corelation_id ) {
               self->schedule_production_loop();
            }
         } ) );
   }
}

bool producer_plugin_impl::maybe_produce_block() {
   auto reschedule = fc::make_scoped_exit([this]{
      schedule_production_loop();
   });

   const char* reason = "produce_block error";

   try {
      produce_block();
      return true;
   }
   catch(block_validation_error&) {
      reason = "block vault rejected block, waiting on external block to continue";
   }
   LOG_AND_DROP();

   fc_wlog(_log, "Aborting block due to ${reason}", ("reason", reason));
   abort_block();
   return false;
}

static auto make_debug_time_logger() {
   auto start = fc::time_point::now();
   return fc::make_scoped_exit([=](){
      fc_dlog(_log, "Signing took ${ms}us", ("ms", fc::time_point::now() - start) );
   });
}

static auto maybe_make_debug_time_logger() -> std::optional<decltype(make_debug_time_logger())> {
   if (_log.is_enabled( fc::log_level::debug ) ){
      return make_debug_time_logger();
   } else {
      return {};
   }
}

void block_only_sync::schedule() {
   if (!_pending) {
      // wait one second to see if we can actually get the block from net plugin before we try to resync from block vault
      _start_sync_timer.expires_from_now(boost::posix_time::seconds(1));
      _pending = true;
      _start_sync_timer.async_wait(app().get_priority_queue().wrap(
          priority::high, [this, weak_impl = _impl->weak_from_this()](const boost::system::error_code& ec) {
             auto shared_impl = weak_impl.lock();
             auto impl        = shared_impl.get();
             if (impl && !ec) {
                auto id = impl->chain_plug->chain().last_irreversible_block_id();
                fc_dlog(_log, "Attempt to resync from block vault");
                try {
                  impl->blockvault->sync(&id, *this);
                } catch( fc::exception& er ) {
                   fc_wlog(_log, "Attempting to resync from blockvault encountered ${details}; the node must restart to "
                        "continue!",
                        ("details", er.to_detail_string()));
                   app().quit();
                }
             }
             this->_pending = false;
          }));
   }
}

void block_only_sync::on_snapshot(const char*) {
   EOS_THROW(producer_exception, "a snapshot");
}

void block_only_sync::on_block(eosio::chain::signed_block_ptr block) {
   try {
      bool connectivity_check = false; // use false right now, should investigate further after 3.0 rc
      _impl->on_sync_block(block, connectivity_check);
   }
   catch (const unlinkable_block_exception&) {
      fc_dlog(_log, "got unlinkable block ${num} from block vault", ("num", block->block_num()));
   }
}

void producer_plugin_impl::produce_block() {
   //ilog("produce_block ${t}", ("t", fc::time_point::now())); // for testing _produce_time_offset_us
   EOS_ASSERT(_pending_block_mode == pending_block_mode::producing, producer_exception, "called produce_block while not actually producing");
   chain::controller& chain = chain_plug->chain();
   EOS_ASSERT(chain.is_building_block(), missing_pending_block_state, "pending_block_state does not exist but it should, another plugin may have corrupted it");

   const auto& auth = chain.pending_block_signing_authority();
   std::vector<std::reference_wrapper<const signature_provider_type>> relevant_providers;

   relevant_providers.reserve(_signature_providers.size());

   producer_authority::for_each_key(auth, [&](const public_key_type& key){
      const auto& iter = _signature_providers.find(key);
      if (iter != _signature_providers.end()) {
         relevant_providers.emplace_back(iter->second);
      }
   });

   EOS_ASSERT(relevant_providers.size() > 0, producer_priv_key_not_found, "Attempting to produce a block for which we don't have any relevant private keys");

   if (_protocol_features_signaled) {
      _protocol_features_to_activate.clear(); // clear _protocol_features_to_activate as it is already set in pending_block
      _protocol_features_signaled = false;
   }

   //idump( (fc::time_point::now() - chain.pending_block_time()) );
   block_state_ptr pending_blk_state = chain.finalize_block( [&]( const digest_type& d ) {
      auto debug_logger = maybe_make_debug_time_logger();
      vector<signature_type> sigs;
      sigs.reserve(relevant_providers.size());

      // sign with all relevant public keys
      for (const auto& p : relevant_providers) {
         sigs.emplace_back(p.get()(d));
      }
      return sigs;
   } );

   if ( blockvault != nullptr ) {
      std::promise<bool> p;
      std::future<bool> f = p.get_future();
      blockvault->async_propose_constructed_block(pending_blk_state->dpos_irreversible_blocknum,
                                                  pending_blk_state->block, [&p](bool b) { p.set_value(b); });
      if (!f.get()) {
         _latest_rejected_block_num = pending_blk_state->block->block_num();
         _block_vault_resync.schedule();
         EOS_ASSERT(false, block_validation_error, "Block rejected by block vault");
      }

   }

   chain.commit_block();
   block_state_ptr new_bs = chain.head_block_state();
   ilog("Produced block ${id}... #${n} @ ${t} signed by ${p} [trxs: ${count}, lib: ${lib}, confirmed: ${confs}]",
        ("p",new_bs->header.producer)("id",new_bs->id.str().substr(8,16))
        ("n",new_bs->block_num)("t",new_bs->header.timestamp)
        ("count",new_bs->block->transactions.size())("lib",chain.last_irreversible_block_num())("confs", new_bs->header.confirmed));
}

void producer_plugin::log_failed_transaction(const transaction_id_type& trx_id, const char* reason) const {
   fc_dlog(_trx_failed_trace_log, "[TRX_TRACE] Speculative execution is REJECTING tx: ${txid} : ${why}",
           ("txid", trx_id)("why", reason));
}

bool producer_plugin::execute_incoming_transaction(const chain::transaction_metadata_ptr& trx,
                                                   next_function<chain::transaction_trace_ptr> next,
                                                   retry_later_function_t retry_later )
{
   auto retry_later_func = [&retry_later](const transaction_metadata_ptr& trx, bool persist_until_expired, next_func_t& next ) {
      retry_later( trx, next );
   };

   const bool persist_until_expired = false;
   const bool return_failure_trace = true;
   bool exhausted = !my->process_incoming_transaction_async( trx, persist_until_expired, std::move(next), retry_later_func, return_failure_trace );
   if( exhausted ) {
      if( my->_pending_block_mode == pending_block_mode::producing ) {
         my->schedule_maybe_produce_block( true );
      } else {
         my->restart_speculative_block();
      }
   }
   return !exhausted;
}

fc::microseconds producer_plugin::get_max_transaction_time() const {
   const auto max_trx_time_ms = my->_max_transaction_time_ms.load();
   fc::microseconds max_trx_cpu_usage = max_trx_time_ms < 0 ? fc::microseconds::maximum() : fc::milliseconds( max_trx_time_ms );
   return max_trx_cpu_usage;
}

} // namespace eosio<|MERGE_RESOLUTION|>--- conflicted
+++ resolved
@@ -582,18 +582,13 @@
                   }
                   exhausted = block_is_exhausted();
                } else {
-<<<<<<< HEAD
+                  _subjective_billing.subjective_bill_failure( first_auth, trace->elapsed, fc::time_point::now() );
                   if( return_failure_trace ) {
                      send_response( trace );
                   } else {
                      auto e_ptr = trace->except->dynamic_copy_exception();
                      send_response( e_ptr );
                   }
-=======
-                  _subjective_billing.subjective_bill_failure( first_auth, trace->elapsed, fc::time_point::now() );
-                  auto e_ptr = trace->except->dynamic_copy_exception();
-                  send_response( e_ptr );
->>>>>>> 8b0f9d90
                }
             } else {
                if( persist_until_expired && !_disable_persist_until_expired ) {
