/**
 *  @file
 *  @copyright defined in eos/LICENSE
 */
#include <eosio/producer_plugin/producer_plugin.hpp>
#include <eosio/chain/plugin_interface.hpp>
#include <eosio/chain/global_property_object.hpp>
#include <eosio/chain/generated_transaction_object.hpp>
#include <eosio/chain/transaction_object.hpp>
#include <eosio/chain/thread_utils.hpp>
#include <eosio/chain/snapshot.hpp>

#include <fc/io/json.hpp>
#include <fc/log/logger_config.hpp>
#include <fc/smart_ref_impl.hpp>
#include <fc/scoped_exit.hpp>

#include <boost/asio.hpp>
#include <boost/date_time/posix_time/posix_time.hpp>

#include <iostream>
#include <algorithm>
#include <boost/algorithm/string.hpp>
#include <boost/range/adaptor/map.hpp>
#include <boost/function_output_iterator.hpp>
#include <boost/multi_index_container.hpp>
#include <boost/multi_index/member.hpp>
#include <boost/multi_index/hashed_index.hpp>
#include <boost/multi_index/ordered_index.hpp>
#include <boost/signals2/connection.hpp>

namespace bmi = boost::multi_index;
using bmi::indexed_by;
using bmi::ordered_non_unique;
using bmi::member;
using bmi::tag;
using bmi::hashed_unique;

using boost::multi_index_container;

using std::string;
using std::vector;
using std::deque;
using boost::signals2::scoped_connection;

#undef FC_LOG_AND_DROP
#define LOG_AND_DROP()  \
   catch ( const guard_exception& e ) { \
      chain_plugin::handle_guard_exception(e); \
   } catch ( const std::bad_alloc& ) { \
      chain_plugin::handle_bad_alloc(); \
   } catch ( boost::interprocess::bad_alloc& ) { \
      chain_plugin::handle_db_exhaustion(); \
   } catch( fc::exception& er ) { \
      wlog( "${details}", ("details",er.to_detail_string()) ); \
   } catch( const std::exception& e ) {  \
      fc::exception fce( \
                FC_LOG_MESSAGE( warn, "std::exception: ${what}: ",("what",e.what()) ), \
                fc::std_exception_code,\
                BOOST_CORE_TYPEID(e).name(), \
                e.what() ) ; \
      wlog( "${details}", ("details",fce.to_detail_string()) ); \
   } catch( ... ) {  \
      fc::unhandled_exception e( \
                FC_LOG_MESSAGE( warn, "unknown: ",  ), \
                std::current_exception() ); \
      wlog( "${details}", ("details",e.to_detail_string()) ); \
   }

const fc::string logger_name("producer_plugin");
fc::logger _log;

const fc::string trx_trace_logger_name("transaction_tracing");
fc::logger _trx_trace_log;

namespace eosio {

static appbase::abstract_plugin& _producer_plugin = app().register_plugin<producer_plugin>();

using namespace eosio::chain;
using namespace eosio::chain::plugin_interface;

namespace {
   bool failure_is_subjective(const fc::exception& e, bool deadline_is_subjective) {
      auto code = e.code();
      return (code == block_cpu_usage_exceeded::code_value) ||
             (code == block_net_usage_exceeded::code_value) ||
             (code == deadline_exception::code_value && deadline_is_subjective);
   }
}

struct transaction_id_with_expiry {
   transaction_id_type     trx_id;
   fc::time_point          expiry;
};

struct by_id;
struct by_expiry;

using transaction_id_with_expiry_index = multi_index_container<
   transaction_id_with_expiry,
   indexed_by<
      hashed_unique<tag<by_id>, BOOST_MULTI_INDEX_MEMBER(transaction_id_with_expiry, transaction_id_type, trx_id)>,
      ordered_non_unique<tag<by_expiry>, BOOST_MULTI_INDEX_MEMBER(transaction_id_with_expiry, fc::time_point, expiry)>
   >
>;

struct by_height;

class pending_snapshot {
public:
   using next_t = producer_plugin::next_function<producer_plugin::snapshot_information>;

   pending_snapshot(const block_id_type& block_id, next_t& next, std::string pending_path, std::string final_path)
   : block_id(block_id)
   , next(next)
   , pending_path(pending_path)
   , final_path(final_path)
   {}

   uint32_t get_height() const {
      return block_header::num_from_id(block_id);
   }

   static bfs::path get_final_path(const block_id_type& block_id, const bfs::path& snapshots_dir) {
      return snapshots_dir / fc::format_string("snapshot-${id}.bin", fc::mutable_variant_object()("id", block_id));
   }

   static bfs::path get_pending_path(const block_id_type& block_id, const bfs::path& snapshots_dir) {
      return snapshots_dir / fc::format_string(".pending-snapshot-${id}.bin", fc::mutable_variant_object()("id", block_id));
   }

   static bfs::path get_temp_path(const block_id_type& block_id, const bfs::path& snapshots_dir) {
      return snapshots_dir / fc::format_string(".incomplete-snapshot-${id}.bin", fc::mutable_variant_object()("id", block_id));
   }

   producer_plugin::snapshot_information finalize( const chain::controller& chain ) const {
      auto in_chain = (bool)chain.fetch_block_by_id( block_id );
      boost::system::error_code ec;

      if (!in_chain) {
         bfs::remove(bfs::path(pending_path), ec);
         EOS_THROW(snapshot_finalization_exception,
                   "Snapshotted block was forked out of the chain.  ID: ${block_id}",
                   ("block_id", block_id));
      }

      bfs::rename(bfs::path(pending_path), bfs::path(final_path), ec);
      EOS_ASSERT(!ec, snapshot_finalization_exception,
                 "Unable to finalize valid snapshot of block number ${bn}: [code: ${ec}] ${message}",
                 ("bn", get_height())
                 ("ec", ec.value())
                 ("message", ec.message()));

      return {block_id, final_path};
   }

   block_id_type     block_id;
   next_t            next;
   std::string       pending_path;
   std::string       final_path;
};

using pending_snapshot_index = multi_index_container<
   pending_snapshot,
   indexed_by<
      hashed_unique<tag<by_id>, BOOST_MULTI_INDEX_MEMBER(pending_snapshot, block_id_type, block_id)>,
      ordered_non_unique<tag<by_height>, BOOST_MULTI_INDEX_CONST_MEM_FUN( pending_snapshot, uint32_t, get_height)>
   >
>;

enum class pending_block_mode {
   producing,
   speculating
};
#define CATCH_AND_CALL(NEXT)\
   catch ( const fc::exception& err ) {\
      NEXT(err.dynamic_copy_exception());\
   } catch ( const std::exception& e ) {\
      fc::exception fce( \
         FC_LOG_MESSAGE( warn, "rethrow ${what}: ", ("what",e.what())),\
         fc::std_exception_code,\
         BOOST_CORE_TYPEID(e).name(),\
         e.what() ) ;\
      NEXT(fce.dynamic_copy_exception());\
   } catch( ... ) {\
      fc::unhandled_exception e(\
         FC_LOG_MESSAGE(warn, "rethrow"),\
         std::current_exception());\
      NEXT(e.dynamic_copy_exception());\
   }

class producer_plugin_impl : public std::enable_shared_from_this<producer_plugin_impl> {
   public:
      producer_plugin_impl(boost::asio::io_service& io)
      :_timer(io)
      ,_transaction_ack_channel(app().get_channel<compat::channels::transaction_ack>())
      {
      }

      optional<fc::time_point> calculate_next_block_time(const account_name& producer_name, const block_timestamp_type& current_block_time) const;
      void schedule_production_loop();
      void produce_block();
      bool maybe_produce_block();
      bool remove_expired_persisted_trxs( const fc::time_point& deadline );
      bool remove_expired_blacklisted_trxs( const fc::time_point& deadline );
      bool process_unapplied_trxs( const fc::time_point& deadline );
      bool process_scheduled_and_incoming_trxs( const fc::time_point& deadline, size_t& orig_pending_txn_size );
      bool process_incoming_trxs( const fc::time_point& deadline, size_t& orig_pending_txn_size );

      boost::program_options::variables_map _options;
      bool     _production_enabled                 = false;
      bool     _pause_production                   = false;
      uint32_t _production_skip_flags              = 0; //eosio::chain::skip_nothing;

      using signature_provider_type = std::function<chain::signature_type(chain::digest_type)>;
      std::map<chain::public_key_type, signature_provider_type> _signature_providers;
      std::set<chain::account_name>                             _producers;
      boost::asio::deadline_timer                               _timer;
      std::map<chain::account_name, uint32_t>                   _producer_watermarks;
      pending_block_mode                                        _pending_block_mode = pending_block_mode::speculating;
      transaction_id_with_expiry_index                          _persistent_transactions;
      fc::optional<named_thread_pool>                           _thread_pool;

      int32_t                                                   _max_transaction_time_ms;
      fc::microseconds                                          _max_irreversible_block_age_us;
      int32_t                                                   _produce_time_offset_us = 0;
      int32_t                                                   _last_block_time_offset_us = 0;
      int32_t                                                   _max_scheduled_transaction_time_per_block_ms;
      fc::time_point                                            _irreversible_block_time;
      fc::microseconds                                          _keosd_provider_timeout_us;

      std::vector<chain::digest_type>                           _protocol_features_to_activate;
      bool                                                      _protocol_features_signaled = false; // to mark whether it has been signaled in start_block

      producer_plugin* _self = nullptr;
      chain_plugin* chain_plug = nullptr;

      incoming::channels::block::channel_type::handle         _incoming_block_subscription;
      incoming::channels::transaction::channel_type::handle   _incoming_transaction_subscription;

      compat::channels::transaction_ack::channel_type&        _transaction_ack_channel;

      incoming::methods::block_sync::method_type::handle        _incoming_block_sync_provider;
      incoming::methods::transaction_async::method_type::handle _incoming_transaction_async_provider;

      transaction_id_with_expiry_index                         _blacklisted_transactions;
      pending_snapshot_index                                   _pending_snapshot_index;

      fc::optional<scoped_connection>                          _accepted_block_connection;
      fc::optional<scoped_connection>                          _accepted_block_header_connection;
      fc::optional<scoped_connection>                          _irreversible_block_connection;

      /*
       * HACK ALERT
       * Boost timers can be in a state where a handler has not yet executed but is not abortable.
       * As this method needs to mutate state handlers depend on for proper functioning to maintain
       * invariants for other code (namely accepting incoming transactions in a nearly full block)
       * the handlers capture a corelation ID at the time they are set.  When they are executed
       * they must check that correlation_id against the global ordinal.  If it does not match that
       * implies that this method has been called with the handler in the state where it should be
       * cancelled but wasn't able to be.
       */
      uint32_t _timer_corelation_id = 0;

      // keep a expected ratio between defer txn and incoming txn
      double _incoming_defer_ratio = 1.0; // 1:1

      // path to write the snapshots to
      bfs::path _snapshots_dir;

      void consider_new_watermark( account_name producer, uint32_t block_num ) {
         auto itr = _producer_watermarks.find( producer );
         if( itr != _producer_watermarks.end() ) {
            itr->second = std::max( itr->second, block_num );
         } else if( _producers.count( producer ) > 0 ) {
            _producer_watermarks.emplace( producer, block_num );
         }
      }

      std::optional<uint32_t> get_watermark( account_name producer ) const {
         auto itr = _producer_watermarks.find( producer );

         if( itr == _producer_watermarks.end() ) return {};

         return itr->second;
      }

      void on_block( const block_state_ptr& bsp ) {
      }

      void on_block_header( const block_state_ptr& bsp ) {
         consider_new_watermark( bsp->header.producer, bsp->block_num );
      }

      void on_irreversible_block( const signed_block_ptr& lib ) {
         _irreversible_block_time = lib->timestamp.to_time_point();
         const chain::controller& chain = chain_plug->chain();

         // promote any pending snapshots
         auto& snapshots_by_height = _pending_snapshot_index.get<by_height>();
         uint32_t lib_height = lib->block_num();

         while (!snapshots_by_height.empty() && snapshots_by_height.begin()->get_height() <= lib_height) {
            const auto& pending = snapshots_by_height.begin();
            auto next = pending->next;

            try {
               next(pending->finalize(chain));
            } CATCH_AND_CALL(next);

            snapshots_by_height.erase(snapshots_by_height.begin());
         }
      }

      template<typename Type, typename Channel, typename F>
      auto publish_results_of(const Type &data, Channel& channel, F f) {
         auto publish_success = fc::make_scoped_exit([&, this](){
            channel.publish(std::pair<fc::exception_ptr, Type>(nullptr, data));
         });

         try {
            auto trace = f();
            if (trace->except) {
               publish_success.cancel();
               channel.publish(std::pair<fc::exception_ptr, Type>(trace->except->dynamic_copy_exception(), data));
            }
            return trace;
         } catch (const fc::exception& e) {
            publish_success.cancel();
            channel.publish(std::pair<fc::exception_ptr, Type>(e.dynamic_copy_exception(), data));
            throw e;
         } catch( const std::exception& e ) {
            publish_success.cancel();
            auto fce = fc::exception(
               FC_LOG_MESSAGE( info, "Caught std::exception: ${what}", ("what",e.what())),
               fc::std_exception_code,
               BOOST_CORE_TYPEID(e).name(),
               e.what()
            );
            channel.publish(std::pair<fc::exception_ptr, Type>(fce.dynamic_copy_exception(),data));
            throw fce;
         } catch( ... ) {
            publish_success.cancel();
            auto fce = fc::unhandled_exception(
               FC_LOG_MESSAGE( info, "Caught unknown exception"),
               std::current_exception()
            );

            channel.publish(std::pair<fc::exception_ptr, Type>(fce.dynamic_copy_exception(), data));
            throw fce;
         }
      };

      bool on_incoming_block(const signed_block_ptr& block, const std::optional<block_id_type>& block_id) {
         auto& chain = chain_plug->chain();
         if ( _pending_block_mode == pending_block_mode::producing ) {
            fc_wlog( _log, "dropped incoming block #${num} while producing #${pbn} for ${bt}, id: ${id}",
                     ("num", block->block_num())("pbn", chain.head_block_num() + 1)
                     ("bt", chain.pending_block_time())("id", block_id ? (*block_id).str() : "UNKNOWN") );
            return false;
         }

         const auto& id = block_id ? *block_id : block->id();
         auto blk_num = block->block_num();

         fc_dlog(_log, "received incoming block ${id}", ("id", id));

         EOS_ASSERT( block->timestamp < (fc::time_point::now() + fc::seconds( 7 )), block_from_the_future,
                     "received a block from the future, ignoring it: ${id}", ("id", id) );

         /* de-dupe here... no point in aborting block if we already know the block */
         auto existing = chain.fetch_block_by_id( id );
         if( existing ) { return false; }

         // start processing of block
         auto bsf = chain.create_block_state_future( block );

         // abort the pending block
         chain.abort_block();

         // exceptions throw out, make sure we restart our loop
         auto ensure = fc::make_scoped_exit([this](){
            schedule_production_loop();
         });

         // push the new block
         try {
            chain.push_block( bsf );
         } catch ( const guard_exception& e ) {
            chain_plugin::handle_guard_exception(e);
            return false;
         } catch( const fc::exception& e ) {
            elog((e.to_detail_string()));
            app().get_channel<channels::rejected_block>().publish( priority::medium, block );
            throw;
         } catch ( const std::bad_alloc& ) {
            chain_plugin::handle_bad_alloc();
         } catch ( boost::interprocess::bad_alloc& ) {
            chain_plugin::handle_db_exhaustion();
         }

         const auto& hbs = chain.head_block_state();
         if( hbs->header.timestamp.next().to_time_point() >= fc::time_point::now() ) {
            _production_enabled = true;
         }

         if( fc::time_point::now() - block->timestamp < fc::minutes(5) || (block->block_num() % 1000 == 0) ) {
            ilog("Received block ${id}... #${n} @ ${t} signed by ${p} [trxs: ${count}, lib: ${lib}, conf: ${confs}, latency: ${latency} ms]",
                 ("p",block->producer)("id",id.str().substr(8,16))("n",block->block_num())("t",block->timestamp)
                 ("count",block->transactions.size())("lib",chain.last_irreversible_block_num())
                 ("confs", block->confirmed)("latency", (fc::time_point::now() - block->timestamp).count()/1000 ) );
            if( chain.get_read_mode() != db_read_mode::IRREVERSIBLE && hbs->id != id && hbs->block != nullptr ) { // not applied to head
               ilog("Block not applied to head ${id}... #${n} @ ${t} signed by ${p} [trxs: ${count}, dpos: ${dpos}, conf: ${confs}, latency: ${latency} ms]",
                    ("p",hbs->block->producer)("id",hbs->id.str().substr(8,16))("n",hbs->block_num)("t",hbs->block->timestamp)
                    ("count",hbs->block->transactions.size())("dpos", hbs->dpos_irreversible_blocknum)
                    ("confs", hbs->block->confirmed)("latency", (fc::time_point::now() - hbs->block->timestamp).count()/1000 ) );
            }
         }

         return true;
      }

      std::deque<std::tuple<transaction_metadata_ptr, bool, next_function<transaction_trace_ptr>>> _pending_incoming_transactions;

      void on_incoming_transaction_async(const transaction_metadata_ptr& trx, bool persist_until_expired, next_function<transaction_trace_ptr> next) {
         chain::controller& chain = chain_plug->chain();
         const auto& cfg = chain.get_global_properties().configuration;
         signing_keys_future_type future = transaction_metadata::start_recover_keys( trx, _thread_pool->get_executor(),
               chain.get_chain_id(), fc::microseconds( cfg.max_transaction_cpu_usage ) );
         boost::asio::post( _thread_pool->get_executor(), [self = this, future, trx, persist_until_expired, next]() {
            if( future.valid() )
               future.wait();
            app().post(priority::low, [self, trx, persist_until_expired, next]() {
               self->process_incoming_transaction_async( trx, persist_until_expired, next );
            });
         });
      }

      void process_incoming_transaction_async(const transaction_metadata_ptr& trx, bool persist_until_expired, next_function<transaction_trace_ptr> next) {
         chain::controller& chain = chain_plug->chain();
         if (!chain.is_building_block()) {
            _pending_incoming_transactions.emplace_back(trx, persist_until_expired, next);
            return;
         }

         auto block_time = chain.pending_block_time();

         auto send_response = [this, &trx, &chain, &next](const fc::static_variant<fc::exception_ptr, transaction_trace_ptr>& response) {
            next(response);
            if (response.contains<fc::exception_ptr>()) {
               _transaction_ack_channel.publish(priority::low, std::pair<fc::exception_ptr, transaction_metadata_ptr>(response.get<fc::exception_ptr>(), trx));
               if (_pending_block_mode == pending_block_mode::producing) {
                  fc_dlog(_trx_trace_log, "[TRX_TRACE] Block ${block_num} for producer ${prod} is REJECTING tx: ${txid} : ${why} ",
                        ("block_num", chain.head_block_num() + 1)
                        ("prod", chain.pending_block_producer())
                        ("txid", trx->id)
                        ("why",response.get<fc::exception_ptr>()->what()));
               } else {
                  fc_dlog(_trx_trace_log, "[TRX_TRACE] Speculative execution is REJECTING tx: ${txid} : ${why} ",
                          ("txid", trx->id)
                          ("why",response.get<fc::exception_ptr>()->what()));
               }
            } else {
               _transaction_ack_channel.publish(priority::low, std::pair<fc::exception_ptr, transaction_metadata_ptr>(nullptr, trx));
               if (_pending_block_mode == pending_block_mode::producing) {
                  fc_dlog(_trx_trace_log, "[TRX_TRACE] Block ${block_num} for producer ${prod} is ACCEPTING tx: ${txid}",
                          ("block_num", chain.head_block_num() + 1)
                          ("prod", chain.pending_block_producer())
                          ("txid", trx->id));
               } else {
                  fc_dlog(_trx_trace_log, "[TRX_TRACE] Speculative execution is ACCEPTING tx: ${txid}",
                          ("txid", trx->id));
               }
            }
         };

         const auto& id = trx->id;
         if( fc::time_point(trx->packed_trx->expiration()) < block_time ) {
            send_response(std::static_pointer_cast<fc::exception>(std::make_shared<expired_tx_exception>(FC_LOG_MESSAGE(error, "expired transaction ${id}", ("id", id)) )));
            return;
         }

         if( chain.is_known_unexpired_transaction(id) ) {
            send_response(std::static_pointer_cast<fc::exception>(std::make_shared<tx_duplicate>(FC_LOG_MESSAGE(error, "duplicate transaction ${id}", ("id", id)) )));
            return;
         }

         auto deadline = fc::time_point::now() + fc::milliseconds(_max_transaction_time_ms);
         bool deadline_is_subjective = false;
         const auto block_deadline = calculate_block_deadline(block_time);
         if (_max_transaction_time_ms < 0 || (_pending_block_mode == pending_block_mode::producing && block_deadline < deadline) ) {
            deadline_is_subjective = true;
            deadline = block_deadline;
         }

         try {
            auto trace = chain.push_transaction(trx, deadline);
            if (trace->except) {
               if (failure_is_subjective(*trace->except, deadline_is_subjective)) {
                  _pending_incoming_transactions.emplace_back(trx, persist_until_expired, next);
                  if (_pending_block_mode == pending_block_mode::producing) {
                     fc_dlog(_trx_trace_log, "[TRX_TRACE] Block ${block_num} for producer ${prod} COULD NOT FIT, tx: ${txid} RETRYING ",
                             ("block_num", chain.head_block_num() + 1)
                             ("prod", chain.pending_block_producer())
                             ("txid", trx->id));
                  } else {
                     fc_dlog(_trx_trace_log, "[TRX_TRACE] Speculative execution COULD NOT FIT tx: ${txid} RETRYING",
                             ("txid", trx->id));
                  }
               } else {
                  auto e_ptr = trace->except->dynamic_copy_exception();
                  send_response(e_ptr);
               }
            } else {
               if (persist_until_expired) {
                  // if this trx didnt fail/soft-fail and the persist flag is set, store its ID so that we can
                  // ensure its applied to all future speculative blocks as well.
                  _persistent_transactions.insert(transaction_id_with_expiry{trx->id, trx->packed_trx->expiration()});
               }
               send_response(trace);
            }

         } catch ( const guard_exception& e ) {
            chain_plugin::handle_guard_exception(e);
         } catch ( boost::interprocess::bad_alloc& ) {
            chain_plugin::handle_db_exhaustion();
         } catch ( std::bad_alloc& ) {
            chain_plugin::handle_bad_alloc();
         } CATCH_AND_CALL(send_response);
      }


      fc::microseconds get_irreversible_block_age() {
         auto now = fc::time_point::now();
         if (now < _irreversible_block_time) {
            return fc::microseconds(0);
         } else {
            return now - _irreversible_block_time;
         }
      }

      bool production_disabled_by_policy() {
         return !_production_enabled || _pause_production || (_max_irreversible_block_age_us.count() >= 0 && get_irreversible_block_age() >= _max_irreversible_block_age_us);
      }

      enum class start_block_result {
         succeeded,
         failed,
         waiting_for_block,
         waiting_for_production,
         exhausted
      };

      start_block_result start_block();

      fc::time_point calculate_pending_block_time() const;
      fc::time_point calculate_block_deadline( const fc::time_point& ) const;
      void schedule_delayed_production_loop(const std::weak_ptr<producer_plugin_impl>& weak_this, const block_timestamp_type& current_block_time);
};

void new_chain_banner(const eosio::chain::controller& db)
{
   std::cerr << "\n"
      "*******************************\n"
      "*                             *\n"
      "*   ------ NEW CHAIN ------   *\n"
      "*   -  Welcome to EOSIO!  -   *\n"
      "*   -----------------------   *\n"
      "*                             *\n"
      "*******************************\n"
      "\n";

   if( db.head_block_state()->header.timestamp.to_time_point() < (fc::time_point::now() - fc::milliseconds(200 * config::block_interval_ms)))
   {
      std::cerr << "Your genesis seems to have an old timestamp\n"
         "Please consider using the --genesis-timestamp option to give your genesis a recent timestamp\n"
         "\n"
         ;
   }
   return;
}

producer_plugin::producer_plugin()
   : my(new producer_plugin_impl(app().get_io_service())){
      my->_self = this;
   }

producer_plugin::~producer_plugin() {}

void producer_plugin::set_program_options(
   boost::program_options::options_description& command_line_options,
   boost::program_options::options_description& config_file_options)
{
   auto default_priv_key = private_key_type::regenerate<fc::ecc::private_key_shim>(fc::sha256::hash(std::string("nathan")));
   auto private_key_default = std::make_pair(default_priv_key.get_public_key(), default_priv_key );

   boost::program_options::options_description producer_options;

   producer_options.add_options()
         ("enable-stale-production,e", boost::program_options::bool_switch()->notifier([this](bool e){my->_production_enabled = e;}), "Enable block production, even if the chain is stale.")
         ("pause-on-startup,x", boost::program_options::bool_switch()->notifier([this](bool p){my->_pause_production = p;}), "Start this node in a state where production is paused")
         ("max-transaction-time", bpo::value<int32_t>()->default_value(30),
          "Limits the maximum time (in milliseconds) that is allowed a pushed transaction's code to execute before being considered invalid")
         ("max-irreversible-block-age", bpo::value<int32_t>()->default_value( -1 ),
          "Limits the maximum age (in seconds) of the DPOS Irreversible Block for a chain this node will produce blocks on (use negative value to indicate unlimited)")
         ("producer-name,p", boost::program_options::value<vector<string>>()->composing()->multitoken(),
          "ID of producer controlled by this node (e.g. inita; may specify multiple times)")
         ("private-key", boost::program_options::value<vector<string>>()->composing()->multitoken(),
          "(DEPRECATED - Use signature-provider instead) Tuple of [public key, WIF private key] (may specify multiple times)")
         ("signature-provider", boost::program_options::value<vector<string>>()->composing()->multitoken()->default_value({std::string(default_priv_key.get_public_key()) + "=KEY:" + std::string(default_priv_key)}, std::string(default_priv_key.get_public_key()) + "=KEY:" + std::string(default_priv_key)),
          "Key=Value pairs in the form <public-key>=<provider-spec>\n"
          "Where:\n"
          "   <public-key>    \tis a string form of a vaild EOSIO public key\n\n"
          "   <provider-spec> \tis a string in the form <provider-type>:<data>\n\n"
          "   <provider-type> \tis KEY, or KEOSD\n\n"
          "   KEY:<data>      \tis a string form of a valid EOSIO private key which maps to the provided public key\n\n"
          "   KEOSD:<data>    \tis the URL where keosd is available and the approptiate wallet(s) are unlocked")
         ("keosd-provider-timeout", boost::program_options::value<int32_t>()->default_value(5),
          "Limits the maximum time (in milliseconds) that is allowed for sending blocks to a keosd provider for signing")
         ("greylist-account", boost::program_options::value<vector<string>>()->composing()->multitoken(),
          "account that can not access to extended CPU/NET virtual resources")
         ("greylist-limit", boost::program_options::value<uint32_t>()->default_value(1000),
          "Limit (between 1 and 1000) on the multiple that CPU/NET virtual resources can extend during low usage (only enforced subjectively; use 1000 to not enforce any limit)")
         ("produce-time-offset-us", boost::program_options::value<int32_t>()->default_value(0),
          "Offset of non last block producing time in microseconds. Valid range 0 .. -block_time_interval.")
         ("last-block-time-offset-us", boost::program_options::value<int32_t>()->default_value(-200000),
          "Offset of last block producing time in microseconds. Valid range 0 .. -block_time_interval.")
         ("cpu-effort-percent", bpo::value<uint32_t>()->default_value(config::default_block_cpu_effort_pct / config::percent_1),
          "Percentage of cpu block production time used to produce block. Whole number percentages, e.g. 80 for 80%")
         ("last-block-cpu-effort-percent", bpo::value<uint32_t>()->default_value(config::default_block_cpu_effort_pct / config::percent_1),
          "Percentage of cpu block production time used to produce last block. Whole number percentages, e.g. 80 for 80%")
         ("max-scheduled-transaction-time-per-block-ms", boost::program_options::value<int32_t>()->default_value(100),
          "Maximum wall-clock time, in milliseconds, spent retiring scheduled transactions in any block before returning to normal transaction processing.")
         ("subjective-cpu-leeway-us", boost::program_options::value<int32_t>()->default_value( config::default_subjective_cpu_leeway_us ),
          "Time in microseconds allowed for a transaction that starts with insufficient CPU quota to complete and cover its CPU usage.")
         ("incoming-defer-ratio", bpo::value<double>()->default_value(1.0),
          "ratio between incoming transations and deferred transactions when both are exhausted")
         ("producer-threads", bpo::value<uint16_t>()->default_value(config::default_controller_thread_pool_size),
          "Number of worker threads in producer thread pool")
         ("snapshots-dir", bpo::value<bfs::path>()->default_value("snapshots"),
          "the location of the snapshots directory (absolute path or relative to application data dir)")
         ;
   config_file_options.add(producer_options);
}

bool producer_plugin::is_producer_key(const chain::public_key_type& key) const
{
  auto private_key_itr = my->_signature_providers.find(key);
  if(private_key_itr != my->_signature_providers.end())
    return true;
  return false;
}

chain::signature_type producer_plugin::sign_compact(const chain::public_key_type& key, const fc::sha256& digest) const
{
  if(key != chain::public_key_type()) {
    auto private_key_itr = my->_signature_providers.find(key);
    EOS_ASSERT(private_key_itr != my->_signature_providers.end(), producer_priv_key_not_found, "Local producer has no private key in config.ini corresponding to public key ${key}", ("key", key));

    return private_key_itr->second(digest);
  }
  else {
    return chain::signature_type();
  }
}

template<typename T>
T dejsonify(const string& s) {
   return fc::json::from_string(s).as<T>();
}

#define LOAD_VALUE_SET(options, name, container, type) \
if( options.count(name) ) { \
   const std::vector<std::string>& ops = options[name].as<std::vector<std::string>>(); \
   std::copy(ops.begin(), ops.end(), std::inserter(container, container.end())); \
}

static producer_plugin_impl::signature_provider_type
make_key_signature_provider(const private_key_type& key) {
   return [key]( const chain::digest_type& digest ) {
      return key.sign(digest);
   };
}

static producer_plugin_impl::signature_provider_type
make_keosd_signature_provider(const std::shared_ptr<producer_plugin_impl>& impl, const string& url_str, const public_key_type pubkey) {
   fc::url keosd_url;
   if(boost::algorithm::starts_with(url_str, "unix://"))
      //send the entire string after unix:// to http_plugin. It'll auto-detect which part
      // is the unix socket path, and which part is the url to hit on the server
      keosd_url = fc::url("unix", url_str.substr(7), ostring(), ostring(), ostring(), ostring(), ovariant_object(), fc::optional<uint16_t>());
   else
      keosd_url = fc::url(url_str);
   std::weak_ptr<producer_plugin_impl> weak_impl = impl;

   return [weak_impl, keosd_url, pubkey]( const chain::digest_type& digest ) {
      auto impl = weak_impl.lock();
      if (impl) {
         fc::variant params;
         fc::to_variant(std::make_pair(digest, pubkey), params);
         auto deadline = impl->_keosd_provider_timeout_us.count() >= 0 ? fc::time_point::now() + impl->_keosd_provider_timeout_us : fc::time_point::maximum();
         return app().get_plugin<http_client_plugin>().get_client().post_sync(keosd_url, params, deadline).as<chain::signature_type>();
      } else {
         return signature_type();
      }
   };
}

void producer_plugin::plugin_initialize(const boost::program_options::variables_map& options)
{ try {
   my->chain_plug = app().find_plugin<chain_plugin>();
   EOS_ASSERT( my->chain_plug, plugin_config_exception, "chain_plugin not found" );
   my->_options = &options;
   LOAD_VALUE_SET(options, "producer-name", my->_producers, types::account_name)

   chain::controller& chain = my->chain_plug->chain();

   if( options.count("private-key") )
   {
      const std::vector<std::string> key_id_to_wif_pair_strings = options["private-key"].as<std::vector<std::string>>();
      for (const std::string& key_id_to_wif_pair_string : key_id_to_wif_pair_strings)
      {
         try {
            auto key_id_to_wif_pair = dejsonify<std::pair<public_key_type, private_key_type>>(key_id_to_wif_pair_string);
            my->_signature_providers[key_id_to_wif_pair.first] = make_key_signature_provider(key_id_to_wif_pair.second);
            auto blanked_privkey = std::string(std::string(key_id_to_wif_pair.second).size(), '*' );
            wlog("\"private-key\" is DEPRECATED, use \"signature-provider=${pub}=KEY:${priv}\"", ("pub",key_id_to_wif_pair.first)("priv", blanked_privkey));
         } catch ( fc::exception& e ) {
            elog("Malformed private key pair");
         }
      }
   }

   if( options.count("signature-provider") ) {
      const std::vector<std::string> key_spec_pairs = options["signature-provider"].as<std::vector<std::string>>();
      for (const auto& key_spec_pair : key_spec_pairs) {
         try {
            auto delim = key_spec_pair.find("=");
            EOS_ASSERT(delim != std::string::npos, plugin_config_exception, "Missing \"=\" in the key spec pair");
            auto pub_key_str = key_spec_pair.substr(0, delim);
            auto spec_str = key_spec_pair.substr(delim + 1);

            auto spec_delim = spec_str.find(":");
            EOS_ASSERT(spec_delim != std::string::npos, plugin_config_exception, "Missing \":\" in the key spec pair");
            auto spec_type_str = spec_str.substr(0, spec_delim);
            auto spec_data = spec_str.substr(spec_delim + 1);

            auto pubkey = public_key_type(pub_key_str);

            if (spec_type_str == "KEY") {
               my->_signature_providers[pubkey] = make_key_signature_provider(private_key_type(spec_data));
            } else if (spec_type_str == "KEOSD") {
               my->_signature_providers[pubkey] = make_keosd_signature_provider(my, spec_data, pubkey);
            }

         } catch (...) {
            elog("Malformed signature provider: \"${val}\", ignoring!", ("val", key_spec_pair));
         }
      }
   }

   my->_keosd_provider_timeout_us = fc::milliseconds(options.at("keosd-provider-timeout").as<int32_t>());

   my->_produce_time_offset_us = options.at("produce-time-offset-us").as<int32_t>();
   EOS_ASSERT( my->_produce_time_offset_us <= 0 && my->_produce_time_offset_us >= -config::block_interval_us, plugin_config_exception,
               "produce-time-offset-us ${o} must be 0 .. -${bi}", ("bi", config::block_interval_us)("o", my->_produce_time_offset_us) );

   my->_last_block_time_offset_us = options.at("last-block-time-offset-us").as<int32_t>();
   EOS_ASSERT( my->_last_block_time_offset_us <= 0 && my->_last_block_time_offset_us >= -config::block_interval_us, plugin_config_exception,
               "last-block-time-offset-us ${o} must be 0 .. -${bi}", ("bi", config::block_interval_us)("o", my->_last_block_time_offset_us) );

   uint32_t cpu_effort_pct = options.at("cpu-effort-percent").as<uint32_t>();
   EOS_ASSERT( cpu_effort_pct >= 0 && cpu_effort_pct <= 100, plugin_config_exception,
               "cpu-effort-percent ${pct} must be 0 - 100", ("pct", cpu_effort_pct) );
      cpu_effort_pct *= config::percent_1;
   int32_t cpu_effort_offset_us =
         -EOS_PERCENT( config::block_interval_us, chain::config::percent_100 - cpu_effort_pct );

   uint32_t last_block_cpu_effort_pct = options.at("last-block-cpu-effort-percent").as<uint32_t>();
   EOS_ASSERT( last_block_cpu_effort_pct >= 0 && last_block_cpu_effort_pct <= 100, plugin_config_exception,
               "last-block-cpu-effort-percent ${pct} must be 0 - 100", ("pct", last_block_cpu_effort_pct) );
      last_block_cpu_effort_pct *= config::percent_1;
   int32_t last_block_cpu_effort_offset_us =
         -EOS_PERCENT( config::block_interval_us, chain::config::percent_100 - last_block_cpu_effort_pct );

   my->_produce_time_offset_us = std::min( my->_produce_time_offset_us, cpu_effort_offset_us );
   my->_last_block_time_offset_us = std::min( my->_last_block_time_offset_us, last_block_cpu_effort_offset_us );

   my->_max_scheduled_transaction_time_per_block_ms = options.at("max-scheduled-transaction-time-per-block-ms").as<int32_t>();

   if( options.at( "subjective-cpu-leeway-us" ).as<int32_t>() != config::default_subjective_cpu_leeway_us ) {
      chain.set_subjective_cpu_leeway( fc::microseconds( options.at( "subjective-cpu-leeway-us" ).as<int32_t>() ) );
   }

   my->_max_transaction_time_ms = options.at("max-transaction-time").as<int32_t>();

   my->_max_irreversible_block_age_us = fc::seconds(options.at("max-irreversible-block-age").as<int32_t>());

   my->_incoming_defer_ratio = options.at("incoming-defer-ratio").as<double>();

   auto thread_pool_size = options.at( "producer-threads" ).as<uint16_t>();
   EOS_ASSERT( thread_pool_size > 0, plugin_config_exception,
               "producer-threads ${num} must be greater than 0", ("num", thread_pool_size));
   my->_thread_pool.emplace( "prod", thread_pool_size );

   if( options.count( "snapshots-dir" )) {
      auto sd = options.at( "snapshots-dir" ).as<bfs::path>();
      if( sd.is_relative()) {
         my->_snapshots_dir = app().data_dir() / sd;
         if (!fc::exists(my->_snapshots_dir)) {
            fc::create_directories(my->_snapshots_dir);
         }
      } else {
         my->_snapshots_dir = sd;
      }

      EOS_ASSERT( fc::is_directory(my->_snapshots_dir), snapshot_directory_not_found_exception,
                  "No such directory '${dir}'", ("dir", my->_snapshots_dir.generic_string()) );
   }

   my->_incoming_block_subscription = app().get_channel<incoming::channels::block>().subscribe([this](const signed_block_ptr& block){
      try {
         my->on_incoming_block(block, {});
      } LOG_AND_DROP();
   });

   my->_incoming_transaction_subscription = app().get_channel<incoming::channels::transaction>().subscribe([this](const transaction_metadata_ptr& trx){
      try {
         my->on_incoming_transaction_async(trx, false, [](const auto&){});
      } LOG_AND_DROP();
   });

   my->_incoming_block_sync_provider = app().get_method<incoming::methods::block_sync>().register_provider(
         [this](const signed_block_ptr& block, const std::optional<block_id_type>& block_id) {
      return my->on_incoming_block(block, block_id);
   });

   my->_incoming_transaction_async_provider = app().get_method<incoming::methods::transaction_async>().register_provider([this](const transaction_metadata_ptr& trx, bool persist_until_expired, next_function<transaction_trace_ptr> next) -> void {
      return my->on_incoming_transaction_async(trx, persist_until_expired, next );
   });

   if (options.count("greylist-account")) {
      std::vector<std::string> greylist = options["greylist-account"].as<std::vector<std::string>>();
      greylist_params param;
      for (auto &a : greylist) {
         param.accounts.push_back(account_name(a));
      }
      add_greylist_accounts(param);
   }

   {
      uint32_t greylist_limit = options.at("greylist-limit").as<uint32_t>();
      chain.set_greylist_limit( greylist_limit );
   }

} FC_LOG_AND_RETHROW() }

void producer_plugin::plugin_startup()
{ try {
   handle_sighup(); // Sets loggers

   try {
   ilog("producer plugin:  plugin_startup() begin");

   chain::controller& chain = my->chain_plug->chain();
   EOS_ASSERT( my->_producers.empty() || chain.get_read_mode() == chain::db_read_mode::SPECULATIVE, plugin_config_exception,
              "node cannot have any producer-name configured because block production is impossible when read_mode is not \"speculative\"" );

   EOS_ASSERT( my->_producers.empty() || chain.get_validation_mode() == chain::validation_mode::FULL, plugin_config_exception,
              "node cannot have any producer-name configured because block production is not safe when validation_mode is not \"full\"" );


   my->_accepted_block_connection.emplace(chain.accepted_block.connect( [this]( const auto& bsp ){ my->on_block( bsp ); } ));
   my->_accepted_block_header_connection.emplace(chain.accepted_block_header.connect( [this]( const auto& bsp ){ my->on_block_header( bsp ); } ));
   my->_irreversible_block_connection.emplace(chain.irreversible_block.connect( [this]( const auto& bsp ){ my->on_irreversible_block( bsp->block ); } ));

   const auto lib_num = chain.last_irreversible_block_num();
   const auto lib = chain.fetch_block_by_number(lib_num);
   if (lib) {
      my->on_irreversible_block(lib);
   } else {
      my->_irreversible_block_time = fc::time_point::maximum();
   }

   if (!my->_producers.empty()) {
      ilog("Launching block production for ${n} producers at ${time}.", ("n", my->_producers.size())("time",fc::time_point::now()));

      if (my->_production_enabled) {
         if (chain.head_block_num() == 0) {
            new_chain_banner(chain);
         }
         //_production_skip_flags |= eosio::chain::skip_undo_history_check;
      }
   }

   my->schedule_production_loop();

   ilog("producer plugin:  plugin_startup() end");
   } catch( ... ) {
      // always call plugin_shutdown, even on exception
      plugin_shutdown();
      throw;
   }
} FC_CAPTURE_AND_RETHROW() }

void producer_plugin::plugin_shutdown() {
   try {
      my->_timer.cancel();
   } catch(fc::exception& e) {
      edump((e.to_detail_string()));
   }

   if( my->_thread_pool ) {
      my->_thread_pool->stop();
   }

   app().post( 0, [me = my](){} ); // keep my pointer alive until queue is drained
}

void producer_plugin::handle_sighup() {
   fc::logger::update( logger_name, _log );
   fc::logger::update( trx_trace_logger_name, _trx_trace_log );
}

void producer_plugin::pause() {
   my->_pause_production = true;
}

void producer_plugin::resume() {
   my->_pause_production = false;
   // it is possible that we are only speculating because of this policy which we have now changed
   // re-evaluate that now
   //
   if (my->_pending_block_mode == pending_block_mode::speculating) {
      chain::controller& chain = my->chain_plug->chain();
      chain.abort_block();
      my->schedule_production_loop();
   }
}

bool producer_plugin::paused() const {
   return my->_pause_production;
}

void producer_plugin::update_runtime_options(const runtime_options& options) {
   chain::controller& chain = my->chain_plug->chain();
   bool check_speculating = false;

   if (options.max_transaction_time) {
      my->_max_transaction_time_ms = *options.max_transaction_time;
   }

   if (options.max_irreversible_block_age) {
      my->_max_irreversible_block_age_us =  fc::seconds(*options.max_irreversible_block_age);
      check_speculating = true;
   }

   if (options.produce_time_offset_us) {
      my->_produce_time_offset_us = *options.produce_time_offset_us;
   }

   if (options.last_block_time_offset_us) {
      my->_last_block_time_offset_us = *options.last_block_time_offset_us;
   }

   if (options.max_scheduled_transaction_time_per_block_ms) {
      my->_max_scheduled_transaction_time_per_block_ms = *options.max_scheduled_transaction_time_per_block_ms;
   }

   if (options.incoming_defer_ratio) {
      my->_incoming_defer_ratio = *options.incoming_defer_ratio;
   }

   if (check_speculating && my->_pending_block_mode == pending_block_mode::speculating) {
      chain.abort_block();
      my->schedule_production_loop();
   }

   if (options.subjective_cpu_leeway_us) {
      chain.set_subjective_cpu_leeway(fc::microseconds(*options.subjective_cpu_leeway_us));
   }

   if (options.greylist_limit) {
      chain.set_greylist_limit(*options.greylist_limit);
   }
}

producer_plugin::runtime_options producer_plugin::get_runtime_options() const {
   return {
      my->_max_transaction_time_ms,
      my->_max_irreversible_block_age_us.count() < 0 ? -1 : my->_max_irreversible_block_age_us.count() / 1'000'000,
      my->_produce_time_offset_us,
      my->_last_block_time_offset_us,
      my->_max_scheduled_transaction_time_per_block_ms,
      my->chain_plug->chain().get_subjective_cpu_leeway() ?
            my->chain_plug->chain().get_subjective_cpu_leeway()->count() :
            fc::optional<int32_t>(),
      my->_incoming_defer_ratio,
      my->chain_plug->chain().get_greylist_limit()
   };
}

void producer_plugin::add_greylist_accounts(const greylist_params& params) {
   chain::controller& chain = my->chain_plug->chain();
   for (auto &acc : params.accounts) {
      chain.add_resource_greylist(acc);
   }
}

void producer_plugin::remove_greylist_accounts(const greylist_params& params) {
   chain::controller& chain = my->chain_plug->chain();
   for (auto &acc : params.accounts) {
      chain.remove_resource_greylist(acc);
   }
}

producer_plugin::greylist_params producer_plugin::get_greylist() const {
   chain::controller& chain = my->chain_plug->chain();
   greylist_params result;
   const auto& list = chain.get_resource_greylist();
   result.accounts.reserve(list.size());
   for (auto &acc: list) {
      result.accounts.push_back(acc);
   }
   return result;
}

producer_plugin::whitelist_blacklist producer_plugin::get_whitelist_blacklist() const {
   chain::controller& chain = my->chain_plug->chain();
   return {
      chain.get_actor_whitelist(),
      chain.get_actor_blacklist(),
      chain.get_contract_whitelist(),
      chain.get_contract_blacklist(),
      chain.get_action_blacklist(),
      chain.get_key_blacklist()
   };
}

void producer_plugin::set_whitelist_blacklist(const producer_plugin::whitelist_blacklist& params) {
   chain::controller& chain = my->chain_plug->chain();
   if(params.actor_whitelist.valid()) chain.set_actor_whitelist(*params.actor_whitelist);
   if(params.actor_blacklist.valid()) chain.set_actor_blacklist(*params.actor_blacklist);
   if(params.contract_whitelist.valid()) chain.set_contract_whitelist(*params.contract_whitelist);
   if(params.contract_blacklist.valid()) chain.set_contract_blacklist(*params.contract_blacklist);
   if(params.action_blacklist.valid()) chain.set_action_blacklist(*params.action_blacklist);
   if(params.key_blacklist.valid()) chain.set_key_blacklist(*params.key_blacklist);
}

producer_plugin::integrity_hash_information producer_plugin::get_integrity_hash() const {
   chain::controller& chain = my->chain_plug->chain();

   auto reschedule = fc::make_scoped_exit([this](){
      my->schedule_production_loop();
   });

   if (chain.is_building_block()) {
      // abort the pending block
      chain.abort_block();
   } else {
      reschedule.cancel();
   }

   return {chain.head_block_id(), chain.calculate_integrity_hash()};
}

void producer_plugin::create_snapshot(producer_plugin::next_function<producer_plugin::snapshot_information> next) {
   chain::controller& chain = my->chain_plug->chain();

   auto head_id = chain.head_block_id();
   const auto& snapshot_path = pending_snapshot::get_final_path(head_id, my->_snapshots_dir);
   const auto& temp_path     = pending_snapshot::get_temp_path(head_id, my->_snapshots_dir);

   // maintain legacy exception if the snapshot exists
   if( fc::is_regular_file(snapshot_path) ) {
      auto ex = snapshot_exists_exception( FC_LOG_MESSAGE( error, "snapshot named ${name} already exists", ("name", snapshot_path.generic_string()) ) );
      next(ex.dynamic_copy_exception());
      return;
   }

   auto write_snapshot = [&]( const bfs::path& p ) -> void {
      auto reschedule = fc::make_scoped_exit([this](){
         my->schedule_production_loop();
      });

      if (chain.is_building_block()) {
         // abort the pending block
         chain.abort_block();
      } else {
         reschedule.cancel();
      }

      bfs::create_directory( p.parent_path() );

      // create the snapshot
      auto snap_out = std::ofstream(p.generic_string(), (std::ios::out | std::ios::binary));
      auto writer = std::make_shared<ostream_snapshot_writer>(snap_out);
      chain.write_snapshot(writer);
      writer->finalize();
      snap_out.flush();
      snap_out.close();
   };

   // If in irreversible mode, create snapshot and return path to snapshot immediately.
   if( chain.get_read_mode() == db_read_mode::IRREVERSIBLE ) {
      try {
         write_snapshot( temp_path );

         boost::system::error_code ec;
         bfs::rename(temp_path, snapshot_path, ec);
         EOS_ASSERT(!ec, snapshot_finalization_exception,
               "Unable to finalize valid snapshot of block number ${bn}: [code: ${ec}] ${message}",
               ("bn", chain.head_block_num())
               ("ec", ec.value())
               ("message", ec.message()));

         next( producer_plugin::snapshot_information{head_id, snapshot_path.generic_string()} );
      } CATCH_AND_CALL (next);
      return;
   }

   // Otherwise, the result will be returned when the snapshot becomes irreversible.

   // determine if this snapshot is already in-flight
   auto& pending_by_id = my->_pending_snapshot_index.get<by_id>();
   auto existing = pending_by_id.find(head_id);
   if( existing != pending_by_id.end() ) {
      // if a snapshot at this block is already pending, attach this requests handler to it
      pending_by_id.modify(existing, [&next]( auto& entry ){
         entry.next = [prev = entry.next, next](const fc::static_variant<fc::exception_ptr, producer_plugin::snapshot_information>& res){
            prev(res);
            next(res);
         };
      });
   } else {
      const auto& pending_path = pending_snapshot::get_pending_path(head_id, my->_snapshots_dir);

      try {
         write_snapshot( temp_path ); // create a new pending snapshot

         boost::system::error_code ec;
         bfs::rename(temp_path, pending_path, ec);
         EOS_ASSERT(!ec, snapshot_finalization_exception,
               "Unable to promote temp snapshot to pending for block number ${bn}: [code: ${ec}] ${message}",
               ("bn", chain.head_block_num())
               ("ec", ec.value())
               ("message", ec.message()));

         my->_pending_snapshot_index.emplace(head_id, next, pending_path.generic_string(), snapshot_path.generic_string());
      } CATCH_AND_CALL (next);
   }
}

producer_plugin::scheduled_protocol_feature_activations
producer_plugin::get_scheduled_protocol_feature_activations()const {
   return {my->_protocol_features_to_activate};
}

void producer_plugin::schedule_protocol_feature_activations( const scheduled_protocol_feature_activations& schedule ) {
   const chain::controller& chain = my->chain_plug->chain();
   std::set<digest_type> set_of_features_to_activate( schedule.protocol_features_to_activate.begin(),
                                                      schedule.protocol_features_to_activate.end() );
   EOS_ASSERT( set_of_features_to_activate.size() == schedule.protocol_features_to_activate.size(),
               invalid_protocol_features_to_activate, "duplicate digests" );
   chain.validate_protocol_features( schedule.protocol_features_to_activate );
   const auto& pfs = chain.get_protocol_feature_manager().get_protocol_feature_set();
   for (auto &feature_digest : set_of_features_to_activate) {
      const auto& pf = pfs.get_protocol_feature(feature_digest);
      EOS_ASSERT( !pf.preactivation_required, protocol_feature_exception,
                  "protocol feature requires preactivation: ${digest}",
                  ("digest", feature_digest));
   }
   my->_protocol_features_to_activate = schedule.protocol_features_to_activate;
   my->_protocol_features_signaled = false;
}

fc::variants producer_plugin::get_supported_protocol_features( const get_supported_protocol_features_params& params ) const {
   fc::variants results;
   const chain::controller& chain = my->chain_plug->chain();
   const auto& pfs = chain.get_protocol_feature_manager().get_protocol_feature_set();
   const auto next_block_time = chain.head_block_time() + fc::milliseconds(config::block_interval_ms);

   flat_map<digest_type, bool>  visited_protocol_features;
   visited_protocol_features.reserve( pfs.size() );

   std::function<bool(const protocol_feature&)> add_feature =
   [&results, &pfs, &params, next_block_time, &visited_protocol_features, &add_feature]
   ( const protocol_feature& pf ) -> bool {
      if( ( params.exclude_disabled || params.exclude_unactivatable ) && !pf.enabled ) return false;
      if( params.exclude_unactivatable && ( next_block_time < pf.earliest_allowed_activation_time  ) ) return false;

      auto res = visited_protocol_features.emplace( pf.feature_digest, false );
      if( !res.second ) return res.first->second;

      const auto original_size = results.size();
      for( const auto& dependency : pf.dependencies ) {
         if( !add_feature( pfs.get_protocol_feature( dependency ) ) ) {
            results.resize( original_size );
            return false;
         }
      }

      res.first->second = true;
      results.emplace_back( pf.to_variant(true) );
      return true;
   };

   for( const auto& pf : pfs ) {
      add_feature( pf );
   }

   return results;
}

producer_plugin::get_account_ram_corrections_result
producer_plugin::get_account_ram_corrections( const get_account_ram_corrections_params& params ) const {
   get_account_ram_corrections_result result;
   const auto& db = my->chain_plug->chain().db();

   const auto& idx = db.get_index<chain::account_ram_correction_index, chain::by_name>();
   account_name lower_bound_value = std::numeric_limits<uint64_t>::lowest();
   account_name upper_bound_value = std::numeric_limits<uint64_t>::max();

   if( params.lower_bound ) {
      lower_bound_value = *params.lower_bound;
   }

   if( params.upper_bound ) {
      upper_bound_value = *params.upper_bound;
   }

   if( upper_bound_value < lower_bound_value )
      return result;

   auto walk_range = [&]( auto itr, auto end_itr ) {
      for( unsigned int count = 0;
           count < params.limit && itr != end_itr;
           ++itr )
      {
         result.rows.push_back( fc::variant( *itr ) );
         ++count;
      }
      if( itr != end_itr ) {
         result.more = itr->name;
      }
   };

   auto lower = idx.lower_bound( lower_bound_value );
   auto upper = idx.upper_bound( upper_bound_value );
   if( params.reverse ) {
      walk_range( boost::make_reverse_iterator(upper), boost::make_reverse_iterator(lower) );
   } else {
      walk_range( lower, upper );
   }

   return result;
}

optional<fc::time_point> producer_plugin_impl::calculate_next_block_time(const account_name& producer_name, const block_timestamp_type& current_block_time) const {
   chain::controller& chain = chain_plug->chain();
   const auto& hbs = chain.head_block_state();
   const auto& active_schedule = hbs->active_schedule.producers;

   // determine if this producer is in the active schedule and if so, where
   auto itr = std::find_if(active_schedule.begin(), active_schedule.end(), [&](const auto& asp){ return asp.producer_name == producer_name; });
   if (itr == active_schedule.end()) {
      // this producer is not in the active producer set
      return optional<fc::time_point>();
   }

   size_t producer_index = itr - active_schedule.begin();
   uint32_t minimum_offset = 1; // must at least be the "next" block

   // account for a watermark in the future which is disqualifying this producer for now
   // this is conservative assuming no blocks are dropped.  If blocks are dropped the watermark will
   // disqualify this producer for longer but it is assumed they will wake up, determine that they
   // are disqualified for longer due to skipped blocks and re-caculate their next block with better
   // information then
   auto current_watermark = get_watermark(producer_name);
   if (current_watermark) {
      auto watermark = *current_watermark;
      auto block_num = chain.head_block_state()->block_num;
      if (chain.is_building_block()) {
         ++block_num;
      }
      if (watermark > block_num) {
         // if I have a watermark then I need to wait until after that watermark
         minimum_offset = watermark - block_num + 1;
      }
   }

   // this producers next opportuity to produce is the next time its slot arrives after or at the calculated minimum
   uint32_t minimum_slot = current_block_time.slot + minimum_offset;
   size_t minimum_slot_producer_index = (minimum_slot % (active_schedule.size() * config::producer_repetitions)) / config::producer_repetitions;
   if ( producer_index == minimum_slot_producer_index ) {
      // this is the producer for the minimum slot, go with that
      return block_timestamp_type(minimum_slot).to_time_point();
   } else {
      // calculate how many rounds are between the minimum producer and the producer in question
      size_t producer_distance = producer_index - minimum_slot_producer_index;
      // check for unsigned underflow
      if (producer_distance > producer_index) {
         producer_distance += active_schedule.size();
      }

      // align the minimum slot to the first of its set of reps
      uint32_t first_minimum_producer_slot = minimum_slot - (minimum_slot % config::producer_repetitions);

      // offset the aligned minimum to the *earliest* next set of slots for this producer
      uint32_t next_block_slot = first_minimum_producer_slot  + (producer_distance * config::producer_repetitions);
      return block_timestamp_type(next_block_slot).to_time_point();
   }
}

fc::time_point producer_plugin_impl::calculate_pending_block_time() const {
   const chain::controller& chain = chain_plug->chain();
   const fc::time_point now = fc::time_point::now();
   const fc::time_point base = std::max<fc::time_point>(now, chain.head_block_time());
   const int64_t min_time_to_next_block = (config::block_interval_us) - (base.time_since_epoch().count() % (config::block_interval_us) );
   fc::time_point block_time = base + fc::microseconds(min_time_to_next_block);


   if((block_time - now) < fc::microseconds(config::block_interval_us/10) ) {     // we must sleep for at least 50ms
      block_time += fc::microseconds(config::block_interval_us);
   }
   return block_time;
}

fc::time_point producer_plugin_impl::calculate_block_deadline( const fc::time_point& block_time ) const {
   bool last_block = ((block_timestamp_type(block_time).slot % config::producer_repetitions) == config::producer_repetitions - 1);
   return block_time + fc::microseconds(last_block ? _last_block_time_offset_us : _produce_time_offset_us);
}

enum class tx_category {
   PERSISTED,
   UNEXPIRED_UNPERSISTED,
   EXPIRED,
};


producer_plugin_impl::start_block_result producer_plugin_impl::start_block() {
   chain::controller& chain = chain_plug->chain();

<<<<<<< HEAD
   if( chain.get_read_mode() == chain::db_read_mode::READ_ONLY )
      return start_block_result::waiting_for_block;
=======
   if( chain.in_immutable_mode() )
      return start_block_result::waiting;

   fc_dlog(_log, "Starting block at ${time}", ("time", fc::time_point::now()));
>>>>>>> 9f9b974e

   const auto& hbs = chain.head_block_state();

   //Schedule for the next second's tick regardless of chain state
   // If we would wait less than 50ms (1/10 of block_interval), wait for the whole block interval.
   const fc::time_point now = fc::time_point::now();
   const fc::time_point block_time = calculate_pending_block_time();

   _pending_block_mode = pending_block_mode::producing;

   // Not our turn
   const auto& scheduled_producer = hbs->get_scheduled_producer(block_time);
   auto current_watermark = get_watermark(scheduled_producer.producer_name);
   auto signature_provider_itr = _signature_providers.find(scheduled_producer.block_signing_key);
   auto irreversible_block_age = get_irreversible_block_age();

   // If the next block production opportunity is in the present or future, we're synced.
   if( !_production_enabled ) {
      _pending_block_mode = pending_block_mode::speculating;
   } else if( _producers.find(scheduled_producer.producer_name) == _producers.end()) {
      _pending_block_mode = pending_block_mode::speculating;
   } else if (signature_provider_itr == _signature_providers.end()) {
      elog("Not producing block because I don't have the private key for ${scheduled_key}", ("scheduled_key", scheduled_producer.block_signing_key));
      _pending_block_mode = pending_block_mode::speculating;
   } else if ( _pause_production ) {
      elog("Not producing block because production is explicitly paused");
      _pending_block_mode = pending_block_mode::speculating;
   } else if ( _max_irreversible_block_age_us.count() >= 0 && irreversible_block_age >= _max_irreversible_block_age_us ) {
      elog("Not producing block because the irreversible block is too old [age:${age}s, max:${max}s]", ("age", irreversible_block_age.count() / 1'000'000)( "max", _max_irreversible_block_age_us.count() / 1'000'000 ));
      _pending_block_mode = pending_block_mode::speculating;
   }

   if (_pending_block_mode == pending_block_mode::producing) {
      // determine if our watermark excludes us from producing at this point
      if (current_watermark && *current_watermark >= hbs->block_num + 1) {
         elog("Not producing block because \"${producer}\" signed a block at a higher block number (${watermark}) than the current fork's head (${head_block_num})",
             ("producer", scheduled_producer.producer_name)
             ("watermark", *current_watermark)
             ("head_block_num", hbs->block_num));
         _pending_block_mode = pending_block_mode::speculating;
      }
   }

   if (_pending_block_mode == pending_block_mode::speculating) {
      auto head_block_age = now - chain.head_block_time();
      if (head_block_age > fc::seconds(5))
         return start_block_result::waiting_for_block;
   }

   if (_pending_block_mode == pending_block_mode::producing) {
      const auto start_block_time = block_time - fc::microseconds( config::block_interval_us );
      if( now < start_block_time ) {
         fc_dlog(_log, "Not producing block waiting for production window ${n} ${bt}", ("n", hbs->block_num + 1)("bt", block_time) );
         // start_block_time instead of block_time because scheduled_delayed_production_loop calculates next block time from given time
         schedule_delayed_production_loop(weak_from_this(), start_block_time);
         return start_block_result::waiting_for_production;
      }
   }

   fc_dlog(_log, "Starting block #${n} ${bt} at ${time}", ("n", hbs->block_num + 1)("bt", block_time)("time", now));

   try {
      uint16_t blocks_to_confirm = 0;

      if (_pending_block_mode == pending_block_mode::producing) {
         // determine how many blocks this producer can confirm
         // 1) if it is not a producer from this node, assume no confirmations (we will discard this block anyway)
         // 2) if it is a producer on this node that has never produced, the conservative approach is to assume no
         //    confirmations to make sure we don't double sign after a crash TODO: make these watermarks durable?
         // 3) if it is a producer on this node where this node knows the last block it produced, safely set it -UNLESS-
         // 4) the producer on this node's last watermark is higher (meaning on a different fork)
         if (current_watermark) {
            auto watermark = *current_watermark;
            if (watermark < hbs->block_num) {
               blocks_to_confirm = (uint16_t)(std::min<uint32_t>(std::numeric_limits<uint16_t>::max(), (uint32_t)(hbs->block_num - watermark)));
            }
         }

         // can not confirm irreversible blocks
         blocks_to_confirm = (uint16_t)(std::min<uint32_t>(blocks_to_confirm, (uint32_t)(hbs->block_num - hbs->dpos_irreversible_blocknum)));
      }

      chain.abort_block();

      auto features_to_activate = chain.get_preactivated_protocol_features();
      if( _pending_block_mode == pending_block_mode::producing && _protocol_features_to_activate.size() > 0 ) {
         bool drop_features_to_activate = false;
         try {
            chain.validate_protocol_features( _protocol_features_to_activate );
         } catch( const fc::exception& e ) {
            wlog( "protocol features to activate are no longer all valid: ${details}",
                  ("details",e.to_detail_string()) );
            drop_features_to_activate = true;
         }

         if( drop_features_to_activate ) {
            _protocol_features_to_activate.clear();
         } else {
            auto protocol_features_to_activate = _protocol_features_to_activate; // do a copy as pending_block might be aborted
            if( features_to_activate.size() > 0 ) {
               protocol_features_to_activate.reserve( protocol_features_to_activate.size()
                                                         + features_to_activate.size() );
               std::set<digest_type> set_of_features_to_activate( protocol_features_to_activate.begin(),
                                                                  protocol_features_to_activate.end() );
               for( const auto& f : features_to_activate ) {
                  auto res = set_of_features_to_activate.insert( f );
                  if( res.second ) {
                     protocol_features_to_activate.push_back( f );
                  }
               }
               features_to_activate.clear();
            }
            std::swap( features_to_activate, protocol_features_to_activate );
            _protocol_features_signaled = true;
            ilog( "signaling activation of the following protocol features in block ${num}: ${features_to_activate}",
                  ("num", hbs->block_num + 1)("features_to_activate", features_to_activate) );
         }
      }

      chain.start_block( block_time, blocks_to_confirm, features_to_activate );
   } LOG_AND_DROP();

   if( chain.is_building_block() ) {
      auto pending_block_signing_key = chain.pending_block_signing_key();
      const fc::time_point preprocess_deadline = calculate_block_deadline(block_time);

      if (_pending_block_mode == pending_block_mode::producing && pending_block_signing_key != scheduled_producer.block_signing_key) {
         elog("Block Signing Key is not expected value, reverting to speculative mode! [expected: \"${expected}\", actual: \"${actual\"", ("expected", scheduled_producer.block_signing_key)("actual", pending_block_signing_key));
         _pending_block_mode = pending_block_mode::speculating;
      }

      try {
         if( !remove_expired_persisted_trxs( preprocess_deadline ) )
            return start_block_result::exhausted;
         if( !remove_expired_blacklisted_trxs( preprocess_deadline ) )
            return start_block_result::exhausted;

         // limit execution of pending incoming to once per block
         size_t pending_incoming_process_limit = _pending_incoming_transactions.size();

         if( !process_unapplied_trxs( preprocess_deadline ) )
            return start_block_result::exhausted;

         if (_pending_block_mode == pending_block_mode::producing) {
            auto scheduled_trx_deadline = preprocess_deadline;
            if (_max_scheduled_transaction_time_per_block_ms >= 0) {
               scheduled_trx_deadline = std::min<fc::time_point>(
                     scheduled_trx_deadline,
                     fc::time_point::now() + fc::milliseconds(_max_scheduled_transaction_time_per_block_ms)
               );
            }
            // may exhaust scheduled_trx_deadline but not preprocess_deadline, exhausted preprocess_deadline checked below
            process_scheduled_and_incoming_trxs( scheduled_trx_deadline, pending_incoming_process_limit );
         }

         if( app().is_quiting() ) // db guard exception above in LOG_AND_DROP could have called app().quit()
            return start_block_result::failed;
         if( preprocess_deadline <= fc::time_point::now() ) {
            return start_block_result::exhausted;
         } else {
            if( !process_incoming_trxs( preprocess_deadline, pending_incoming_process_limit ) )
               return start_block_result::exhausted;
            return start_block_result::succeeded;
         }

      } catch ( const guard_exception& e ) {
         chain_plugin::handle_guard_exception(e);
         return start_block_result::failed;
      } catch ( std::bad_alloc& ) {
         chain_plugin::handle_bad_alloc();
      } catch ( boost::interprocess::bad_alloc& ) {
         chain_plugin::handle_db_exhaustion();
      }
   }

   return start_block_result::failed;
}

bool producer_plugin_impl::remove_expired_persisted_trxs( const fc::time_point& deadline )
{
   bool exhausted = false;
   auto& persisted_by_expiry = _persistent_transactions.get<by_expiry>();
   if (!persisted_by_expiry.empty()) {
      chain::controller& chain = chain_plug->chain();
      int num_expired_persistent = 0;
      int orig_count = _persistent_transactions.size();

      const time_point pending_block_time = chain.pending_block_time();
      while(!persisted_by_expiry.empty() && persisted_by_expiry.begin()->expiry <= pending_block_time) {
         if (deadline <= fc::time_point::now()) {
            exhausted = true;
            break;
         }
         auto const& txid = persisted_by_expiry.begin()->trx_id;
         if (_pending_block_mode == pending_block_mode::producing) {
            fc_dlog(_trx_trace_log, "[TRX_TRACE] Block ${block_num} for producer ${prod} is EXPIRING PERSISTED tx: ${txid}",
                    ("block_num", chain.head_block_num() + 1)
                    ("prod", chain.pending_block_producer())
                    ("txid", txid));
         } else {
            fc_dlog(_trx_trace_log, "[TRX_TRACE] Speculative execution is EXPIRING PERSISTED tx: ${txid}",
                    ("txid", txid));
         }

         persisted_by_expiry.erase(persisted_by_expiry.begin());
         num_expired_persistent++;
      }

      if( exhausted ) {
         fc_wlog( _log, "Unable to process all ${n} persisted transactions before deadline, Expired ${expired}",
                  ( "n", orig_count )
                        ( "expired", num_expired_persistent ) );
      } else {
         fc_dlog( _log, "Processed ${n} persisted transactions, Expired ${expired}",
                  ( "n", orig_count )
                        ( "expired", num_expired_persistent ) );
      }
   }
   return !exhausted;
}

bool producer_plugin_impl::remove_expired_blacklisted_trxs( const fc::time_point& deadline )
{
   bool exhausted = false;
   auto& blacklist_by_expiry = _blacklisted_transactions.get<by_expiry>();
   auto now = fc::time_point::now();
   if(!blacklist_by_expiry.empty()) {
      int num_expired = 0;
      int orig_count = _blacklisted_transactions.size();

      while (!blacklist_by_expiry.empty() && blacklist_by_expiry.begin()->expiry <= now) {
         if (deadline <= fc::time_point::now()) {
            exhausted = true;
            break;
         }
         blacklist_by_expiry.erase(blacklist_by_expiry.begin());
         num_expired++;
      }

      fc_dlog( _log, "Processed ${n} blacklisted transactions, Expired ${expired}",
               ("n", orig_count)("expired", num_expired) );
   }
   return !exhausted;
}

bool producer_plugin_impl::process_unapplied_trxs( const fc::time_point& deadline )
{
   chain::controller& chain = chain_plug->chain();
   auto& persisted_by_id = _persistent_transactions.get<by_id>();

   bool exhausted = false;
   // Processing unapplied transactions...
   //
   if (_producers.empty() && persisted_by_id.empty()) {
      // if this node can never produce and has no persisted transactions,
      // there is no need for unapplied transactions they can be dropped
      chain.get_unapplied_transactions().clear();
   } else {
      // derive appliable transactions from unapplied_transactions and drop droppable transactions
      unapplied_transactions_type& unapplied_trxs = chain.get_unapplied_transactions();
      if( !unapplied_trxs.empty() ) {
         const time_point pending_block_time = chain.pending_block_time();
         auto unapplied_trxs_size = unapplied_trxs.size();
         int num_applied = 0;
         int num_failed = 0;
         int num_processed = 0;
         auto calculate_transaction_category = [&](const transaction_metadata_ptr& trx) {
            if (trx->packed_trx->expiration() < pending_block_time) {
               return tx_category::EXPIRED;
            } else if (persisted_by_id.find(trx->id) != persisted_by_id.end()) {
               return tx_category::PERSISTED;
            } else {
               return tx_category::UNEXPIRED_UNPERSISTED;
            }
         };

         auto itr = unapplied_trxs.begin();
         while( itr != unapplied_trxs.end() ) {
            auto itr_next = itr; // save off next since itr may be invalidated by loop
            ++itr_next;

            if( deadline <= fc::time_point::now() ) {
               exhausted = true;
               break;
            }
            const transaction_metadata_ptr trx = itr->second;
            auto category = calculate_transaction_category(trx);
            if (category == tx_category::EXPIRED ||
                (category == tx_category::UNEXPIRED_UNPERSISTED && _producers.empty()))
            {
               if (!_producers.empty()) {
                  fc_dlog(_trx_trace_log, "[TRX_TRACE] Node with producers configured is dropping an EXPIRED transaction that was PREVIOUSLY ACCEPTED : ${txid}",
                          ("txid", trx->id));
               }
               itr = unapplied_trxs.erase( itr ); // unapplied_trxs map has not been modified, so simply erase and continue
               continue;
            } else if (category == tx_category::PERSISTED ||
                       (category == tx_category::UNEXPIRED_UNPERSISTED && _pending_block_mode == pending_block_mode::producing))
            {
               ++num_processed;

               try {
                  auto trx_deadline = fc::time_point::now() + fc::milliseconds( _max_transaction_time_ms );
                  bool deadline_is_subjective = false;
                  if (_max_transaction_time_ms < 0 || (_pending_block_mode == pending_block_mode::producing && deadline < trx_deadline)) {
                     deadline_is_subjective = true;
                     trx_deadline = deadline;
                  }

                  auto trace = chain.push_transaction(trx, trx_deadline);
                  if (trace->except) {
                     if (failure_is_subjective(*trace->except, deadline_is_subjective)) {
                        exhausted = true;
                        break;
                     } else {
                        // this failed our configured maximum transaction time, we don't want to replay it
                        // chain.plus_transactions can modify unapplied_trxs, so erase by id
                        unapplied_trxs.erase( trx->signed_id );
                        ++num_failed;
                     }
                  } else {
                     ++num_applied;
                  }
               } LOG_AND_DROP();
            }

            itr = itr_next;
         }

         fc_dlog( _log, "Processed ${m} of ${n} previously applied transactions, Applied ${applied}, Failed/Dropped ${failed}",
                  ("m", num_processed)("n", unapplied_trxs_size)("applied", num_applied)("failed", num_failed) );
      }
   }
   return !exhausted;
}

bool producer_plugin_impl::process_scheduled_and_incoming_trxs( const fc::time_point& deadline, size_t& pending_incoming_process_limit )
{
   chain::controller& chain = chain_plug->chain();
   const time_point pending_block_time = chain.pending_block_time();
   auto& blacklist_by_id = _blacklisted_transactions.get<by_id>();

   // scheduled transactions
   int num_applied = 0;
   int num_failed = 0;
   int num_processed = 0;
   bool exhausted = false;
   double incoming_trx_weight = 0.0;

   const auto& sch_idx = chain.db().get_index<generated_transaction_multi_index,by_delay>();
   const auto scheduled_trxs_size = sch_idx.size();
   auto sch_itr = sch_idx.begin();
   while( sch_itr != sch_idx.end() ) {
      if( sch_itr->delay_until > pending_block_time) break;    // not scheduled yet
      if( sch_itr->published >= pending_block_time ) {
         ++sch_itr;
         continue; // do not allow schedule and execute in same block
      }
      if( deadline <= fc::time_point::now() ) {
         exhausted = true;
         break;
      }

      const transaction_id_type trx_id = sch_itr->trx_id; // make copy since reference could be invalidated
      if (blacklist_by_id.find(trx_id) != blacklist_by_id.end()) {
         ++sch_itr;
         continue;
      }

      auto sch_itr_next = sch_itr; // save off next since sch_itr may be invalidated by loop
      ++sch_itr_next;
      const auto next_delay_until = sch_itr_next != sch_idx.end() ? sch_itr_next->delay_until : sch_itr->delay_until;
      const auto next_id = sch_itr_next != sch_idx.end() ? sch_itr_next->id : sch_itr->id;

      num_processed++;

      // configurable ratio of incoming txns vs deferred txns
      while (incoming_trx_weight >= 1.0 && pending_incoming_process_limit && _pending_incoming_transactions.size()) {
         if (deadline <= fc::time_point::now()) {
            exhausted = true;
            break;
         }

         auto e = _pending_incoming_transactions.front();
         _pending_incoming_transactions.pop_front();
         --pending_incoming_process_limit;
         incoming_trx_weight -= 1.0;
         process_incoming_transaction_async(std::get<0>(e), std::get<1>(e), std::get<2>(e));
      }

      if (deadline <= fc::time_point::now()) {
         exhausted = true;
         break;
      }

      try {
         auto trx_deadline = fc::time_point::now() + fc::milliseconds(_max_transaction_time_ms);
         bool deadline_is_subjective = false;
         if (_max_transaction_time_ms < 0 || (_pending_block_mode == pending_block_mode::producing && deadline < trx_deadline)) {
            deadline_is_subjective = true;
            trx_deadline = deadline;
         }

         auto trace = chain.push_scheduled_transaction(trx_id, trx_deadline);
         if (trace->except) {
            if (failure_is_subjective(*trace->except, deadline_is_subjective)) {
               exhausted = true;
               break;
            } else {
               auto expiration = fc::time_point::now() + fc::seconds(chain.get_global_properties().configuration.deferred_trx_expiration_window);
               // this failed our configured maximum transaction time, we don't want to replay it add it to a blacklist
               _blacklisted_transactions.insert(transaction_id_with_expiry{trx_id, expiration});
               num_failed++;
            }
         } else {
            num_applied++;
         }
      } LOG_AND_DROP();

      incoming_trx_weight += _incoming_defer_ratio;
      if (!pending_incoming_process_limit) incoming_trx_weight = 0.0;

      if( sch_itr_next == sch_idx.end() ) break;
      sch_itr = sch_idx.lower_bound( boost::make_tuple( next_delay_until, next_id ) );
   }

   if( scheduled_trxs_size > 0 ) {
      fc_dlog( _log, "Processed ${m} of ${n} scheduled transactions, Applied ${applied}, Failed/Dropped ${failed}",
               ( "m", num_processed )( "n", scheduled_trxs_size )( "applied", num_applied )( "failed", num_failed ) );
   }
   return !exhausted;
}

bool producer_plugin_impl::process_incoming_trxs( const fc::time_point& deadline, size_t& pending_incoming_process_limit )
{
   bool exhausted = false;
   if (!_pending_incoming_transactions.empty()) {
      fc_dlog(_log, "Processing ${n} pending transactions", ("n", _pending_incoming_transactions.size()));
      while (pending_incoming_process_limit && _pending_incoming_transactions.size()) {
         if( deadline <= fc::time_point::now() ) {
            exhausted = true;
            break;
         }
         auto e = _pending_incoming_transactions.front();
         _pending_incoming_transactions.pop_front();
         --pending_incoming_process_limit;
         process_incoming_transaction_async(std::get<0>(e), std::get<1>(e), std::get<2>(e));
      }
   }
   return !exhausted;
}

// Example:
// --> Start block A (block time x.500) at time x.000
// -> start_block()
// --> deadline, produce block x.500 at time x.400 (assuming 80% cpu block effort)
// -> Idle
// --> Start block B (block time y.000) at time x.500
void producer_plugin_impl::schedule_production_loop() {
   chain::controller& chain = chain_plug->chain();
   _timer.cancel();
   std::weak_ptr<producer_plugin_impl> weak_this = shared_from_this();

   auto result = start_block();

   if (result == start_block_result::failed) {
      elog("Failed to start a pending block, will try again later");
      _timer.expires_from_now( boost::posix_time::microseconds( config::block_interval_us  / 10 ));

      // we failed to start a block, so try again later?
      _timer.async_wait( app().get_priority_queue().wrap( priority::high,
          [weak_this, cid = ++_timer_corelation_id]( const boost::system::error_code& ec ) {
             auto self = weak_this.lock();
             if( self && ec != boost::asio::error::operation_aborted && cid == self->_timer_corelation_id ) {
                self->schedule_production_loop();
             }
          } ) );
   } else if (result == start_block_result::waiting_for_block){
      if (!_producers.empty() && !production_disabled_by_policy()) {
         fc_dlog(_log, "Waiting till another block is received and scheduling Speculative/Production Change");
         schedule_delayed_production_loop(weak_this, calculate_pending_block_time());
      } else {
         fc_dlog(_log, "Waiting till another block is received");
         // nothing to do until more blocks arrive
      }

   } else if (result == start_block_result::waiting_for_production) {
      // scheduled in start_block()

   } else if (_pending_block_mode == pending_block_mode::producing) {

      // we succeeded but block may be exhausted
      static const boost::posix_time::ptime epoch(boost::gregorian::date(1970, 1, 1));
      auto deadline = calculate_block_deadline(chain.pending_block_time());

      if (deadline > fc::time_point::now()) {
         // ship this block off no later than its deadline
         EOS_ASSERT( chain.is_building_block(), missing_pending_block_state, "producing without pending_block_state, start_block succeeded" );
         _timer.expires_at( epoch + boost::posix_time::microseconds( deadline.time_since_epoch().count() ));
         fc_dlog(_log, "Scheduling Block Production on Normal Block #${num} for ${time}",
                       ("num", chain.head_block_num()+1)("time",deadline));
      } else {
         EOS_ASSERT( chain.is_building_block(), missing_pending_block_state, "producing without pending_block_state" );
         auto expect_time = chain.pending_block_time() - fc::microseconds(config::block_interval_us);
         // ship this block off up to 1 block time earlier or immediately
         if (fc::time_point::now() >= expect_time) {
            _timer.expires_from_now( boost::posix_time::microseconds( 0 ));
            fc_dlog(_log, "Scheduling Block Production on Exhausted Block #${num} immediately",
                          ("num", chain.head_block_num()+1));
         } else {
            _timer.expires_at(epoch + boost::posix_time::microseconds(expect_time.time_since_epoch().count()));
            fc_dlog(_log, "Scheduling Block Production on Exhausted Block #${num} at ${time}",
                          ("num", chain.head_block_num()+1)("time",expect_time));
         }
      }

      _timer.async_wait( app().get_priority_queue().wrap( priority::high,
            [&chain,weak_this,cid=++_timer_corelation_id](const boost::system::error_code& ec) {
               auto self = weak_this.lock();
               if( self && ec != boost::asio::error::operation_aborted && cid == self->_timer_corelation_id ) {
                  fc_dlog( _log, "Produce block timer running at ${time}", ("time", fc::time_point::now()) );
                  // pending_block_state expected, but can't assert inside async_wait
                  auto block_num = chain.is_building_block() ? chain.head_block_num() + 1 : 0;
                  auto res = self->maybe_produce_block();
                  fc_dlog( _log, "Producing Block #${num} returned: ${res}", ("num", block_num)( "res", res ) );
               }
            } ) );
   } else if (_pending_block_mode == pending_block_mode::speculating && !_producers.empty() && !production_disabled_by_policy()){
      fc_dlog(_log, "Speculative Block Created; Scheduling Speculative/Production Change");
      EOS_ASSERT( chain.is_building_block(), missing_pending_block_state, "speculating without pending_block_state" );
      schedule_delayed_production_loop(weak_this, chain.pending_block_time());
   } else {
      fc_dlog(_log, "Speculative Block Created");
   }
}

void producer_plugin_impl::schedule_delayed_production_loop(const std::weak_ptr<producer_plugin_impl>& weak_this, const block_timestamp_type& ref_block_time) {
   // if we have any producers then we should at least set a timer for our next available slot
   optional<fc::time_point> wake_up_time;
   chain::account_name producer;
   for (const auto& p : _producers) {
      auto next_producer_block_time = calculate_next_block_time(p, ref_block_time);
      if (next_producer_block_time) {
         auto producer_wake_up_time = *next_producer_block_time - fc::microseconds(config::block_interval_us);
         if (wake_up_time) {
            // wake up with a full block interval to the deadline
            if( producer_wake_up_time < *wake_up_time ) {
               wake_up_time = producer_wake_up_time;
               producer = p;
            }
         } else {
            wake_up_time = producer_wake_up_time;
            producer = p;
         }
      }
   }

   if (wake_up_time) {
      fc_dlog(_log, "Scheduling Speculative/Production Change for ${p} at ${time}", ("p", producer)("time", wake_up_time));
      static const boost::posix_time::ptime epoch(boost::gregorian::date(1970, 1, 1));
      _timer.expires_at(epoch + boost::posix_time::microseconds(wake_up_time->time_since_epoch().count()));
      _timer.async_wait( app().get_priority_queue().wrap( priority::high,
         [weak_this,cid=++_timer_corelation_id](const boost::system::error_code& ec) {
            auto self = weak_this.lock();
            if( self && ec != boost::asio::error::operation_aborted && cid == self->_timer_corelation_id ) {
               self->schedule_production_loop();
            }
         } ) );
   } else {
      fc_dlog(_log, "Not Scheduling Speculative/Production, no local producers had valid wake up times");
   }
}


bool producer_plugin_impl::maybe_produce_block() {
   auto reschedule = fc::make_scoped_exit([this]{
      schedule_production_loop();
   });

   try {
      produce_block();
      return true;
   } LOG_AND_DROP();

   fc_dlog(_log, "Aborting block due to produce_block error");
   chain::controller& chain = chain_plug->chain();
   chain.abort_block();
   return false;
}

static auto make_debug_time_logger() {
   auto start = fc::time_point::now();
   return fc::make_scoped_exit([=](){
      fc_dlog(_log, "Signing took ${ms}us", ("ms", fc::time_point::now() - start) );
   });
}

static auto maybe_make_debug_time_logger() -> fc::optional<decltype(make_debug_time_logger())> {
   if (_log.is_enabled( fc::log_level::debug ) ){
      return make_debug_time_logger();
   } else {
      return {};
   }
}

void producer_plugin_impl::produce_block() {
   //ilog("produce_block ${t}", ("t", fc::time_point::now())); // for testing _produce_time_offset_us
   EOS_ASSERT(_pending_block_mode == pending_block_mode::producing, producer_exception, "called produce_block while not actually producing");
   chain::controller& chain = chain_plug->chain();
   const auto& hbs = chain.head_block_state();
   EOS_ASSERT(chain.is_building_block(), missing_pending_block_state, "pending_block_state does not exist but it should, another plugin may have corrupted it");
   auto signature_provider_itr = _signature_providers.find( chain.pending_block_signing_key() );

   EOS_ASSERT(signature_provider_itr != _signature_providers.end(), producer_priv_key_not_found, "Attempting to produce a block for which we don't have the private key");

   if (_protocol_features_signaled) {
      _protocol_features_to_activate.clear(); // clear _protocol_features_to_activate as it is already set in pending_block
      _protocol_features_signaled = false;
   }

   //idump( (fc::time_point::now() - chain.pending_block_time()) );
   chain.finalize_block( [&]( const digest_type& d ) {
      auto debug_logger = maybe_make_debug_time_logger();
      return signature_provider_itr->second(d);
   } );

   chain.commit_block();

   block_state_ptr new_bs = chain.head_block_state();

   ilog("Produced block ${id}... #${n} @ ${t} signed by ${p} [trxs: ${count}, lib: ${lib}, confirmed: ${confs}]",
        ("p",new_bs->header.producer)("id",fc::variant(new_bs->id).as_string().substr(0,16))
        ("n",new_bs->block_num)("t",new_bs->header.timestamp)
        ("count",new_bs->block->transactions.size())("lib",chain.last_irreversible_block_num())("confs", new_bs->header.confirmed));

}

} // namespace eosio<|MERGE_RESOLUTION|>--- conflicted
+++ resolved
@@ -1342,15 +1342,8 @@
 producer_plugin_impl::start_block_result producer_plugin_impl::start_block() {
    chain::controller& chain = chain_plug->chain();
 
-<<<<<<< HEAD
-   if( chain.get_read_mode() == chain::db_read_mode::READ_ONLY )
+   if( chain.in_immutable_mode() )
       return start_block_result::waiting_for_block;
-=======
-   if( chain.in_immutable_mode() )
-      return start_block_result::waiting;
-
-   fc_dlog(_log, "Starting block at ${time}", ("time", fc::time_point::now()));
->>>>>>> 9f9b974e
 
    const auto& hbs = chain.head_block_state();
 
