/**
 *  @file
 *  @copyright defined in eos/LICENSE
 */
#include <eosio/producer_plugin/producer_plugin.hpp>
#include <eosio/chain/producer_object.hpp>
#include <eosio/chain/plugin_interface.hpp>
#include <eosio/chain/global_property_object.hpp>
#include <eosio/chain/generated_transaction_object.hpp>
#include <eosio/chain/transaction_object.hpp>
#include <eosio/chain/thread_utils.hpp>
#include <eosio/chain/snapshot.hpp>

#include <fc/io/json.hpp>
#include <fc/log/logger_config.hpp>
#include <fc/smart_ref_impl.hpp>
#include <fc/scoped_exit.hpp>

#include <boost/asio.hpp>
#include <boost/date_time/posix_time/posix_time.hpp>

#include <iostream>
#include <algorithm>
#include <boost/algorithm/string.hpp>
#include <boost/range/adaptor/map.hpp>
#include <boost/function_output_iterator.hpp>
#include <boost/multi_index_container.hpp>
#include <boost/multi_index/member.hpp>
#include <boost/multi_index/hashed_index.hpp>
#include <boost/multi_index/ordered_index.hpp>
#include <boost/signals2/connection.hpp>

namespace bmi = boost::multi_index;
using bmi::indexed_by;
using bmi::ordered_non_unique;
using bmi::member;
using bmi::tag;
using bmi::hashed_unique;

using boost::multi_index_container;

using std::string;
using std::vector;
using std::deque;
using boost::signals2::scoped_connection;

// HACK TO EXPOSE LOGGER MAP

namespace fc {
   extern std::unordered_map<std::string,logger>& get_logger_map();
}

const fc::string logger_name("producer_plugin");
fc::logger _log;

const fc::string trx_trace_logger_name("transaction_tracing");
fc::logger _trx_trace_log;

namespace eosio {

static appbase::abstract_plugin& _producer_plugin = app().register_plugin<producer_plugin>();

using namespace eosio::chain;
using namespace eosio::chain::plugin_interface;

namespace {
   bool failure_is_subjective(const fc::exception& e, bool deadline_is_subjective) {
      auto code = e.code();
      return (code == block_cpu_usage_exceeded::code_value) ||
             (code == block_net_usage_exceeded::code_value) ||
             (code == deadline_exception::code_value && deadline_is_subjective);
   }
}

struct transaction_id_with_expiry {
   transaction_id_type     trx_id;
   fc::time_point          expiry;
};

struct by_id;
struct by_expiry;

using transaction_id_with_expiry_index = multi_index_container<
   transaction_id_with_expiry,
   indexed_by<
      hashed_unique<tag<by_id>, BOOST_MULTI_INDEX_MEMBER(transaction_id_with_expiry, transaction_id_type, trx_id)>,
      ordered_non_unique<tag<by_expiry>, BOOST_MULTI_INDEX_MEMBER(transaction_id_with_expiry, fc::time_point, expiry)>
   >
>;

struct by_height;

class pending_snapshot {
public:
   using next_t = producer_plugin::next_function<producer_plugin::snapshot_information>;

   pending_snapshot(const block_id_type& block_id, next_t& next, std::string pending_path, std::string final_path)
   : block_id(block_id)
   , next(next)
   , pending_path(pending_path)
   , final_path(final_path)
   {}

   uint32_t get_height() const {
      return block_header::num_from_id(block_id);
   }

   static bfs::path get_final_path(const block_id_type& block_id, const bfs::path& snapshots_dir) {
      return snapshots_dir / fc::format_string("snapshot-${id}.bin", fc::mutable_variant_object()("id", block_id));
   }

   static bfs::path get_pending_path(const block_id_type& block_id, const bfs::path& snapshots_dir) {
      return snapshots_dir / fc::format_string(".pending-snapshot-${id}.bin", fc::mutable_variant_object()("id", block_id));
   }

   static bfs::path get_temp_path(const block_id_type& block_id, const bfs::path& snapshots_dir) {
      return snapshots_dir / fc::format_string(".incomplete-snapshot-${id}.bin", fc::mutable_variant_object()("id", block_id));
   }

   producer_plugin::snapshot_information finalize( const chain::controller& chain ) const {
      auto in_chain = (bool)chain.fetch_block_by_id( block_id );
      boost::system::error_code ec;

      if (!in_chain) {
         bfs::remove(bfs::path(pending_path), ec);
         EOS_THROW(snapshot_finalization_exception,
                   "Snapshotted block was forked out of the chain.  ID: ${block_id}",
                   ("block_id", block_id));
      }

      bfs::rename(bfs::path(pending_path), bfs::path(final_path), ec);
      EOS_ASSERT(!ec, snapshot_finalization_exception,
                 "Unable to finalize valid snapshot of block number ${bn}: [code: ${ec}] ${message}",
                 ("bn", get_height())
                 ("ec", ec.value())
                 ("message", ec.message()));

      return {block_id, final_path};
   }

   block_id_type     block_id;
   next_t            next;
   std::string       pending_path;
   std::string       final_path;
};

using pending_snapshot_index = multi_index_container<
   pending_snapshot,
   indexed_by<
      hashed_unique<tag<by_id>, BOOST_MULTI_INDEX_MEMBER(pending_snapshot, block_id_type, block_id)>,
      ordered_non_unique<tag<by_height>, BOOST_MULTI_INDEX_CONST_MEM_FUN( pending_snapshot, uint32_t, get_height)>
   >
>;

enum class pending_block_mode {
   producing,
   speculating
};
#define CATCH_AND_CALL(NEXT)\
   catch ( const fc::exception& err ) {\
      NEXT(err.dynamic_copy_exception());\
   } catch ( const std::exception& e ) {\
      fc::exception fce( \
         FC_LOG_MESSAGE( warn, "rethrow ${what}: ", ("what",e.what())),\
         fc::std_exception_code,\
         BOOST_CORE_TYPEID(e).name(),\
         e.what() ) ;\
      NEXT(fce.dynamic_copy_exception());\
   } catch( ... ) {\
      fc::unhandled_exception e(\
         FC_LOG_MESSAGE(warn, "rethrow"),\
         std::current_exception());\
      NEXT(e.dynamic_copy_exception());\
   }

class producer_plugin_impl : public std::enable_shared_from_this<producer_plugin_impl> {
   public:
      producer_plugin_impl(boost::asio::io_service& io)
      :_timer(io)
      ,_transaction_ack_channel(app().get_channel<compat::channels::transaction_ack>())
      {
      }

      optional<fc::time_point> calculate_next_block_time(const account_name& producer_name, const block_timestamp_type& current_block_time) const;
      void schedule_production_loop();
      void produce_block();
      bool maybe_produce_block();

      boost::program_options::variables_map _options;
      bool     _production_enabled                 = false;
      bool     _pause_production                   = false;
      uint32_t _production_skip_flags              = 0; //eosio::chain::skip_nothing;

      using signature_provider_type = std::function<chain::signature_type(chain::digest_type)>;
      std::map<chain::public_key_type, signature_provider_type> _signature_providers;
      std::set<chain::account_name>                             _producers;
      boost::asio::deadline_timer                               _timer;
      std::map<chain::account_name, uint32_t>                   _producer_watermarks;
      pending_block_mode                                        _pending_block_mode;
      transaction_id_with_expiry_index                          _persistent_transactions;
      fc::optional<named_thread_pool>                           _thread_pool;

      int32_t                                                   _max_transaction_time_ms;
      fc::microseconds                                          _max_irreversible_block_age_us;
      int32_t                                                   _produce_time_offset_us = 0;
      int32_t                                                   _last_block_time_offset_us = 0;
      int32_t                                                   _max_scheduled_transaction_time_per_block_ms;
      fc::time_point                                            _irreversible_block_time;
      fc::microseconds                                          _keosd_provider_timeout_us;

      std::vector<chain::digest_type>                           _protocol_features_to_activate;
      bool                                                      _protocol_features_signaled = false; // to mark whether it has been signaled in start_block

      time_point _last_signed_block_time;
      time_point _start_time = fc::time_point::now();
      uint32_t   _last_signed_block_num = 0;

      producer_plugin* _self = nullptr;
      chain_plugin* chain_plug = nullptr;

      incoming::channels::block::channel_type::handle         _incoming_block_subscription;
      incoming::channels::transaction::channel_type::handle   _incoming_transaction_subscription;

      compat::channels::transaction_ack::channel_type&        _transaction_ack_channel;

      incoming::methods::block_sync::method_type::handle        _incoming_block_sync_provider;
      incoming::methods::transaction_async::method_type::handle _incoming_transaction_async_provider;

      transaction_id_with_expiry_index                         _blacklisted_transactions;
      pending_snapshot_index                                   _pending_snapshot_index;

      fc::optional<scoped_connection>                          _accepted_block_connection;
      fc::optional<scoped_connection>                          _irreversible_block_connection;

      /*
       * HACK ALERT
       * Boost timers can be in a state where a handler has not yet executed but is not abortable.
       * As this method needs to mutate state handlers depend on for proper functioning to maintain
       * invariants for other code (namely accepting incoming transactions in a nearly full block)
       * the handlers capture a corelation ID at the time they are set.  When they are executed
       * they must check that correlation_id against the global ordinal.  If it does not match that
       * implies that this method has been called with the handler in the state where it should be
       * cancelled but wasn't able to be.
       */
      uint32_t _timer_corelation_id = 0;

      // keep a expected ratio between defer txn and incoming txn
      double _incoming_trx_weight = 0.0;
      double _incoming_defer_ratio = 1.0; // 1:1

      // path to write the snapshots to
      bfs::path _snapshots_dir;


      void on_block( const block_state_ptr& bsp ) {
         if( bsp->header.timestamp <= _last_signed_block_time ) return;
         if( bsp->header.timestamp <= _start_time ) return;
         if( bsp->block_num <= _last_signed_block_num ) return;

         const auto& active_producer_to_signing_key = bsp->active_schedule.producers;

         flat_set<account_name> active_producers;
         active_producers.reserve(bsp->active_schedule.producers.size());
         for (const auto& p: bsp->active_schedule.producers) {
            active_producers.insert(p.producer_name);
         }

         std::set_intersection( _producers.begin(), _producers.end(),
                                active_producers.begin(), active_producers.end(),
                                boost::make_function_output_iterator( [&]( const chain::account_name& producer )
         {
            if( producer != bsp->header.producer ) {
               auto itr = std::find_if( active_producer_to_signing_key.begin(), active_producer_to_signing_key.end(),
                                        [&](const producer_key& k){ return k.producer_name == producer; } );
               if( itr != active_producer_to_signing_key.end() ) {
                  auto private_key_itr = _signature_providers.find( itr->block_signing_key );
                  if( private_key_itr != _signature_providers.end() ) {
                     auto d = bsp->sig_digest();
                     auto sig = private_key_itr->second( d );
                     _last_signed_block_time = bsp->header.timestamp;
                     _last_signed_block_num  = bsp->block_num;

   //                  ilog( "${n} confirmed", ("n",name(producer)) );
                     _self->confirmed_block( { bsp->id, d, producer, sig } );
                  }
               }
            }
         } ) );

         // since the watermark has to be set before a block is created, we are looking into the future to
         // determine the new schedule to identify producers that have become active
         chain::controller& chain = chain_plug->chain();
         const auto hbn = bsp->block_num;
         auto new_pbhs = bsp->next(bsp->header.timestamp.next(), 0);

         // for newly installed producers we can set their watermarks to the block they became active
         if( bsp->active_schedule.version != new_pbhs.active_schedule.version ) {
            flat_set<account_name> new_producers;
            new_producers.reserve(new_pbhs.active_schedule.producers.size());
            for( const auto& p: new_pbhs.active_schedule.producers) {
               if (_producers.count(p.producer_name) > 0)
                  new_producers.insert(p.producer_name);
            }

            for( const auto& p: bsp->active_schedule.producers) {
               new_producers.erase(p.producer_name);
            }

            for (const auto& new_producer: new_producers) {
               _producer_watermarks[new_producer] = hbn;
            }
         }
      }

      void on_irreversible_block( const signed_block_ptr& lib ) {
         _irreversible_block_time = lib->timestamp.to_time_point();
         const chain::controller& chain = chain_plug->chain();

         // promote any pending snapshots
         auto& snapshots_by_height = _pending_snapshot_index.get<by_height>();
         uint32_t lib_height = lib->block_num();

         while (!snapshots_by_height.empty() && snapshots_by_height.begin()->get_height() <= lib_height) {
            const auto& pending = snapshots_by_height.begin();
            auto next = pending->next;

            try {
               next(pending->finalize(chain));
            } CATCH_AND_CALL(next);

            snapshots_by_height.erase(snapshots_by_height.begin());
         }
      }

      template<typename Type, typename Channel, typename F>
      auto publish_results_of(const Type &data, Channel& channel, F f) {
         auto publish_success = fc::make_scoped_exit([&, this](){
            channel.publish(std::pair<fc::exception_ptr, Type>(nullptr, data));
         });

         try {
            auto trace = f();
            if (trace->except) {
               publish_success.cancel();
               channel.publish(std::pair<fc::exception_ptr, Type>(trace->except->dynamic_copy_exception(), data));
            }
            return trace;
         } catch (const fc::exception& e) {
            publish_success.cancel();
            channel.publish(std::pair<fc::exception_ptr, Type>(e.dynamic_copy_exception(), data));
            throw e;
         } catch( const std::exception& e ) {
            publish_success.cancel();
            auto fce = fc::exception(
               FC_LOG_MESSAGE( info, "Caught std::exception: ${what}", ("what",e.what())),
               fc::std_exception_code,
               BOOST_CORE_TYPEID(e).name(),
               e.what()
            );
            channel.publish(std::pair<fc::exception_ptr, Type>(fce.dynamic_copy_exception(),data));
            throw fce;
         } catch( ... ) {
            publish_success.cancel();
            auto fce = fc::unhandled_exception(
               FC_LOG_MESSAGE( info, "Caught unknown exception"),
               std::current_exception()
            );

            channel.publish(std::pair<fc::exception_ptr, Type>(fce.dynamic_copy_exception(), data));
            throw fce;
         }
      };

      void on_incoming_block(const signed_block_ptr& block) {
         auto id = block->id();

         fc_dlog(_log, "received incoming block ${id}", ("id", id));

         EOS_ASSERT( block->timestamp < (fc::time_point::now() + fc::seconds( 7 )), block_from_the_future,
                     "received a block from the future, ignoring it: ${id}", ("id", id) );

         chain::controller& chain = chain_plug->chain();

         /* de-dupe here... no point in aborting block if we already know the block */
         auto existing = chain.fetch_block_by_id( id );
         if( existing ) { return; }

         // start processing of block
         auto bsf = chain.create_block_state_future( block );

         // abort the pending block
         chain.abort_block();

         // exceptions throw out, make sure we restart our loop
         auto ensure = fc::make_scoped_exit([this](){
            schedule_production_loop();
         });

         // push the new block
         bool except = false;
         try {
            chain.push_block( bsf );
         } catch ( const guard_exception& e ) {
            chain_plug->handle_guard_exception(e);
            return;
         } catch( const fc::exception& e ) {
            elog((e.to_detail_string()));
            except = true;
         } catch ( boost::interprocess::bad_alloc& ) {
            chain_plugin::handle_db_exhaustion();
            return;
         }

         if( except ) {
            app().get_channel<channels::rejected_block>().publish( priority::medium, block );
            return;
         }

         if( chain.head_block_state()->header.timestamp.next().to_time_point() >= fc::time_point::now() ) {
            _production_enabled = true;
         }


         if( fc::time_point::now() - block->timestamp < fc::minutes(5) || (block->block_num() % 1000 == 0) ) {
            ilog("Received block ${id}... #${n} @ ${t} signed by ${p} [trxs: ${count}, lib: ${lib}, conf: ${confs}, latency: ${latency} ms]",
                 ("p",block->producer)("id",fc::variant(block->id()).as_string().substr(8,16))
                 ("n",block_header::num_from_id(block->id()))("t",block->timestamp)
                 ("count",block->transactions.size())("lib",chain.last_irreversible_block_num())("confs", block->confirmed)("latency", (fc::time_point::now() - block->timestamp).count()/1000 ) );
         }
      }

      std::deque<std::tuple<transaction_metadata_ptr, bool, next_function<transaction_trace_ptr>>> _pending_incoming_transactions;

      void on_incoming_transaction_async(const transaction_metadata_ptr& trx, bool persist_until_expired, next_function<transaction_trace_ptr> next) {
         chain::controller& chain = chain_plug->chain();
         const auto& cfg = chain.get_global_properties().configuration;
         signing_keys_future_type future = transaction_metadata::start_recover_keys( trx, _thread_pool->get_executor(),
               chain.get_chain_id(), fc::microseconds( cfg.max_transaction_cpu_usage ) );
         boost::asio::post( _thread_pool->get_executor(), [self = this, future, trx, persist_until_expired, next]() {
            if( future.valid() )
               future.wait();
            app().post(priority::low, [self, trx, persist_until_expired, next]() {
               self->process_incoming_transaction_async( trx, persist_until_expired, next );
            });
         });
      }

      void process_incoming_transaction_async(const transaction_metadata_ptr& trx, bool persist_until_expired, next_function<transaction_trace_ptr> next) {
         chain::controller& chain = chain_plug->chain();
         if (!chain.is_building_block()) {
            _pending_incoming_transactions.emplace_back(trx, persist_until_expired, next);
            return;
         }

         auto block_time = chain.pending_block_time();

         auto send_response = [this, &trx, &chain, &next](const fc::static_variant<fc::exception_ptr, transaction_trace_ptr>& response) {
            next(response);
            if (response.contains<fc::exception_ptr>()) {
               _transaction_ack_channel.publish(priority::low, std::pair<fc::exception_ptr, transaction_metadata_ptr>(response.get<fc::exception_ptr>(), trx));
               if (_pending_block_mode == pending_block_mode::producing) {
                  fc_dlog(_trx_trace_log, "[TRX_TRACE] Block ${block_num} for producer ${prod} is REJECTING tx: ${txid} : ${why} ",
                        ("block_num", chain.head_block_num() + 1)
                        ("prod", chain.pending_block_producer())
                        ("txid", trx->id)
                        ("why",response.get<fc::exception_ptr>()->what()));
               } else {
                  fc_dlog(_trx_trace_log, "[TRX_TRACE] Speculative execution is REJECTING tx: ${txid} : ${why} ",
                          ("txid", trx->id)
                          ("why",response.get<fc::exception_ptr>()->what()));
               }
            } else {
               _transaction_ack_channel.publish(priority::low, std::pair<fc::exception_ptr, transaction_metadata_ptr>(nullptr, trx));
               if (_pending_block_mode == pending_block_mode::producing) {
                  fc_dlog(_trx_trace_log, "[TRX_TRACE] Block ${block_num} for producer ${prod} is ACCEPTING tx: ${txid}",
                          ("block_num", chain.head_block_num() + 1)
                          ("prod", chain.pending_block_producer())
                          ("txid", trx->id));
               } else {
                  fc_dlog(_trx_trace_log, "[TRX_TRACE] Speculative execution is ACCEPTING tx: ${txid}",
                          ("txid", trx->id));
               }
            }
         };

         const auto& id = trx->id;
         if( fc::time_point(trx->packed_trx->expiration()) < block_time ) {
            send_response(std::static_pointer_cast<fc::exception>(std::make_shared<expired_tx_exception>(FC_LOG_MESSAGE(error, "expired transaction ${id}", ("id", id)) )));
            return;
         }

         if( chain.is_known_unexpired_transaction(id) ) {
            send_response(std::static_pointer_cast<fc::exception>(std::make_shared<tx_duplicate>(FC_LOG_MESSAGE(error, "duplicate transaction ${id}", ("id", id)) )));
            return;
         }

         auto deadline = fc::time_point::now() + fc::milliseconds(_max_transaction_time_ms);
         bool deadline_is_subjective = false;
         const auto block_deadline = calculate_block_deadline(block_time);
         if (_max_transaction_time_ms < 0 || (_pending_block_mode == pending_block_mode::producing && block_deadline < deadline) ) {
            deadline_is_subjective = true;
            deadline = block_deadline;
         }

         try {
            auto trace = chain.push_transaction(trx, deadline);
            if (trace->except) {
               if (failure_is_subjective(*trace->except, deadline_is_subjective)) {
                  _pending_incoming_transactions.emplace_back(trx, persist_until_expired, next);
                  if (_pending_block_mode == pending_block_mode::producing) {
                     fc_dlog(_trx_trace_log, "[TRX_TRACE] Block ${block_num} for producer ${prod} COULD NOT FIT, tx: ${txid} RETRYING ",
                             ("block_num", chain.head_block_num() + 1)
                             ("prod", chain.pending_block_producer())
                             ("txid", trx->id));
                  } else {
                     fc_dlog(_trx_trace_log, "[TRX_TRACE] Speculative execution COULD NOT FIT tx: ${txid} RETRYING",
                             ("txid", trx->id));
                  }
               } else {
                  auto e_ptr = trace->except->dynamic_copy_exception();
                  send_response(e_ptr);
               }
            } else {
               if (persist_until_expired) {
                  // if this trx didnt fail/soft-fail and the persist flag is set, store its ID so that we can
                  // ensure its applied to all future speculative blocks as well.
                  _persistent_transactions.insert(transaction_id_with_expiry{trx->id, trx->packed_trx->expiration()});
               }
               send_response(trace);
            }

         } catch ( const guard_exception& e ) {
            chain_plug->handle_guard_exception(e);
         } catch ( boost::interprocess::bad_alloc& ) {
            chain_plugin::handle_db_exhaustion();
         } CATCH_AND_CALL(send_response);
      }


      fc::microseconds get_irreversible_block_age() {
         auto now = fc::time_point::now();
         if (now < _irreversible_block_time) {
            return fc::microseconds(0);
         } else {
            return now - _irreversible_block_time;
         }
      }

      bool production_disabled_by_policy() {
         return !_production_enabled || _pause_production || (_max_irreversible_block_age_us.count() >= 0 && get_irreversible_block_age() >= _max_irreversible_block_age_us);
      }

      enum class start_block_result {
         succeeded,
         failed,
         waiting,
         exhausted
      };

      start_block_result start_block();

      fc::time_point calculate_pending_block_time() const;
      fc::time_point calculate_block_deadline( const fc::time_point& ) const;
      void schedule_delayed_production_loop(const std::weak_ptr<producer_plugin_impl>& weak_this, const block_timestamp_type& current_block_time);
};

void new_chain_banner(const eosio::chain::controller& db)
{
   std::cerr << "\n"
      "*******************************\n"
      "*                             *\n"
      "*   ------ NEW CHAIN ------   *\n"
      "*   -  Welcome to EOSIO!  -   *\n"
      "*   -----------------------   *\n"
      "*                             *\n"
      "*******************************\n"
      "\n";

   if( db.head_block_state()->header.timestamp.to_time_point() < (fc::time_point::now() - fc::milliseconds(200 * config::block_interval_ms)))
   {
      std::cerr << "Your genesis seems to have an old timestamp\n"
         "Please consider using the --genesis-timestamp option to give your genesis a recent timestamp\n"
         "\n"
         ;
   }
   return;
}

producer_plugin::producer_plugin()
   : my(new producer_plugin_impl(app().get_io_service())){
      my->_self = this;
   }

producer_plugin::~producer_plugin() {}

void producer_plugin::set_program_options(
   boost::program_options::options_description& command_line_options,
   boost::program_options::options_description& config_file_options)
{
   auto default_priv_key = private_key_type::regenerate<fc::ecc::private_key_shim>(fc::sha256::hash(std::string("nathan")));
   auto private_key_default = std::make_pair(default_priv_key.get_public_key(), default_priv_key );

   boost::program_options::options_description producer_options;

   producer_options.add_options()
         ("enable-stale-production,e", boost::program_options::bool_switch()->notifier([this](bool e){my->_production_enabled = e;}), "Enable block production, even if the chain is stale.")
         ("pause-on-startup,x", boost::program_options::bool_switch()->notifier([this](bool p){my->_pause_production = p;}), "Start this node in a state where production is paused")
         ("max-transaction-time", bpo::value<int32_t>()->default_value(30),
          "Limits the maximum time (in milliseconds) that is allowed a pushed transaction's code to execute before being considered invalid")
         ("max-irreversible-block-age", bpo::value<int32_t>()->default_value( -1 ),
          "Limits the maximum age (in seconds) of the DPOS Irreversible Block for a chain this node will produce blocks on (use negative value to indicate unlimited)")
         ("producer-name,p", boost::program_options::value<vector<string>>()->composing()->multitoken(),
          "ID of producer controlled by this node (e.g. inita; may specify multiple times)")
         ("private-key", boost::program_options::value<vector<string>>()->composing()->multitoken(),
          "(DEPRECATED - Use signature-provider instead) Tuple of [public key, WIF private key] (may specify multiple times)")
         ("signature-provider", boost::program_options::value<vector<string>>()->composing()->multitoken()->default_value({std::string(default_priv_key.get_public_key()) + "=KEY:" + std::string(default_priv_key)}, std::string(default_priv_key.get_public_key()) + "=KEY:" + std::string(default_priv_key)),
          "Key=Value pairs in the form <public-key>=<provider-spec>\n"
          "Where:\n"
          "   <public-key>    \tis a string form of a vaild EOSIO public key\n\n"
          "   <provider-spec> \tis a string in the form <provider-type>:<data>\n\n"
          "   <provider-type> \tis KEY, or KEOSD\n\n"
          "   KEY:<data>      \tis a string form of a valid EOSIO private key which maps to the provided public key\n\n"
          "   KEOSD:<data>    \tis the URL where keosd is available and the approptiate wallet(s) are unlocked")
         ("keosd-provider-timeout", boost::program_options::value<int32_t>()->default_value(5),
          "Limits the maximum time (in milliseconds) that is allowed for sending blocks to a keosd provider for signing")
         ("greylist-account", boost::program_options::value<vector<string>>()->composing()->multitoken(),
          "account that can not access to extended CPU/NET virtual resources")
         ("produce-time-offset-us", boost::program_options::value<int32_t>()->default_value(0),
          "offset of non last block producing time in microseconds. Negative number results in blocks to go out sooner, and positive number results in blocks to go out later")
         ("last-block-time-offset-us", boost::program_options::value<int32_t>()->default_value(0),
          "offset of last block producing time in microseconds. Negative number results in blocks to go out sooner, and positive number results in blocks to go out later")
         ("max-scheduled-transaction-time-per-block-ms", boost::program_options::value<int32_t>()->default_value(100),
          "Maximum wall-clock time, in milliseconds, spent retiring scheduled transactions in any block before returning to normal transaction processing.")
         ("incoming-defer-ratio", bpo::value<double>()->default_value(1.0),
          "ratio between incoming transations and deferred transactions when both are exhausted")
         ("producer-threads", bpo::value<uint16_t>()->default_value(config::default_controller_thread_pool_size),
          "Number of worker threads in producer thread pool")
         ("snapshots-dir", bpo::value<bfs::path>()->default_value("snapshots"),
          "the location of the snapshots directory (absolute path or relative to application data dir)")
         ;
   config_file_options.add(producer_options);
}

bool producer_plugin::is_producer_key(const chain::public_key_type& key) const
{
  auto private_key_itr = my->_signature_providers.find(key);
  if(private_key_itr != my->_signature_providers.end())
    return true;
  return false;
}

chain::signature_type producer_plugin::sign_compact(const chain::public_key_type& key, const fc::sha256& digest) const
{
  if(key != chain::public_key_type()) {
    auto private_key_itr = my->_signature_providers.find(key);
    EOS_ASSERT(private_key_itr != my->_signature_providers.end(), producer_priv_key_not_found, "Local producer has no private key in config.ini corresponding to public key ${key}", ("key", key));

    return private_key_itr->second(digest);
  }
  else {
    return chain::signature_type();
  }
}

template<typename T>
T dejsonify(const string& s) {
   return fc::json::from_string(s).as<T>();
}

#define LOAD_VALUE_SET(options, name, container, type) \
if( options.count(name) ) { \
   const std::vector<std::string>& ops = options[name].as<std::vector<std::string>>(); \
   std::copy(ops.begin(), ops.end(), std::inserter(container, container.end())); \
}

static producer_plugin_impl::signature_provider_type
make_key_signature_provider(const private_key_type& key) {
   return [key]( const chain::digest_type& digest ) {
      return key.sign(digest);
   };
}

static producer_plugin_impl::signature_provider_type
make_keosd_signature_provider(const std::shared_ptr<producer_plugin_impl>& impl, const string& url_str, const public_key_type pubkey) {
   fc::url keosd_url;
   if(boost::algorithm::starts_with(url_str, "unix://"))
      //send the entire string after unix:// to http_plugin. It'll auto-detect which part
      // is the unix socket path, and which part is the url to hit on the server
      keosd_url = fc::url("unix", url_str.substr(7), ostring(), ostring(), ostring(), ostring(), ovariant_object(), fc::optional<uint16_t>());
   else
      keosd_url = fc::url(url_str);
   std::weak_ptr<producer_plugin_impl> weak_impl = impl;

   return [weak_impl, keosd_url, pubkey]( const chain::digest_type& digest ) {
      auto impl = weak_impl.lock();
      if (impl) {
         fc::variant params;
         fc::to_variant(std::make_pair(digest, pubkey), params);
         auto deadline = impl->_keosd_provider_timeout_us.count() >= 0 ? fc::time_point::now() + impl->_keosd_provider_timeout_us : fc::time_point::maximum();
         return app().get_plugin<http_client_plugin>().get_client().post_sync(keosd_url, params, deadline).as<chain::signature_type>();
      } else {
         return signature_type();
      }
   };
}

void producer_plugin::plugin_initialize(const boost::program_options::variables_map& options)
{ try {
   my->chain_plug = app().find_plugin<chain_plugin>();
   EOS_ASSERT( my->chain_plug, plugin_config_exception, "chain_plugin not found" );
   my->_options = &options;
   LOAD_VALUE_SET(options, "producer-name", my->_producers, types::account_name)

   if( options.count("private-key") )
   {
      const std::vector<std::string> key_id_to_wif_pair_strings = options["private-key"].as<std::vector<std::string>>();
      for (const std::string& key_id_to_wif_pair_string : key_id_to_wif_pair_strings)
      {
         try {
            auto key_id_to_wif_pair = dejsonify<std::pair<public_key_type, private_key_type>>(key_id_to_wif_pair_string);
            my->_signature_providers[key_id_to_wif_pair.first] = make_key_signature_provider(key_id_to_wif_pair.second);
            auto blanked_privkey = std::string(std::string(key_id_to_wif_pair.second).size(), '*' );
            wlog("\"private-key\" is DEPRECATED, use \"signature-provider=${pub}=KEY:${priv}\"", ("pub",key_id_to_wif_pair.first)("priv", blanked_privkey));
         } catch ( fc::exception& e ) {
            elog("Malformed private key pair");
         }
      }
   }

   if( options.count("signature-provider") ) {
      const std::vector<std::string> key_spec_pairs = options["signature-provider"].as<std::vector<std::string>>();
      for (const auto& key_spec_pair : key_spec_pairs) {
         try {
            auto delim = key_spec_pair.find("=");
            EOS_ASSERT(delim != std::string::npos, plugin_config_exception, "Missing \"=\" in the key spec pair");
            auto pub_key_str = key_spec_pair.substr(0, delim);
            auto spec_str = key_spec_pair.substr(delim + 1);

            auto spec_delim = spec_str.find(":");
            EOS_ASSERT(spec_delim != std::string::npos, plugin_config_exception, "Missing \":\" in the key spec pair");
            auto spec_type_str = spec_str.substr(0, spec_delim);
            auto spec_data = spec_str.substr(spec_delim + 1);

            auto pubkey = public_key_type(pub_key_str);

            if (spec_type_str == "KEY") {
               my->_signature_providers[pubkey] = make_key_signature_provider(private_key_type(spec_data));
            } else if (spec_type_str == "KEOSD") {
               my->_signature_providers[pubkey] = make_keosd_signature_provider(my, spec_data, pubkey);
            }

         } catch (...) {
            elog("Malformed signature provider: \"${val}\", ignoring!", ("val", key_spec_pair));
         }
      }
   }

   my->_keosd_provider_timeout_us = fc::milliseconds(options.at("keosd-provider-timeout").as<int32_t>());

   my->_produce_time_offset_us = options.at("produce-time-offset-us").as<int32_t>();

   my->_last_block_time_offset_us = options.at("last-block-time-offset-us").as<int32_t>();

   my->_max_scheduled_transaction_time_per_block_ms = options.at("max-scheduled-transaction-time-per-block-ms").as<int32_t>();

   my->_max_transaction_time_ms = options.at("max-transaction-time").as<int32_t>();

   my->_max_irreversible_block_age_us = fc::seconds(options.at("max-irreversible-block-age").as<int32_t>());

   my->_incoming_defer_ratio = options.at("incoming-defer-ratio").as<double>();

   auto thread_pool_size = options.at( "producer-threads" ).as<uint16_t>();
   EOS_ASSERT( thread_pool_size > 0, plugin_config_exception,
               "producer-threads ${num} must be greater than 0", ("num", thread_pool_size));
   my->_thread_pool.emplace( "prod", thread_pool_size );

   if( options.count( "snapshots-dir" )) {
      auto sd = options.at( "snapshots-dir" ).as<bfs::path>();
      if( sd.is_relative()) {
         my->_snapshots_dir = app().data_dir() / sd;
         if (!fc::exists(my->_snapshots_dir)) {
            fc::create_directories(my->_snapshots_dir);
         }
      } else {
         my->_snapshots_dir = sd;
      }

      EOS_ASSERT( fc::is_directory(my->_snapshots_dir), snapshot_directory_not_found_exception,
                  "No such directory '${dir}'", ("dir", my->_snapshots_dir.generic_string()) );
   }

   my->_incoming_block_subscription = app().get_channel<incoming::channels::block>().subscribe([this](const signed_block_ptr& block){
      try {
         my->on_incoming_block(block);
      } FC_LOG_AND_DROP();
   });

   my->_incoming_transaction_subscription = app().get_channel<incoming::channels::transaction>().subscribe([this](const transaction_metadata_ptr& trx){
      try {
         my->on_incoming_transaction_async(trx, false, [](const auto&){});
      } FC_LOG_AND_DROP();
   });

   my->_incoming_block_sync_provider = app().get_method<incoming::methods::block_sync>().register_provider([this](const signed_block_ptr& block){
      my->on_incoming_block(block);
   });

   my->_incoming_transaction_async_provider = app().get_method<incoming::methods::transaction_async>().register_provider([this](const transaction_metadata_ptr& trx, bool persist_until_expired, next_function<transaction_trace_ptr> next) -> void {
      return my->on_incoming_transaction_async(trx, persist_until_expired, next );
   });

   if (options.count("greylist-account")) {
      std::vector<std::string> greylist = options["greylist-account"].as<std::vector<std::string>>();
      greylist_params param;
      for (auto &a : greylist) {
         param.accounts.push_back(account_name(a));
      }
      add_greylist_accounts(param);
   }

} FC_LOG_AND_RETHROW() }

void producer_plugin::plugin_startup()
{ try {
   handle_sighup(); // Sets loggers

   ilog("producer plugin:  plugin_startup() begin");

   chain::controller& chain = my->chain_plug->chain();
   EOS_ASSERT( my->_producers.empty() || chain.get_read_mode() == chain::db_read_mode::SPECULATIVE, plugin_config_exception,
              "node cannot have any producer-name configured because block production is impossible when read_mode is not \"speculative\"" );

   EOS_ASSERT( my->_producers.empty() || chain.get_validation_mode() == chain::validation_mode::FULL, plugin_config_exception,
              "node cannot have any producer-name configured because block production is not safe when validation_mode is not \"full\"" );


   my->_accepted_block_connection.emplace(chain.accepted_block.connect( [this]( const auto& bsp ){ my->on_block( bsp ); } ));
   my->_irreversible_block_connection.emplace(chain.irreversible_block.connect( [this]( const auto& bsp ){ my->on_irreversible_block( bsp->block ); } ));

   const auto lib_num = chain.last_irreversible_block_num();
   const auto lib = chain.fetch_block_by_number(lib_num);
   if (lib) {
      my->on_irreversible_block(lib);
   } else {
      my->_irreversible_block_time = fc::time_point::maximum();
   }

   if (!my->_producers.empty()) {
      ilog("Launching block production for ${n} producers at ${time}.", ("n", my->_producers.size())("time",fc::time_point::now()));

      if (my->_production_enabled) {
         if (chain.head_block_num() == 0) {
            new_chain_banner(chain);
         }
         //_production_skip_flags |= eosio::chain::skip_undo_history_check;
      }
   }

   my->schedule_production_loop();

   ilog("producer plugin:  plugin_startup() end");
} FC_CAPTURE_AND_RETHROW() }

void producer_plugin::plugin_shutdown() {
   try {
      my->_timer.cancel();
   } catch(fc::exception& e) {
      edump((e.to_detail_string()));
   }

   if( my->_thread_pool ) {
      my->_thread_pool->stop();
   }
   my->_accepted_block_connection.reset();
   my->_irreversible_block_connection.reset();
}

void producer_plugin::handle_sighup() {
   auto& logger_map = fc::get_logger_map();
   if(logger_map.find(logger_name) != logger_map.end()) {
      _log = logger_map[logger_name];
   }
   if( logger_map.find(trx_trace_logger_name) != logger_map.end()) {
      _trx_trace_log = logger_map[trx_trace_logger_name];
   }
}

void producer_plugin::pause() {
   my->_pause_production = true;
}

void producer_plugin::resume() {
   my->_pause_production = false;
   // it is possible that we are only speculating because of this policy which we have now changed
   // re-evaluate that now
   //
   if (my->_pending_block_mode == pending_block_mode::speculating) {
      chain::controller& chain = my->chain_plug->chain();
      chain.abort_block();
      my->schedule_production_loop();
   }
}

bool producer_plugin::paused() const {
   return my->_pause_production;
}

void producer_plugin::update_runtime_options(const runtime_options& options) {
   bool check_speculating = false;

   if (options.max_transaction_time) {
      my->_max_transaction_time_ms = *options.max_transaction_time;
   }

   if (options.max_irreversible_block_age) {
      my->_max_irreversible_block_age_us =  fc::seconds(*options.max_irreversible_block_age);
      check_speculating = true;
   }

   if (options.produce_time_offset_us) {
      my->_produce_time_offset_us = *options.produce_time_offset_us;
   }

   if (options.last_block_time_offset_us) {
      my->_last_block_time_offset_us = *options.last_block_time_offset_us;
   }

   if (options.max_scheduled_transaction_time_per_block_ms) {
      my->_max_scheduled_transaction_time_per_block_ms = *options.max_scheduled_transaction_time_per_block_ms;
   }

   if (options.incoming_defer_ratio) {
      my->_incoming_defer_ratio = *options.incoming_defer_ratio;
   }

   if (check_speculating && my->_pending_block_mode == pending_block_mode::speculating) {
      chain::controller& chain = my->chain_plug->chain();
      chain.abort_block();
      my->schedule_production_loop();
   }

   if (options.subjective_cpu_leeway_us) {
      chain::controller& chain = my->chain_plug->chain();
      chain.set_subjective_cpu_leeway(fc::microseconds(*options.subjective_cpu_leeway_us));
   }
}

producer_plugin::runtime_options producer_plugin::get_runtime_options() const {
   return {
      my->_max_transaction_time_ms,
      my->_max_irreversible_block_age_us.count() < 0 ? -1 : my->_max_irreversible_block_age_us.count() / 1'000'000,
      my->_produce_time_offset_us,
      my->_last_block_time_offset_us,
      my->_max_scheduled_transaction_time_per_block_ms
   };
}

void producer_plugin::add_greylist_accounts(const greylist_params& params) {
   chain::controller& chain = my->chain_plug->chain();
   for (auto &acc : params.accounts) {
      chain.add_resource_greylist(acc);
   }
}

void producer_plugin::remove_greylist_accounts(const greylist_params& params) {
   chain::controller& chain = my->chain_plug->chain();
   for (auto &acc : params.accounts) {
      chain.remove_resource_greylist(acc);
   }
}

producer_plugin::greylist_params producer_plugin::get_greylist() const {
   chain::controller& chain = my->chain_plug->chain();
   greylist_params result;
   const auto& list = chain.get_resource_greylist();
   result.accounts.reserve(list.size());
   for (auto &acc: list) {
      result.accounts.push_back(acc);
   }
   return result;
}

producer_plugin::whitelist_blacklist producer_plugin::get_whitelist_blacklist() const {
   chain::controller& chain = my->chain_plug->chain();
   return {
      chain.get_actor_whitelist(),
      chain.get_actor_blacklist(),
      chain.get_contract_whitelist(),
      chain.get_contract_blacklist(),
      chain.get_action_blacklist(),
      chain.get_key_blacklist()
   };
}

void producer_plugin::set_whitelist_blacklist(const producer_plugin::whitelist_blacklist& params) {
   chain::controller& chain = my->chain_plug->chain();
   if(params.actor_whitelist.valid()) chain.set_actor_whitelist(*params.actor_whitelist);
   if(params.actor_blacklist.valid()) chain.set_actor_blacklist(*params.actor_blacklist);
   if(params.contract_whitelist.valid()) chain.set_contract_whitelist(*params.contract_whitelist);
   if(params.contract_blacklist.valid()) chain.set_contract_blacklist(*params.contract_blacklist);
   if(params.action_blacklist.valid()) chain.set_action_blacklist(*params.action_blacklist);
   if(params.key_blacklist.valid()) chain.set_key_blacklist(*params.key_blacklist);
}

producer_plugin::integrity_hash_information producer_plugin::get_integrity_hash() const {
   chain::controller& chain = my->chain_plug->chain();

   auto reschedule = fc::make_scoped_exit([this](){
      my->schedule_production_loop();
   });

   if (chain.is_building_block()) {
      // abort the pending block
      chain.abort_block();
   } else {
      reschedule.cancel();
   }

   return {chain.head_block_id(), chain.calculate_integrity_hash()};
}



<<<<<<< HEAD
   if (chain.is_building_block()) {
      // abort the pending block
      chain.abort_block();
   } else {
      reschedule.cancel();
   }
=======
void producer_plugin::create_snapshot(producer_plugin::next_function<producer_plugin::snapshot_information> next) {
   chain::controller& chain = my->chain_plug->chain();
>>>>>>> 793c6a6c

   auto head_id = chain.head_block_id();
   std::string snapshot_path = (pending_snapshot::get_final_path(head_id, my->_snapshots_dir)).generic_string();

   // maintain legacy exception if the snapshot exists
   if( fc::is_regular_file(snapshot_path) ) {
      auto ex = snapshot_exists_exception( FC_LOG_MESSAGE( error, "snapshot named ${name} already exists", ("name", snapshot_path) ) );
      next(ex.dynamic_copy_exception());
      return;
   }

   // determine if this snapshot is already in-flight
   auto& pending_by_id = my->_pending_snapshot_index.get<by_id>();
   auto existing = pending_by_id.find(head_id);
   if( existing != pending_by_id.end() ) {
      // if a snapshot at this block is already pending, attach this requests handler to it
      pending_by_id.modify(existing, [&next]( auto& entry ){
         entry.next = [prev = entry.next, next](const fc::static_variant<fc::exception_ptr, producer_plugin::snapshot_information>& res){
            prev(res);
            next(res);
         };
      });
   } else {
      // write a new temp snapshot
      std::string temp_path = (pending_snapshot::get_temp_path(head_id, my->_snapshots_dir)).generic_string();
      std::string pending_path = (pending_snapshot::get_pending_path(head_id, my->_snapshots_dir)).generic_string();
      std::string final_path = (pending_snapshot::get_final_path(head_id, my->_snapshots_dir)).generic_string();
      bool written = false;

      try {
         auto reschedule = fc::make_scoped_exit([this](){
            my->schedule_production_loop();
         });

         if (chain.pending_block_state()) {
            // abort the pending block
            chain.abort_block();
         } else {
            reschedule.cancel();
         }

         // create a new pending snapshot
         auto snap_out = std::ofstream(temp_path, (std::ios::out | std::ios::binary));
         auto writer = std::make_shared<ostream_snapshot_writer>(snap_out);
         chain.write_snapshot(writer);
         writer->finalize();
         snap_out.flush();
         snap_out.close();

         boost::system::error_code ec;
         bfs::rename(temp_path, pending_path, ec);
         EOS_ASSERT(!ec, snapshot_finalization_exception,
               "Unable to promote temp snapshot to pending for block number ${bn}: [code: ${ec}] ${message}",
               ("bn", chain.head_block_num())
               ("ec", ec.value())
               ("message", ec.message()));

         my->_pending_snapshot_index.emplace(head_id, next, pending_path, final_path);
      } CATCH_AND_CALL (next);
   }
}

producer_plugin::scheduled_protocol_feature_activations
producer_plugin::get_scheduled_protocol_feature_activations()const {
   return {my->_protocol_features_to_activate};
}

void producer_plugin::schedule_protocol_feature_activations( const scheduled_protocol_feature_activations& schedule ) {
   const chain::controller& chain = my->chain_plug->chain();
   std::set<digest_type> set_of_features_to_activate( schedule.protocol_features_to_activate.begin(),
                                                      schedule.protocol_features_to_activate.end() );
   EOS_ASSERT( set_of_features_to_activate.size() == schedule.protocol_features_to_activate.size(),
               invalid_protocol_features_to_activate, "duplicate digests" );
   chain.validate_protocol_features( schedule.protocol_features_to_activate );
   const auto& pfs = chain.get_protocol_feature_manager().get_protocol_feature_set();
   for (auto &feature_digest : set_of_features_to_activate) {
      const auto& pf = pfs.get_protocol_feature(feature_digest);
      EOS_ASSERT( !pf.preactivation_required, protocol_feature_exception,
                  "protocol feature requires preactivation: ${digest}",
                  ("digest", feature_digest));
   }
   my->_protocol_features_to_activate = schedule.protocol_features_to_activate;
   my->_protocol_features_signaled = false;
}

fc::variants producer_plugin::get_supported_protocol_features( const get_supported_protocol_features_params& params ) const {
   fc::variants results;
   const chain::controller& chain = my->chain_plug->chain();
   const auto& pfs = chain.get_protocol_feature_manager().get_protocol_feature_set();
   const auto next_block_time = chain.head_block_time() + fc::milliseconds(config::block_interval_ms);

   flat_map<digest_type, bool>  visited_protocol_features;
   visited_protocol_features.reserve( pfs.size() );

   std::function<bool(const protocol_feature&)> add_feature =
   [&results, &pfs, &params, next_block_time, &visited_protocol_features, &add_feature]
   ( const protocol_feature& pf ) -> bool {
      if( ( params.exclude_disabled || params.exclude_unactivatable ) && !pf.enabled ) return false;
      if( params.exclude_unactivatable && ( next_block_time < pf.earliest_allowed_activation_time  ) ) return false;

      auto res = visited_protocol_features.emplace( pf.feature_digest, false );
      if( !res.second ) return res.first->second;

      const auto original_size = results.size();
      for( const auto& dependency : pf.dependencies ) {
         if( !add_feature( pfs.get_protocol_feature( dependency ) ) ) {
            results.resize( original_size );
            return false;
         }
      }

      res.first->second = true;
      results.emplace_back( pf.to_variant(true) );
      return true;
   };

   for( const auto& pf : pfs ) {
      add_feature( pf );
   }

   return results;
}

optional<fc::time_point> producer_plugin_impl::calculate_next_block_time(const account_name& producer_name, const block_timestamp_type& current_block_time) const {
   chain::controller& chain = chain_plug->chain();
   const auto& hbs = chain.head_block_state();
   const auto& active_schedule = hbs->active_schedule.producers;

   // determine if this producer is in the active schedule and if so, where
   auto itr = std::find_if(active_schedule.begin(), active_schedule.end(), [&](const auto& asp){ return asp.producer_name == producer_name; });
   if (itr == active_schedule.end()) {
      // this producer is not in the active producer set
      return optional<fc::time_point>();
   }

   size_t producer_index = itr - active_schedule.begin();
   uint32_t minimum_offset = 1; // must at least be the "next" block

   // account for a watermark in the future which is disqualifying this producer for now
   // this is conservative assuming no blocks are dropped.  If blocks are dropped the watermark will
   // disqualify this producer for longer but it is assumed they will wake up, determine that they
   // are disqualified for longer due to skipped blocks and re-caculate their next block with better
   // information then
   auto current_watermark_itr = _producer_watermarks.find(producer_name);
   if (current_watermark_itr != _producer_watermarks.end()) {
      auto watermark = current_watermark_itr->second;
      auto block_num = chain.head_block_state()->block_num;
      if (chain.is_building_block()) {
         ++block_num;
      }
      if (watermark > block_num) {
         // if I have a watermark then I need to wait until after that watermark
         minimum_offset = watermark - block_num + 1;
      }
   }

   // this producers next opportuity to produce is the next time its slot arrives after or at the calculated minimum
   uint32_t minimum_slot = current_block_time.slot + minimum_offset;
   size_t minimum_slot_producer_index = (minimum_slot % (active_schedule.size() * config::producer_repetitions)) / config::producer_repetitions;
   if ( producer_index == minimum_slot_producer_index ) {
      // this is the producer for the minimum slot, go with that
      return block_timestamp_type(minimum_slot).to_time_point();
   } else {
      // calculate how many rounds are between the minimum producer and the producer in question
      size_t producer_distance = producer_index - minimum_slot_producer_index;
      // check for unsigned underflow
      if (producer_distance > producer_index) {
         producer_distance += active_schedule.size();
      }

      // align the minimum slot to the first of its set of reps
      uint32_t first_minimum_producer_slot = minimum_slot - (minimum_slot % config::producer_repetitions);

      // offset the aligned minimum to the *earliest* next set of slots for this producer
      uint32_t next_block_slot = first_minimum_producer_slot  + (producer_distance * config::producer_repetitions);
      return block_timestamp_type(next_block_slot).to_time_point();
   }
}

fc::time_point producer_plugin_impl::calculate_pending_block_time() const {
   const chain::controller& chain = chain_plug->chain();
   const fc::time_point now = fc::time_point::now();
   const fc::time_point base = std::max<fc::time_point>(now, chain.head_block_time());
   const int64_t min_time_to_next_block = (config::block_interval_us) - (base.time_since_epoch().count() % (config::block_interval_us) );
   fc::time_point block_time = base + fc::microseconds(min_time_to_next_block);


   if((block_time - now) < fc::microseconds(config::block_interval_us/10) ) {     // we must sleep for at least 50ms
      block_time += fc::microseconds(config::block_interval_us);
   }
   return block_time;
}

fc::time_point producer_plugin_impl::calculate_block_deadline( const fc::time_point& block_time ) const {
   bool last_block = ((block_timestamp_type(block_time).slot % config::producer_repetitions) == config::producer_repetitions - 1);
   return block_time + fc::microseconds(last_block ? _last_block_time_offset_us : _produce_time_offset_us);
}

enum class tx_category {
   PERSISTED,
   UNEXPIRED_UNPERSISTED,
   EXPIRED,
};


producer_plugin_impl::start_block_result producer_plugin_impl::start_block() {
   chain::controller& chain = chain_plug->chain();

   if( chain.get_read_mode() == chain::db_read_mode::READ_ONLY )
      return start_block_result::waiting;

   fc_dlog(_log, "Starting block at ${time}", ("time", fc::time_point::now()));

   const auto& hbs = chain.head_block_state();

   //Schedule for the next second's tick regardless of chain state
   // If we would wait less than 50ms (1/10 of block_interval), wait for the whole block interval.
   const fc::time_point now = fc::time_point::now();
   const fc::time_point block_time = calculate_pending_block_time();

   _pending_block_mode = pending_block_mode::producing;

   // Not our turn
   const auto& scheduled_producer = hbs->get_scheduled_producer(block_time);
   auto currrent_watermark_itr = _producer_watermarks.find(scheduled_producer.producer_name);
   auto signature_provider_itr = _signature_providers.find(scheduled_producer.block_signing_key);
   auto irreversible_block_age = get_irreversible_block_age();

   // If the next block production opportunity is in the present or future, we're synced.
   if( !_production_enabled ) {
      _pending_block_mode = pending_block_mode::speculating;
   } else if( _producers.find(scheduled_producer.producer_name) == _producers.end()) {
      _pending_block_mode = pending_block_mode::speculating;
   } else if (signature_provider_itr == _signature_providers.end()) {
      elog("Not producing block because I don't have the private key for ${scheduled_key}", ("scheduled_key", scheduled_producer.block_signing_key));
      _pending_block_mode = pending_block_mode::speculating;
   } else if ( _pause_production ) {
      elog("Not producing block because production is explicitly paused");
      _pending_block_mode = pending_block_mode::speculating;
   } else if ( _max_irreversible_block_age_us.count() >= 0 && irreversible_block_age >= _max_irreversible_block_age_us ) {
      elog("Not producing block because the irreversible block is too old [age:${age}s, max:${max}s]", ("age", irreversible_block_age.count() / 1'000'000)( "max", _max_irreversible_block_age_us.count() / 1'000'000 ));
      _pending_block_mode = pending_block_mode::speculating;
   }

   if (_pending_block_mode == pending_block_mode::producing) {
      // determine if our watermark excludes us from producing at this point
      if (currrent_watermark_itr != _producer_watermarks.end()) {
         if (currrent_watermark_itr->second >= hbs->block_num + 1) {
            elog("Not producing block because \"${producer}\" signed a BFT confirmation OR block at a higher block number (${watermark}) than the current fork's head (${head_block_num})",
                ("producer", scheduled_producer.producer_name)
                ("watermark", currrent_watermark_itr->second)
                ("head_block_num", hbs->block_num));
            _pending_block_mode = pending_block_mode::speculating;
         }
      }
   }

   if (_pending_block_mode == pending_block_mode::speculating) {
      auto head_block_age = now - chain.head_block_time();
      if (head_block_age > fc::seconds(5))
         return start_block_result::waiting;
   }

   try {
      uint16_t blocks_to_confirm = 0;

      if (_pending_block_mode == pending_block_mode::producing) {
         // determine how many blocks this producer can confirm
         // 1) if it is not a producer from this node, assume no confirmations (we will discard this block anyway)
         // 2) if it is a producer on this node that has never produced, the conservative approach is to assume no
         //    confirmations to make sure we don't double sign after a crash TODO: make these watermarks durable?
         // 3) if it is a producer on this node where this node knows the last block it produced, safely set it -UNLESS-
         // 4) the producer on this node's last watermark is higher (meaning on a different fork)
         if (currrent_watermark_itr != _producer_watermarks.end()) {
            auto watermark = currrent_watermark_itr->second;
            if (watermark < hbs->block_num) {
               blocks_to_confirm = std::min<uint16_t>(std::numeric_limits<uint16_t>::max(), (uint16_t)(hbs->block_num - watermark));
            }
         }
      }

      chain.abort_block();

      auto features_to_activate = chain.get_preactivated_protocol_features();
      if( _pending_block_mode == pending_block_mode::producing && _protocol_features_to_activate.size() > 0 ) {
         bool drop_features_to_activate = false;
         try {
            chain.validate_protocol_features( _protocol_features_to_activate );
         } catch( const fc::exception& e ) {
            wlog( "protocol features to activate are no longer all valid: ${details}",
                  ("details",e.to_detail_string()) );
            drop_features_to_activate = true;
         }

         if( drop_features_to_activate ) {
            _protocol_features_to_activate.clear();
         } else {
            auto protocol_features_to_activate = _protocol_features_to_activate; // do a copy as pending_block might be aborted
            if( features_to_activate.size() > 0 ) {
               protocol_features_to_activate.reserve( protocol_features_to_activate.size()
                                                         + features_to_activate.size() );
               std::set<digest_type> set_of_features_to_activate( protocol_features_to_activate.begin(),
                                                                  protocol_features_to_activate.end() );
               for( const auto& f : features_to_activate ) {
                  auto res = set_of_features_to_activate.insert( f );
                  if( res.second ) {
                     protocol_features_to_activate.push_back( f );
                  }
               }
               features_to_activate.clear();
            }
            std::swap( features_to_activate, protocol_features_to_activate );
            _protocol_features_signaled = true;
            ilog( "signaling activation of the following protocol features in block ${num}: ${features_to_activate}",
                  ("num", hbs->block_num + 1)("features_to_activate", features_to_activate) );
         }
      }

      chain.start_block( block_time, blocks_to_confirm, features_to_activate );
   } FC_LOG_AND_DROP();

   if( chain.is_building_block() ) {
      auto pending_block_time = chain.pending_block_time();
      auto pending_block_signing_key = chain.pending_block_signing_key();
      const fc::time_point preprocess_deadline = calculate_block_deadline(block_time);

      if (_pending_block_mode == pending_block_mode::producing && pending_block_signing_key != scheduled_producer.block_signing_key) {
         elog("Block Signing Key is not expected value, reverting to speculative mode! [expected: \"${expected}\", actual: \"${actual\"", ("expected", scheduled_producer.block_signing_key)("actual", pending_block_signing_key));
         _pending_block_mode = pending_block_mode::speculating;
      }

      // attempt to play persisted transactions first
      bool exhausted = false;

      // remove all persisted transactions that have now expired
      auto& persisted_by_id = _persistent_transactions.get<by_id>();
      auto& persisted_by_expiry = _persistent_transactions.get<by_expiry>();
      if (!persisted_by_expiry.empty()) {
         int num_expired_persistent = 0;
         int orig_count = _persistent_transactions.size();

         while(!persisted_by_expiry.empty() && persisted_by_expiry.begin()->expiry <= pending_block_time) {
            if (preprocess_deadline <= fc::time_point::now()) {
               exhausted = true;
               break;
            }
            auto const& txid = persisted_by_expiry.begin()->trx_id;
            if (_pending_block_mode == pending_block_mode::producing) {
               fc_dlog(_trx_trace_log, "[TRX_TRACE] Block ${block_num} for producer ${prod} is EXPIRING PERSISTED tx: ${txid}",
                       ("block_num", chain.head_block_num() + 1)
                       ("prod", chain.pending_block_producer())
                       ("txid", txid));
            } else {
               fc_dlog(_trx_trace_log, "[TRX_TRACE] Speculative execution is EXPIRING PERSISTED tx: ${txid}",
                       ("txid", txid));
            }

            persisted_by_expiry.erase(persisted_by_expiry.begin());
            num_expired_persistent++;
         }

         if( exhausted ) {
            fc_wlog( _log, "Unable to process all ${n} persisted transactions before deadline, Expired ${expired}",
                     ( "n", orig_count )
                     ( "expired", num_expired_persistent ) );
         } else {
            fc_dlog( _log, "Processed ${n} persisted transactions, Expired ${expired}",
                     ( "n", orig_count )
                     ( "expired", num_expired_persistent ) );
         }
      }

      try {
         size_t orig_pending_txn_size = _pending_incoming_transactions.size();

         // Processing unapplied transactions...
         //
         if (_producers.empty() && persisted_by_id.empty()) {
            // if this node can never produce and has no persisted transactions,
            // there is no need for unapplied transactions they can be dropped
            chain.get_unapplied_transactions().clear();
         } else {
            // derive appliable transactions from unapplied_transactions and drop droppable transactions
            unapplied_transactions_type& unapplied_trxs = chain.get_unapplied_transactions();
            if( !unapplied_trxs.empty() ) {
               auto unapplied_trxs_size = unapplied_trxs.size();
               int num_applied = 0;
               int num_failed = 0;
               int num_processed = 0;
               auto calculate_transaction_category = [&](const transaction_metadata_ptr& trx) {
                  if (trx->packed_trx->expiration() < pending_block_time) {
                     return tx_category::EXPIRED;
                  } else if (persisted_by_id.find(trx->id) != persisted_by_id.end()) {
                     return tx_category::PERSISTED;
                  } else {
                     return tx_category::UNEXPIRED_UNPERSISTED;
                  }
               };

               auto itr = unapplied_trxs.begin();
               while( itr != unapplied_trxs.end() ) {
                  auto itr_next = itr; // save off next since itr may be invalidated by loop
                  ++itr_next;

                  if( preprocess_deadline <= fc::time_point::now() ) exhausted = true;
                  if( exhausted ) break;
                  const auto& trx = itr->second;
                  auto category = calculate_transaction_category(trx);
                  if (category == tx_category::EXPIRED ||
                     (category == tx_category::UNEXPIRED_UNPERSISTED && _producers.empty()))
                  {
                     if (!_producers.empty()) {
                        fc_dlog(_trx_trace_log, "[TRX_TRACE] Node with producers configured is dropping an EXPIRED transaction that was PREVIOUSLY ACCEPTED : ${txid}",
                               ("txid", trx->id));
                     }
                     itr = unapplied_trxs.erase( itr ); // unapplied_trxs map has not been modified, so simply erase and continue
                     continue;
                  } else if (category == tx_category::PERSISTED ||
                            (category == tx_category::UNEXPIRED_UNPERSISTED && _pending_block_mode == pending_block_mode::producing))
                  {
                     ++num_processed;

                     try {
                        auto deadline = fc::time_point::now() + fc::milliseconds(_max_transaction_time_ms);
                        bool deadline_is_subjective = false;
                        if (_max_transaction_time_ms < 0 || (_pending_block_mode == pending_block_mode::producing && preprocess_deadline < deadline)) {
                           deadline_is_subjective = true;
                           deadline = preprocess_deadline;
                        }

                        auto trace = chain.push_transaction(trx, deadline);
                        if (trace->except) {
                           if (failure_is_subjective(*trace->except, deadline_is_subjective)) {
                              exhausted = true;
                              break;
                           } else {
                              // this failed our configured maximum transaction time, we don't want to replay it
                              // chain.plus_transactions can modify unapplied_trxs, so erase by id
                              unapplied_trxs.erase( trx->signed_id );
                              ++num_failed;
                           }
                        } else {
                           ++num_applied;
                        }
                     } catch ( const guard_exception& e ) {
                        chain_plug->handle_guard_exception(e);
                        return start_block_result::failed;
                     } FC_LOG_AND_DROP();
                  }

                  itr = itr_next;
               }

               fc_dlog(_log, "Processed ${m} of ${n} previously applied transactions, Applied ${applied}, Failed/Dropped ${failed}",
                             ("m", num_processed)
                             ("n", unapplied_trxs_size)
                             ("applied", num_applied)
                             ("failed", num_failed));
            }
         }

         if (_pending_block_mode == pending_block_mode::producing) {
            auto& blacklist_by_id = _blacklisted_transactions.get<by_id>();
            auto& blacklist_by_expiry = _blacklisted_transactions.get<by_expiry>();
            auto now = fc::time_point::now();
            if(!blacklist_by_expiry.empty()) {
               int num_expired = 0;
               int orig_count = _blacklisted_transactions.size();

               while (!blacklist_by_expiry.empty() && blacklist_by_expiry.begin()->expiry <= now) {
                  if (preprocess_deadline <= fc::time_point::now()) break;
                  blacklist_by_expiry.erase(blacklist_by_expiry.begin());
                  num_expired++;
               }

               fc_dlog(_log, "Processed ${n} blacklisted transactions, Expired ${expired}",
                      ("n", orig_count)
                      ("expired", num_expired));
            }

            // scheduled transactions
            int num_applied = 0;
            int num_failed = 0;
            int num_processed = 0;

            auto scheduled_trx_deadline = preprocess_deadline;
            if (_max_scheduled_transaction_time_per_block_ms >= 0) {
               scheduled_trx_deadline = std::min<fc::time_point>(
                     scheduled_trx_deadline,
                     fc::time_point::now() + fc::milliseconds(_max_scheduled_transaction_time_per_block_ms)
               );
            }
            time_point pending_block_time = chain.pending_block_time();
            const auto& sch_idx = chain.db().get_index<generated_transaction_multi_index,by_delay>();
            const auto scheduled_trxs_size = sch_idx.size();
            auto sch_itr = sch_idx.begin();
            while( sch_itr != sch_idx.end() ) {
               if( sch_itr->delay_until > pending_block_time) break;    // not scheduled yet
               if( sch_itr->published >= pending_block_time ) {
                  ++sch_itr;
                  continue; // do not allow schedule and execute in same block
               }
               if( scheduled_trx_deadline <= fc::time_point::now() ) {
                  exhausted = true;
                  break;
               }

               const transaction_id_type trx_id = sch_itr->trx_id; // make copy since reference could be invalidated
               if (blacklist_by_id.find(trx_id) != blacklist_by_id.end()) {
                  ++sch_itr;
                  continue;
               }

               auto sch_itr_next = sch_itr; // save off next since sch_itr may be invalidated by loop
               ++sch_itr_next;
               const auto next_delay_until = sch_itr_next != sch_idx.end() ? sch_itr_next->delay_until : sch_itr->delay_until;
               const auto next_id = sch_itr_next != sch_idx.end() ? sch_itr_next->id : sch_itr->id;

               num_processed++;

               // configurable ratio of incoming txns vs deferred txns
               while (_incoming_trx_weight >= 1.0 && orig_pending_txn_size && _pending_incoming_transactions.size()) {
                  if (scheduled_trx_deadline <= fc::time_point::now()) break;

                  auto e = _pending_incoming_transactions.front();
                  _pending_incoming_transactions.pop_front();
                  --orig_pending_txn_size;
                  _incoming_trx_weight -= 1.0;
                  process_incoming_transaction_async(std::get<0>(e), std::get<1>(e), std::get<2>(e));
               }

               if (scheduled_trx_deadline <= fc::time_point::now()) {
                  exhausted = true;
                  break;
               }

               try {
                  auto deadline = fc::time_point::now() + fc::milliseconds(_max_transaction_time_ms);
                  bool deadline_is_subjective = false;
                  if (_max_transaction_time_ms < 0 || (_pending_block_mode == pending_block_mode::producing && scheduled_trx_deadline < deadline)) {
                     deadline_is_subjective = true;
                     deadline = scheduled_trx_deadline;
                  }

                  auto trace = chain.push_scheduled_transaction(trx_id, deadline);
                  if (trace->except) {
                     if (failure_is_subjective(*trace->except, deadline_is_subjective)) {
                        exhausted = true;
                        break;
                     } else {
                        auto expiration = fc::time_point::now() + fc::seconds(chain.get_global_properties().configuration.deferred_trx_expiration_window);
                        // this failed our configured maximum transaction time, we don't want to replay it add it to a blacklist
                        _blacklisted_transactions.insert(transaction_id_with_expiry{trx_id, expiration});
                        num_failed++;
                     }
                  } else {
                     num_applied++;
                  }
               } catch ( const guard_exception& e ) {
                  chain_plug->handle_guard_exception(e);
                  return start_block_result::failed;
               } FC_LOG_AND_DROP();

               _incoming_trx_weight += _incoming_defer_ratio;
               if (!orig_pending_txn_size) _incoming_trx_weight = 0.0;

               if( sch_itr_next == sch_idx.end() ) break;
               sch_itr = sch_idx.lower_bound( boost::make_tuple( next_delay_until, next_id ) );
            }

            if( scheduled_trxs_size > 0 ) {
               fc_dlog( _log,
                        "Processed ${m} of ${n} scheduled transactions, Applied ${applied}, Failed/Dropped ${failed}",
                        ( "m", num_processed )
                        ( "n", scheduled_trxs_size )
                        ( "applied", num_applied )
                        ( "failed", num_failed ) );
            }

         }

         if (exhausted || preprocess_deadline <= fc::time_point::now()) {
            return start_block_result::exhausted;
         } else {
            // attempt to apply any pending incoming transactions
            _incoming_trx_weight = 0.0;

            if (!_pending_incoming_transactions.empty()) {
               fc_dlog(_log, "Processing ${n} pending transactions", ("n", _pending_incoming_transactions.size()));
               while (orig_pending_txn_size && _pending_incoming_transactions.size()) {
                  if (preprocess_deadline <= fc::time_point::now()) return start_block_result::exhausted;
                  auto e = _pending_incoming_transactions.front();
                  _pending_incoming_transactions.pop_front();
                  --orig_pending_txn_size;
                  process_incoming_transaction_async(std::get<0>(e), std::get<1>(e), std::get<2>(e));
               }
            }
            return start_block_result::succeeded;
         }

      } catch ( boost::interprocess::bad_alloc& ) {
         chain_plugin::handle_db_exhaustion();
         return start_block_result::failed;
      }

   }

   return start_block_result::failed;
}

void producer_plugin_impl::schedule_production_loop() {
   chain::controller& chain = chain_plug->chain();
   _timer.cancel();
   std::weak_ptr<producer_plugin_impl> weak_this = shared_from_this();

   auto result = start_block();

   if (result == start_block_result::failed) {
      elog("Failed to start a pending block, will try again later");
      _timer.expires_from_now( boost::posix_time::microseconds( config::block_interval_us  / 10 ));

      // we failed to start a block, so try again later?
      _timer.async_wait( app().get_priority_queue().wrap( priority::high,
          [weak_this, cid = ++_timer_corelation_id]( const boost::system::error_code& ec ) {
             auto self = weak_this.lock();
             if( self && ec != boost::asio::error::operation_aborted && cid == self->_timer_corelation_id ) {
                self->schedule_production_loop();
             }
          } ) );
   } else if (result == start_block_result::waiting){
      if (!_producers.empty() && !production_disabled_by_policy()) {
         fc_dlog(_log, "Waiting till another block is received and scheduling Speculative/Production Change");
         schedule_delayed_production_loop(weak_this, calculate_pending_block_time());
      } else {
         fc_dlog(_log, "Waiting till another block is received");
         // nothing to do until more blocks arrive
      }

   } else if (_pending_block_mode == pending_block_mode::producing) {

      // we succeeded but block may be exhausted
      static const boost::posix_time::ptime epoch(boost::gregorian::date(1970, 1, 1));
      auto deadline = calculate_block_deadline(chain.pending_block_time());

      if (deadline > fc::time_point::now()) {
         // ship this block off no later than its deadline
         EOS_ASSERT( chain.is_building_block(), missing_pending_block_state, "producing without pending_block_state, start_block succeeded" );
         _timer.expires_at( epoch + boost::posix_time::microseconds( deadline.time_since_epoch().count() ));
         fc_dlog(_log, "Scheduling Block Production on Normal Block #${num} for ${time}",
                       ("num", chain.head_block_num()+1)("time",deadline));
      } else {
         EOS_ASSERT( chain.is_building_block(), missing_pending_block_state, "producing without pending_block_state" );
         auto expect_time = chain.pending_block_time() - fc::microseconds(config::block_interval_us);
         // ship this block off up to 1 block time earlier or immediately
         if (fc::time_point::now() >= expect_time) {
            _timer.expires_from_now( boost::posix_time::microseconds( 0 ));
            fc_dlog(_log, "Scheduling Block Production on Exhausted Block #${num} immediately",
                          ("num", chain.head_block_num()+1));
         } else {
            _timer.expires_at(epoch + boost::posix_time::microseconds(expect_time.time_since_epoch().count()));
            fc_dlog(_log, "Scheduling Block Production on Exhausted Block #${num} at ${time}",
                          ("num", chain.head_block_num()+1)("time",expect_time));
         }
      }

      _timer.async_wait( app().get_priority_queue().wrap( priority::high,
            [&chain,weak_this,cid=++_timer_corelation_id](const boost::system::error_code& ec) {
               auto self = weak_this.lock();
               if( self && ec != boost::asio::error::operation_aborted && cid == self->_timer_corelation_id ) {
                  fc_dlog( _log, "Produce block timer running at ${time}", ("time", fc::time_point::now()) );
                  // pending_block_state expected, but can't assert inside async_wait
                  auto block_num = chain.is_building_block() ? chain.head_block_num() + 1 : 0;
                  auto res = self->maybe_produce_block();
                  fc_dlog( _log, "Producing Block #${num} returned: ${res}", ("num", block_num)( "res", res ) );
               }
            } ) );
   } else if (_pending_block_mode == pending_block_mode::speculating && !_producers.empty() && !production_disabled_by_policy()){
      fc_dlog(_log, "Speculative Block Created; Scheduling Speculative/Production Change");
      EOS_ASSERT( chain.is_building_block(), missing_pending_block_state, "speculating without pending_block_state" );
      schedule_delayed_production_loop(weak_this, chain.pending_block_time());
   } else {
      fc_dlog(_log, "Speculative Block Created");
   }
}

void producer_plugin_impl::schedule_delayed_production_loop(const std::weak_ptr<producer_plugin_impl>& weak_this, const block_timestamp_type& current_block_time) {
   // if we have any producers then we should at least set a timer for our next available slot
   optional<fc::time_point> wake_up_time;
   for (const auto&p: _producers) {
      auto next_producer_block_time = calculate_next_block_time(p, current_block_time);
      if (next_producer_block_time) {
         auto producer_wake_up_time = *next_producer_block_time - fc::microseconds(config::block_interval_us);
         if (wake_up_time) {
            // wake up with a full block interval to the deadline
            wake_up_time = std::min<fc::time_point>(*wake_up_time, producer_wake_up_time);
         } else {
            wake_up_time = producer_wake_up_time;
         }
      }
   }

   if (wake_up_time) {
      fc_dlog(_log, "Scheduling Speculative/Production Change at ${time}", ("time", wake_up_time));
      static const boost::posix_time::ptime epoch(boost::gregorian::date(1970, 1, 1));
      _timer.expires_at(epoch + boost::posix_time::microseconds(wake_up_time->time_since_epoch().count()));
      _timer.async_wait( app().get_priority_queue().wrap( priority::high,
         [weak_this,cid=++_timer_corelation_id](const boost::system::error_code& ec) {
            auto self = weak_this.lock();
            if( self && ec != boost::asio::error::operation_aborted && cid == self->_timer_corelation_id ) {
               self->schedule_production_loop();
            }
         } ) );
   } else {
      fc_dlog(_log, "Not Scheduling Speculative/Production, no local producers had valid wake up times");
   }
}


bool producer_plugin_impl::maybe_produce_block() {
   auto reschedule = fc::make_scoped_exit([this]{
      schedule_production_loop();
   });

   try {
      try {
         produce_block();
         return true;
      } catch ( const guard_exception& e ) {
         chain_plug->handle_guard_exception(e);
         return false;
      } FC_LOG_AND_DROP();
   } catch ( boost::interprocess::bad_alloc&) {
      raise(SIGUSR1);
      return false;
   }

   fc_dlog(_log, "Aborting block due to produce_block error");
   chain::controller& chain = chain_plug->chain();
   chain.abort_block();
   return false;
}

static auto make_debug_time_logger() {
   auto start = fc::time_point::now();
   return fc::make_scoped_exit([=](){
      fc_dlog(_log, "Signing took ${ms}us", ("ms", fc::time_point::now() - start) );
   });
}

static auto maybe_make_debug_time_logger() -> fc::optional<decltype(make_debug_time_logger())> {
   if (_log.is_enabled( fc::log_level::debug ) ){
      return make_debug_time_logger();
   } else {
      return {};
   }
}

void producer_plugin_impl::produce_block() {
   //ilog("produce_block ${t}", ("t", fc::time_point::now())); // for testing _produce_time_offset_us
   EOS_ASSERT(_pending_block_mode == pending_block_mode::producing, producer_exception, "called produce_block while not actually producing");
   chain::controller& chain = chain_plug->chain();
   const auto& hbs = chain.head_block_state();
   EOS_ASSERT(chain.is_building_block(), missing_pending_block_state, "pending_block_state does not exist but it should, another plugin may have corrupted it");
   auto signature_provider_itr = _signature_providers.find( chain.pending_block_signing_key() );

   EOS_ASSERT(signature_provider_itr != _signature_providers.end(), producer_priv_key_not_found, "Attempting to produce a block for which we don't have the private key");

   if (_protocol_features_signaled) {
      _protocol_features_to_activate.clear(); // clear _protocol_features_to_activate as it is already set in pending_block
      _protocol_features_signaled = false;
   }

   //idump( (fc::time_point::now() - chain.pending_block_time()) );
   chain.finalize_block( [&]( const digest_type& d ) {
      auto debug_logger = maybe_make_debug_time_logger();
      return signature_provider_itr->second(d);
   } );

   chain.commit_block();

   block_state_ptr new_bs = chain.head_block_state();
   _producer_watermarks[new_bs->header.producer] = chain.head_block_num();

   ilog("Produced block ${id}... #${n} @ ${t} signed by ${p} [trxs: ${count}, lib: ${lib}, confirmed: ${confs}]",
        ("p",new_bs->header.producer)("id",fc::variant(new_bs->id).as_string().substr(0,16))
        ("n",new_bs->block_num)("t",new_bs->header.timestamp)
        ("count",new_bs->block->transactions.size())("lib",chain.last_irreversible_block_num())("confs", new_bs->header.confirmed));

}

} // namespace eosio<|MERGE_RESOLUTION|>--- conflicted
+++ resolved
@@ -1019,19 +1019,8 @@
    return {chain.head_block_id(), chain.calculate_integrity_hash()};
 }
 
-
-
-<<<<<<< HEAD
-   if (chain.is_building_block()) {
-      // abort the pending block
-      chain.abort_block();
-   } else {
-      reschedule.cancel();
-   }
-=======
 void producer_plugin::create_snapshot(producer_plugin::next_function<producer_plugin::snapshot_information> next) {
    chain::controller& chain = my->chain_plug->chain();
->>>>>>> 793c6a6c
 
    auto head_id = chain.head_block_id();
    std::string snapshot_path = (pending_snapshot::get_final_path(head_id, my->_snapshots_dir)).generic_string();
@@ -1066,7 +1055,7 @@
             my->schedule_production_loop();
          });
 
-         if (chain.pending_block_state()) {
+         if (chain.is_building_block()) {
             // abort the pending block
             chain.abort_block();
          } else {
