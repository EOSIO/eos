--- conflicted
+++ resolved
@@ -483,39 +483,25 @@
 
          return [this, &trx, &chain, &next](const std::variant<fc::exception_ptr, transaction_trace_ptr>& response) {
             next(response);
-<<<<<<< HEAD
+            fc::exception_ptr except_ptr;
             if (std::holds_alternative<fc::exception_ptr>(response)) {
-               _transaction_ack_channel.publish(priority::low, std::pair<fc::exception_ptr, transaction_metadata_ptr>(std::get<fc::exception_ptr>(response), trx));
-=======
-
-            fc::exception_ptr except_ptr;
-            if (response.contains<fc::exception_ptr>()) {
-               except_ptr = response.get<fc::exception_ptr>();
-            } else if (response.get<transaction_trace_ptr>()->except) {
-               except_ptr = response.get<transaction_trace_ptr>()->except->dynamic_copy_exception();
+               except_ptr = std::get<fc::exception_ptr>(response);
+            } else if (std::get<transaction_trace_ptr>(response)->except) {
+               except_ptr = std::get<transaction_trace_ptr>(response)->except->dynamic_copy_exception();
             }
             _transaction_ack_channel.publish(priority::low, std::pair<fc::exception_ptr, transaction_metadata_ptr>(except_ptr, trx));
 
             if (except_ptr) {
->>>>>>> 98acc1a1
                if (_pending_block_mode == pending_block_mode::producing) {
                   fc_dlog(_trx_failed_trace_log, "[TRX_TRACE] Block ${block_num} for producer ${prod} is REJECTING tx: ${txid} : ${why} ",
                         ("block_num", chain.head_block_num() + 1)
                         ("prod", get_pending_block_producer())
                         ("txid", trx->id())
-<<<<<<< HEAD
-                        ("why",std::get<fc::exception_ptr>(response)->what()));
-               } else {
-                  fc_dlog(_trx_failed_trace_log, "[TRX_TRACE] Speculative execution is REJECTING tx: ${txid} : ${why} ",
-                          ("txid", trx->id())
-                          ("why",std::get<fc::exception_ptr>(response)->what()));
-=======
                         ("why", except_ptr->what()));
                } else {
                   fc_dlog(_trx_failed_trace_log, "[TRX_TRACE] Speculative execution is REJECTING tx: ${txid} : ${why} ",
                           ("txid", trx->id())
                           ("why", except_ptr->what()));
->>>>>>> 98acc1a1
                }
             } else {
                if (_pending_block_mode == pending_block_mode::producing) {
