--- conflicted
+++ resolved
@@ -189,8 +189,6 @@
       uint32_t                                                  _max_block_net_usage_threshold_bytes = 0;
       int32_t                                                   _max_scheduled_transaction_time_per_block_ms = 0;
       bool                                                      _disable_persist_until_expired = false;
-      bool                                                      _disable_subjective_p2p_billing = true;
-      bool                                                      _disable_subjective_api_billing = true;
       fc::time_point                                            _irreversible_block_time;
 
       std::vector<chain::digest_type>                           _protocol_features_to_activate;
@@ -489,14 +487,14 @@
                future.wait();
                app().post( priority::low, [self, future{std::move(future)}, persist_until_expired, next{std::move( next )}, trx{std::move(trx)}]() mutable {
                   auto exception_handler = [self, &next, trx{std::move(trx)}](fc::exception_ptr ex) {
-                     fc_dlog(_trx_failed_trace_log, "[TRX_TRACE] Speculative execution is REJECTING tx: ${txid}, auth: ${a} : ${why} ",
-                            ("txid", trx->id())("a",trx->get_transaction().first_authorizer())("why",ex->what()));
+                    fc_dlog(_trx_failed_trace_log, "[TRX_TRACE] Speculative execution is REJECTING tx: ${txid} : ${why} ",
+                            ("txid", trx->id())("why",ex->what()));
                      next(ex);
 
-                     if (_trx_trace_failure_log.is_enabled(fc::log_level::debug)) {
-                         auto entire_trx = self->chain_plug->get_entire_trx(trx->get_transaction());
-                         fc_dlog(_trx_trace_failure_log, "[TRX_TRACE] Speculative execution is REJECTING tx: ${entire_trx}", ("entire_trx", entire_trx));
-                     }
+                    if (_trx_trace_failure_log.is_enabled(fc::log_level::debug)) {
+                        auto entire_trx = self->chain_plug->get_entire_trx(trx->get_transaction());
+                        fc_dlog(_trx_trace_failure_log, "[TRX_TRACE] Speculative execution is REJECTING tx: ${entire_trx}", ("entire_trx", entire_trx));
+                    }
                   };
                   try {
                      auto result = future.get();
@@ -525,41 +523,40 @@
                   _transaction_ack_channel.publish(priority::low, std::pair<fc::exception_ptr, transaction_metadata_ptr>(std::get<fc::exception_ptr>(response), trx));
                }
                if (_pending_block_mode == pending_block_mode::producing) {
-                  fc_dlog(_trx_failed_trace_log, "[TRX_TRACE] Block ${block_num} for producer ${prod} is REJECTING tx: ${txid}, auth: ${a} : ${why} ",
+                  fc_dlog(_trx_failed_trace_log, "[TRX_TRACE] Block ${block_num} for producer ${prod} is REJECTING tx: ${txid} : ${why} ",
                         ("block_num", chain.head_block_num() + 1)
                         ("prod", get_pending_block_producer())
                         ("txid", trx->id())
-                        ("a", trx->packed_trx()->get_transaction().first_authorizer())
                         ("why",std::get<fc::exception_ptr>(response)->what()));
 
                   if (_trx_trace_failure_log.is_enabled(fc::log_level::debug)) {
-                      auto entire_trace = std::get<fc::exception_ptr>(response);
-                      fc_dlog(_trx_trace_failure_log, "[TRX_TRACE] Block ${block_num} for producer ${prod} is REJECTING tx: ${entire_trace} ",
-                              ("block_num", chain.head_block_num() + 1)
-                              ("prod", get_pending_block_producer())
-                              ("entire_trace", entire_trace));
+                       auto entire_trace = std::get<fc::exception_ptr>(response);
+                       fc_dlog(_trx_trace_failure_log, "[TRX_TRACE] Block ${block_num} for producer ${prod} is REJECTING tx: ${entire_trace} ",
+                               ("block_num", chain.head_block_num() + 1)
+                               ("prod", get_pending_block_producer())
+                               ("entire_trace", entire_trace));
                   }
                } else {
-                  fc_dlog(_trx_failed_trace_log, "[TRX_TRACE] Speculative execution is REJECTING tx: ${txid}, auth: ${a} : ${why} ",
+                  fc_dlog(_trx_failed_trace_log, "[TRX_TRACE] Speculative execution is REJECTING tx: ${txid} : ${why} ",
                           ("txid", trx->id())
-                          ("a", trx->packed_trx()->get_transaction().first_authorizer())
                           ("why",std::get<fc::exception_ptr>(response)->what()));
 
                   if (_trx_trace_failure_log.is_enabled(fc::log_level::debug)) {
-                      auto entire_trace = std::get<fc::exception_ptr>(response);
-                      fc_dlog(_trx_trace_failure_log, "[TRX_TRACE] Speculative execution is REJECTING tx: ${entire_trace} ", ("entire_trace", entire_trace));
+                       auto entire_trace = std::get<fc::exception_ptr>(response);
+                       fc_dlog(_trx_trace_failure_log, "[TRX_TRACE] Speculative execution is REJECTING tx: ${entire_trace} ", ("entire_trace", entire_trace));
                   }
                }
             } else {
-<<<<<<< HEAD
                if (!trx->read_only) {
                   _transaction_ack_channel.publish(priority::low, std::pair<fc::exception_ptr, transaction_metadata_ptr>(nullptr, trx));
                }
                if (_pending_block_mode == pending_block_mode::producing) {
-                  fc_dlog(_trx_successful_trace_log, "[TRX_TRACE] Block ${block_num} for producer ${prod} is ACCEPTING tx: ${txid}",
-                          ("block_num", chain.head_block_num() + 1)
-                          ("prod", get_pending_block_producer())
-                          ("txid", trx->id()));
+                    fc_dlog(_trx_successful_trace_log,
+                            "[TRX_TRACE] Block ${block_num} for producer ${prod} is ACCEPTING tx: ${txid}, auth: ${a}",
+                            ("block_num", chain.head_block_num() + 1)
+                            ("prod", get_pending_block_producer())
+                            ("txid", trx->id())
+                            ("a", trx->packed_trx()->get_transaction().first_authorizer()));
 
                   if (_trx_trace_success_log.is_enabled(fc::log_level::debug)) {
                        auto entire_trace = chain_plug->get_entire_trx_trace(std::get<transaction_trace_ptr>(response) );
@@ -577,39 +574,6 @@
                        fc_dlog(_trx_trace_success_log, "[TRX_TRACE] Speculative execution is ACCEPTING tx: ${entire_trace}", ("entire_trace", entire_trace));
                   }
                }
-=======
-                _transaction_ack_channel.publish(priority::low,
-                                                 std::pair<fc::exception_ptr, transaction_metadata_ptr>(nullptr, trx));
-                if (_pending_block_mode == pending_block_mode::producing) {
-                    fc_dlog(_trx_successful_trace_log,
-                            "[TRX_TRACE] Block ${block_num} for producer ${prod} is ACCEPTING tx: ${txid}, auth: ${a}",
-                            ("block_num", chain.head_block_num() + 1)
-                            ("prod", get_pending_block_producer())
-                            ("txid", trx->id())
-                            ("a", trx->packed_trx()->get_transaction().first_authorizer()));
-
-                    if (_trx_trace_success_log.is_enabled(fc::log_level::debug)) {
-                        auto entire_trace = chain_plug->get_entire_trx_trace(std::get<transaction_trace_ptr>(response));
-                        fc_dlog(_trx_trace_success_log,
-                                "[TRX_TRACE] Block ${block_num} for producer ${prod} is ACCEPTING tx: ${entire_trace}",
-                                ("block_num", chain.head_block_num() + 1)
-                                ("prod", get_pending_block_producer())
-                                ("entire_trace", entire_trace));
-                    }
-                } else {
-                    fc_dlog(_trx_successful_trace_log,
-                            "[TRX_TRACE] Speculative execution is ACCEPTING tx: ${txid}, auth: ${a}",
-                            ("txid", trx->id())
-                            ("a", trx->packed_trx()->get_transaction().first_authorizer()));
-
-                    if (_trx_trace_success_log.is_enabled(fc::log_level::debug)) {
-                        auto entire_trace = chain_plug->get_entire_trx_trace(std::get<transaction_trace_ptr>(response));
-                        fc_dlog(_trx_trace_success_log,
-                                "[TRX_TRACE] Speculative execution is ACCEPTING tx: ${entire_trace}",
-                                ("entire_trace", entire_trace));
-                    }
-                }
->>>>>>> 4e93a932
             }
          };
 
@@ -646,17 +610,12 @@
                deadline = block_deadline;
             }
 
-            bool disable_subjective_billing = ( _pending_block_mode == pending_block_mode::producing )
-                                              || ( persist_until_expired && _disable_subjective_api_billing )
-                                              || ( !persist_until_expired && _disable_subjective_p2p_billing );
-
             auto first_auth = trx->packed_trx()->get_transaction().first_authorizer();
             uint32_t sub_bill = 0;
-            if( !disable_subjective_billing )
+            if( _pending_block_mode != pending_block_mode::producing)
                sub_bill = _subjective_billing.get_subjective_bill( first_auth, fc::time_point::now() );
 
             auto trace = chain.push_transaction( trx, deadline, trx->billed_cpu_time_us, false, sub_bill );
-            fc_dlog( _trx_failed_trace_log, "Subjective bill for ${a}: ${b} elapsed ${t}us", ("a",first_auth)("b",sub_bill)("t",trace->elapsed));
             if( trace->except ) {
                if( exception_is_exhausted( *trace->except, deadline_is_subjective )) {
                   _unapplied_transactions.add_incoming( trx, persist_until_expired, next );
@@ -818,14 +777,8 @@
           "Maximum size (in MiB) of the incoming transaction queue. Exceeding this value will subjectively drop transaction with resource exhaustion.")
          ("disable-api-persisted-trx", bpo::bool_switch()->default_value(false),
           "Disable the re-apply of API transactions.")
-         ("disable-subjective-billing", bpo::value<bool>()->default_value(true),
-          "Disable subjective CPU billing for API/P2P transactions")
-         ("disable-subjective-account-billing", boost::program_options::value<vector<string>>()->composing()->multitoken(),
-          "Account which is excluded from subjective CPU billing")
-         ("disable-subjective-p2p-billing", bpo::value<bool>()->default_value(true),
-          "Disable subjective CPU billing for P2P transactions")
-         ("disable-subjective-api-billing", bpo::value<bool>()->default_value(true),
-          "Disable subjective CPU billing for API transactions")
+         ("disable-subjective-billing", bpo::bool_switch()->default_value(false),
+          "Disable subjective billing.")
          ("producer-threads", bpo::value<uint16_t>()->default_value(config::default_controller_thread_pool_size),
           "Number of worker threads in producer thread pool")
          ("snapshots-dir", bpo::value<bfs::path>()->default_value("snapshots"),
@@ -961,25 +914,7 @@
    my->_incoming_defer_ratio = options.at("incoming-defer-ratio").as<double>();
 
    my->_disable_persist_until_expired = options.at("disable-api-persisted-trx").as<bool>();
-   bool disable_subjective_billing = options.at("disable-subjective-billing").as<bool>();
-   my->_disable_subjective_p2p_billing = options.at("disable-subjective-p2p-billing").as<bool>();
-   my->_disable_subjective_api_billing = options.at("disable-subjective-api-billing").as<bool>();
-   dlog( "disable-subjective-billing: ${s}, disable-subjective-p2p-billing: ${p2p}, disable-subjective-api-billing: ${api}",
-         ("s", disable_subjective_billing)("p2p", my->_disable_subjective_p2p_billing)("api", my->_disable_subjective_api_billing) );
-   if( !disable_subjective_billing ) {
-       my->_disable_subjective_p2p_billing = my->_disable_subjective_api_billing = false;
-   } else if( !my->_disable_subjective_p2p_billing || !my->_disable_subjective_api_billing ) {
-       disable_subjective_billing = false;
-   }
-   if( disable_subjective_billing ) {
-       my->_subjective_billing.disable();
-       ilog( "Subjective CPU billing disabled" );
-   } else if( !my->_disable_subjective_p2p_billing && !my->_disable_subjective_api_billing ) {
-       ilog( "Subjective CPU billing enabled" );
-   } else {
-       if( my->_disable_subjective_p2p_billing ) ilog( "Subjective CPU billing of P2P trxs disabled " );
-       if( my->_disable_subjective_api_billing ) ilog( "Subjective CPU billing of API trxs disabled " );
-   }
+   if( options.at("disable-subjective-billing").as<bool>() ) my->_subjective_billing.disable();
 
    auto thread_pool_size = options.at( "producer-threads" ).as<uint16_t>();
    EOS_ASSERT( thread_pool_size > 0, plugin_config_exception,
@@ -1051,13 +986,6 @@
    {
       uint32_t greylist_limit = options.at("greylist-limit").as<uint32_t>();
       chain.set_greylist_limit( greylist_limit );
-   }
-
-   if( options.count("disable-subjective-account-billing") ) {
-      std::vector<std::string> accounts = options["disable-subjective-account-billing"].as<std::vector<std::string>>();
-      for( const auto& a : accounts ) {
-         my->_subjective_billing.disable_account( account_name(a) );
-      }
    }
 
 } FC_LOG_AND_RETHROW() }
@@ -1879,15 +1807,17 @@
 }
 
 namespace {
-// track multiple failures on unapplied transactions
+// track multiple deadline / transaction cpu exceeded exceptions on unapplied transactions
 class account_failures {
 public:
    constexpr static uint32_t max_failures_per_account = 3;
 
    void add( const account_name& n, int64_t exception_code ) {
-      auto& fa = failed_accounts[n];
-      ++fa.num_failures;
-      fa.add( n, exception_code );
+      if( exception_code == deadline_exception::code_value || exception_code == tx_cpu_usage_exceeded::code_value ) {
+         auto& fa = failed_accounts[n];
+         ++fa.num_failures;
+         fa.add( exception_code );
+      }
    }
 
    // return true if exceeds max_failures_per_account and should be dropped
@@ -1911,14 +1841,6 @@
                   if( !reason.empty() ) reason += ", ";
                   reason += "tx_cpu_usage";
                }
-               if( e.second.is_eosio_assert() ) {
-                  if( !reason.empty() ) reason += ", ";
-                  reason += "assert";
-               }
-               if( e.second.is_other() ) {
-                  if( !reason.empty() ) reason += ", ";
-                  reason += "other";
-               }
                fc_dlog( _log, "Dropped ${n} trxs, account: ${a}, reason: ${r} exceeded",
                         ("n", e.second.num_failures - max_failures_per_account)("a", e.first)("r", reason) );
             }
@@ -1930,30 +1852,18 @@
    struct account_failure {
       enum class ex_fields : uint8_t {
          ex_deadline_exception = 1,
-         ex_tx_cpu_usage_exceeded = 2,
-         ex_eosio_assert_exception = 4,
-         ex_other_exception = 8
+         ex_tx_cpu_usage_exceeded = 2
       };
 
-      void add( const account_name& n, int64_t exception_code ) {
+      void add(int64_t exception_code = 0) {
          if( exception_code == tx_cpu_usage_exceeded::code_value ) {
             ex_flags = set_field( ex_flags, ex_fields::ex_tx_cpu_usage_exceeded );
          } else if( exception_code == deadline_exception::code_value ) {
             ex_flags = set_field( ex_flags, ex_fields::ex_deadline_exception );
-         } else if( exception_code == eosio_assert_message_exception::code_value ||
-                    exception_code == eosio_assert_code_exception::code_value ) {
-            ex_flags = set_field( ex_flags, ex_fields::ex_eosio_assert_exception );
-         } else {
-            ex_flags = set_field( ex_flags, ex_fields::ex_other_exception );
-            fc_dlog( _log, "Failed trx, account: ${a}, reason: ${r}",
-                     ("a", n)("r", exception_code) );
-         }
-      }
-
+         }
+      }
       bool is_deadline() const { return has_field( ex_flags, ex_fields::ex_deadline_exception ); }
       bool is_tx_cpu_usage() const { return has_field( ex_flags, ex_fields::ex_tx_cpu_usage_exceeded ); }
-      bool is_eosio_assert() const { return has_field( ex_flags, ex_fields::ex_eosio_assert_exception ); }
-      bool is_other() const { return has_field( ex_flags, ex_fields::ex_other_exception ); }
 
       uint32_t num_failures = 0;
       uint8_t ex_flags = 0;
@@ -2013,7 +1923,6 @@
             const uint32_t sub_bill = 0;
 
             auto trace = chain.push_transaction( trx, trx_deadline, prev_billed_cpu_time_us, false, sub_bill );
-            fc_dlog( _trx_failed_trace_log, "Subjective unapplied bill for ${a}: ${b} prev ${t}us", ("a",first_auth)("b",prev_billed_cpu_time_us)("t",trace->elapsed));
             if( trace->except ) {
                if( exception_is_exhausted( *trace->except, deadline_is_subjective ) ) {
                   if( block_is_exhausted() ) {
@@ -2023,7 +1932,6 @@
                   }
                   // don't erase, subjective failure so try again next time
                } else {
-                  fc_dlog( _trx_failed_trace_log, "Subjective unapplied bill for failed ${a}: ${b} prev ${t}us", ("a",first_auth)("b",prev_billed_cpu_time_us)("t",trace->elapsed));
                   auto failure_code = trace->except->code();
                   if( failure_code != tx_duplicate::code_value ) {
                      // this failed our configured maximum transaction time, we don't want to replay it
@@ -2039,7 +1947,6 @@
                   continue;
                }
             } else {
-               fc_dlog( _trx_successful_trace_log, "Subjective unapplied bill for success ${a}: ${b} prev ${t}us", ("a",first_auth)("b",prev_billed_cpu_time_us)("t",trace->elapsed));
                // if db_read_mode SPECULATIVE then trx is in the pending block and not immediately reverted
                _subjective_billing.subjective_bill( trx->id(), trx->packed_trx()->expiration(), first_auth, trace->elapsed,
                                                     chain.get_read_mode() == chain::db_read_mode::SPECULATIVE );
