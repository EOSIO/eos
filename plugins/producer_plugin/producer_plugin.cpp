#include <eosio/producer_plugin/producer_plugin.hpp>
#include <eosio/chain/plugin_interface.hpp>
#include <eosio/chain/global_property_object.hpp>
#include <eosio/chain/generated_transaction_object.hpp>
#include <eosio/chain/snapshot.hpp>
#include <eosio/chain/transaction_object.hpp>
#include <eosio/chain/thread_utils.hpp>
#include <eosio/chain/unapplied_transaction_queue.hpp>
#include <eosio/resource_monitor_plugin/resource_monitor_plugin.hpp>
#include <eosio/blockvault_client_plugin/blockvault_client_plugin.hpp>

#include <fc/io/json.hpp>
#include <fc/log/logger_config.hpp>
#include <fc/scoped_exit.hpp>

#include <boost/asio.hpp>
#include <boost/date_time/posix_time/posix_time.hpp>

#include <iostream>
#include <algorithm>
#include <boost/range/adaptor/map.hpp>
#include <boost/function_output_iterator.hpp>
#include <boost/multi_index_container.hpp>
#include <boost/multi_index/member.hpp>
#include <boost/multi_index/hashed_index.hpp>
#include <boost/multi_index/ordered_index.hpp>
#include <boost/signals2/connection.hpp>

namespace bmi = boost::multi_index;
using bmi::indexed_by;
using bmi::ordered_non_unique;
using bmi::member;
using bmi::tag;
using bmi::hashed_unique;

using boost::multi_index_container;

using std::string;
using std::vector;
using boost::signals2::scoped_connection;

#undef FC_LOG_AND_DROP
#define LOG_AND_DROP()  \
   catch ( const guard_exception& e ) { \
      chain_plugin::handle_guard_exception(e); \
   } catch ( const std::bad_alloc& ) { \
      chain_plugin::handle_bad_alloc(); \
   } catch ( boost::interprocess::bad_alloc& ) { \
      chain_plugin::handle_db_exhaustion(); \
   } catch( fc::exception& er ) { \
      wlog( "${details}", ("details",er.to_detail_string()) ); \
   } catch( const std::exception& e ) {  \
      fc::exception fce( \
                FC_LOG_MESSAGE( warn, "std::exception: ${what}: ",("what",e.what()) ), \
                fc::std_exception_code,\
                BOOST_CORE_TYPEID(e).name(), \
                e.what() ) ; \
      wlog( "${details}", ("details",fce.to_detail_string()) ); \
   } catch( ... ) {  \
      fc::unhandled_exception e( \
                FC_LOG_MESSAGE( warn, "unknown: ",  ), \
                std::current_exception() ); \
      wlog( "${details}", ("details",e.to_detail_string()) ); \
   }

const fc::string logger_name("producer_plugin");
fc::logger _log;

const fc::string trx_successful_trace_logger_name("transaction_success_tracing");
fc::logger       _trx_successful_trace_log;

const fc::string trx_failed_trace_logger_name("transaction_failure_tracing");
fc::logger       _trx_failed_trace_log;

namespace eosio {

static appbase::abstract_plugin& _producer_plugin = app().register_plugin<producer_plugin>();

using namespace eosio::chain;
using namespace eosio::chain::plugin_interface;

namespace {
   bool exception_is_exhausted(const fc::exception& e, bool deadline_is_subjective) {
      auto code = e.code();
      return (code == block_cpu_usage_exceeded::code_value) ||
             (code == block_net_usage_exceeded::code_value) ||
             (code == deadline_exception::code_value && deadline_is_subjective);
   }
}

struct transaction_id_with_expiry {
   transaction_id_type     trx_id;
   fc::time_point          expiry;
};

struct by_id;
struct by_expiry;

using transaction_id_with_expiry_index = multi_index_container<
   transaction_id_with_expiry,
   indexed_by<
      hashed_unique<tag<by_id>, BOOST_MULTI_INDEX_MEMBER(transaction_id_with_expiry, transaction_id_type, trx_id)>,
      ordered_non_unique<tag<by_expiry>, BOOST_MULTI_INDEX_MEMBER(transaction_id_with_expiry, fc::time_point, expiry)>
   >
>;

struct by_height;

class pending_snapshot {
public:
   using next_t = producer_plugin::next_function<producer_plugin::snapshot_information>;

   pending_snapshot(const block_id_type& block_id, next_t& next, std::string pending_path, std::string final_path)
   : block_id(block_id)
   , next(next)
   , pending_path(pending_path)
   , final_path(final_path)
   {}

   uint32_t get_height() const {
      return block_header::num_from_id(block_id);
   }

   static bfs::path get_final_path(const block_id_type& block_id, const bfs::path& snapshots_dir) {
      return snapshots_dir / fc::format_string("snapshot-${id}.bin", fc::mutable_variant_object()("id", block_id));
   }

   static bfs::path get_pending_path(const block_id_type& block_id, const bfs::path& snapshots_dir) {
      return snapshots_dir / fc::format_string(".pending-snapshot-${id}.bin", fc::mutable_variant_object()("id", block_id));
   }

   static bfs::path get_temp_path(const block_id_type& block_id, const bfs::path& snapshots_dir) {
      return snapshots_dir / fc::format_string(".incomplete-snapshot-${id}.bin", fc::mutable_variant_object()("id", block_id));
   }

   producer_plugin::snapshot_information finalize( const chain::controller& chain ) const {
      auto in_chain = (bool)chain.fetch_block_by_id( block_id );
      boost::system::error_code ec;

      if (!in_chain) {
         bfs::remove(bfs::path(pending_path), ec);
         EOS_THROW(snapshot_finalization_exception,
                   "Snapshotted block was forked out of the chain.  ID: ${block_id}",
                   ("block_id", block_id));
      }

      bfs::rename(bfs::path(pending_path), bfs::path(final_path), ec);
      EOS_ASSERT(!ec, snapshot_finalization_exception,
                 "Unable to finalize valid snapshot of block number ${bn}: [code: ${ec}] ${message}",
                 ("bn", get_height())
                 ("ec", ec.value())
                 ("message", ec.message()));

      return {block_id, final_path};
   }

   block_id_type     block_id;
   next_t            next;
   std::string       pending_path;
   std::string       final_path;
};

using pending_snapshot_index = multi_index_container<
   pending_snapshot,
   indexed_by<
      hashed_unique<tag<by_id>, BOOST_MULTI_INDEX_MEMBER(pending_snapshot, block_id_type, block_id)>,
      ordered_non_unique<tag<by_height>, BOOST_MULTI_INDEX_CONST_MEM_FUN( pending_snapshot, uint32_t, get_height)>
   >
>;

enum class pending_block_mode {
   producing,
   speculating
};

class producer_plugin_impl : public std::enable_shared_from_this<producer_plugin_impl> {
   public:
      producer_plugin_impl(boost::asio::io_service& io)
      :_timer(io)
      ,_transaction_ack_channel(app().get_channel<compat::channels::transaction_ack>())
      {
      }

      std::optional<fc::time_point> calculate_next_block_time(const account_name& producer_name, const block_timestamp_type& current_block_time) const;
      void schedule_production_loop();
      void schedule_maybe_produce_block( bool exhausted );
      void produce_block();
      bool maybe_produce_block();
      bool remove_expired_trxs( const fc::time_point& deadline );
      bool block_is_exhausted() const;
      bool remove_expired_blacklisted_trxs( const fc::time_point& deadline );
      bool process_unapplied_trxs( const fc::time_point& deadline );
      void process_scheduled_and_incoming_trxs( const fc::time_point& deadline, size_t& pending_incoming_process_limit );
      bool process_incoming_trxs( const fc::time_point& deadline, size_t& pending_incoming_process_limit );

      boost::program_options::variables_map _options;
      bool     _production_enabled                 = false;
      bool     _pause_production                   = false;

      using signature_provider_type = signature_provider_plugin::signature_provider_type;
      std::map<chain::public_key_type, signature_provider_type> _signature_providers;
      std::set<chain::account_name>                             _producers;
      boost::asio::deadline_timer                               _timer;
      using producer_watermark = std::pair<uint32_t, block_timestamp_type>;
      std::map<chain::account_name, producer_watermark>         _producer_watermarks;
      pending_block_mode                                        _pending_block_mode = pending_block_mode::speculating;
      unapplied_transaction_queue                               _unapplied_transactions;
      std::optional<named_thread_pool>                          _thread_pool;

      std::atomic<int32_t>                                      _max_transaction_time_ms; // modified by app thread, read by net_plugin thread pool
      fc::microseconds                                          _max_irreversible_block_age_us;
      int32_t                                                   _produce_time_offset_us = 0;
      int32_t                                                   _last_block_time_offset_us = 0;
      uint32_t                                                  _max_block_cpu_usage_threshold_us = 0;
      uint32_t                                                  _max_block_net_usage_threshold_bytes = 0;
      int32_t                                                   _max_scheduled_transaction_time_per_block_ms = 0;
      fc::time_point                                            _irreversible_block_time;

      std::vector<chain::digest_type>                           _protocol_features_to_activate;
      bool                                                      _protocol_features_signaled = false; // to mark whether it has been signaled in start_block

      chain_plugin*             chain_plug = nullptr;
      blockvault_client_plugin* blockvault_plug = nullptr;
    
      incoming::channels::block::channel_type::handle                   _incoming_block_subscription;
      incoming::channels::transaction::channel_type::handle             _incoming_transaction_subscription;
      compat::channels::accepted_blockvault_block::channel_type::handle _accepted_blockvault_block_subscription;

      compat::channels::transaction_ack::channel_type&           _transaction_ack_channel;

      incoming::methods::block_sync::method_type::handle        _incoming_block_sync_provider;
      incoming::methods::transaction_async::method_type::handle _incoming_transaction_async_provider;

      transaction_id_with_expiry_index                         _blacklisted_transactions;
      pending_snapshot_index                                   _pending_snapshot_index;

      std::optional<scoped_connection>                          _accepted_block_connection;
      std::optional<scoped_connection>                          _accepted_block_header_connection;
      std::optional<scoped_connection>                          _irreversible_block_connection;

      /*
       * HACK ALERT
       * Boost timers can be in a state where a handler has not yet executed but is not abortable.
       * As this method needs to mutate state handlers depend on for proper functioning to maintain
       * invariants for other code (namely accepting incoming transactions in a nearly full block)
       * the handlers capture a corelation ID at the time they are set.  When they are executed
       * they must check that correlation_id against the global ordinal.  If it does not match that
       * implies that this method has been called with the handler in the state where it should be
       * cancelled but wasn't able to be.
       */
      uint32_t _timer_corelation_id = 0;

      // keep a expected ratio between defer txn and incoming txn
      double _incoming_defer_ratio = 1.0; // 1:1

      // path to write the snapshots to
      bfs::path _snapshots_dir;

      void consider_new_watermark( account_name producer, uint32_t block_num, block_timestamp_type timestamp) {
         auto itr = _producer_watermarks.find( producer );
         if( itr != _producer_watermarks.end() ) {
            itr->second.first = std::max( itr->second.first, block_num );
            itr->second.second = std::max( itr->second.second, timestamp );
         } else if( _producers.count( producer ) > 0 ) {
            _producer_watermarks.emplace( producer, std::make_pair(block_num, timestamp) );
         }
      }

      std::optional<producer_watermark> get_watermark( account_name producer ) const {
         auto itr = _producer_watermarks.find( producer );

         if( itr == _producer_watermarks.end() ) return {};

         return itr->second;
      }

      void on_block( const block_state_ptr& bsp ) {
         auto before = _unapplied_transactions.size();
         _unapplied_transactions.clear_applied( bsp );
         fc_dlog( _log, "Removed applied transactions before: ${before}, after: ${after}",
                  ("before", before)("after", _unapplied_transactions.size()) );

      }

      void on_block_header( const block_state_ptr& bsp ) {
         consider_new_watermark( bsp->header.producer, bsp->block_num, bsp->block->timestamp );
      }

      void on_irreversible_block( const signed_block_ptr& lib ) {
         _irreversible_block_time = lib->timestamp.to_time_point();
         const chain::controller& chain = chain_plug->chain();

         // promote any pending snapshots
         auto& snapshots_by_height = _pending_snapshot_index.get<by_height>();
         uint32_t lib_height = lib->block_num();

         while (!snapshots_by_height.empty() && snapshots_by_height.begin()->get_height() <= lib_height) {
            const auto& pending = snapshots_by_height.begin();
            auto next = pending->next;

            try {
               next(pending->finalize(chain));
            } CATCH_AND_CALL(next);

            snapshots_by_height.erase(snapshots_by_height.begin());
         }
      }

      template<typename Type, typename Channel, typename F>
      auto publish_results_of(const Type &data, Channel& channel, F f) {
         auto publish_success = fc::make_scoped_exit([&, this](){
            channel.publish(std::pair<fc::exception_ptr, Type>(nullptr, data));
         });

         try {
            auto trace = f();
            if (trace->except) {
               publish_success.cancel();
               channel.publish(std::pair<fc::exception_ptr, Type>(trace->except->dynamic_copy_exception(), data));
            }
            return trace;
         } catch (const fc::exception& e) {
            publish_success.cancel();
            channel.publish(std::pair<fc::exception_ptr, Type>(e.dynamic_copy_exception(), data));
            throw e;
         } catch( const std::exception& e ) {
            publish_success.cancel();
            auto fce = fc::exception(
               FC_LOG_MESSAGE( info, "Caught std::exception: ${what}", ("what",e.what())),
               fc::std_exception_code,
               BOOST_CORE_TYPEID(e).name(),
               e.what()
            );
            channel.publish(std::pair<fc::exception_ptr, Type>(fce.dynamic_copy_exception(),data));
            throw fce;
         } catch( ... ) {
            publish_success.cancel();
            auto fce = fc::unhandled_exception(
               FC_LOG_MESSAGE( info, "Caught unknown exception"),
               std::current_exception()
            );

            channel.publish(std::pair<fc::exception_ptr, Type>(fce.dynamic_copy_exception(), data));
            throw fce;
         }
      };

      bool on_incoming_block(const signed_block_ptr& block, const std::optional<block_id_type>& block_id) {
         auto& chain = chain_plug->chain();
         if ( _pending_block_mode == pending_block_mode::producing ) {
            fc_wlog( _log, "dropped incoming block #${num} id: ${id}",
                     ("num", block->block_num())("id", block_id ? (*block_id).str() : "UNKNOWN") );
            return false;
         }

         const auto& id = block_id ? *block_id : block->calculate_id();
         auto blk_num = block->block_num();

         fc_dlog(_log, "received incoming block ${n} ${id}", ("n", blk_num)("id", id));

         EOS_ASSERT( block->timestamp < (fc::time_point::now() + fc::seconds( 7 )), block_from_the_future,
                     "received a block from the future, ignoring it: ${id}", ("id", id) );

         /* de-dupe here... no point in aborting block if we already know the block */
         auto existing = chain.fetch_block_by_id( id );
         if( existing ) { return false; }

         // start processing of block
         auto bsf = chain.create_block_state_future( id, block );

         // abort the pending block
         _unapplied_transactions.add_aborted( chain.abort_block() );

         // exceptions throw out, make sure we restart our loop
         auto ensure = fc::make_scoped_exit([this](){
            schedule_production_loop();
         });
         
         // push the new block
         auto handle_error = [&](const auto& e)
         {
            elog((e.to_detail_string()));
            app().get_channel<channels::rejected_block>().publish( priority::medium, block );
            throw;
         };

         try {
             chain.push_block( bsf, [this]( const branch_type& forked_branch ) { // as soon as accepted this emits a signal // will not overload push_block
               _unapplied_transactions.add_forked( forked_branch );
            }, [this]( const transaction_id_type& id ) {
               return _unapplied_transactions.get_trx( id );
            } );
             // check if bvault is activated
             // may be able to just overload push_block to _verify_ the block if blockvault (bool) is true; pass noop lambda
         } catch ( const guard_exception& e ) {
            chain_plugin::handle_guard_exception(e);
            return false;
         } catch ( const std::bad_alloc& ) {
            chain_plugin::handle_bad_alloc();
         } catch ( boost::interprocess::bad_alloc& ) {
            chain_plugin::handle_db_exhaustion();
         } catch( const fc::exception& e ) {
            handle_error(e);
         } catch (const std::exception& e) {
            handle_error(fc::std_exception_wrapper::from_current_exception(e));
         }

         const auto& hbs = chain.head_block_state();
         if( hbs->header.timestamp.next().to_time_point() >= fc::time_point::now() ) {
            _production_enabled = true;
         }

         if( fc::time_point::now() - block->timestamp < fc::minutes(5) || (blk_num % 1000 == 0) ) {
            ilog("Received block ${id}... #${n} @ ${t} signed by ${p} [trxs: ${count}, lib: ${lib}, conf: ${confs}, latency: ${latency} ms]",
                 ("p",block->producer)("id",id.str().substr(8,16))("n",blk_num)("t",block->timestamp)
                 ("count",block->transactions.size())("lib",chain.last_irreversible_block_num())
                 ("confs", block->confirmed)("latency", (fc::time_point::now() - block->timestamp).count()/1000 ) );
            if( chain.get_read_mode() != db_read_mode::IRREVERSIBLE && hbs->id != id && hbs->block != nullptr ) { // not applied to head
               ilog("Block not applied to head ${id}... #${n} @ ${t} signed by ${p} [trxs: ${count}, dpos: ${dpos}, conf: ${confs}, latency: ${latency} ms]",
                    ("p",hbs->block->producer)("id",hbs->id.str().substr(8,16))("n",hbs->block_num)("t",hbs->block->timestamp)
                    ("count",hbs->block->transactions.size())("dpos", hbs->dpos_irreversible_blocknum)
                    ("confs", hbs->block->confirmed)("latency", (fc::time_point::now() - hbs->block->timestamp).count()/1000 ) );
            }
         }

         return true;
      }

      void on_incoming_transaction_async(const packed_transaction_ptr& trx, bool persist_until_expired, next_function<transaction_trace_ptr> next) {
         chain::controller& chain = chain_plug->chain();
         const auto max_trx_time_ms = _max_transaction_time_ms.load();
         fc::microseconds max_trx_cpu_usage = max_trx_time_ms < 0 ? fc::microseconds::maximum() : fc::milliseconds( max_trx_time_ms );

         auto future = transaction_metadata::start_recover_keys( trx, _thread_pool->get_executor(),
                chain.get_chain_id(), fc::microseconds( max_trx_cpu_usage ), chain.configured_subjective_signature_length_limit() );

         auto trx_id = trx->id();
         boost::asio::post(_thread_pool->get_executor(), [self = this, future{std::move(future)}, persist_until_expired,
                                                          next{std::move(next)}, trx_id]() mutable {
            if( future.valid() ) {
               future.wait();
               app().post( priority::low, [self, future{std::move(future)}, persist_until_expired, next{std::move( next )}, trx_id]() mutable {
                  auto exception_handler = [&next, trx_id](fc::exception_ptr ex) {
                    fc_dlog(_trx_failed_trace_log, "[TRX_TRACE] Speculative execution is REJECTING tx: ${txid} : ${why} ",
                            ("txid", trx_id)("why",ex->what()));
                     next(ex);
                  };
                  try {
                     auto result = future.get();
                     if( !self->process_incoming_transaction_async( result, persist_until_expired, next ) ) {
                        if( self->_pending_block_mode == pending_block_mode::producing ) {
                           self->schedule_maybe_produce_block( true );
                        }
                     }
                  } CATCH_AND_CALL(exception_handler);
               } );
            }
         });
      }

      bool process_incoming_transaction_async(const transaction_metadata_ptr& trx, bool persist_until_expired, next_function<transaction_trace_ptr> next) {
         bool exhausted = false;
         chain::controller& chain = chain_plug->chain();

         auto send_response = [this, &trx, &chain, &next](const std::variant<fc::exception_ptr, transaction_trace_ptr>& response) {
            next(response);
            if (std::holds_alternative<fc::exception_ptr>(response)) {
               _transaction_ack_channel.publish(priority::low, std::pair<fc::exception_ptr, transaction_metadata_ptr>(std::get<fc::exception_ptr>(response), trx));
               if (_pending_block_mode == pending_block_mode::producing) {
                  fc_dlog(_trx_failed_trace_log, "[TRX_TRACE] Block ${block_num} for producer ${prod} is REJECTING tx: ${txid} : ${why} ",
                        ("block_num", chain.head_block_num() + 1)
                        ("prod", get_pending_block_producer())
                        ("txid", trx->id())
                        ("why",std::get<fc::exception_ptr>(response)->what()));
               } else {
                  fc_dlog(_trx_failed_trace_log, "[TRX_TRACE] Speculative execution is REJECTING tx: ${txid} : ${why} ",
                          ("txid", trx->id())
                          ("why",std::get<fc::exception_ptr>(response)->what()));
               }
            } else {
               _transaction_ack_channel.publish(priority::low, std::pair<fc::exception_ptr, transaction_metadata_ptr>(nullptr, trx));
               if (_pending_block_mode == pending_block_mode::producing) {
                  fc_dlog(_trx_successful_trace_log, "[TRX_TRACE] Block ${block_num} for producer ${prod} is ACCEPTING tx: ${txid}",
                          ("block_num", chain.head_block_num() + 1)
                          ("prod", get_pending_block_producer())
                          ("txid", trx->id()));
               } else {
                  fc_dlog(_trx_successful_trace_log, "[TRX_TRACE] Speculative execution is ACCEPTING tx: ${txid}",
                          ("txid", trx->id()));
               }
            }
         };

         try {
            const auto& id = trx->id();

            fc::time_point bt = chain.is_building_block() ? chain.pending_block_time() : chain.head_block_time();
            if( fc::time_point( trx->packed_trx()->expiration()) < bt ) {
               send_response( std::static_pointer_cast<fc::exception>(
                     std::make_shared<expired_tx_exception>(
                           FC_LOG_MESSAGE( error, "expired transaction ${id}, expiration ${e}, block time ${bt}",
                                           ("id", id)("e", trx->packed_trx()->expiration())( "bt", bt )))));
               return true;
            }

            if( chain.is_known_unexpired_transaction( id )) {
               send_response( std::static_pointer_cast<fc::exception>( std::make_shared<tx_duplicate>(
                     FC_LOG_MESSAGE( error, "duplicate transaction ${id}", ("id", id)))) );
               return true;
            }

            if( !chain.is_building_block()) {
               _unapplied_transactions.add_incoming( trx, persist_until_expired, next );
               return true;
            }

            auto deadline = fc::time_point::now() + fc::milliseconds( _max_transaction_time_ms );
            bool deadline_is_subjective = false;
            const auto block_deadline = calculate_block_deadline( chain.pending_block_time() );
            if( _max_transaction_time_ms < 0 ||
                (_pending_block_mode == pending_block_mode::producing && block_deadline < deadline)) {
               deadline_is_subjective = true;
               deadline = block_deadline;
            }

            auto trace = chain.push_transaction( trx, deadline, trx->billed_cpu_time_us, false );
            if( trace->except ) {
               if( exception_is_exhausted( *trace->except, deadline_is_subjective )) {
                  _unapplied_transactions.add_incoming( trx, persist_until_expired, next );
                  if( _pending_block_mode == pending_block_mode::producing ) {
                     fc_dlog(_log, "[TRX_TRACE] Block ${block_num} for producer ${prod} COULD NOT FIT, tx: ${txid} RETRYING ",
                              ("block_num", chain.head_block_num() + 1)
                              ("prod", get_pending_block_producer())
                              ("txid", trx->id()));
                  } else {
                     fc_dlog(_log, "[TRX_TRACE] Speculative execution COULD NOT FIT tx: ${txid} RETRYING",
                              ("txid", trx->id()));
                  }
                  if( !exhausted )
                     exhausted = block_is_exhausted();
               } else {
                  auto e_ptr = trace->except->dynamic_copy_exception();
                  send_response( e_ptr );
               }
            } else {
               if( persist_until_expired ) {
                  // if this trx didnt fail/soft-fail and the persist flag is set, store its ID so that we can
                  // ensure its applied to all future speculative blocks as well.
                  _unapplied_transactions.add_persisted( trx );
               }
               send_response( trace );
            }

         } catch ( const guard_exception& e ) {
            chain_plugin::handle_guard_exception(e);
         } catch ( boost::interprocess::bad_alloc& ) {
            chain_plugin::handle_db_exhaustion();
         } catch ( std::bad_alloc& ) {
            chain_plugin::handle_bad_alloc();
         } CATCH_AND_CALL(send_response);

         return !exhausted;
      }


      fc::microseconds get_irreversible_block_age() {
         auto now = fc::time_point::now();
         if (now < _irreversible_block_time) {
            return fc::microseconds(0);
         } else {
            return now - _irreversible_block_time;
         }
      }

      account_name get_pending_block_producer() {
         auto& chain = chain_plug->chain();
         if (chain.is_building_block()) {
            return chain.pending_block_producer();
         } else {
            return {};
         }
      }

      bool production_disabled_by_policy() {
         return !_production_enabled || _pause_production || (_max_irreversible_block_age_us.count() >= 0 && get_irreversible_block_age() >= _max_irreversible_block_age_us);
      }

      enum class start_block_result {
         succeeded,
         failed,
         waiting_for_block,
         waiting_for_production,
         exhausted
      };

      start_block_result start_block();

      fc::time_point calculate_pending_block_time() const;
      fc::time_point calculate_block_deadline( const fc::time_point& ) const;
      void schedule_delayed_production_loop(const std::weak_ptr<producer_plugin_impl>& weak_this, std::optional<fc::time_point> wake_up_time);
      std::optional<fc::time_point> calculate_producer_wake_up_time( const block_timestamp_type& ref_block_time ) const;

};

void new_chain_banner(const eosio::chain::controller& db)
{
   std::cerr << "\n"
      "*******************************\n"
      "*                             *\n"
      "*   ------ NEW CHAIN ------   *\n"
      "*   -  Welcome to EOSIO!  -   *\n"
      "*   -----------------------   *\n"
      "*                             *\n"
      "*******************************\n"
      "\n";

   if( db.head_block_state()->header.timestamp.to_time_point() < (fc::time_point::now() - fc::milliseconds(200 * config::block_interval_ms)))
   {
      std::cerr << "Your genesis seems to have an old timestamp\n"
         "Please consider using the --genesis-timestamp option to give your genesis a recent timestamp\n"
         "\n"
         ;
   }
   return;
}

producer_plugin::producer_plugin()
   : my(new producer_plugin_impl(app().get_io_service())){
   }

producer_plugin::~producer_plugin() {}

void producer_plugin::set_program_options(
   boost::program_options::options_description& command_line_options,
   boost::program_options::options_description& config_file_options)
{
   auto default_priv_key = private_key_type::regenerate<fc::ecc::private_key_shim>(fc::sha256::hash(std::string("nathan")));
   auto private_key_default = std::make_pair(default_priv_key.get_public_key(), default_priv_key );

   boost::program_options::options_description producer_options;

   producer_options.add_options()
         ("enable-stale-production,e", boost::program_options::bool_switch()->notifier([this](bool e){my->_production_enabled = e;}), "Enable block production, even if the chain is stale.")
         ("pause-on-startup,x", boost::program_options::bool_switch()->notifier([this](bool p){my->_pause_production = p;}), "Start this node in a state where production is paused")
         ("max-transaction-time", bpo::value<int32_t>()->default_value(30),
          "Limits the maximum time (in milliseconds) that is allowed a pushed transaction's code to execute before being considered invalid")
         ("max-irreversible-block-age", bpo::value<int32_t>()->default_value( -1 ),
          "Limits the maximum age (in seconds) of the DPOS Irreversible Block for a chain this node will produce blocks on (use negative value to indicate unlimited)")
         ("producer-name,p", boost::program_options::value<vector<string>>()->composing()->multitoken(),
          "ID of producer controlled by this node (e.g. inita; may specify multiple times)")
         ("private-key", boost::program_options::value<vector<string>>()->composing()->multitoken(),
          "(DEPRECATED - Use signature-provider instead) Tuple of [public key, WIF private key] (may specify multiple times)")
         ("signature-provider", boost::program_options::value<vector<string>>()->composing()->multitoken()->default_value(
               {default_priv_key.get_public_key().to_string() + "=KEY:" + default_priv_key.to_string()},
                default_priv_key.get_public_key().to_string() + "=KEY:" + default_priv_key.to_string()),
               app().get_plugin<signature_provider_plugin>().signature_provider_help_text())
         ("greylist-account", boost::program_options::value<vector<string>>()->composing()->multitoken(),
          "account that can not access to extended CPU/NET virtual resources")
         ("greylist-limit", boost::program_options::value<uint32_t>()->default_value(1000),
          "Limit (between 1 and 1000) on the multiple that CPU/NET virtual resources can extend during low usage (only enforced subjectively; use 1000 to not enforce any limit)")
         ("produce-time-offset-us", boost::program_options::value<int32_t>()->default_value(0),
          "Offset of non last block producing time in microseconds. Valid range 0 .. -block_time_interval.")
         ("last-block-time-offset-us", boost::program_options::value<int32_t>()->default_value(-200000),
          "Offset of last block producing time in microseconds. Valid range 0 .. -block_time_interval.")
         ("cpu-effort-percent", bpo::value<uint32_t>()->default_value(config::default_block_cpu_effort_pct / config::percent_1),
          "Percentage of cpu block production time used to produce block. Whole number percentages, e.g. 80 for 80%")
         ("last-block-cpu-effort-percent", bpo::value<uint32_t>()->default_value(config::default_block_cpu_effort_pct / config::percent_1),
          "Percentage of cpu block production time used to produce last block. Whole number percentages, e.g. 80 for 80%")
         ("max-block-cpu-usage-threshold-us", bpo::value<uint32_t>()->default_value( 5000 ),
          "Threshold of CPU block production to consider block full; when within threshold of max-block-cpu-usage block can be produced immediately")
         ("max-block-net-usage-threshold-bytes", bpo::value<uint32_t>()->default_value( 1024 ),
          "Threshold of NET block production to consider block full; when within threshold of max-block-net-usage block can be produced immediately")
         ("max-scheduled-transaction-time-per-block-ms", boost::program_options::value<int32_t>()->default_value(100),
          "Maximum wall-clock time, in milliseconds, spent retiring scheduled transactions in any block before returning to normal transaction processing.")
         ("subjective-cpu-leeway-us", boost::program_options::value<int32_t>()->default_value( config::default_subjective_cpu_leeway_us ),
          "Time in microseconds allowed for a transaction that starts with insufficient CPU quota to complete and cover its CPU usage.")
         ("incoming-defer-ratio", bpo::value<double>()->default_value(1.0),
          "ratio between incoming transactions and deferred transactions when both are queued for execution")
         ("incoming-transaction-queue-size-mb", bpo::value<uint16_t>()->default_value( 1024 ),
          "Maximum size (in MiB) of the incoming transaction queue. Exceeding this value will subjectively drop transaction with resource exhaustion.")
         ("producer-threads", bpo::value<uint16_t>()->default_value(config::default_controller_thread_pool_size),
          "Number of worker threads in producer thread pool")
         ("snapshots-dir", bpo::value<bfs::path>()->default_value("snapshots"),
          "the location of the snapshots directory (absolute path or relative to application data dir)")
         ;
   config_file_options.add(producer_options);
}

bool producer_plugin::is_producer_key(const chain::public_key_type& key) const
{
  auto private_key_itr = my->_signature_providers.find(key);
  if(private_key_itr != my->_signature_providers.end())
    return true;
  return false;
}

chain::signature_type producer_plugin::sign_compact(const chain::public_key_type& key, const fc::sha256& digest) const
{
  if(key != chain::public_key_type()) {
    auto private_key_itr = my->_signature_providers.find(key);
    EOS_ASSERT(private_key_itr != my->_signature_providers.end(), producer_priv_key_not_found, "Local producer has no private key in config.ini corresponding to public key ${key}", ("key", key));

    return private_key_itr->second(digest);
  }
  else {
    return chain::signature_type();
  }
}

template<typename T>
T dejsonify(const string& s) {
   return fc::json::from_string(s).as<T>();
}

#define LOAD_VALUE_SET(options, op_name, container) \
if( options.count(op_name) ) { \
   const std::vector<std::string>& ops = options[op_name].as<std::vector<std::string>>(); \
   for( const auto& v : ops ) { \
      container.emplace( eosio::chain::name( v ) ); \
   } \
}

void producer_plugin::plugin_initialize(const boost::program_options::variables_map& options)
{ try {
   my->blockvault_plug = app().find_plugin<blockvault_client_plugin>();
   my->chain_plug = app().find_plugin<chain_plugin>();
   EOS_ASSERT( my->chain_plug, plugin_config_exception, "chain_plugin not found" );
   my->_options = &options;
   LOAD_VALUE_SET(options, "producer-name", my->_producers)

   chain::controller& chain = my->chain_plug->chain();
   unapplied_transaction_queue::process_mode unapplied_mode =
      (chain.get_read_mode() != chain::db_read_mode::SPECULATIVE) ? unapplied_transaction_queue::process_mode::non_speculative :
         my->_producers.empty() ? unapplied_transaction_queue::process_mode::speculative_non_producer :
            unapplied_transaction_queue::process_mode::speculative_producer;
   my->_unapplied_transactions.set_mode( unapplied_mode );

   if( options.count("private-key") )
   {
      const std::vector<std::string> key_id_to_wif_pair_strings = options["private-key"].as<std::vector<std::string>>();
      for (const std::string& key_id_to_wif_pair_string : key_id_to_wif_pair_strings)
      {
         try {
            auto key_id_to_wif_pair = dejsonify<std::pair<public_key_type, private_key_type>>(key_id_to_wif_pair_string);
            my->_signature_providers[key_id_to_wif_pair.first] = app().get_plugin<signature_provider_plugin>().signature_provider_for_private_key(key_id_to_wif_pair.second);
            auto blanked_privkey = std::string(key_id_to_wif_pair.second.to_string().size(), '*' );
            wlog("\"private-key\" is DEPRECATED, use \"signature-provider=${pub}=KEY:${priv}\"", ("pub",key_id_to_wif_pair.first)("priv", blanked_privkey));
         } catch ( const std::exception& e ) {
            elog("Malformed private key pair");
         }
      }
   }

   if( options.count("signature-provider") ) {
      const std::vector<std::string> key_spec_pairs = options["signature-provider"].as<std::vector<std::string>>();
      for (const auto& key_spec_pair : key_spec_pairs) {
         try {
            const auto& [pubkey, provider] = app().get_plugin<signature_provider_plugin>().signature_provider_for_specification(key_spec_pair);
            my->_signature_providers[pubkey] = provider;
         } catch(secure_enclave_exception& e) {
            elog("Error with Secure Enclave signature provider: ${e}; ignoring ${val}", ("e", e.top_message())("val", key_spec_pair));
         } catch (...) {
            elog("Malformed signature provider: \"${val}\", ignoring!", ("val", key_spec_pair));
         }
      }
   }

   my->_produce_time_offset_us = options.at("produce-time-offset-us").as<int32_t>();
   EOS_ASSERT( my->_produce_time_offset_us <= 0 && my->_produce_time_offset_us >= -config::block_interval_us, plugin_config_exception,
               "produce-time-offset-us ${o} must be 0 .. -${bi}", ("bi", config::block_interval_us)("o", my->_produce_time_offset_us) );

   my->_last_block_time_offset_us = options.at("last-block-time-offset-us").as<int32_t>();
   EOS_ASSERT( my->_last_block_time_offset_us <= 0 && my->_last_block_time_offset_us >= -config::block_interval_us, plugin_config_exception,
               "last-block-time-offset-us ${o} must be 0 .. -${bi}", ("bi", config::block_interval_us)("o", my->_last_block_time_offset_us) );

   uint32_t cpu_effort_pct = options.at("cpu-effort-percent").as<uint32_t>();
   EOS_ASSERT( cpu_effort_pct >= 0 && cpu_effort_pct <= 100, plugin_config_exception,
               "cpu-effort-percent ${pct} must be 0 - 100", ("pct", cpu_effort_pct) );
      cpu_effort_pct *= config::percent_1;
   int32_t cpu_effort_offset_us =
         -EOS_PERCENT( config::block_interval_us, chain::config::percent_100 - cpu_effort_pct );

   uint32_t last_block_cpu_effort_pct = options.at("last-block-cpu-effort-percent").as<uint32_t>();
   EOS_ASSERT( last_block_cpu_effort_pct >= 0 && last_block_cpu_effort_pct <= 100, plugin_config_exception,
               "last-block-cpu-effort-percent ${pct} must be 0 - 100", ("pct", last_block_cpu_effort_pct) );
      last_block_cpu_effort_pct *= config::percent_1;
   int32_t last_block_cpu_effort_offset_us =
         -EOS_PERCENT( config::block_interval_us, chain::config::percent_100 - last_block_cpu_effort_pct );

   my->_produce_time_offset_us = std::min( my->_produce_time_offset_us, cpu_effort_offset_us );
   my->_last_block_time_offset_us = std::min( my->_last_block_time_offset_us, last_block_cpu_effort_offset_us );

   my->_max_block_cpu_usage_threshold_us = options.at( "max-block-cpu-usage-threshold-us" ).as<uint32_t>();
   EOS_ASSERT( my->_max_block_cpu_usage_threshold_us < config::block_interval_us, plugin_config_exception,
               "max-block-cpu-usage-threshold-us ${t} must be 0 .. ${bi}", ("bi", config::block_interval_us)("t", my->_max_block_cpu_usage_threshold_us) );

   my->_max_block_net_usage_threshold_bytes = options.at( "max-block-net-usage-threshold-bytes" ).as<uint32_t>();

   my->_max_scheduled_transaction_time_per_block_ms = options.at("max-scheduled-transaction-time-per-block-ms").as<int32_t>();

   if( options.at( "subjective-cpu-leeway-us" ).as<int32_t>() != config::default_subjective_cpu_leeway_us ) {
      chain.set_subjective_cpu_leeway( fc::microseconds( options.at( "subjective-cpu-leeway-us" ).as<int32_t>() ) );
   }

   my->_max_transaction_time_ms = options.at("max-transaction-time").as<int32_t>();

   my->_max_irreversible_block_age_us = fc::seconds(options.at("max-irreversible-block-age").as<int32_t>());

   auto max_incoming_transaction_queue_size = options.at("incoming-transaction-queue-size-mb").as<uint16_t>() * 1024*1024;

   EOS_ASSERT( max_incoming_transaction_queue_size > 0, plugin_config_exception,
               "incoming-transaction-queue-size-mb ${mb} must be greater than 0", ("mb", max_incoming_transaction_queue_size) );

   my->_unapplied_transactions.set_max_transaction_queue_size( max_incoming_transaction_queue_size );

   my->_incoming_defer_ratio = options.at("incoming-defer-ratio").as<double>();

   auto thread_pool_size = options.at( "producer-threads" ).as<uint16_t>();
   EOS_ASSERT( thread_pool_size > 0, plugin_config_exception,
               "producer-threads ${num} must be greater than 0", ("num", thread_pool_size));
   my->_thread_pool.emplace( "prod", thread_pool_size );

   if( options.count( "snapshots-dir" )) {
      auto sd = options.at( "snapshots-dir" ).as<bfs::path>();
      if( sd.is_relative()) {
         my->_snapshots_dir = app().data_dir() / sd;
         if (!fc::exists(my->_snapshots_dir)) {
            fc::create_directories(my->_snapshots_dir);
         }
      } else {
         my->_snapshots_dir = sd;
      }

      EOS_ASSERT( fc::is_directory(my->_snapshots_dir), snapshot_directory_not_found_exception,
                  "No such directory '${dir}'", ("dir", my->_snapshots_dir.generic_string()) );

      if (auto resmon_plugin = app().find_plugin<resource_monitor_plugin>()) {
         resmon_plugin->monitor_directory(my->_snapshots_dir);
      }
   }

   my->_incoming_block_subscription = app().get_channel<incoming::channels::block>().subscribe(
         [this](const signed_block_ptr& block) {
      try {
         my->on_incoming_block(block, {});
      } LOG_AND_DROP();
   });

   my->_incoming_transaction_subscription = app().get_channel<incoming::channels::transaction>().subscribe(
         [this](const packed_transaction_ptr& trx) {
      try {
         my->on_incoming_transaction_async(trx, false, [](const auto&){});
      } LOG_AND_DROP();
   });

   my->_accepted_blockvault_block_subscription = app().get_channel<compat::channels::accepted_blockvault_block>().subscribe(
         [this](const signed_block_ptr& block) {
      try {
         chain.commit_block();
      } LOG_AND_DROP();
   });

   my->_incoming_block_sync_provider = app().get_method<incoming::methods::block_sync>().register_provider(
         [this](const signed_block_ptr& block, const std::optional<block_id_type>& block_id) {
      return my->on_incoming_block(block, block_id);
   });

   my->_incoming_transaction_async_provider = app().get_method<incoming::methods::transaction_async>().register_provider(
         [this](const packed_transaction_ptr& trx, bool persist_until_expired, next_function<transaction_trace_ptr> next) -> void {
      return my->on_incoming_transaction_async(trx, persist_until_expired, next );
   });

   if (options.count("greylist-account")) {
      std::vector<std::string> greylist = options["greylist-account"].as<std::vector<std::string>>();
      greylist_params param;
      for (auto &a : greylist) {
         param.accounts.push_back(account_name(a));
      }
      add_greylist_accounts(param);
   }

   {
      uint32_t greylist_limit = options.at("greylist-limit").as<uint32_t>();
      chain.set_greylist_limit( greylist_limit );
   }

} FC_LOG_AND_RETHROW() }

void producer_plugin::plugin_startup()
{ try {
   handle_sighup(); // Sets loggers

   try {
   ilog("producer plugin:  plugin_startup() begin");

   chain::controller& chain = my->chain_plug->chain();
   EOS_ASSERT( my->_producers.empty() || chain.get_read_mode() == chain::db_read_mode::SPECULATIVE, plugin_config_exception,
              "node cannot have any producer-name configured because block production is impossible when read_mode is not \"speculative\"" );

   EOS_ASSERT( my->_producers.empty() || chain.get_validation_mode() == chain::validation_mode::FULL, plugin_config_exception,
              "node cannot have any producer-name configured because block production is not safe when validation_mode is not \"full\"" );

   EOS_ASSERT( my->_producers.empty() || my->chain_plug->accept_transactions(), plugin_config_exception,
              "node cannot have any producer-name configured because no block production is possible with no [api|p2p]-accepted-transactions" );

   my->_accepted_block_connection.emplace(chain.accepted_block.connect( [this]( const auto& bsp ){ my->on_block( bsp ); } ));
   my->_accepted_block_header_connection.emplace(chain.accepted_block_header.connect( [this]( const auto& bsp ){ my->on_block_header( bsp ); } ));
   my->_irreversible_block_connection.emplace(chain.irreversible_block.connect( [this]( const auto& bsp ){ my->on_irreversible_block( bsp->block ); } ));

   const auto lib_num = chain.last_irreversible_block_num();
   const auto lib = chain.fetch_block_by_number(lib_num);
   if (lib) {
      my->on_irreversible_block(lib);
   } else {
      my->_irreversible_block_time = fc::time_point::maximum();
   }

   if (!my->_producers.empty()) {
      ilog("Launching block production for ${n} producers at ${time}.", ("n", my->_producers.size())("time",fc::time_point::now()));

      if (my->_production_enabled) {
         if (chain.head_block_num() == 0) {
            new_chain_banner(chain);
         }
      }
   }

   my->schedule_production_loop();

   ilog("producer plugin:  plugin_startup() end");
   } catch( ... ) {
      // always call plugin_shutdown, even on exception
      plugin_shutdown();
      throw;
   }
} FC_CAPTURE_AND_RETHROW() }

void producer_plugin::plugin_shutdown() {
   try {
      my->_timer.cancel();
   } catch ( const std::bad_alloc& ) {
     chain_plugin::handle_bad_alloc();
   } catch ( const boost::interprocess::bad_alloc& ) {
     chain_plugin::handle_bad_alloc();
   } catch(const fc::exception& e) {
      edump((e.to_detail_string()));
   } catch(const std::exception& e) {
      edump((fc::std_exception_wrapper::from_current_exception(e).to_detail_string()));
   }

   if( my->_thread_pool ) {
      my->_thread_pool->stop();
   }

   app().post( 0, [me = my](){} ); // keep my pointer alive until queue is drained
}

void producer_plugin::handle_sighup() {
   fc::logger::update( logger_name, _log );
   fc::logger::update(trx_successful_trace_logger_name, _trx_successful_trace_log);
   fc::logger::update(trx_failed_trace_logger_name, _trx_failed_trace_log);
}

void producer_plugin::pause() {
   fc_ilog(_log, "Producer paused.");
   my->_pause_production = true;
}

void producer_plugin::resume() {
   my->_pause_production = false;
   // it is possible that we are only speculating because of this policy which we have now changed
   // re-evaluate that now
   //
   if (my->_pending_block_mode == pending_block_mode::speculating) {
      chain::controller& chain = my->chain_plug->chain();
      my->_unapplied_transactions.add_aborted( chain.abort_block() );
      fc_ilog(_log, "Producer resumed. Scheduling production.");
      my->schedule_production_loop();
   } else {
      fc_ilog(_log, "Producer resumed.");
   }
}

bool producer_plugin::paused() const {
   return my->_pause_production;
}

void producer_plugin::update_runtime_options(const runtime_options& options) {
   chain::controller& chain = my->chain_plug->chain();
   bool check_speculating = false;

   if (options.max_transaction_time) {
      my->_max_transaction_time_ms = *options.max_transaction_time;
   }

   if (options.max_irreversible_block_age) {
      my->_max_irreversible_block_age_us =  fc::seconds(*options.max_irreversible_block_age);
      check_speculating = true;
   }

   if (options.produce_time_offset_us) {
      my->_produce_time_offset_us = *options.produce_time_offset_us;
   }

   if (options.last_block_time_offset_us) {
      my->_last_block_time_offset_us = *options.last_block_time_offset_us;
   }

   if (options.max_scheduled_transaction_time_per_block_ms) {
      my->_max_scheduled_transaction_time_per_block_ms = *options.max_scheduled_transaction_time_per_block_ms;
   }

   if (options.incoming_defer_ratio) {
      my->_incoming_defer_ratio = *options.incoming_defer_ratio;
   }

   if (check_speculating && my->_pending_block_mode == pending_block_mode::speculating) {
      my->_unapplied_transactions.add_aborted( chain.abort_block() );
      my->schedule_production_loop();
   }

   if (options.subjective_cpu_leeway_us) {
      chain.set_subjective_cpu_leeway(fc::microseconds(*options.subjective_cpu_leeway_us));
   }

   if (options.greylist_limit) {
      chain.set_greylist_limit(*options.greylist_limit);
   }
}

producer_plugin::runtime_options producer_plugin::get_runtime_options() const {
   return {
      my->_max_transaction_time_ms,
      my->_max_irreversible_block_age_us.count() < 0 ? -1 : my->_max_irreversible_block_age_us.count() / 1'000'000,
      my->_produce_time_offset_us,
      my->_last_block_time_offset_us,
      my->_max_scheduled_transaction_time_per_block_ms,
      my->chain_plug->chain().get_subjective_cpu_leeway() ?
            my->chain_plug->chain().get_subjective_cpu_leeway()->count() :
            std::optional<int32_t>(),
      my->_incoming_defer_ratio,
      my->chain_plug->chain().get_greylist_limit()
   };
}

void producer_plugin::add_greylist_accounts(const greylist_params& params) {
   chain::controller& chain = my->chain_plug->chain();
   for (auto &acc : params.accounts) {
      chain.add_resource_greylist(acc);
   }
}

void producer_plugin::remove_greylist_accounts(const greylist_params& params) {
   chain::controller& chain = my->chain_plug->chain();
   for (auto &acc : params.accounts) {
      chain.remove_resource_greylist(acc);
   }
}

producer_plugin::greylist_params producer_plugin::get_greylist() const {
   chain::controller& chain = my->chain_plug->chain();
   greylist_params result;
   const auto& list = chain.get_resource_greylist();
   result.accounts.reserve(list.size());
   for (auto &acc: list) {
      result.accounts.push_back(acc);
   }
   return result;
}

producer_plugin::whitelist_blacklist producer_plugin::get_whitelist_blacklist() const {
   chain::controller& chain = my->chain_plug->chain();
   return {
      chain.get_actor_whitelist(),
      chain.get_actor_blacklist(),
      chain.get_contract_whitelist(),
      chain.get_contract_blacklist(),
      chain.get_action_blacklist(),
      chain.get_key_blacklist()
   };
}

void producer_plugin::set_whitelist_blacklist(const producer_plugin::whitelist_blacklist& params) {
   chain::controller& chain = my->chain_plug->chain();
   if(params.actor_whitelist) chain.set_actor_whitelist(*params.actor_whitelist);
   if(params.actor_blacklist) chain.set_actor_blacklist(*params.actor_blacklist);
   if(params.contract_whitelist) chain.set_contract_whitelist(*params.contract_whitelist);
   if(params.contract_blacklist) chain.set_contract_blacklist(*params.contract_blacklist);
   if(params.action_blacklist) chain.set_action_blacklist(*params.action_blacklist);
   if(params.key_blacklist) chain.set_key_blacklist(*params.key_blacklist);
}

producer_plugin::integrity_hash_information producer_plugin::get_integrity_hash() const {
   chain::controller& chain = my->chain_plug->chain();

   auto reschedule = fc::make_scoped_exit([this](){
      my->schedule_production_loop();
   });

   if (chain.is_building_block()) {
      // abort the pending block
      my->_unapplied_transactions.add_aborted( chain.abort_block() );
   } else {
      reschedule.cancel();
   }

   return {chain.head_block_id(), chain.calculate_integrity_hash()};
}

void producer_plugin::create_snapshot(producer_plugin::next_function<producer_plugin::snapshot_information> next) {
   chain::controller& chain = my->chain_plug->chain();

   auto head_id = chain.head_block_id();
   const auto& snapshot_path = pending_snapshot::get_final_path(head_id, my->_snapshots_dir);
   const auto& temp_path     = pending_snapshot::get_temp_path(head_id, my->_snapshots_dir);

   // maintain legacy exception if the snapshot exists
   if( fc::is_regular_file(snapshot_path) ) {
      auto ex = snapshot_exists_exception( FC_LOG_MESSAGE( error, "snapshot named ${name} already exists", ("name", snapshot_path.generic_string()) ) );
      next(ex.dynamic_copy_exception());
      return;
   }

   auto write_snapshot = [&]( const bfs::path& p ) -> void {
      auto reschedule = fc::make_scoped_exit([this](){
         my->schedule_production_loop();
      });

      if (chain.is_building_block()) {
         // abort the pending block
         my->_unapplied_transactions.add_aborted( chain.abort_block() );
      } else {
         reschedule.cancel();
      }

      bfs::create_directory( p.parent_path() );

      // create the snapshot
      auto snap_out = std::ofstream(p.generic_string(), (std::ios::out | std::ios::binary));
      auto writer = std::make_shared<ostream_snapshot_writer>(snap_out);
      chain.write_snapshot(writer);
      writer->finalize();
      snap_out.flush();
      snap_out.close();
   };

   // If in irreversible mode, create snapshot and return path to snapshot immediately.
   if( chain.get_read_mode() == db_read_mode::IRREVERSIBLE ) {
      try {
         write_snapshot( temp_path );

         boost::system::error_code ec;
         bfs::rename(temp_path, snapshot_path, ec);
         EOS_ASSERT(!ec, snapshot_finalization_exception,
               "Unable to finalize valid snapshot of block number ${bn}: [code: ${ec}] ${message}",
               ("bn", chain.head_block_num())
               ("ec", ec.value())
               ("message", ec.message()));

         next( producer_plugin::snapshot_information{head_id, snapshot_path.generic_string()} );
      } CATCH_AND_CALL (next);
      return;
   }

   // Otherwise, the result will be returned when the snapshot becomes irreversible.

   // determine if this snapshot is already in-flight
   auto& pending_by_id = my->_pending_snapshot_index.get<by_id>();
   auto existing = pending_by_id.find(head_id);
   if( existing != pending_by_id.end() ) {
      // if a snapshot at this block is already pending, attach this requests handler to it
      pending_by_id.modify(existing, [&next]( auto& entry ){
         entry.next = [prev = entry.next, next](const std::variant<fc::exception_ptr, producer_plugin::snapshot_information>& res){
            prev(res);
            next(res);
         };
      });
   } else {
      const auto& pending_path = pending_snapshot::get_pending_path(head_id, my->_snapshots_dir);

      try {
         write_snapshot( temp_path ); // create a new pending snapshot

         boost::system::error_code ec;
         bfs::rename(temp_path, pending_path, ec);
         EOS_ASSERT(!ec, snapshot_finalization_exception,
               "Unable to promote temp snapshot to pending for block number ${bn}: [code: ${ec}] ${message}",
               ("bn", chain.head_block_num())
               ("ec", ec.value())
               ("message", ec.message()));

         my->_pending_snapshot_index.emplace(head_id, next, pending_path.generic_string(), snapshot_path.generic_string());
      } CATCH_AND_CALL (next);
   }
}

producer_plugin::scheduled_protocol_feature_activations
producer_plugin::get_scheduled_protocol_feature_activations()const {
   return {my->_protocol_features_to_activate};
}

void producer_plugin::schedule_protocol_feature_activations( const scheduled_protocol_feature_activations& schedule ) {
   const chain::controller& chain = my->chain_plug->chain();
   std::set<digest_type> set_of_features_to_activate( schedule.protocol_features_to_activate.begin(),
                                                      schedule.protocol_features_to_activate.end() );
   EOS_ASSERT( set_of_features_to_activate.size() == schedule.protocol_features_to_activate.size(),
               invalid_protocol_features_to_activate, "duplicate digests" );
   chain.validate_protocol_features( schedule.protocol_features_to_activate );
   const auto& pfs = chain.get_protocol_feature_manager().get_protocol_feature_set();
   for (auto &feature_digest : set_of_features_to_activate) {
      const auto& pf = pfs.get_protocol_feature(feature_digest);
      EOS_ASSERT( !pf.preactivation_required, protocol_feature_exception,
                  "protocol feature requires preactivation: ${digest}",
                  ("digest", feature_digest));
   }
   my->_protocol_features_to_activate = schedule.protocol_features_to_activate;
   my->_protocol_features_signaled = false;
}

fc::variants producer_plugin::get_supported_protocol_features( const get_supported_protocol_features_params& params ) const {
   fc::variants results;
   const chain::controller& chain = my->chain_plug->chain();
   const auto& pfs = chain.get_protocol_feature_manager().get_protocol_feature_set();
   const auto next_block_time = chain.head_block_time() + fc::milliseconds(config::block_interval_ms);

   flat_map<digest_type, bool>  visited_protocol_features;
   visited_protocol_features.reserve( pfs.size() );

   std::function<bool(const protocol_feature&)> add_feature =
   [&results, &pfs, &params, next_block_time, &visited_protocol_features, &add_feature]
   ( const protocol_feature& pf ) -> bool {
      if( ( params.exclude_disabled || params.exclude_unactivatable ) && !pf.enabled ) return false;
      if( params.exclude_unactivatable && ( next_block_time < pf.earliest_allowed_activation_time  ) ) return false;

      auto res = visited_protocol_features.emplace( pf.feature_digest, false );
      if( !res.second ) return res.first->second;

      const auto original_size = results.size();
      for( const auto& dependency : pf.dependencies ) {
         if( !add_feature( pfs.get_protocol_feature( dependency ) ) ) {
            results.resize( original_size );
            return false;
         }
      }

      res.first->second = true;
      results.emplace_back( pf.to_variant(true) );
      return true;
   };

   for( const auto& pf : pfs ) {
      add_feature( pf );
   }

   return results;
}

producer_plugin::get_account_ram_corrections_result
producer_plugin::get_account_ram_corrections( const get_account_ram_corrections_params& params ) const {
   get_account_ram_corrections_result result;
   const auto& db = my->chain_plug->chain().db();

   const auto& idx = db.get_index<chain::account_ram_correction_index, chain::by_name>();
   account_name lower_bound_value{ std::numeric_limits<uint64_t>::lowest() };
   account_name upper_bound_value{ std::numeric_limits<uint64_t>::max() };

   if( params.lower_bound ) {
      lower_bound_value = *params.lower_bound;
   }

   if( params.upper_bound ) {
      upper_bound_value = *params.upper_bound;
   }

   if( upper_bound_value < lower_bound_value )
      return result;

   auto walk_range = [&]( auto itr, auto end_itr ) {
      for( unsigned int count = 0;
           count < params.limit && itr != end_itr;
           ++itr )
      {
         result.rows.push_back( fc::variant( *itr ) );
         ++count;
      }
      if( itr != end_itr ) {
         result.more = itr->name;
      }
   };

   auto lower = idx.lower_bound( lower_bound_value );
   auto upper = idx.upper_bound( upper_bound_value );
   if( params.reverse ) {
      walk_range( boost::make_reverse_iterator(upper), boost::make_reverse_iterator(lower) );
   } else {
      walk_range( lower, upper );
   }

   return result;
}

std::optional<fc::time_point> producer_plugin_impl::calculate_next_block_time(const account_name& producer_name, const block_timestamp_type& current_block_time) const {
   chain::controller& chain = chain_plug->chain();
   const auto& hbs = chain.head_block_state();
   const auto& active_schedule = hbs->active_schedule.producers;

   // determine if this producer is in the active schedule and if so, where
   auto itr = std::find_if(active_schedule.begin(), active_schedule.end(), [&](const auto& asp){ return asp.producer_name == producer_name; });
   if (itr == active_schedule.end()) {
      // this producer is not in the active producer set
      return std::optional<fc::time_point>();
   }

   size_t producer_index = itr - active_schedule.begin();
   uint32_t minimum_offset = 1; // must at least be the "next" block

   // account for a watermark in the future which is disqualifying this producer for now
   // this is conservative assuming no blocks are dropped.  If blocks are dropped the watermark will
   // disqualify this producer for longer but it is assumed they will wake up, determine that they
   // are disqualified for longer due to skipped blocks and re-caculate their next block with better
   // information then
   auto current_watermark = get_watermark(producer_name);
   if (current_watermark) {
      const auto watermark = *current_watermark;
      auto block_num = chain.head_block_state()->block_num;
      if (chain.is_building_block()) {
         ++block_num;
      }
      if (watermark.first > block_num) {
         // if I have a watermark block number then I need to wait until after that watermark
         minimum_offset = watermark.first - block_num + 1;
      }
      if (watermark.second > current_block_time) {
          // if I have a watermark block timestamp then I need to wait until after that watermark timestamp
          minimum_offset = std::max(minimum_offset, watermark.second.slot - current_block_time.slot + 1);
      }
   }

   // this producers next opportuity to produce is the next time its slot arrives after or at the calculated minimum
   uint32_t minimum_slot = current_block_time.slot + minimum_offset;
   size_t minimum_slot_producer_index = (minimum_slot % (active_schedule.size() * config::producer_repetitions)) / config::producer_repetitions;
   if ( producer_index == minimum_slot_producer_index ) {
      // this is the producer for the minimum slot, go with that
      return block_timestamp_type(minimum_slot).to_time_point();
   } else {
      // calculate how many rounds are between the minimum producer and the producer in question
      size_t producer_distance = producer_index - minimum_slot_producer_index;
      // check for unsigned underflow
      if (producer_distance > producer_index) {
         producer_distance += active_schedule.size();
      }

      // align the minimum slot to the first of its set of reps
      uint32_t first_minimum_producer_slot = minimum_slot - (minimum_slot % config::producer_repetitions);

      // offset the aligned minimum to the *earliest* next set of slots for this producer
      uint32_t next_block_slot = first_minimum_producer_slot  + (producer_distance * config::producer_repetitions);
      return block_timestamp_type(next_block_slot).to_time_point();
   }
}

fc::time_point producer_plugin_impl::calculate_pending_block_time() const {
   const chain::controller& chain = chain_plug->chain();
   const fc::time_point now = fc::time_point::now();
   const fc::time_point base = std::max<fc::time_point>(now, chain.head_block_time());
   const int64_t min_time_to_next_block = (config::block_interval_us) - (base.time_since_epoch().count() % (config::block_interval_us) );
   fc::time_point block_time = base + fc::microseconds(min_time_to_next_block);
   return block_time;
}

fc::time_point producer_plugin_impl::calculate_block_deadline( const fc::time_point& block_time ) const {
   bool last_block = ((block_timestamp_type(block_time).slot % config::producer_repetitions) == config::producer_repetitions - 1);
   return block_time + fc::microseconds(last_block ? _last_block_time_offset_us : _produce_time_offset_us);
}

producer_plugin_impl::start_block_result producer_plugin_impl::start_block() {
   chain::controller& chain = chain_plug->chain();

   if( !chain_plug->accept_transactions() )
      return start_block_result::waiting_for_block;

   const auto& hbs = chain.head_block_state();

   if( chain.get_terminate_at_block() > 0 && chain.get_terminate_at_block() < hbs->block_num ) {
      ilog("Reached configured maximum block ${num}; terminating", ("num", chain.get_terminate_at_block()));
      app().quit();
      return start_block_result::failed;
   }

   const fc::time_point now = fc::time_point::now();
   const fc::time_point block_time = calculate_pending_block_time();

   const pending_block_mode previous_pending_mode = _pending_block_mode;
   _pending_block_mode = pending_block_mode::producing;

   // Not our turn
   const auto& scheduled_producer = hbs->get_scheduled_producer(block_time);

   const auto current_watermark = get_watermark(scheduled_producer.producer_name);

   size_t num_relevant_signatures = 0;
   scheduled_producer.for_each_key([&](const public_key_type& key){
      const auto& iter = _signature_providers.find(key);
      if(iter != _signature_providers.end()) {
         num_relevant_signatures++;
      }
   });

   auto irreversible_block_age = get_irreversible_block_age();

   // If the next block production opportunity is in the present or future, we're synced.
   if( !_production_enabled ) {
      _pending_block_mode = pending_block_mode::speculating;
   } else if( _producers.find(scheduled_producer.producer_name) == _producers.end()) {
      _pending_block_mode = pending_block_mode::speculating;
   } else if (num_relevant_signatures == 0) {
      elog("Not producing block because I don't have any private keys relevant to authority: ${authority}", ("authority", scheduled_producer.authority));
      _pending_block_mode = pending_block_mode::speculating;
   } else if ( _pause_production ) {
      elog("Not producing block because production is explicitly paused");
      _pending_block_mode = pending_block_mode::speculating;
   } else if ( _max_irreversible_block_age_us.count() >= 0 && irreversible_block_age >= _max_irreversible_block_age_us ) {
      elog("Not producing block because the irreversible block is too old [age:${age}s, max:${max}s]", ("age", irreversible_block_age.count() / 1'000'000)( "max", _max_irreversible_block_age_us.count() / 1'000'000 ));
      _pending_block_mode = pending_block_mode::speculating;
   }

   if (_pending_block_mode == pending_block_mode::producing) {
      // determine if our watermark excludes us from producing at this point
      if (current_watermark) {
         const block_timestamp_type block_timestamp{block_time};
         if (current_watermark->first > hbs->block_num) {
            elog("Not producing block because \"${producer}\" signed a block at a higher block number (${watermark}) than the current fork's head (${head_block_num})",
                 ("producer", scheduled_producer.producer_name)
                 ("watermark", current_watermark->first)
                 ("head_block_num", hbs->block_num));
            _pending_block_mode = pending_block_mode::speculating;
         } else if (current_watermark->second >= block_timestamp) {
            elog("Not producing block because \"${producer}\" signed a block at the next block time or later (${watermark}) than the pending block time (${block_timestamp})",
                 ("producer", scheduled_producer.producer_name)
                 ("watermark", current_watermark->second)
                 ("block_timestamp", block_timestamp));
            _pending_block_mode = pending_block_mode::speculating;
         }
      }
   }

   if (_pending_block_mode == pending_block_mode::speculating) {
      auto head_block_age = now - chain.head_block_time();
      if (head_block_age > fc::seconds(5))
         return start_block_result::waiting_for_block;
   }

   if (_pending_block_mode == pending_block_mode::producing) {
      const auto start_block_time = block_time - fc::microseconds( config::block_interval_us );
      if( now < start_block_time ) {
         fc_dlog(_log, "Not producing block waiting for production window ${n} ${bt}", ("n", hbs->block_num + 1)("bt", block_time) );
         // start_block_time instead of block_time because schedule_delayed_production_loop calculates next block time from given time
         schedule_delayed_production_loop(weak_from_this(), calculate_producer_wake_up_time(start_block_time));
         return start_block_result::waiting_for_production;
      }
   } else if (previous_pending_mode == pending_block_mode::producing) {
      // just produced our last block of our round
      const auto start_block_time = block_time - fc::microseconds( config::block_interval_us );
      fc_dlog(_log, "Not starting speculative block until ${bt}", ("bt", start_block_time) );
      schedule_delayed_production_loop( weak_from_this(), start_block_time);
      return start_block_result::waiting_for_production;
   }

   fc_dlog(_log, "Starting block #${n} at ${time} producer ${p}",
           ("n", hbs->block_num + 1)("time", now)("p", scheduled_producer.producer_name));

   try {
      uint16_t blocks_to_confirm = 0;

      if (_pending_block_mode == pending_block_mode::producing) {
         // determine how many blocks this producer can confirm
         // 1) if it is not a producer from this node, assume no confirmations (we will discard this block anyway)
         // 2) if it is a producer on this node that has never produced, the conservative approach is to assume no
         //    confirmations to make sure we don't double sign after a crash TODO: make these watermarks durable?
         // 3) if it is a producer on this node where this node knows the last block it produced, safely set it -UNLESS-
         // 4) the producer on this node's last watermark is higher (meaning on a different fork)
         if (current_watermark) {
            auto watermark_bn = current_watermark->first;
            if (watermark_bn < hbs->block_num) {
               blocks_to_confirm = (uint16_t)(std::min<uint32_t>(std::numeric_limits<uint16_t>::max(), (uint32_t)(hbs->block_num - watermark_bn)));
            }
         }

         // can not confirm irreversible blocks
         blocks_to_confirm = (uint16_t)(std::min<uint32_t>(blocks_to_confirm, (uint32_t)(hbs->block_num - hbs->dpos_irreversible_blocknum)));
      }

      _unapplied_transactions.add_aborted( chain.abort_block() );

      auto features_to_activate = chain.get_preactivated_protocol_features();
      if( _pending_block_mode == pending_block_mode::producing && _protocol_features_to_activate.size() > 0 ) {
         bool drop_features_to_activate = false;
         try {
            chain.validate_protocol_features( _protocol_features_to_activate );
         } catch ( const std::bad_alloc& ) {
           chain_plugin::handle_bad_alloc();
         } catch ( const boost::interprocess::bad_alloc& ) {
           chain_plugin::handle_bad_alloc();
         } catch( const fc::exception& e ) {
            wlog( "protocol features to activate are no longer all valid: ${details}",
                  ("details",e.to_detail_string()) );
            drop_features_to_activate = true;
         } catch( const std::exception& e ) {
            wlog( "protocol features to activate are no longer all valid: ${details}",
                  ("details",fc::std_exception_wrapper::from_current_exception(e).to_detail_string()) );
            drop_features_to_activate = true;
         }

         if( drop_features_to_activate ) {
            _protocol_features_to_activate.clear();
         } else {
            auto protocol_features_to_activate = _protocol_features_to_activate; // do a copy as pending_block might be aborted
            if( features_to_activate.size() > 0 ) {
               protocol_features_to_activate.reserve( protocol_features_to_activate.size()
                                                         + features_to_activate.size() );
               std::set<digest_type> set_of_features_to_activate( protocol_features_to_activate.begin(),
                                                                  protocol_features_to_activate.end() );
               for( const auto& f : features_to_activate ) {
                  auto res = set_of_features_to_activate.insert( f );
                  if( res.second ) {
                     protocol_features_to_activate.push_back( f );
                  }
               }
               features_to_activate.clear();
            }
            std::swap( features_to_activate, protocol_features_to_activate );
            _protocol_features_signaled = true;
            ilog( "signaling activation of the following protocol features in block ${num}: ${features_to_activate}",
                  ("num", hbs->block_num + 1)("features_to_activate", features_to_activate) );
         }
      }

      chain.start_block( block_time, blocks_to_confirm, features_to_activate );
   } LOG_AND_DROP();

   if( chain.is_building_block() ) {
      const auto& pending_block_signing_authority = chain.pending_block_signing_authority();
      const fc::time_point preprocess_deadline = calculate_block_deadline(block_time);

      if (_pending_block_mode == pending_block_mode::producing && pending_block_signing_authority != scheduled_producer.authority) {
         elog("Unexpected block signing authority, reverting to speculative mode! [expected: \"${expected}\", actual: \"${actual\"", ("expected", scheduled_producer.authority)("actual", pending_block_signing_authority));
         _pending_block_mode = pending_block_mode::speculating;
      }

      try {
         if( !remove_expired_trxs( preprocess_deadline ) )
            return start_block_result::exhausted;
         if( !remove_expired_blacklisted_trxs( preprocess_deadline ) )
            return start_block_result::exhausted;

         // limit execution of pending incoming to once per block
         size_t pending_incoming_process_limit = _unapplied_transactions.incoming_size();

         if( !process_unapplied_trxs( preprocess_deadline ) )
            return start_block_result::exhausted;

         if (_pending_block_mode == pending_block_mode::producing) {
            auto scheduled_trx_deadline = preprocess_deadline;
            if (_max_scheduled_transaction_time_per_block_ms >= 0) {
               scheduled_trx_deadline = std::min<fc::time_point>(
                     scheduled_trx_deadline,
                     fc::time_point::now() + fc::milliseconds(_max_scheduled_transaction_time_per_block_ms)
               );
            }
            // may exhaust scheduled_trx_deadline but not preprocess_deadline, exhausted preprocess_deadline checked below
            process_scheduled_and_incoming_trxs( scheduled_trx_deadline, pending_incoming_process_limit );
         }

         if( app().is_quiting() ) // db guard exception above in LOG_AND_DROP could have called app().quit()
            return start_block_result::failed;
         if (preprocess_deadline <= fc::time_point::now() || block_is_exhausted()) {
            return start_block_result::exhausted;
         } else {
            if( !process_incoming_trxs( preprocess_deadline, pending_incoming_process_limit ) )
               return start_block_result::exhausted;
            return start_block_result::succeeded;
         }

      } catch ( const guard_exception& e ) {
         chain_plugin::handle_guard_exception(e);
         return start_block_result::failed;
      } catch ( std::bad_alloc& ) {
         chain_plugin::handle_bad_alloc();
      } catch ( boost::interprocess::bad_alloc& ) {
         chain_plugin::handle_db_exhaustion();
      }

   }

   return start_block_result::failed;
}

bool producer_plugin_impl::remove_expired_trxs( const fc::time_point& deadline )
{
   chain::controller& chain = chain_plug->chain();
   auto pending_block_time = chain.pending_block_time();

   // remove all expired transactions
   size_t num_expired_persistent = 0;
   size_t num_expired_other = 0;
   size_t orig_count = _unapplied_transactions.size();
   bool exhausted = !_unapplied_transactions.clear_expired( pending_block_time, deadline,
                  [&num_expired_persistent, &num_expired_other, pbm = _pending_block_mode,
                   &chain, has_producers = !_producers.empty()]( const transaction_id_type& txid, trx_enum_type trx_type ) {
            if( trx_type == trx_enum_type::persisted ) {
               if( pbm == pending_block_mode::producing ) {
                  fc_dlog(_trx_failed_trace_log,
                           "[TRX_TRACE] Block ${block_num} for producer ${prod} is EXPIRING PERSISTED tx: ${txid}",
                           ("block_num", chain.head_block_num() + 1)("txid", txid)
                           ("prod", chain.is_building_block() ? chain.pending_block_producer() : name()) );
               } else {
                  fc_dlog(_trx_failed_trace_log, "[TRX_TRACE] Speculative execution is EXPIRING PERSISTED tx: ${txid}", ("txid", txid));
               }
               ++num_expired_persistent;
            } else {
               if (has_producers) {
                  fc_dlog(_trx_failed_trace_log,
                        "[TRX_TRACE] Node with producers configured is dropping an EXPIRED transaction that was PREVIOUSLY ACCEPTED : ${txid}",
                        ("txid", txid));
               }
               ++num_expired_other;
            }
   });

   if( exhausted ) {
      fc_wlog( _log, "Unable to process all expired transactions in unapplied queue before deadline, "
                     "Persistent expired ${persistent_expired}, Other expired ${other_expired}",
               ("persistent_expired", num_expired_persistent)("other_expired", num_expired_other) );
   } else {
      fc_dlog( _log, "Processed ${m} expired transactions of the ${n} transactions in the unapplied queue, "
                     "Persistent expired ${persistent_expired}, Other expired ${other_expired}",
               ("m", num_expired_persistent+num_expired_other)("n", orig_count)
               ("persistent_expired", num_expired_persistent)("other_expired", num_expired_other) );
   }

   return !exhausted;
}

bool producer_plugin_impl::remove_expired_blacklisted_trxs( const fc::time_point& deadline )
{
   bool exhausted = false;
   auto& blacklist_by_expiry = _blacklisted_transactions.get<by_expiry>();
   if(!blacklist_by_expiry.empty()) {
      const chain::controller& chain = chain_plug->chain();
      const auto lib_time = chain.last_irreversible_block_time();

      int num_expired = 0;
      int orig_count = _blacklisted_transactions.size();

      while (!blacklist_by_expiry.empty() && blacklist_by_expiry.begin()->expiry <= lib_time) {
         if (deadline <= fc::time_point::now()) {
            exhausted = true;
            break;
         }
         blacklist_by_expiry.erase(blacklist_by_expiry.begin());
         num_expired++;
      }

      fc_dlog(_log, "Processed ${n} blacklisted transactions, Expired ${expired}",
              ("n", orig_count)("expired", num_expired));
   }
   return !exhausted;
}

bool producer_plugin_impl::process_unapplied_trxs( const fc::time_point& deadline )
{
   bool exhausted = false;
   if( !_unapplied_transactions.empty() ) {
      chain::controller& chain = chain_plug->chain();
      int num_applied = 0, num_failed = 0, num_processed = 0;
      auto unapplied_trxs_size = _unapplied_transactions.size();
      // unapplied and persisted do not have a next method to call
      auto itr     = (_pending_block_mode == pending_block_mode::producing) ?
                     _unapplied_transactions.unapplied_begin() : _unapplied_transactions.persisted_begin();
      auto end_itr = (_pending_block_mode == pending_block_mode::producing) ?
                     _unapplied_transactions.unapplied_end()   : _unapplied_transactions.persisted_end();
      while( itr != end_itr ) {
         if( deadline <= fc::time_point::now() ) {
            exhausted = true;
            break;
         }

         const transaction_metadata_ptr trx = itr->trx_meta;
         ++num_processed;
         try {
            auto trx_deadline = fc::time_point::now() + fc::milliseconds( _max_transaction_time_ms );
            bool deadline_is_subjective = false;
            if( _max_transaction_time_ms < 0 ||
                (_pending_block_mode == pending_block_mode::producing && deadline < trx_deadline) ) {
               deadline_is_subjective = true;
               trx_deadline = deadline;
            }

            auto trace = chain.push_transaction( trx, trx_deadline, trx->billed_cpu_time_us, false );
            if( trace->except ) {
               if( exception_is_exhausted( *trace->except, deadline_is_subjective ) ) {
                  if( block_is_exhausted() ) {
                     exhausted = true;
                     // don't erase, subjective failure so try again next time
                     break;
                  }
                  // don't erase, subjective failure so try again next time
               } else {
                  // this failed our configured maximum transaction time, we don't want to replay it
                  ++num_failed;
                  if( itr->next ) itr->next( trace );
                  itr = _unapplied_transactions.erase( itr );
                  continue;
               }
            } else {
               ++num_applied;
               if( itr->trx_type != trx_enum_type::persisted ) {
                  if( itr->next ) itr->next( trace );
                  itr = _unapplied_transactions.erase( itr );
                  continue;
               }
            }
         } LOG_AND_DROP();
         ++itr;
      }

      fc_dlog( _log, "Processed ${m} of ${n} previously applied transactions, Applied ${applied}, Failed/Dropped ${failed}",
               ("m", num_processed)( "n", unapplied_trxs_size )("applied", num_applied)("failed", num_failed) );
   }
   return !exhausted;
}

void producer_plugin_impl::process_scheduled_and_incoming_trxs( const fc::time_point& deadline, size_t& pending_incoming_process_limit )
{
   // scheduled transactions
   int num_applied = 0;
   int num_failed = 0;
   int num_processed = 0;
   bool exhausted = false;
   double incoming_trx_weight = 0.0;

   auto& blacklist_by_id = _blacklisted_transactions.get<by_id>();
   chain::controller& chain = chain_plug->chain();
   time_point pending_block_time = chain.pending_block_time();
   auto itr = _unapplied_transactions.incoming_begin();
   auto end = _unapplied_transactions.incoming_end();
   const auto& sch_idx = chain.db().get_index<generated_transaction_multi_index,by_delay>();
   const auto scheduled_trxs_size = sch_idx.size();
   auto sch_itr = sch_idx.begin();
   while( sch_itr != sch_idx.end() ) {
      if( sch_itr->delay_until > pending_block_time) break;    // not scheduled yet
      if( exhausted || deadline <= fc::time_point::now() ) {
         exhausted = true;
         break;
      }
      if( sch_itr->published >= pending_block_time ) {
         ++sch_itr;
         continue; // do not allow schedule and execute in same block
      }

      if (blacklist_by_id.find(sch_itr->trx_id) != blacklist_by_id.end()) {
         ++sch_itr;
         continue;
      }

      const transaction_id_type trx_id = sch_itr->trx_id; // make copy since reference could be invalidated
      const auto sch_expiration = sch_itr->expiration;
      auto sch_itr_next = sch_itr; // save off next since sch_itr may be invalidated by loop
      ++sch_itr_next;
      const auto next_delay_until = sch_itr_next != sch_idx.end() ? sch_itr_next->delay_until : sch_itr->delay_until;
      const auto next_id = sch_itr_next != sch_idx.end() ? sch_itr_next->id : sch_itr->id;

      num_processed++;

      // configurable ratio of incoming txns vs deferred txns
      while (incoming_trx_weight >= 1.0 && pending_incoming_process_limit && itr != end ) {
         if (deadline <= fc::time_point::now()) {
            exhausted = true;
            break;
         }

         --pending_incoming_process_limit;
         incoming_trx_weight -= 1.0;

         auto trx_meta = itr->trx_meta;
         auto next = itr->next;
         bool persist_until_expired = itr->trx_type == trx_enum_type::incoming_persisted;
         itr = _unapplied_transactions.erase( itr );
         if( !process_incoming_transaction_async( trx_meta, persist_until_expired, next ) ) {
            exhausted = true;
            break;
         }
      }

      if (exhausted || deadline <= fc::time_point::now()) {
         exhausted = true;
         break;
      }

      try {
         auto trx_deadline = fc::time_point::now() + fc::milliseconds(_max_transaction_time_ms);
         bool deadline_is_subjective = false;
         if (_max_transaction_time_ms < 0 || (_pending_block_mode == pending_block_mode::producing && deadline < trx_deadline)) {
            deadline_is_subjective = true;
            trx_deadline = deadline;
         }

         auto trace = chain.push_scheduled_transaction(trx_id, trx_deadline, 0, false);
         if (trace->except) {
            if (exception_is_exhausted(*trace->except, deadline_is_subjective)) {
               if( block_is_exhausted() ) {
                  exhausted = true;
                  break;
               }
               // do not blacklist
            } else {
               // this failed our configured maximum transaction time, we don't want to replay it add it to a blacklist
               _blacklisted_transactions.insert(transaction_id_with_expiry{trx_id, sch_expiration});
               num_failed++;
            }
         } else {
            num_applied++;
         }
      } LOG_AND_DROP();

      incoming_trx_weight += _incoming_defer_ratio;
      if (!pending_incoming_process_limit) incoming_trx_weight = 0.0;

      if( sch_itr_next == sch_idx.end() ) break;
      sch_itr = sch_idx.lower_bound( boost::make_tuple( next_delay_until, next_id ) );
   }

   if( scheduled_trxs_size > 0 ) {
      fc_dlog( _log,
               "Processed ${m} of ${n} scheduled transactions, Applied ${applied}, Failed/Dropped ${failed}",
               ( "m", num_processed )( "n", scheduled_trxs_size )( "applied", num_applied )( "failed", num_failed ) );
   }
}

bool producer_plugin_impl::process_incoming_trxs( const fc::time_point& deadline, size_t& pending_incoming_process_limit )
{
   bool exhausted = false;
   if( pending_incoming_process_limit ) {
      size_t processed = 0;
      fc_dlog( _log, "Processing ${n} pending transactions", ("n", pending_incoming_process_limit) );
      auto itr = _unapplied_transactions.incoming_begin();
      auto end = _unapplied_transactions.incoming_end();
      while( pending_incoming_process_limit && itr != end ) {
         if (deadline <= fc::time_point::now()) {
            exhausted = true;
            break;
         }
         --pending_incoming_process_limit;
         auto trx_meta = itr->trx_meta;
         auto next = itr->next;
         bool persist_until_expired = itr->trx_type == trx_enum_type::incoming_persisted;
         itr = _unapplied_transactions.erase( itr );
         ++processed;
         if( !process_incoming_transaction_async( trx_meta, persist_until_expired, next ) ) {
            exhausted = true;
            break;
         }
      }
      fc_dlog( _log, "Processed ${n} pending transactions, ${p} left", ("n", processed)("p", _unapplied_transactions.incoming_size()) );
   }
   return !exhausted;
}

bool producer_plugin_impl::block_is_exhausted() const {
   const chain::controller& chain = chain_plug->chain();
   const auto& rl = chain.get_resource_limits_manager();

   const uint64_t cpu_limit = rl.get_block_cpu_limit();
   if( cpu_limit < _max_block_cpu_usage_threshold_us ) return true;
   const uint64_t net_limit = rl.get_block_net_limit();
   if( net_limit < _max_block_net_usage_threshold_bytes ) return true;
   return false;
}

// Example:
// --> Start block A (block time x.500) at time x.000
// -> start_block()
// --> deadline, produce block x.500 at time x.400 (assuming 80% cpu block effort)
// -> Idle
// --> Start block B (block time y.000) at time x.500
void producer_plugin_impl::schedule_production_loop() {
   _timer.cancel();

   auto result = start_block();

   if (result == start_block_result::failed) {
      elog("Failed to start a pending block, will try again later");
      _timer.expires_from_now( boost::posix_time::microseconds( config::block_interval_us  / 10 ));

      // we failed to start a block, so try again later?
      _timer.async_wait( app().get_priority_queue().wrap( priority::high,
          [weak_this = weak_from_this(), cid = ++_timer_corelation_id]( const boost::system::error_code& ec ) {
             auto self = weak_this.lock();
             if( self && ec != boost::asio::error::operation_aborted && cid == self->_timer_corelation_id ) {
                self->schedule_production_loop();
             }
          } ) );
   } else if (result == start_block_result::waiting_for_block){
      if (!_producers.empty() && !production_disabled_by_policy()) {
         fc_dlog(_log, "Waiting till another block is received and scheduling Speculative/Production Change");
         schedule_delayed_production_loop(weak_from_this(), calculate_producer_wake_up_time(calculate_pending_block_time()));
      } else {
         fc_dlog(_log, "Waiting till another block is received");
         // nothing to do until more blocks arrive
      }

   } else if (result == start_block_result::waiting_for_production) {
      // scheduled in start_block()

   } else if (_pending_block_mode == pending_block_mode::producing) {
      schedule_maybe_produce_block( result == start_block_result::exhausted );

   } else if (_pending_block_mode == pending_block_mode::speculating && !_producers.empty() && !production_disabled_by_policy()){
      chain::controller& chain = chain_plug->chain();
      fc_dlog(_log, "Speculative Block Created; Scheduling Speculative/Production Change");
      EOS_ASSERT( chain.is_building_block(), missing_pending_block_state, "speculating without pending_block_state" );
      schedule_delayed_production_loop(weak_from_this(), calculate_producer_wake_up_time(chain.pending_block_time()));
   } else {
      fc_dlog(_log, "Speculative Block Created");
   }
}

void producer_plugin_impl::schedule_maybe_produce_block( bool exhausted ) {
   chain::controller& chain = chain_plug->chain();

   // we succeeded but block may be exhausted
   static const boost::posix_time::ptime epoch( boost::gregorian::date( 1970, 1, 1 ) );
   auto deadline = calculate_block_deadline( chain.pending_block_time() );

   if( !exhausted && deadline > fc::time_point::now() ) {
      // ship this block off no later than its deadline
      EOS_ASSERT( chain.is_building_block(), missing_pending_block_state,
                  "producing without pending_block_state, start_block succeeded" );
      _timer.expires_at( epoch + boost::posix_time::microseconds( deadline.time_since_epoch().count() ) );
      fc_dlog( _log, "Scheduling Block Production on Normal Block #${num} for ${time}",
               ("num", chain.head_block_num() + 1)( "time", deadline ) );
   } else {
      EOS_ASSERT( chain.is_building_block(), missing_pending_block_state, "producing without pending_block_state" );
      _timer.expires_from_now( boost::posix_time::microseconds( 0 ) );
      fc_dlog( _log, "Scheduling Block Production on ${desc} Block #${num} immediately",
               ("num", chain.head_block_num() + 1)("desc", block_is_exhausted() ? "Exhausted" : "Deadline exceeded") );
   }

   _timer.async_wait( app().get_priority_queue().wrap( priority::high,
         [&chain, weak_this = weak_from_this(), cid=++_timer_corelation_id](const boost::system::error_code& ec) {
            auto self = weak_this.lock();
            if( self && ec != boost::asio::error::operation_aborted && cid == self->_timer_corelation_id ) {
               // pending_block_state expected, but can't assert inside async_wait
               auto block_num = chain.is_building_block() ? chain.head_block_num() + 1 : 0;
               fc_dlog( _log, "Produce block timer for ${num} running at ${time}", ("num", block_num)("time", fc::time_point::now()) );
               auto res = self->maybe_produce_block();
               fc_dlog( _log, "Producing Block #${num} returned: ${res}", ("num", block_num)( "res", res ) );
            }
         } ) );
}

std::optional<fc::time_point> producer_plugin_impl::calculate_producer_wake_up_time( const block_timestamp_type& ref_block_time ) const {
   // if we have any producers then we should at least set a timer for our next available slot
   std::optional<fc::time_point> wake_up_time;
   for (const auto& p : _producers) {
      auto next_producer_block_time = calculate_next_block_time(p, ref_block_time);
      if (next_producer_block_time) {
         auto producer_wake_up_time = *next_producer_block_time - fc::microseconds(config::block_interval_us);
         if (wake_up_time) {
            // wake up with a full block interval to the deadline
            if( producer_wake_up_time < *wake_up_time ) {
               wake_up_time = producer_wake_up_time;
            }
         } else {
            wake_up_time = producer_wake_up_time;
         }
      }
   }
   if( !wake_up_time ) {
      fc_dlog(_log, "Not Scheduling Speculative/Production, no local producers had valid wake up times");
   }

   return wake_up_time;
}

void producer_plugin_impl::schedule_delayed_production_loop(const std::weak_ptr<producer_plugin_impl>& weak_this, std::optional<fc::time_point> wake_up_time) {
   if (wake_up_time) {
      fc_dlog(_log, "Scheduling Speculative/Production Change at ${time}", ("time", wake_up_time));
      static const boost::posix_time::ptime epoch(boost::gregorian::date(1970, 1, 1));
      _timer.expires_at(epoch + boost::posix_time::microseconds(wake_up_time->time_since_epoch().count()));
      _timer.async_wait( app().get_priority_queue().wrap( priority::high,
         [weak_this,cid=++_timer_corelation_id](const boost::system::error_code& ec) {
            auto self = weak_this.lock();
            if( self && ec != boost::asio::error::operation_aborted && cid == self->_timer_corelation_id ) {
               self->schedule_production_loop();
            }
         } ) );
   }
}


bool producer_plugin_impl::maybe_produce_block() {
   auto reschedule = fc::make_scoped_exit([this]{
      schedule_production_loop();
   });

   try {
      produce_block();
      return true;
   } LOG_AND_DROP();

   fc_dlog(_log, "Aborting block due to produce_block error");
   chain::controller& chain = chain_plug->chain();
   _unapplied_transactions.add_aborted( chain.abort_block() );
   return false;
}

static auto make_debug_time_logger() {
   auto start = fc::time_point::now();
   return fc::make_scoped_exit([=](){
      fc_dlog(_log, "Signing took ${ms}us", ("ms", fc::time_point::now() - start) );
   });
}

static auto maybe_make_debug_time_logger() -> std::optional<decltype(make_debug_time_logger())> {
   if (_log.is_enabled( fc::log_level::debug ) ){
      return make_debug_time_logger();
   } else {
      return {};
   }
}

void producer_plugin_impl::produce_block() {
   ilog("produce_block ${t}", ("t", fc::time_point::now())); // for testing _produce_time_offset_us
   EOS_ASSERT(_pending_block_mode == pending_block_mode::producing, producer_exception, "called produce_block while not actually producing");
   chain::controller& chain = chain_plug->chain();
   EOS_ASSERT(chain.is_building_block(), missing_pending_block_state, "pending_block_state does not exist but it should, another plugin may have corrupted it");

   const auto& auth = chain.pending_block_signing_authority();
   std::vector<std::reference_wrapper<const signature_provider_type>> relevant_providers;

   relevant_providers.reserve(_signature_providers.size());

   producer_authority::for_each_key(auth, [&](const public_key_type& key){
      const auto& iter = _signature_providers.find(key);
      if (iter != _signature_providers.end()) {
         relevant_providers.emplace_back(iter->second);
      }
   });

   EOS_ASSERT(relevant_providers.size() > 0, producer_priv_key_not_found, "Attempting to produce a block for which we don't have any relevant private keys");

   if (_protocol_features_signaled) {
      _protocol_features_to_activate.clear(); // clear _protocol_features_to_activate as it is already set in pending_block
      _protocol_features_signaled = false;
   }

   //idump( (fc::time_point::now() - chain.pending_block_time()) );
<<<<<<< HEAD
   auto block_state = chain.finalize_block( [&]( const digest_type& d ) {
=======
   bsp = chain.finalize_block( [&]( const digest_type& d ) { // get dpos irr block num
>>>>>>> c2d90b99
      auto debug_logger = maybe_make_debug_time_logger();
      vector<signature_type> sigs;
      sigs.reserve(relevant_providers.size());

      // sign with all relevant public keys
      for (const auto& p : relevant_providers) {
         sigs.emplace_back(p.get()(d));
      }
      return sigs;
   } );

<<<<<<< HEAD
=======
   // append can't fail
   // propose can fail

   if (blocksvault) {
     // possibly use a future
        // caller that gets the future can decide thread issues
           // thread pooling
       
     // to get the watermark call get_watermark
     // to get the producer
     // const auto& scheduled_producer = hbs->get_scheduled_producer(block_time); // possible
     // chain.head_block_state(); // clue
     // account_name controller::pending_block_producer()const { // clue
     // to get the LIBid LIBnumber
     // can get both from controller
        // NOT chain.getlastirriverse, it's the LIB number from the block state
        // get dpos irr block num
        // block header state also has the producer
        // has the signed block as well
     async_propose_constructed_block(watermark,
                                     lib,
                                     []() { if (true) {chain.commit_block(); //log } else {throw;}); // _unapplied_transactions.add_aborted( chain.abort_block() );
   } else {
       chain.commit_block();
   }

   chain.commit_block(); // may just be able to call the custom controller function and pass this in
>>>>>>> c2d90b99

   if (blockvault_plug == nullptr) {
       chain.commit_block();
   } else {
       blockvault_plug->propose_block(chain.fetch_block_by_number());
   } 
   
   block_state_ptr new_bs = chain.head_block_state();

   ilog("Produced block ${id}... #${n} @ ${t} signed by ${p} [trxs: ${count}, lib: ${lib}, confirmed: ${confs}]",
        ("p",new_bs->header.producer)("id",new_bs->id.str().substr(8,16))
        ("n",new_bs->block_num)("t",new_bs->header.timestamp)
        ("count",new_bs->block->transactions.size())("lib",chain.last_irreversible_block_num())("confs", new_bs->header.confirmed));

}

void producer_plugin::log_failed_transaction(const transaction_id_type& trx_id, const char* reason) const {
   fc_dlog(_trx_failed_trace_log, "[TRX_TRACE] Speculative execution is REJECTING tx: ${txid} : ${why}",
           ("trxid", trx_id)("reason", reason));
}

} // namespace eosio<|MERGE_RESOLUTION|>--- conflicted
+++ resolved
@@ -2056,11 +2056,9 @@
    }
 
    //idump( (fc::time_point::now() - chain.pending_block_time()) );
-<<<<<<< HEAD
+   
    auto block_state = chain.finalize_block( [&]( const digest_type& d ) {
-=======
    bsp = chain.finalize_block( [&]( const digest_type& d ) { // get dpos irr block num
->>>>>>> c2d90b99
       auto debug_logger = maybe_make_debug_time_logger();
       vector<signature_type> sigs;
       sigs.reserve(relevant_providers.size());
@@ -2072,8 +2070,6 @@
       return sigs;
    } );
 
-<<<<<<< HEAD
-=======
    // append can't fail
    // propose can fail
 
@@ -2101,7 +2097,6 @@
    }
 
    chain.commit_block(); // may just be able to call the custom controller function and pass this in
->>>>>>> c2d90b99
 
    if (blockvault_plug == nullptr) {
        chain.commit_block();
