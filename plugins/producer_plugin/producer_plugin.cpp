/**
 *  @file
 *  @copyright defined in eos/LICENSE
 */
#include <eosio/producer_plugin/producer_plugin.hpp>
#include <eosio/chain/producer_object.hpp>
#include <eosio/chain/plugin_interface.hpp>
#include <eosio/chain/global_property_object.hpp>
#include <eosio/chain/generated_transaction_object.hpp>
#include <eosio/chain/transaction_object.hpp>
#include <eosio/chain/snapshot.hpp>

#include <fc/io/json.hpp>
#include <fc/smart_ref_impl.hpp>
#include <fc/scoped_exit.hpp>

#include <boost/asio.hpp>
#include <boost/date_time/posix_time/posix_time.hpp>

#include <iostream>
#include <algorithm>
#include <boost/algorithm/string.hpp>
#include <boost/range/adaptor/map.hpp>
#include <boost/function_output_iterator.hpp>
#include <boost/multi_index_container.hpp>
#include <boost/multi_index/member.hpp>
#include <boost/multi_index/hashed_index.hpp>
#include <boost/multi_index/ordered_index.hpp>
#include <boost/signals2/connection.hpp>

namespace bmi = boost::multi_index;
using bmi::indexed_by;
using bmi::ordered_non_unique;
using bmi::member;
using bmi::tag;
using bmi::hashed_unique;

using boost::multi_index_container;

using std::string;
using std::vector;
using std::deque;
using boost::signals2::scoped_connection;

// HACK TO EXPOSE LOGGER MAP

namespace fc {
   extern std::unordered_map<std::string,logger>& get_logger_map();
}

const fc::string logger_name("producer_plugin");
fc::logger _log;

const fc::string trx_trace_logger_name("transaction_tracing");
fc::logger _trx_trace_log;

namespace eosio {

static appbase::abstract_plugin& _producer_plugin = app().register_plugin<producer_plugin>();

using namespace eosio::chain;
using namespace eosio::chain::plugin_interface;

namespace {
   bool failure_is_subjective(const fc::exception& e, bool deadline_is_subjective) {
      auto code = e.code();
      return (code == block_cpu_usage_exceeded::code_value) ||
             (code == block_net_usage_exceeded::code_value) ||
             (code == deadline_exception::code_value && deadline_is_subjective);
   }
}

struct transaction_id_with_expiry {
   transaction_id_type     trx_id;
   fc::time_point          expiry;
};

struct by_id;
struct by_expiry;

using transaction_id_with_expiry_index = multi_index_container<
   transaction_id_with_expiry,
   indexed_by<
      hashed_unique<tag<by_id>, BOOST_MULTI_INDEX_MEMBER(transaction_id_with_expiry, transaction_id_type, trx_id)>,
      ordered_non_unique<tag<by_expiry>, BOOST_MULTI_INDEX_MEMBER(transaction_id_with_expiry, fc::time_point, expiry)>
   >
>;

enum class pending_block_mode {
   producing,
   speculating
};
#define CATCH_AND_CALL(NEXT)\
   catch ( const fc::exception& err ) {\
      NEXT(err.dynamic_copy_exception());\
   } catch ( const std::exception& e ) {\
      fc::exception fce( \
         FC_LOG_MESSAGE( warn, "rethrow ${what}: ", ("what",e.what())),\
         fc::std_exception_code,\
         BOOST_CORE_TYPEID(e).name(),\
         e.what() ) ;\
      NEXT(fce.dynamic_copy_exception());\
   } catch( ... ) {\
      fc::unhandled_exception e(\
         FC_LOG_MESSAGE(warn, "rethrow"),\
         std::current_exception());\
      NEXT(e.dynamic_copy_exception());\
   }

class producer_plugin_impl : public std::enable_shared_from_this<producer_plugin_impl> {
   public:
      producer_plugin_impl(boost::asio::io_service& io)
      :_timer(io)
      ,_transaction_ack_channel(app().get_channel<compat::channels::transaction_ack>())
      {
      }

      optional<fc::time_point> calculate_next_block_time(const account_name& producer_name, const block_timestamp_type& current_block_time) const;
      void schedule_production_loop();
      void produce_block();
      bool maybe_produce_block();

      boost::program_options::variables_map _options;
      bool     _production_enabled                 = false;
      bool     _pause_production                   = false;
      uint32_t _production_skip_flags              = 0; //eosio::chain::skip_nothing;

      using signature_provider_type = std::function<chain::signature_type(chain::digest_type)>;
      std::map<chain::public_key_type, signature_provider_type> _signature_providers;
      std::set<chain::account_name>                             _producers;
      boost::asio::deadline_timer                               _timer;
      std::map<chain::account_name, uint32_t>                   _producer_watermarks;
      pending_block_mode                                        _pending_block_mode;
      transaction_id_with_expiry_index                          _persistent_transactions;
      fc::optional<boost::asio::thread_pool>                    _thread_pool;

      int32_t                                                   _max_transaction_time_ms;
      fc::microseconds                                          _max_irreversible_block_age_us;
      int32_t                                                   _produce_time_offset_us = 0;
      int32_t                                                   _last_block_time_offset_us = 0;
      int32_t                                                   _max_scheduled_transaction_time_per_block_ms;
      fc::time_point                                            _irreversible_block_time;
      fc::microseconds                                          _keosd_provider_timeout_us;

      time_point _last_signed_block_time;
      time_point _start_time = fc::time_point::now();
      uint32_t   _last_signed_block_num = 0;

      producer_plugin* _self = nullptr;
      chain_plugin* chain_plug = nullptr;

      incoming::channels::block::channel_type::handle         _incoming_block_subscription;
      incoming::channels::transaction::channel_type::handle   _incoming_transaction_subscription;

      compat::channels::transaction_ack::channel_type&        _transaction_ack_channel;

      incoming::methods::block_sync::method_type::handle        _incoming_block_sync_provider;
      incoming::methods::transaction_async::method_type::handle _incoming_transaction_async_provider;

      transaction_id_with_expiry_index                         _blacklisted_transactions;

      fc::optional<scoped_connection>                          _accepted_block_connection;
      fc::optional<scoped_connection>                          _irreversible_block_connection;

      /*
       * HACK ALERT
       * Boost timers can be in a state where a handler has not yet executed but is not abortable.
       * As this method needs to mutate state handlers depend on for proper functioning to maintain
       * invariants for other code (namely accepting incoming transactions in a nearly full block)
       * the handlers capture a corelation ID at the time they are set.  When they are executed
       * they must check that correlation_id against the global ordinal.  If it does not match that
       * implies that this method has been called with the handler in the state where it should be
       * cancelled but wasn't able to be.
       */
      uint32_t _timer_corelation_id = 0;

      // keep a expected ratio between defer txn and incoming txn
      double _incoming_trx_weight = 0.0;
      double _incoming_defer_ratio = 1.0; // 1:1

      // path to write the snapshots to
      bfs::path _snapshots_dir;


      void on_block( const block_state_ptr& bsp ) {
         if( bsp->header.timestamp <= _last_signed_block_time ) return;
         if( bsp->header.timestamp <= _start_time ) return;
         if( bsp->block_num <= _last_signed_block_num ) return;

         const auto& active_producer_to_signing_key = bsp->active_schedule.producers;

         flat_set<account_name> active_producers;
         active_producers.reserve(bsp->active_schedule.producers.size());
         for (const auto& p: bsp->active_schedule.producers) {
            active_producers.insert(p.producer_name);
         }

         std::set_intersection( _producers.begin(), _producers.end(),
                                active_producers.begin(), active_producers.end(),
                                boost::make_function_output_iterator( [&]( const chain::account_name& producer )
         {
            if( producer != bsp->header.producer ) {
               auto itr = std::find_if( active_producer_to_signing_key.begin(), active_producer_to_signing_key.end(),
                                        [&](const producer_key& k){ return k.producer_name == producer; } );
               if( itr != active_producer_to_signing_key.end() ) {
                  auto private_key_itr = _signature_providers.find( itr->block_signing_key );
                  if( private_key_itr != _signature_providers.end() ) {
                     auto d = bsp->sig_digest();
                     auto sig = private_key_itr->second( d );
                     _last_signed_block_time = bsp->header.timestamp;
                     _last_signed_block_num  = bsp->block_num;

   //                  ilog( "${n} confirmed", ("n",name(producer)) );
                     _self->confirmed_block( { bsp->id, d, producer, sig } );
                  }
               }
            }
         } ) );

         // since the watermark has to be set before a block is created, we are looking into the future to
         // determine the new schedule to identify producers that have become active
         chain::controller& chain = chain_plug->chain();
         const auto hbn = bsp->block_num;
         auto new_block_header = bsp->header;
         new_block_header.timestamp = new_block_header.timestamp.next();
         new_block_header.previous = bsp->id;
         auto new_bs = bsp->generate_next(new_block_header.timestamp);

         // for newly installed producers we can set their watermarks to the block they became active
         if (new_bs.maybe_promote_pending() && bsp->active_schedule.version != new_bs.active_schedule.version) {
            flat_set<account_name> new_producers;
            new_producers.reserve(new_bs.active_schedule.producers.size());
            for( const auto& p: new_bs.active_schedule.producers) {
               if (_producers.count(p.producer_name) > 0)
                  new_producers.insert(p.producer_name);
            }

            for( const auto& p: bsp->active_schedule.producers) {
               new_producers.erase(p.producer_name);
            }

            for (const auto& new_producer: new_producers) {
               _producer_watermarks[new_producer] = hbn;
            }
         }
      }

      void on_irreversible_block( const signed_block_ptr& lib ) {
         _irreversible_block_time = lib->timestamp.to_time_point();
      }

      template<typename Type, typename Channel, typename F>
      auto publish_results_of(const Type &data, Channel& channel, F f) {
         auto publish_success = fc::make_scoped_exit([&, this](){
            channel.publish(std::pair<fc::exception_ptr, Type>(nullptr, data));
         });

         try {
            auto trace = f();
            if (trace->except) {
               publish_success.cancel();
               channel.publish(std::pair<fc::exception_ptr, Type>(trace->except->dynamic_copy_exception(), data));
            }
            return trace;
         } catch (const fc::exception& e) {
            publish_success.cancel();
            channel.publish(std::pair<fc::exception_ptr, Type>(e.dynamic_copy_exception(), data));
            throw e;
         } catch( const std::exception& e ) {
            publish_success.cancel();
            auto fce = fc::exception(
               FC_LOG_MESSAGE( info, "Caught std::exception: ${what}", ("what",e.what())),
               fc::std_exception_code,
               BOOST_CORE_TYPEID(e).name(),
               e.what()
            );
            channel.publish(std::pair<fc::exception_ptr, Type>(fce.dynamic_copy_exception(),data));
            throw fce;
         } catch( ... ) {
            publish_success.cancel();
            auto fce = fc::unhandled_exception(
               FC_LOG_MESSAGE( info, "Caught unknown exception"),
               std::current_exception()
            );

            channel.publish(std::pair<fc::exception_ptr, Type>(fce.dynamic_copy_exception(), data));
            throw fce;
         }
      };

      void on_incoming_block(const signed_block_ptr& block) {
         auto id = block->id();

         fc_dlog(_log, "received incoming block ${id}", ("id", id));

         EOS_ASSERT( block->timestamp < (fc::time_point::now() + fc::seconds( 7 )), block_from_the_future,
                     "received a block from the future, ignoring it: ${id}", ("id", id) );

         chain::controller& chain = chain_plug->chain();

         /* de-dupe here... no point in aborting block if we already know the block */
         auto existing = chain.fetch_block_by_id( id );
         if( existing ) { return; }

         // start processing of block
         auto bsf = chain.create_block_state_future( block );

         // abort the pending block
         chain.abort_block();

         // exceptions throw out, make sure we restart our loop
         auto ensure = fc::make_scoped_exit([this](){
            schedule_production_loop();
         });

         // push the new block
         bool except = false;
         try {
            chain.push_block( bsf );
         } catch ( const guard_exception& e ) {
            chain_plug->handle_guard_exception(e);
            return;
         } catch( const fc::exception& e ) {
            elog((e.to_detail_string()));
            except = true;
         } catch ( boost::interprocess::bad_alloc& ) {
            chain_plugin::handle_db_exhaustion();
            return;
         }

         if( except ) {
            app().get_channel<channels::rejected_block>().publish( block );
            return;
         }

         if( chain.head_block_state()->header.timestamp.next().to_time_point() >= fc::time_point::now() ) {
            _production_enabled = true;
         }


         if( fc::time_point::now() - block->timestamp < fc::minutes(5) || (block->block_num() % 1000 == 0) ) {
            ilog("Received block ${id}... #${n} @ ${t} signed by ${p} [trxs: ${count}, lib: ${lib}, conf: ${confs}, latency: ${latency} ms]",
                 ("p",block->producer)("id",fc::variant(block->id()).as_string().substr(8,16))
                 ("n",block_header::num_from_id(block->id()))("t",block->timestamp)
                 ("count",block->transactions.size())("lib",chain.last_irreversible_block_num())("confs", block->confirmed)("latency", (fc::time_point::now() - block->timestamp).count()/1000 ) );
         }
      }

      std::deque<std::tuple<transaction_metadata_ptr, bool, next_function<transaction_trace_ptr>>> _pending_incoming_transactions;

      void on_incoming_transaction_async(const transaction_metadata_ptr& trx, bool persist_until_expired, next_function<transaction_trace_ptr> next) {
         chain::controller& chain = chain_plug->chain();
         const auto& cfg = chain.get_global_properties().configuration;
         transaction_metadata::create_signing_keys_future( trx, *_thread_pool, chain.get_chain_id(), fc::microseconds( cfg.max_transaction_cpu_usage ) );
         boost::asio::post( *_thread_pool, [self = this, trx, persist_until_expired, next]() {
            if( trx->signing_keys_future.valid() )
               trx->signing_keys_future.wait();
            app().get_io_service().post( [self, trx, persist_until_expired, next]() {
               self->process_incoming_transaction_async( trx, persist_until_expired, next );
            });
         });
      }

      void process_incoming_transaction_async(const transaction_metadata_ptr& trx, bool persist_until_expired, next_function<transaction_trace_ptr> next) {
         chain::controller& chain = chain_plug->chain();
         if (!chain.pending_block_state()) {
            _pending_incoming_transactions.emplace_back(trx, persist_until_expired, next);
            return;
         }

         auto block_time = chain.pending_block_state()->header.timestamp.to_time_point();

         auto send_response = [this, &trx, &chain, &next](const fc::static_variant<fc::exception_ptr, transaction_trace_ptr>& response) {
            next(response);
            if (response.contains<fc::exception_ptr>()) {
               _transaction_ack_channel.publish(std::pair<fc::exception_ptr, transaction_metadata_ptr>(response.get<fc::exception_ptr>(), trx));
               if (_pending_block_mode == pending_block_mode::producing) {
                  fc_dlog(_trx_trace_log, "[TRX_TRACE] Block ${block_num} for producer ${prod} is REJECTING tx: ${txid} : ${why} ",
                        ("block_num", chain.head_block_num() + 1)
                        ("prod", chain.pending_block_state()->header.producer)
                        ("txid", trx->id)
                        ("why",response.get<fc::exception_ptr>()->what()));
               } else {
                  fc_dlog(_trx_trace_log, "[TRX_TRACE] Speculative execution is REJECTING tx: ${txid} : ${why} ",
                          ("txid", trx->id)
                          ("why",response.get<fc::exception_ptr>()->what()));
               }
            } else {
               _transaction_ack_channel.publish(std::pair<fc::exception_ptr, transaction_metadata_ptr>(nullptr, trx));
               if (_pending_block_mode == pending_block_mode::producing) {
                  fc_dlog(_trx_trace_log, "[TRX_TRACE] Block ${block_num} for producer ${prod} is ACCEPTING tx: ${txid}",
                          ("block_num", chain.head_block_num() + 1)
                          ("prod", chain.pending_block_state()->header.producer)
                          ("txid", trx->id));
               } else {
                  fc_dlog(_trx_trace_log, "[TRX_TRACE] Speculative execution is ACCEPTING tx: ${txid}",
                          ("txid", trx->id));
               }
            }
         };

         const auto& id = trx->id;
         if( fc::time_point(trx->packed_trx->expiration()) < block_time ) {
            send_response(std::static_pointer_cast<fc::exception>(std::make_shared<expired_tx_exception>(FC_LOG_MESSAGE(error, "expired transaction ${id}", ("id", id)) )));
            return;
         }

         if( chain.is_known_unexpired_transaction(id) ) {
            send_response(std::static_pointer_cast<fc::exception>(std::make_shared<tx_duplicate>(FC_LOG_MESSAGE(error, "duplicate transaction ${id}", ("id", id)) )));
            return;
         }

         auto deadline = fc::time_point::now() + fc::milliseconds(_max_transaction_time_ms);
         bool deadline_is_subjective = false;
         const auto block_deadline = calculate_block_deadline(block_time);
         if (_max_transaction_time_ms < 0 || (_pending_block_mode == pending_block_mode::producing && block_deadline < deadline) ) {
            deadline_is_subjective = true;
            deadline = block_deadline;
         }

         try {
            auto trace = chain.push_transaction(trx, deadline);
            if (trace->except) {
               if (failure_is_subjective(*trace->except, deadline_is_subjective)) {
                  _pending_incoming_transactions.emplace_back(trx, persist_until_expired, next);
                  if (_pending_block_mode == pending_block_mode::producing) {
                     fc_dlog(_trx_trace_log, "[TRX_TRACE] Block ${block_num} for producer ${prod} COULD NOT FIT, tx: ${txid} RETRYING ",
                             ("block_num", chain.head_block_num() + 1)
                             ("prod", chain.pending_block_state()->header.producer)
                             ("txid", trx->id));
                  } else {
                     fc_dlog(_trx_trace_log, "[TRX_TRACE] Speculative execution COULD NOT FIT tx: ${txid} RETRYING",
                             ("txid", trx->id));
                  }
               } else {
                  auto e_ptr = trace->except->dynamic_copy_exception();
                  send_response(e_ptr);
               }
            } else {
               if (persist_until_expired) {
                  // if this trx didnt fail/soft-fail and the persist flag is set, store its ID so that we can
                  // ensure its applied to all future speculative blocks as well.
                  _persistent_transactions.insert(transaction_id_with_expiry{trx->id, trx->packed_trx->expiration()});
               }
               send_response(trace);
            }

         } catch ( const guard_exception& e ) {
            chain_plug->handle_guard_exception(e);
         } catch ( boost::interprocess::bad_alloc& ) {
            chain_plugin::handle_db_exhaustion();
         } CATCH_AND_CALL(send_response);
      }


      fc::microseconds get_irreversible_block_age() {
         auto now = fc::time_point::now();
         if (now < _irreversible_block_time) {
            return fc::microseconds(0);
         } else {
            return now - _irreversible_block_time;
         }
      }

      bool production_disabled_by_policy() {
         return !_production_enabled || _pause_production || (_max_irreversible_block_age_us.count() >= 0 && get_irreversible_block_age() >= _max_irreversible_block_age_us);
      }

      enum class start_block_result {
         succeeded,
         failed,
         waiting,
         exhausted
      };

      start_block_result start_block();

      fc::time_point calculate_pending_block_time() const;
      fc::time_point calculate_block_deadline( const fc::time_point& ) const;
      void schedule_delayed_production_loop(const std::weak_ptr<producer_plugin_impl>& weak_this, const block_timestamp_type& current_block_time);
};

void new_chain_banner(const eosio::chain::controller& db)
{
   std::cerr << "\n"
      "*******************************\n"
      "*                             *\n"
      "*   ------ NEW CHAIN ------   *\n"
      "*   -  Welcome to EOSIO!  -   *\n"
      "*   -----------------------   *\n"
      "*                             *\n"
      "*******************************\n"
      "\n";

   if( db.head_block_state()->header.timestamp.to_time_point() < (fc::time_point::now() - fc::milliseconds(200 * config::block_interval_ms)))
   {
      std::cerr << "Your genesis seems to have an old timestamp\n"
         "Please consider using the --genesis-timestamp option to give your genesis a recent timestamp\n"
         "\n"
         ;
   }
   return;
}

producer_plugin::producer_plugin()
   : my(new producer_plugin_impl(app().get_io_service())){
      my->_self = this;
   }

producer_plugin::~producer_plugin() {}

void producer_plugin::set_program_options(
   boost::program_options::options_description& command_line_options,
   boost::program_options::options_description& config_file_options)
{
   auto default_priv_key = private_key_type::regenerate<fc::ecc::private_key_shim>(fc::sha256::hash(std::string("nathan")));
   auto private_key_default = std::make_pair(default_priv_key.get_public_key(), default_priv_key );

   boost::program_options::options_description producer_options;

   producer_options.add_options()
         ("enable-stale-production,e", boost::program_options::bool_switch()->notifier([this](bool e){my->_production_enabled = e;}), "Enable block production, even if the chain is stale.")
         ("pause-on-startup,x", boost::program_options::bool_switch()->notifier([this](bool p){my->_pause_production = p;}), "Start this node in a state where production is paused")
         ("max-transaction-time", bpo::value<int32_t>()->default_value(30),
          "Limits the maximum time (in milliseconds) that is allowed a pushed transaction's code to execute before being considered invalid")
         ("max-irreversible-block-age", bpo::value<int32_t>()->default_value( -1 ),
          "Limits the maximum age (in seconds) of the DPOS Irreversible Block for a chain this node will produce blocks on (use negative value to indicate unlimited)")
         ("producer-name,p", boost::program_options::value<vector<string>>()->composing()->multitoken(),
          "ID of producer controlled by this node (e.g. inita; may specify multiple times)")
         ("private-key", boost::program_options::value<vector<string>>()->composing()->multitoken(),
          "(DEPRECATED - Use signature-provider instead) Tuple of [public key, WIF private key] (may specify multiple times)")
         ("signature-provider", boost::program_options::value<vector<string>>()->composing()->multitoken()->default_value({std::string(default_priv_key.get_public_key()) + "=KEY:" + std::string(default_priv_key)}, std::string(default_priv_key.get_public_key()) + "=KEY:" + std::string(default_priv_key)),
          "Key=Value pairs in the form <public-key>=<provider-spec>\n"
          "Where:\n"
          "   <public-key>    \tis a string form of a vaild EOSIO public key\n\n"
          "   <provider-spec> \tis a string in the form <provider-type>:<data>\n\n"
          "   <provider-type> \tis KEY, or KEOSD\n\n"
          "   KEY:<data>      \tis a string form of a valid EOSIO private key which maps to the provided public key\n\n"
          "   KEOSD:<data>    \tis the URL where keosd is available and the approptiate wallet(s) are unlocked")
         ("keosd-provider-timeout", boost::program_options::value<int32_t>()->default_value(5),
          "Limits the maximum time (in milliseconds) that is allowd for sending blocks to a keosd provider for signing")
         ("greylist-account", boost::program_options::value<vector<string>>()->composing()->multitoken(),
          "account that can not access to extended CPU/NET virtual resources")
         ("produce-time-offset-us", boost::program_options::value<int32_t>()->default_value(0),
          "offset of non last block producing time in microseconds. Negative number results in blocks to go out sooner, and positive number results in blocks to go out later")
         ("last-block-time-offset-us", boost::program_options::value<int32_t>()->default_value(0),
          "offset of last block producing time in microseconds. Negative number results in blocks to go out sooner, and positive number results in blocks to go out later")
         ("max-scheduled-transaction-time-per-block-ms", boost::program_options::value<int32_t>()->default_value(100),
          "Maximum wall-clock time, in milliseconds, spent retiring scheduled transactions in any block before returning to normal transaction processing.")
         ("incoming-defer-ratio", bpo::value<double>()->default_value(1.0),
          "ratio between incoming transations and deferred transactions when both are exhausted")
         ("producer-threads", bpo::value<uint16_t>()->default_value(config::default_controller_thread_pool_size),
          "Number of worker threads in producer thread pool")
         ("snapshots-dir", bpo::value<bfs::path>()->default_value("snapshots"),
          "the location of the snapshots directory (absolute path or relative to application data dir)")
         ;
   config_file_options.add(producer_options);
}

bool producer_plugin::is_producer_key(const chain::public_key_type& key) const
{
  auto private_key_itr = my->_signature_providers.find(key);
  if(private_key_itr != my->_signature_providers.end())
    return true;
  return false;
}

chain::signature_type producer_plugin::sign_compact(const chain::public_key_type& key, const fc::sha256& digest) const
{
  if(key != chain::public_key_type()) {
    auto private_key_itr = my->_signature_providers.find(key);
    EOS_ASSERT(private_key_itr != my->_signature_providers.end(), producer_priv_key_not_found, "Local producer has no private key in config.ini corresponding to public key ${key}", ("key", key));

    return private_key_itr->second(digest);
  }
  else {
    return chain::signature_type();
  }
}

template<typename T>
T dejsonify(const string& s) {
   return fc::json::from_string(s).as<T>();
}

#define LOAD_VALUE_SET(options, name, container, type) \
if( options.count(name) ) { \
   const std::vector<std::string>& ops = options[name].as<std::vector<std::string>>(); \
   std::copy(ops.begin(), ops.end(), std::inserter(container, container.end())); \
}

static producer_plugin_impl::signature_provider_type
make_key_signature_provider(const private_key_type& key) {
   return [key]( const chain::digest_type& digest ) {
      return key.sign(digest);
   };
}

static producer_plugin_impl::signature_provider_type
make_keosd_signature_provider(const std::shared_ptr<producer_plugin_impl>& impl, const string& url_str, const public_key_type pubkey) {
   fc::url keosd_url;
   if(boost::algorithm::starts_with(url_str, "unix://"))
      //send the entire string after unix:// to http_plugin. It'll auto-detect which part
      // is the unix socket path, and which part is the url to hit on the server
      keosd_url = fc::url("unix", url_str.substr(7), ostring(), ostring(), ostring(), ostring(), ovariant_object(), fc::optional<uint16_t>());
   else
      keosd_url = fc::url(url_str);
   std::weak_ptr<producer_plugin_impl> weak_impl = impl;

   return [weak_impl, keosd_url, pubkey]( const chain::digest_type& digest ) {
      auto impl = weak_impl.lock();
      if (impl) {
         fc::variant params;
         fc::to_variant(std::make_pair(digest, pubkey), params);
         auto deadline = impl->_keosd_provider_timeout_us.count() >= 0 ? fc::time_point::now() + impl->_keosd_provider_timeout_us : fc::time_point::maximum();
         return app().get_plugin<http_client_plugin>().get_client().post_sync(keosd_url, params, deadline).as<chain::signature_type>();
      } else {
         return signature_type();
      }
   };
}

void producer_plugin::plugin_initialize(const boost::program_options::variables_map& options)
{ try {
   my->chain_plug = app().find_plugin<chain_plugin>();
   EOS_ASSERT( my->chain_plug, plugin_config_exception, "chain_plugin not found" );
   my->_options = &options;
   LOAD_VALUE_SET(options, "producer-name", my->_producers, types::account_name)

   if( options.count("private-key") )
   {
      const std::vector<std::string> key_id_to_wif_pair_strings = options["private-key"].as<std::vector<std::string>>();
      for (const std::string& key_id_to_wif_pair_string : key_id_to_wif_pair_strings)
      {
         try {
            auto key_id_to_wif_pair = dejsonify<std::pair<public_key_type, private_key_type>>(key_id_to_wif_pair_string);
            my->_signature_providers[key_id_to_wif_pair.first] = make_key_signature_provider(key_id_to_wif_pair.second);
            auto blanked_privkey = std::string(std::string(key_id_to_wif_pair.second).size(), '*' );
            wlog("\"private-key\" is DEPRECATED, use \"signature-provider=${pub}=KEY:${priv}\"", ("pub",key_id_to_wif_pair.first)("priv", blanked_privkey));
         } catch ( fc::exception& e ) {
            elog("Malformed private key pair");
         }
      }
   }

   if( options.count("signature-provider") ) {
      const std::vector<std::string> key_spec_pairs = options["signature-provider"].as<std::vector<std::string>>();
      for (const auto& key_spec_pair : key_spec_pairs) {
         try {
            auto delim = key_spec_pair.find("=");
            EOS_ASSERT(delim != std::string::npos, plugin_config_exception, "Missing \"=\" in the key spec pair");
            auto pub_key_str = key_spec_pair.substr(0, delim);
            auto spec_str = key_spec_pair.substr(delim + 1);

            auto spec_delim = spec_str.find(":");
            EOS_ASSERT(spec_delim != std::string::npos, plugin_config_exception, "Missing \":\" in the key spec pair");
            auto spec_type_str = spec_str.substr(0, spec_delim);
            auto spec_data = spec_str.substr(spec_delim + 1);

            auto pubkey = public_key_type(pub_key_str);

            if (spec_type_str == "KEY") {
               my->_signature_providers[pubkey] = make_key_signature_provider(private_key_type(spec_data));
            } else if (spec_type_str == "KEOSD") {
               my->_signature_providers[pubkey] = make_keosd_signature_provider(my, spec_data, pubkey);
            }

         } catch (...) {
            elog("Malformed signature provider: \"${val}\", ignoring!", ("val", key_spec_pair));
         }
      }
   }

   my->_keosd_provider_timeout_us = fc::milliseconds(options.at("keosd-provider-timeout").as<int32_t>());

   my->_produce_time_offset_us = options.at("produce-time-offset-us").as<int32_t>();

   my->_last_block_time_offset_us = options.at("last-block-time-offset-us").as<int32_t>();

   my->_max_scheduled_transaction_time_per_block_ms = options.at("max-scheduled-transaction-time-per-block-ms").as<int32_t>();

   my->_max_transaction_time_ms = options.at("max-transaction-time").as<int32_t>();

   my->_max_irreversible_block_age_us = fc::seconds(options.at("max-irreversible-block-age").as<int32_t>());

   my->_incoming_defer_ratio = options.at("incoming-defer-ratio").as<double>();

   auto thread_pool_size = options.at( "producer-threads" ).as<uint16_t>();
   EOS_ASSERT( thread_pool_size > 0, plugin_config_exception,
               "producer-threads ${num} must be greater than 0", ("num", thread_pool_size));
   my->_thread_pool.emplace( thread_pool_size );

   if( options.count( "snapshots-dir" )) {
      auto sd = options.at( "snapshots-dir" ).as<bfs::path>();
      if( sd.is_relative()) {
         my->_snapshots_dir = app().data_dir() / sd;
         if (!fc::exists(my->_snapshots_dir)) {
            fc::create_directories(my->_snapshots_dir);
         }
      } else {
         my->_snapshots_dir = sd;
      }

      EOS_ASSERT( fc::is_directory(my->_snapshots_dir), snapshot_directory_not_found_exception,
                  "No such directory '${dir}'", ("dir", my->_snapshots_dir.generic_string()) );
   }

   my->_incoming_block_subscription = app().get_channel<incoming::channels::block>().subscribe([this](const signed_block_ptr& block){
      try {
         my->on_incoming_block(block);
      } FC_LOG_AND_DROP();
   });

   my->_incoming_transaction_subscription = app().get_channel<incoming::channels::transaction>().subscribe([this](const transaction_metadata_ptr& trx){
      try {
         my->on_incoming_transaction_async(trx, false, [](const auto&){});
      } FC_LOG_AND_DROP();
   });

   my->_incoming_block_sync_provider = app().get_method<incoming::methods::block_sync>().register_provider([this](const signed_block_ptr& block){
      my->on_incoming_block(block);
   });

   my->_incoming_transaction_async_provider = app().get_method<incoming::methods::transaction_async>().register_provider([this](const transaction_metadata_ptr& trx, bool persist_until_expired, next_function<transaction_trace_ptr> next) -> void {
      return my->on_incoming_transaction_async(trx, persist_until_expired, next );
   });

   if (options.count("greylist-account")) {
      std::vector<std::string> greylist = options["greylist-account"].as<std::vector<std::string>>();
      greylist_params param;
      for (auto &a : greylist) {
         param.accounts.push_back(account_name(a));
      }
      add_greylist_accounts(param);
   }

} FC_LOG_AND_RETHROW() }

void producer_plugin::plugin_startup()
{ try {
   auto& logger_map = fc::get_logger_map();
   if(logger_map.find(logger_name) != logger_map.end()) {
      _log = logger_map[logger_name];
   }

   if( logger_map.find(trx_trace_logger_name) != logger_map.end()) {
      _trx_trace_log = logger_map[trx_trace_logger_name];
   }

   ilog("producer plugin:  plugin_startup() begin");

   chain::controller& chain = my->chain_plug->chain();
   EOS_ASSERT( my->_producers.empty() || chain.get_read_mode() == chain::db_read_mode::SPECULATIVE, plugin_config_exception,
              "node cannot have any producer-name configured because block production is impossible when read_mode is not \"speculative\"" );

   EOS_ASSERT( my->_producers.empty() || chain.get_validation_mode() == chain::validation_mode::FULL, plugin_config_exception,
              "node cannot have any producer-name configured because block production is not safe when validation_mode is not \"full\"" );


   my->_accepted_block_connection.emplace(chain.accepted_block.connect( [this]( const auto& bsp ){ my->on_block( bsp ); } ));
   my->_irreversible_block_connection.emplace(chain.irreversible_block.connect( [this]( const auto& bsp ){ my->on_irreversible_block( bsp->block ); } ));

   const auto lib_num = chain.last_irreversible_block_num();
   const auto lib = chain.fetch_block_by_number(lib_num);
   if (lib) {
      my->on_irreversible_block(lib);
   } else {
      my->_irreversible_block_time = fc::time_point::maximum();
   }

   if (!my->_producers.empty()) {
      ilog("Launching block production for ${n} producers at ${time}.", ("n", my->_producers.size())("time",fc::time_point::now()));

      if (my->_production_enabled) {
         if (chain.head_block_num() == 0) {
            new_chain_banner(chain);
         }
         //_production_skip_flags |= eosio::chain::skip_undo_history_check;
      }
   }

   my->schedule_production_loop();

   ilog("producer plugin:  plugin_startup() end");
} FC_CAPTURE_AND_RETHROW() }

void producer_plugin::plugin_shutdown() {
   try {
      my->_timer.cancel();
   } catch(fc::exception& e) {
      edump((e.to_detail_string()));
   }

   if( my->_thread_pool ) {
      my->_thread_pool->join();
      my->_thread_pool->stop();
   }
   my->_accepted_block_connection.reset();
   my->_irreversible_block_connection.reset();
}

void producer_plugin::pause() {
   my->_pause_production = true;
}

void producer_plugin::resume() {
   my->_pause_production = false;
   // it is possible that we are only speculating because of this policy which we have now changed
   // re-evaluate that now
   //
   if (my->_pending_block_mode == pending_block_mode::speculating) {
      chain::controller& chain = my->chain_plug->chain();
      chain.abort_block();
      my->schedule_production_loop();
   }
}

bool producer_plugin::paused() const {
   return my->_pause_production;
}

void producer_plugin::update_runtime_options(const runtime_options& options) {
   bool check_speculating = false;

   if (options.max_transaction_time) {
      my->_max_transaction_time_ms = *options.max_transaction_time;
   }

   if (options.max_irreversible_block_age) {
      my->_max_irreversible_block_age_us =  fc::seconds(*options.max_irreversible_block_age);
      check_speculating = true;
   }

   if (options.produce_time_offset_us) {
      my->_produce_time_offset_us = *options.produce_time_offset_us;
   }

   if (options.last_block_time_offset_us) {
      my->_last_block_time_offset_us = *options.last_block_time_offset_us;
   }

   if (options.max_scheduled_transaction_time_per_block_ms) {
      my->_max_scheduled_transaction_time_per_block_ms = *options.max_scheduled_transaction_time_per_block_ms;
   }

   if (options.incoming_defer_ratio) {
      my->_incoming_defer_ratio = *options.incoming_defer_ratio;
   }

   if (check_speculating && my->_pending_block_mode == pending_block_mode::speculating) {
      chain::controller& chain = my->chain_plug->chain();
      chain.abort_block();
      my->schedule_production_loop();
   }

   if (options.subjective_cpu_leeway_us) {
      chain::controller& chain = my->chain_plug->chain();
      chain.set_subjective_cpu_leeway(fc::microseconds(*options.subjective_cpu_leeway_us));
   }
}

producer_plugin::runtime_options producer_plugin::get_runtime_options() const {
   return {
      my->_max_transaction_time_ms,
      my->_max_irreversible_block_age_us.count() < 0 ? -1 : my->_max_irreversible_block_age_us.count() / 1'000'000,
      my->_produce_time_offset_us,
      my->_last_block_time_offset_us,
      my->_max_scheduled_transaction_time_per_block_ms
   };
}

void producer_plugin::add_greylist_accounts(const greylist_params& params) {
   chain::controller& chain = my->chain_plug->chain();
   for (auto &acc : params.accounts) {
      chain.add_resource_greylist(acc);
   }
}

void producer_plugin::remove_greylist_accounts(const greylist_params& params) {
   chain::controller& chain = my->chain_plug->chain();
   for (auto &acc : params.accounts) {
      chain.remove_resource_greylist(acc);
   }
}

producer_plugin::greylist_params producer_plugin::get_greylist() const {
   chain::controller& chain = my->chain_plug->chain();
   greylist_params result;
   const auto& list = chain.get_resource_greylist();
   result.accounts.reserve(list.size());
   for (auto &acc: list) {
      result.accounts.push_back(acc);
   }
   return result;
}

producer_plugin::whitelist_blacklist producer_plugin::get_whitelist_blacklist() const {
   chain::controller& chain = my->chain_plug->chain();
   return {
      chain.get_actor_whitelist(),
      chain.get_actor_blacklist(),
      chain.get_contract_whitelist(),
      chain.get_contract_blacklist(),
      chain.get_action_blacklist(),
      chain.get_key_blacklist()
   };
}

void producer_plugin::set_whitelist_blacklist(const producer_plugin::whitelist_blacklist& params) {
   chain::controller& chain = my->chain_plug->chain();
   if(params.actor_whitelist.valid()) chain.set_actor_whitelist(*params.actor_whitelist);
   if(params.actor_blacklist.valid()) chain.set_actor_blacklist(*params.actor_blacklist);
   if(params.contract_whitelist.valid()) chain.set_contract_whitelist(*params.contract_whitelist);
   if(params.contract_blacklist.valid()) chain.set_contract_blacklist(*params.contract_blacklist);
   if(params.action_blacklist.valid()) chain.set_action_blacklist(*params.action_blacklist);
   if(params.key_blacklist.valid()) chain.set_key_blacklist(*params.key_blacklist);
}

producer_plugin::integrity_hash_information producer_plugin::get_integrity_hash() const {
   chain::controller& chain = my->chain_plug->chain();

   auto reschedule = fc::make_scoped_exit([this](){
      my->schedule_production_loop();
   });

   if (chain.pending_block_state()) {
      // abort the pending block
      chain.abort_block();
   } else {
      reschedule.cancel();
   }

   return {chain.head_block_id(), chain.calculate_integrity_hash()};
}

producer_plugin::snapshot_information producer_plugin::create_snapshot() const {
   chain::controller& chain = my->chain_plug->chain();

   auto reschedule = fc::make_scoped_exit([this](){
      my->schedule_production_loop();
   });

   if (chain.pending_block_state()) {
      // abort the pending block
      chain.abort_block();
   } else {
      reschedule.cancel();
   }

   auto head_id = chain.head_block_id();
   std::string snapshot_path = (my->_snapshots_dir / fc::format_string("snapshot-${id}.bin", fc::mutable_variant_object()("id", head_id))).generic_string();

   EOS_ASSERT( !fc::is_regular_file(snapshot_path), snapshot_exists_exception,
               "snapshot named ${name} already exists", ("name", snapshot_path));


   auto snap_out = std::ofstream(snapshot_path, (std::ios::out | std::ios::binary));
   auto writer = std::make_shared<ostream_snapshot_writer>(snap_out);
   chain.write_snapshot(writer);
   writer->finalize();
   snap_out.flush();
   snap_out.close();

   return {head_id, snapshot_path};
}

optional<fc::time_point> producer_plugin_impl::calculate_next_block_time(const account_name& producer_name, const block_timestamp_type& current_block_time) const {
   chain::controller& chain = chain_plug->chain();
   const auto& hbs = chain.head_block_state();
   const auto& active_schedule = hbs->active_schedule.producers;

   // determine if this producer is in the active schedule and if so, where
   auto itr = std::find_if(active_schedule.begin(), active_schedule.end(), [&](const auto& asp){ return asp.producer_name == producer_name; });
   if (itr == active_schedule.end()) {
      // this producer is not in the active producer set
      return optional<fc::time_point>();
   }

   size_t producer_index = itr - active_schedule.begin();
   uint32_t minimum_offset = 1; // must at least be the "next" block

   // account for a watermark in the future which is disqualifying this producer for now
   // this is conservative assuming no blocks are dropped.  If blocks are dropped the watermark will
   // disqualify this producer for longer but it is assumed they will wake up, determine that they
   // are disqualified for longer due to skipped blocks and re-caculate their next block with better
   // information then
   auto current_watermark_itr = _producer_watermarks.find(producer_name);
   if (current_watermark_itr != _producer_watermarks.end()) {
      auto watermark = current_watermark_itr->second;
      auto block_num = chain.head_block_state()->block_num;
      if (chain.pending_block_state()) {
         ++block_num;
      }
      if (watermark > block_num) {
         // if I have a watermark then I need to wait until after that watermark
         minimum_offset = watermark - block_num + 1;
      }
   }

   // this producers next opportuity to produce is the next time its slot arrives after or at the calculated minimum
   uint32_t minimum_slot = current_block_time.slot + minimum_offset;
   size_t minimum_slot_producer_index = (minimum_slot % (active_schedule.size() * config::producer_repetitions)) / config::producer_repetitions;
   if ( producer_index == minimum_slot_producer_index ) {
      // this is the producer for the minimum slot, go with that
      return block_timestamp_type(minimum_slot).to_time_point();
   } else {
      // calculate how many rounds are between the minimum producer and the producer in question
      size_t producer_distance = producer_index - minimum_slot_producer_index;
      // check for unsigned underflow
      if (producer_distance > producer_index) {
         producer_distance += active_schedule.size();
      }

      // align the minimum slot to the first of its set of reps
      uint32_t first_minimum_producer_slot = minimum_slot - (minimum_slot % config::producer_repetitions);

      // offset the aligned minimum to the *earliest* next set of slots for this producer
      uint32_t next_block_slot = first_minimum_producer_slot  + (producer_distance * config::producer_repetitions);
      return block_timestamp_type(next_block_slot).to_time_point();
   }
}

fc::time_point producer_plugin_impl::calculate_pending_block_time() const {
   const chain::controller& chain = chain_plug->chain();
   const fc::time_point now = fc::time_point::now();
   const fc::time_point base = std::max<fc::time_point>(now, chain.head_block_time());
   const int64_t min_time_to_next_block = (config::block_interval_us) - (base.time_since_epoch().count() % (config::block_interval_us) );
   fc::time_point block_time = base + fc::microseconds(min_time_to_next_block);


   if((block_time - now) < fc::microseconds(config::block_interval_us/10) ) {     // we must sleep for at least 50ms
      block_time += fc::microseconds(config::block_interval_us);
   }
   return block_time;
}

fc::time_point producer_plugin_impl::calculate_block_deadline( const fc::time_point& block_time ) const {
   bool last_block = ((block_timestamp_type(block_time).slot % config::producer_repetitions) == config::producer_repetitions - 1);
   return block_time + fc::microseconds(last_block ? _last_block_time_offset_us : _produce_time_offset_us);
}

enum class tx_category {
   PERSISTED,
   UNEXPIRED_UNPERSISTED,
   EXPIRED,
};


producer_plugin_impl::start_block_result producer_plugin_impl::start_block() {
<<<<<<< HEAD
chain::controller& chain = chain_plug->chain();
=======
   chain::controller& chain = app().get_plugin<chain_plugin>().chain();
>>>>>>> 62d701e3

   if( chain.get_read_mode() == chain::db_read_mode::READ_ONLY )
      return start_block_result::waiting;

   const auto& hbs = chain.head_block_state();

   //Schedule for the next second's tick regardless of chain state
   // If we would wait less than 50ms (1/10 of block_interval), wait for the whole block interval.
   const fc::time_point now = fc::time_point::now();
   const fc::time_point block_time = calculate_pending_block_time();

   _pending_block_mode = pending_block_mode::producing;

   // Not our turn
   const auto& scheduled_producer = hbs->get_scheduled_producer(block_time);
   auto currrent_watermark_itr = _producer_watermarks.find(scheduled_producer.producer_name);
   auto signature_provider_itr = _signature_providers.find(scheduled_producer.block_signing_key);
   auto irreversible_block_age = get_irreversible_block_age();

   // If the next block production opportunity is in the present or future, we're synced.
   if( !_production_enabled ) {
      _pending_block_mode = pending_block_mode::speculating;
   } else if( _producers.find(scheduled_producer.producer_name) == _producers.end()) {
      _pending_block_mode = pending_block_mode::speculating;
   } else if (signature_provider_itr == _signature_providers.end()) {
      elog("Not producing block because I don't have the private key for ${scheduled_key}", ("scheduled_key", scheduled_producer.block_signing_key));
      _pending_block_mode = pending_block_mode::speculating;
   } else if ( _pause_production ) {
      elog("Not producing block because production is explicitly paused");
      _pending_block_mode = pending_block_mode::speculating;
   } else if ( _max_irreversible_block_age_us.count() >= 0 && irreversible_block_age >= _max_irreversible_block_age_us ) {
      elog("Not producing block because the irreversible block is too old [age:${age}s, max:${max}s]", ("age", irreversible_block_age.count() / 1'000'000)( "max", _max_irreversible_block_age_us.count() / 1'000'000 ));
      _pending_block_mode = pending_block_mode::speculating;
   }

   if (_pending_block_mode == pending_block_mode::producing) {
      // determine if our watermark excludes us from producing at this point
      if (currrent_watermark_itr != _producer_watermarks.end()) {
         if (currrent_watermark_itr->second >= hbs->block_num + 1) {
            elog("Not producing block because \"${producer}\" signed a BFT confirmation OR block at a higher block number (${watermark}) than the current fork's head (${head_block_num})",
                ("producer", scheduled_producer.producer_name)
                ("watermark", currrent_watermark_itr->second)
                ("head_block_num", hbs->block_num));
            _pending_block_mode = pending_block_mode::speculating;
         }
      }
   }

   if (_pending_block_mode == pending_block_mode::speculating) {
      auto head_block_age = now - chain.head_block_time();
      if (head_block_age > fc::seconds(5))
         return start_block_result::waiting;
   }

   try {
      uint16_t blocks_to_confirm = 0;

      if (_pending_block_mode == pending_block_mode::producing) {
         // determine how many blocks this producer can confirm
         // 1) if it is not a producer from this node, assume no confirmations (we will discard this block anyway)
         // 2) if it is a producer on this node that has never produced, the conservative approach is to assume no
         //    confirmations to make sure we don't double sign after a crash TODO: make these watermarks durable?
         // 3) if it is a producer on this node where this node knows the last block it produced, safely set it -UNLESS-
         // 4) the producer on this node's last watermark is higher (meaning on a different fork)
         if (currrent_watermark_itr != _producer_watermarks.end()) {
            auto watermark = currrent_watermark_itr->second;
            if (watermark < hbs->block_num) {
               blocks_to_confirm = std::min<uint16_t>(std::numeric_limits<uint16_t>::max(), (uint16_t)(hbs->block_num - watermark));
            }
         }
      }

      signature_provider_type signature_provider;
      if (signature_provider_itr != _signature_providers.end()) {
         signature_provider = signature_provider_itr->second;
      }

      chain.abort_block();
      chain.start_block(block_time, blocks_to_confirm, signature_provider);
   } FC_LOG_AND_DROP();

   const auto& pbs = chain.pending_block_state();
   if (pbs) {
      const fc::time_point preprocess_deadline = calculate_block_deadline(block_time);

      if (_pending_block_mode == pending_block_mode::producing && pbs->block_signing_key != scheduled_producer.block_signing_key) {
         elog("Block Signing Key is not expected value, reverting to speculative mode! [expected: \"${expected}\", actual: \"${actual\"", ("expected", scheduled_producer.block_signing_key)("actual", pbs->block_signing_key));
         _pending_block_mode = pending_block_mode::speculating;
      }

      // attempt to play persisted transactions first
      bool exhausted = false;

      // remove all persisted transactions that have now expired
      auto& persisted_by_id = _persistent_transactions.get<by_id>();
      auto& persisted_by_expiry = _persistent_transactions.get<by_expiry>();
      if (!persisted_by_expiry.empty()) {
         int num_expired_persistent = 0;
         int orig_count = _persistent_transactions.size();

         while(!persisted_by_expiry.empty() && persisted_by_expiry.begin()->expiry <= pbs->header.timestamp.to_time_point()) {
            if (preprocess_deadline <= fc::time_point::now()) {
               exhausted = true;
               break;
            }
            auto const& txid = persisted_by_expiry.begin()->trx_id;
            if (_pending_block_mode == pending_block_mode::producing) {
               fc_dlog(_trx_trace_log, "[TRX_TRACE] Block ${block_num} for producer ${prod} is EXPIRING PERSISTED tx: ${txid}",
                       ("block_num", chain.head_block_num() + 1)
                       ("prod", chain.pending_block_state()->header.producer)
                       ("txid", txid));
            } else {
               fc_dlog(_trx_trace_log, "[TRX_TRACE] Speculative execution is EXPIRING PERSISTED tx: ${txid}",
                       ("txid", txid));
            }

            persisted_by_expiry.erase(persisted_by_expiry.begin());
            num_expired_persistent++;
         }

         if( exhausted ) {
            fc_wlog( _log, "Unable to process all ${n} persisted transactions before deadline, Expired ${expired}",
                     ( "n", orig_count )
                     ( "expired", num_expired_persistent ) );
         } else {
            fc_dlog( _log, "Processed ${n} persisted transactions, Expired ${expired}",
                     ( "n", orig_count )
                     ( "expired", num_expired_persistent ) );
         }
      }

      try {
         size_t orig_pending_txn_size = _pending_incoming_transactions.size();

         // Processing unapplied transactions...
         //
         if (_producers.empty() && persisted_by_id.empty()) {
            // if this node can never produce and has no persisted transactions,
            // there is no need for unapplied transactions they can be dropped
            chain.get_unapplied_transactions().clear();
         } else {
            // derive appliable transactions from unapplied_transactions and drop droppable transactions
            unapplied_transactions_type& unapplied_trxs = chain.get_unapplied_transactions();
            if( !unapplied_trxs.empty() ) {
               auto unapplied_trxs_size = unapplied_trxs.size();
               int num_applied = 0;
               int num_failed = 0;
               int num_processed = 0;
               auto calculate_transaction_category = [&](const transaction_metadata_ptr& trx) {
                  if (trx->packed_trx->expiration() < pbs->header.timestamp.to_time_point()) {
                     return tx_category::EXPIRED;
                  } else if (persisted_by_id.find(trx->id) != persisted_by_id.end()) {
                     return tx_category::PERSISTED;
                  } else {
                     return tx_category::UNEXPIRED_UNPERSISTED;
                  }
               };

               auto itr = unapplied_trxs.begin();
               while( itr != unapplied_trxs.end() ) {
                  auto itr_next = itr; // save off next since itr may be invalidated by loop
                  ++itr_next;

                  if( preprocess_deadline <= fc::time_point::now() ) exhausted = true;
                  if( exhausted ) break;
                  const auto& trx = itr->second;
                  auto category = calculate_transaction_category(trx);
                  if (category == tx_category::EXPIRED ||
                     (category == tx_category::UNEXPIRED_UNPERSISTED && _producers.empty()))
                  {
                     if (!_producers.empty()) {
                        fc_dlog(_trx_trace_log, "[TRX_TRACE] Node with producers configured is dropping an EXPIRED transaction that was PREVIOUSLY ACCEPTED : ${txid}",
                               ("txid", trx->id));
                     }
<<<<<<< HEAD

                     itr = unapplied_trxs.erase( itr ); // unapplied_trxs map has not been modified, so simply erase and continue
                     continue;
                  } else if (category == tx_category::PERSISTED ||
                            (category == tx_category::UNEXPIRED_UNPERSISTED && _pending_block_mode == pending_block_mode::producing))
                  {
                     ++num_processed;

                     try {
                        auto deadline = fc::time_point::now() + fc::milliseconds(_max_transaction_time_ms);
                        bool deadline_is_subjective = false;
                        if (_max_transaction_time_ms < 0 || (_pending_block_mode == pending_block_mode::producing && preprocess_deadline < deadline)) {
                           deadline_is_subjective = true;
                           deadline = preprocess_deadline;
                        }
=======
                     chain.drop_unapplied_transaction(trx);
                  } else if (category == tx_category::PERSISTED || (category == tx_category::UNEXPIRED_UNPERSISTED && _pending_block_mode == pending_block_mode::producing)) {
                     apply_trxs.emplace_back(std::move(trx));
                  }
               }
            }

            if (!apply_trxs.empty()) {
               int num_applied = 0;
               int num_failed = 0;
               int num_processed = 0;

               for (const auto& trx: apply_trxs) {
                  if (preprocess_deadline <= fc::time_point::now()) exhausted = true;
                  if (exhausted) {
                     break;
                  }

                  num_processed++;

                  try {
                     auto deadline = fc::time_point::now() + fc::milliseconds(_max_transaction_time_ms);
                     bool deadline_is_subjective = false;
                     if (_max_transaction_time_ms < 0 || (_pending_block_mode == pending_block_mode::producing && preprocess_deadline < deadline)) {
                        deadline_is_subjective = true;
                        deadline = preprocess_deadline;
                     }
>>>>>>> 62d701e3

                        auto trace = chain.push_transaction(trx, deadline);
                        if (trace->except) {
                           if (failure_is_subjective(*trace->except, deadline_is_subjective)) {
                              exhausted = true;
                              break;
                           } else {
                              // this failed our configured maximum transaction time, we don't want to replay it
                              // chain.plus_transactions can modify unapplied_trxs, so erase by id
                              unapplied_trxs.erase( trx->signed_id );
                              ++num_failed;
                           }
                        } else {
                           ++num_applied;
                        }
                     } catch ( const guard_exception& e ) {
                        chain_plug->handle_guard_exception(e);
                        return start_block_result::failed;
                     } FC_LOG_AND_DROP();
                  }

                  itr = itr_next;
               }

               fc_dlog(_log, "Processed ${m} of ${n} previously applied transactions, Applied ${applied}, Failed/Dropped ${failed}",
                             ("m", num_processed)
                             ("n", unapplied_trxs_size)
                             ("applied", num_applied)
                             ("failed", num_failed));
            }
         }

         if (_pending_block_mode == pending_block_mode::producing) {
            auto& blacklist_by_id = _blacklisted_transactions.get<by_id>();
            auto& blacklist_by_expiry = _blacklisted_transactions.get<by_expiry>();
            auto now = fc::time_point::now();
            if(!blacklist_by_expiry.empty()) {
               int num_expired = 0;
               int orig_count = _blacklisted_transactions.size();

               while (!blacklist_by_expiry.empty() && blacklist_by_expiry.begin()->expiry <= now) {
                  if (preprocess_deadline <= fc::time_point::now()) break;
                  blacklist_by_expiry.erase(blacklist_by_expiry.begin());
                  num_expired++;
               }

               fc_dlog(_log, "Processed ${n} blacklisted transactions, Expired ${expired}",
                      ("n", orig_count)
                      ("expired", num_expired));
            }

            // scheduled transactions
            int num_applied = 0;
            int num_failed = 0;
            int num_processed = 0;

            auto scheduled_trx_deadline = preprocess_deadline;
            if (_max_scheduled_transaction_time_per_block_ms >= 0) {
               scheduled_trx_deadline = std::min<fc::time_point>(
                     scheduled_trx_deadline,
                     fc::time_point::now() + fc::milliseconds(_max_scheduled_transaction_time_per_block_ms)
               );
            }
            time_point pending_block_time = chain.pending_block_time();
            const auto& sch_idx = chain.db().get_index<generated_transaction_multi_index,by_delay>();
            const auto scheduled_trxs_size = sch_idx.size();
            auto sch_itr = sch_idx.begin();
            while( sch_itr != sch_idx.end() ) {
               if( sch_itr->delay_until > pending_block_time) break;    // not scheduled yet
               if( sch_itr->published >= pending_block_time ) {
                  ++sch_itr;
                  continue; // do not allow schedule and execute in same block
               }
               if( scheduled_trx_deadline <= fc::time_point::now() ) {
                  exhausted = true;
                  break;
               }

<<<<<<< HEAD
               const transaction_id_type trx_id = sch_itr->trx_id; // make copy since reference could be invalidated
               if (blacklist_by_id.find(trx_id) != blacklist_by_id.end()) {
                  ++sch_itr;
                  continue;
               }
=======
               auto scheduled_trx_deadline = preprocess_deadline;
               if (_max_scheduled_transaction_time_per_block_ms >= 0) {
                  scheduled_trx_deadline = std::min<fc::time_point>(
                        scheduled_trx_deadline,
                        fc::time_point::now() + fc::milliseconds(_max_scheduled_transaction_time_per_block_ms)
                  );
               }

               for (const auto& trx : scheduled_trxs) {
                  if (scheduled_trx_deadline <= fc::time_point::now()) exhausted = true;
                  if (exhausted) {
                     break;
                  }
>>>>>>> 62d701e3

               auto sch_itr_next = sch_itr; // save off next since sch_itr may be invalidated by loop
               ++sch_itr_next;
               const auto next_delay_until = sch_itr_next != sch_idx.end() ? sch_itr_next->delay_until : sch_itr->delay_until;
               const auto next_id = sch_itr_next != sch_idx.end() ? sch_itr_next->id : sch_itr->id;

<<<<<<< HEAD
               num_processed++;

               // configurable ratio of incoming txns vs deferred txns
               while (_incoming_trx_weight >= 1.0 && orig_pending_txn_size && _pending_incoming_transactions.size()) {
                  if (scheduled_trx_deadline <= fc::time_point::now()) break;
=======
                  // configurable ratio of incoming txns vs deferred txns
                  while (_incoming_trx_weight >= 1.0 && orig_pending_txn_size && _pending_incoming_transactions.size()) {
                     if (scheduled_trx_deadline <= fc::time_point::now()) break;
                     
                     auto e = _pending_incoming_transactions.front();
                     _pending_incoming_transactions.pop_front();
                     --orig_pending_txn_size;
                     _incoming_trx_weight -= 1.0;
                     on_incoming_transaction_async(std::get<0>(e), std::get<1>(e), std::get<2>(e));
                  }

                  if (scheduled_trx_deadline <= fc::time_point::now()) {
                     exhausted = true;
                     break;
                  }
>>>>>>> 62d701e3


<<<<<<< HEAD
                  auto e = _pending_incoming_transactions.front();
                  _pending_incoming_transactions.pop_front();
                  --orig_pending_txn_size;
                  _incoming_trx_weight -= 1.0;
                  process_incoming_transaction_async(std::get<0>(e), std::get<1>(e), std::get<2>(e));
               }
=======
                  try {
                     auto deadline = fc::time_point::now() + fc::milliseconds(_max_transaction_time_ms);
                     bool deadline_is_subjective = false;
                     if (_max_transaction_time_ms < 0 || (_pending_block_mode == pending_block_mode::producing && scheduled_trx_deadline < deadline)) {
                        deadline_is_subjective = true;
                        deadline = scheduled_trx_deadline;
                     }
>>>>>>> 62d701e3

               if (scheduled_trx_deadline <= fc::time_point::now()) {
                  exhausted = true;
                  break;
               }

               try {
                  auto deadline = fc::time_point::now() + fc::milliseconds(_max_transaction_time_ms);
                  bool deadline_is_subjective = false;
                  if (_max_transaction_time_ms < 0 || (_pending_block_mode == pending_block_mode::producing && scheduled_trx_deadline < deadline)) {
                     deadline_is_subjective = true;
                     deadline = scheduled_trx_deadline;
                  }

                  auto trace = chain.push_scheduled_transaction(trx_id, deadline);
                  if (trace->except) {
                     if (failure_is_subjective(*trace->except, deadline_is_subjective)) {
                        exhausted = true;
                        break;
                     } else {
                        auto expiration = fc::time_point::now() + fc::seconds(chain.get_global_properties().configuration.deferred_trx_expiration_window);
                        // this failed our configured maximum transaction time, we don't want to replay it add it to a blacklist
                        _blacklisted_transactions.insert(transaction_id_with_expiry{trx_id, expiration});
                        num_failed++;
                     }
                  } else {
                     num_applied++;
                  }
               } catch ( const guard_exception& e ) {
                  chain_plug->handle_guard_exception(e);
                  return start_block_result::failed;
               } FC_LOG_AND_DROP();

               _incoming_trx_weight += _incoming_defer_ratio;
               if (!orig_pending_txn_size) _incoming_trx_weight = 0.0;

               if( sch_itr_next == sch_idx.end() ) break;
               sch_itr = sch_idx.lower_bound( boost::make_tuple( next_delay_until, next_id ) );
            }

            if( scheduled_trxs_size > 0 ) {
               fc_dlog( _log,
                        "Processed ${m} of ${n} scheduled transactions, Applied ${applied}, Failed/Dropped ${failed}",
                        ( "m", num_processed )
                        ( "n", scheduled_trxs_size )
                        ( "applied", num_applied )
                        ( "failed", num_failed ) );
            }

         }

         if (exhausted || preprocess_deadline <= fc::time_point::now()) {
            return start_block_result::exhausted;
         } else {
            // attempt to apply any pending incoming transactions
            _incoming_trx_weight = 0.0;

            if (!_pending_incoming_transactions.empty()) {
               fc_dlog(_log, "Processing ${n} pending transactions");
               while (orig_pending_txn_size && _pending_incoming_transactions.size()) {
                  if (preprocess_deadline <= fc::time_point::now()) return start_block_result::exhausted;
                  auto e = _pending_incoming_transactions.front();
                  _pending_incoming_transactions.pop_front();
                  --orig_pending_txn_size;
<<<<<<< HEAD
                  process_incoming_transaction_async(std::get<0>(e), std::get<1>(e), std::get<2>(e));
=======
                  on_incoming_transaction_async(std::get<0>(e), std::get<1>(e), std::get<2>(e));
                  if (preprocess_deadline <= fc::time_point::now()) return start_block_result::exhausted;
>>>>>>> 62d701e3
               }
            }
            return start_block_result::succeeded;
         }

      } catch ( boost::interprocess::bad_alloc& ) {
         chain_plugin::handle_db_exhaustion();
         return start_block_result::failed;
      }

   }

   return start_block_result::failed;
}

void producer_plugin_impl::schedule_production_loop() {
   chain::controller& chain = chain_plug->chain();
   _timer.cancel();
   std::weak_ptr<producer_plugin_impl> weak_this = shared_from_this();

   auto result = start_block();

   if (result == start_block_result::failed) {
      elog("Failed to start a pending block, will try again later");
      _timer.expires_from_now( boost::posix_time::microseconds( config::block_interval_us  / 10 ));

      // we failed to start a block, so try again later?
      _timer.async_wait([weak_this,cid=++_timer_corelation_id](const boost::system::error_code& ec) {
         auto self = weak_this.lock();
         if (self && ec != boost::asio::error::operation_aborted && cid == self->_timer_corelation_id) {
            self->schedule_production_loop();
         }
      });
   } else if (result == start_block_result::waiting){
      if (!_producers.empty() && !production_disabled_by_policy()) {
         fc_dlog(_log, "Waiting till another block is received and scheduling Speculative/Production Change");
         schedule_delayed_production_loop(weak_this, calculate_pending_block_time());
      } else {
         fc_dlog(_log, "Waiting till another block is received");
         // nothing to do until more blocks arrive
      }

   } else if (_pending_block_mode == pending_block_mode::producing) {

      // we succeeded but block may be exhausted
      static const boost::posix_time::ptime epoch(boost::gregorian::date(1970, 1, 1));
      auto deadline = calculate_block_deadline(chain.pending_block_time());

      if (deadline > fc::time_point::now()) {
         // ship this block off no later than its deadline
         EOS_ASSERT( chain.pending_block_state(), missing_pending_block_state, "producing without pending_block_state, start_block succeeded" );
         _timer.expires_at( epoch + boost::posix_time::microseconds( deadline.time_since_epoch().count() ));
         fc_dlog(_log, "Scheduling Block Production on Normal Block #${num} for ${time}", ("num", chain.pending_block_state()->block_num)("time",deadline));
      } else {
         EOS_ASSERT( chain.pending_block_state(), missing_pending_block_state, "producing without pending_block_state" );
         auto expect_time = chain.pending_block_time() - fc::microseconds(config::block_interval_us);
         // ship this block off up to 1 block time earlier or immediately
         if (fc::time_point::now() >= expect_time) {
            _timer.expires_from_now( boost::posix_time::microseconds( 0 ));
            fc_dlog(_log, "Scheduling Block Production on Exhausted Block #${num} immediately", ("num", chain.pending_block_state()->block_num));
         } else {
            _timer.expires_at(epoch + boost::posix_time::microseconds(expect_time.time_since_epoch().count()));
            fc_dlog(_log, "Scheduling Block Production on Exhausted Block #${num} at ${time}", ("num", chain.pending_block_state()->block_num)("time",expect_time));
         }
      }

      _timer.async_wait([&chain,weak_this,cid=++_timer_corelation_id](const boost::system::error_code& ec) {
         auto self = weak_this.lock();
         if (self && ec != boost::asio::error::operation_aborted && cid == self->_timer_corelation_id) {
            // pending_block_state expected, but can't assert inside async_wait
            auto block_num = chain.pending_block_state() ? chain.pending_block_state()->block_num : 0;
            auto res = self->maybe_produce_block();
            fc_dlog(_log, "Producing Block #${num} returned: ${res}", ("num", block_num)("res", res));
         }
      });
   } else if (_pending_block_mode == pending_block_mode::speculating && !_producers.empty() && !production_disabled_by_policy()){
      fc_dlog(_log, "Specualtive Block Created; Scheduling Speculative/Production Change");
      EOS_ASSERT( chain.pending_block_state(), missing_pending_block_state, "speculating without pending_block_state" );
      const auto& pbs = chain.pending_block_state();
      schedule_delayed_production_loop(weak_this, pbs->header.timestamp);
   } else {
      fc_dlog(_log, "Speculative Block Created");
   }
}

void producer_plugin_impl::schedule_delayed_production_loop(const std::weak_ptr<producer_plugin_impl>& weak_this, const block_timestamp_type& current_block_time) {
   // if we have any producers then we should at least set a timer for our next available slot
   optional<fc::time_point> wake_up_time;
   for (const auto&p: _producers) {
      auto next_producer_block_time = calculate_next_block_time(p, current_block_time);
      if (next_producer_block_time) {
         auto producer_wake_up_time = *next_producer_block_time - fc::microseconds(config::block_interval_us);
         if (wake_up_time) {
            // wake up with a full block interval to the deadline
            wake_up_time = std::min<fc::time_point>(*wake_up_time, producer_wake_up_time);
         } else {
            wake_up_time = producer_wake_up_time;
         }
      }
   }

   if (wake_up_time) {
      fc_dlog(_log, "Scheduling Speculative/Production Change at ${time}", ("time", wake_up_time));
      static const boost::posix_time::ptime epoch(boost::gregorian::date(1970, 1, 1));
      _timer.expires_at(epoch + boost::posix_time::microseconds(wake_up_time->time_since_epoch().count()));
      _timer.async_wait([weak_this,cid=++_timer_corelation_id](const boost::system::error_code& ec) {
         auto self = weak_this.lock();
         if (self && ec != boost::asio::error::operation_aborted && cid == self->_timer_corelation_id) {
            self->schedule_production_loop();
         }
      });
   } else {
      fc_dlog(_log, "Not Scheduling Speculative/Production, no local producers had valid wake up times");
   }
}


bool producer_plugin_impl::maybe_produce_block() {
   auto reschedule = fc::make_scoped_exit([this]{
      schedule_production_loop();
   });

   try {
      try {
         produce_block();
         return true;
      } catch ( const guard_exception& e ) {
         chain_plug->handle_guard_exception(e);
         return false;
      } FC_LOG_AND_DROP();
   } catch ( boost::interprocess::bad_alloc&) {
      raise(SIGUSR1);
      return false;
   }

   fc_dlog(_log, "Aborting block due to produce_block error");
   chain::controller& chain = chain_plug->chain();
   chain.abort_block();
   return false;
}

static auto make_debug_time_logger() {
   auto start = fc::time_point::now();
   return fc::make_scoped_exit([=](){
      fc_dlog(_log, "Signing took ${ms}us", ("ms", fc::time_point::now() - start) );
   });
}

static auto maybe_make_debug_time_logger() -> fc::optional<decltype(make_debug_time_logger())> {
   if (_log.is_enabled( fc::log_level::debug ) ){
      return make_debug_time_logger();
   } else {
      return {};
   }
}

void producer_plugin_impl::produce_block() {
   //ilog("produce_block ${t}", ("t", fc::time_point::now())); // for testing _produce_time_offset_us
   EOS_ASSERT(_pending_block_mode == pending_block_mode::producing, producer_exception, "called produce_block while not actually producing");
   chain::controller& chain = chain_plug->chain();
   const auto& pbs = chain.pending_block_state();
   const auto& hbs = chain.head_block_state();
   EOS_ASSERT(pbs, missing_pending_block_state, "pending_block_state does not exist but it should, another plugin may have corrupted it");
   auto signature_provider_itr = _signature_providers.find( pbs->block_signing_key );

   EOS_ASSERT(signature_provider_itr != _signature_providers.end(), producer_priv_key_not_found, "Attempting to produce a block for which we don't have the private key");

   //idump( (fc::time_point::now() - chain.pending_block_time()) );
   chain.finalize_block();
   chain.sign_block( [&]( const digest_type& d ) {
      auto debug_logger = maybe_make_debug_time_logger();
      return signature_provider_itr->second(d);
   } );

   chain.commit_block();
   auto hbt = chain.head_block_time();
   //idump((fc::time_point::now() - hbt));

   block_state_ptr new_bs = chain.head_block_state();
   _producer_watermarks[new_bs->header.producer] = chain.head_block_num();

   ilog("Produced block ${id}... #${n} @ ${t} signed by ${p} [trxs: ${count}, lib: ${lib}, confirmed: ${confs}]",
        ("p",new_bs->header.producer)("id",fc::variant(new_bs->id).as_string().substr(0,16))
        ("n",new_bs->block_num)("t",new_bs->header.timestamp)
        ("count",new_bs->block->transactions.size())("lib",chain.last_irreversible_block_num())("confs", new_bs->header.confirmed));

}

} // namespace eosio<|MERGE_RESOLUTION|>--- conflicted
+++ resolved
@@ -1047,11 +1047,7 @@
 
 
 producer_plugin_impl::start_block_result producer_plugin_impl::start_block() {
-<<<<<<< HEAD
 chain::controller& chain = chain_plug->chain();
-=======
-   chain::controller& chain = app().get_plugin<chain_plugin>().chain();
->>>>>>> 62d701e3
 
    if( chain.get_read_mode() == chain::db_read_mode::READ_ONLY )
       return start_block_result::waiting;
@@ -1226,7 +1222,6 @@
                         fc_dlog(_trx_trace_log, "[TRX_TRACE] Node with producers configured is dropping an EXPIRED transaction that was PREVIOUSLY ACCEPTED : ${txid}",
                                ("txid", trx->id));
                      }
-<<<<<<< HEAD
 
                      itr = unapplied_trxs.erase( itr ); // unapplied_trxs map has not been modified, so simply erase and continue
                      continue;
@@ -1242,35 +1237,6 @@
                            deadline_is_subjective = true;
                            deadline = preprocess_deadline;
                         }
-=======
-                     chain.drop_unapplied_transaction(trx);
-                  } else if (category == tx_category::PERSISTED || (category == tx_category::UNEXPIRED_UNPERSISTED && _pending_block_mode == pending_block_mode::producing)) {
-                     apply_trxs.emplace_back(std::move(trx));
-                  }
-               }
-            }
-
-            if (!apply_trxs.empty()) {
-               int num_applied = 0;
-               int num_failed = 0;
-               int num_processed = 0;
-
-               for (const auto& trx: apply_trxs) {
-                  if (preprocess_deadline <= fc::time_point::now()) exhausted = true;
-                  if (exhausted) {
-                     break;
-                  }
-
-                  num_processed++;
-
-                  try {
-                     auto deadline = fc::time_point::now() + fc::milliseconds(_max_transaction_time_ms);
-                     bool deadline_is_subjective = false;
-                     if (_max_transaction_time_ms < 0 || (_pending_block_mode == pending_block_mode::producing && preprocess_deadline < deadline)) {
-                        deadline_is_subjective = true;
-                        deadline = preprocess_deadline;
-                     }
->>>>>>> 62d701e3
 
                         auto trace = chain.push_transaction(trx, deadline);
                         if (trace->except) {
@@ -1344,79 +1310,34 @@
                   ++sch_itr;
                   continue; // do not allow schedule and execute in same block
                }
-               if( scheduled_trx_deadline <= fc::time_point::now() ) {
+                  if (block_time <= fc::time_point::now()) exhausted = true;
                   exhausted = true;
                   break;
                }
 
-<<<<<<< HEAD
                const transaction_id_type trx_id = sch_itr->trx_id; // make copy since reference could be invalidated
                if (blacklist_by_id.find(trx_id) != blacklist_by_id.end()) {
                   ++sch_itr;
                   continue;
                }
-=======
-               auto scheduled_trx_deadline = preprocess_deadline;
-               if (_max_scheduled_transaction_time_per_block_ms >= 0) {
-                  scheduled_trx_deadline = std::min<fc::time_point>(
-                        scheduled_trx_deadline,
-                        fc::time_point::now() + fc::milliseconds(_max_scheduled_transaction_time_per_block_ms)
-                  );
-               }
-
-               for (const auto& trx : scheduled_trxs) {
-                  if (scheduled_trx_deadline <= fc::time_point::now()) exhausted = true;
-                  if (exhausted) {
-                     break;
-                  }
->>>>>>> 62d701e3
 
                auto sch_itr_next = sch_itr; // save off next since sch_itr may be invalidated by loop
                ++sch_itr_next;
                const auto next_delay_until = sch_itr_next != sch_idx.end() ? sch_itr_next->delay_until : sch_itr->delay_until;
                const auto next_id = sch_itr_next != sch_idx.end() ? sch_itr_next->id : sch_itr->id;
 
-<<<<<<< HEAD
                num_processed++;
 
                // configurable ratio of incoming txns vs deferred txns
                while (_incoming_trx_weight >= 1.0 && orig_pending_txn_size && _pending_incoming_transactions.size()) {
                   if (scheduled_trx_deadline <= fc::time_point::now()) break;
-=======
-                  // configurable ratio of incoming txns vs deferred txns
-                  while (_incoming_trx_weight >= 1.0 && orig_pending_txn_size && _pending_incoming_transactions.size()) {
-                     if (scheduled_trx_deadline <= fc::time_point::now()) break;
-                     
-                     auto e = _pending_incoming_transactions.front();
-                     _pending_incoming_transactions.pop_front();
-                     --orig_pending_txn_size;
-                     _incoming_trx_weight -= 1.0;
-                     on_incoming_transaction_async(std::get<0>(e), std::get<1>(e), std::get<2>(e));
-                  }
-
-                  if (scheduled_trx_deadline <= fc::time_point::now()) {
-                     exhausted = true;
-                     break;
-                  }
->>>>>>> 62d701e3
-
-
-<<<<<<< HEAD
+
                   auto e = _pending_incoming_transactions.front();
                   _pending_incoming_transactions.pop_front();
                   --orig_pending_txn_size;
                   _incoming_trx_weight -= 1.0;
                   process_incoming_transaction_async(std::get<0>(e), std::get<1>(e), std::get<2>(e));
                }
-=======
-                  try {
-                     auto deadline = fc::time_point::now() + fc::milliseconds(_max_transaction_time_ms);
-                     bool deadline_is_subjective = false;
-                     if (_max_transaction_time_ms < 0 || (_pending_block_mode == pending_block_mode::producing && scheduled_trx_deadline < deadline)) {
-                        deadline_is_subjective = true;
-                        deadline = scheduled_trx_deadline;
-                     }
->>>>>>> 62d701e3
 
                if (scheduled_trx_deadline <= fc::time_point::now()) {
                   exhausted = true;
@@ -1481,12 +1402,8 @@
                   auto e = _pending_incoming_transactions.front();
                   _pending_incoming_transactions.pop_front();
                   --orig_pending_txn_size;
-<<<<<<< HEAD
                   process_incoming_transaction_async(std::get<0>(e), std::get<1>(e), std::get<2>(e));
-=======
-                  on_incoming_transaction_async(std::get<0>(e), std::get<1>(e), std::get<2>(e));
-                  if (preprocess_deadline <= fc::time_point::now()) return start_block_result::exhausted;
->>>>>>> 62d701e3
+                  if (block_time <= fc::time_point::now()) return start_block_result::exhausted;
                }
             }
             return start_block_result::succeeded;
