--- conflicted
+++ resolved
@@ -119,12 +119,7 @@
       boost::program_options::variables_map _options;
       bool     _production_enabled                 = false;
       bool     _pause_production                   = false;
-<<<<<<< HEAD
-      uint32_t _required_producer_participation    = uint32_t(config::required_producer_participation);
       uint32_t _production_skip_flags              = 0; //enumivo::chain::skip_nothing;
-=======
-      uint32_t _production_skip_flags              = 0; //eosio::chain::skip_nothing;
->>>>>>> 7218ea5d
 
       std::map<chain::public_key_type, chain::private_key_type> _private_keys;
       std::set<chain::account_name>                             _producers;
