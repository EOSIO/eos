--- conflicted
+++ resolved
@@ -1479,9 +1479,6 @@
      });
    }
 
-<<<<<<< HEAD
-} /// namespace enumivo
-=======
    void session::on( const hello& hi, fc::datastream<const char*>& ds ) {
       peer_ilog(this, "received hello");
       _recv_remote_hello     = true;
@@ -1536,5 +1533,4 @@
 
    }
 
-} /// namespace eosio
->>>>>>> 1e81a168
+} /// namespace enumivo