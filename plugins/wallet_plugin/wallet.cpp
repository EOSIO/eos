--- conflicted
+++ resolved
@@ -182,13 +182,8 @@
       else
          EOS_THROW(chain::unsupported_key_type_exception, "Key type \"${kt}\" not supported by software wallet", ("kt", key_type));
 
-<<<<<<< HEAD
       import_key(priv_key.to_string());
       return priv_key.get_public_key().to_string();
-=======
-      import_key(priv_key.str());
-      return priv_key.get_public_key().str();
->>>>>>> 01a80b29
    }
 
    bool load_wallet_file(string wallet_filename = "")
