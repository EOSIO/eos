--- conflicted
+++ resolved
@@ -32,11 +32,6 @@
           "Timeout for unlocked wallet in seconds (default 900 (15 minutes)). "
           "Wallets will automatically lock after specified number of seconds of inactivity. "
           "Activity is defined as any wallet command e.g. list-wallets.")
-<<<<<<< HEAD
-         ("enumivo-key", bpo::value<std::string>(),
-          "enumivo key that will be imported automatically when a wallet is created.")
-=======
->>>>>>> 24b98627
          ;
 }
 
@@ -55,12 +50,5 @@
       std::chrono::seconds t(timeout);
       wallet_manager_ptr->set_timeout(t);
    }
-<<<<<<< HEAD
-   if (options.count("enumivo-key")) {
-      std::string enumivo_wif_key = options.at("enumivo-key").as<std::string>();
-      wallet_manager_ptr->set_enumivo_key(enumivo_wif_key);
-   }
-=======
->>>>>>> 24b98627
 }
 } // namespace enumivo