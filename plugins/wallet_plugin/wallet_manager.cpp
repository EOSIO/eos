--- conflicted
+++ resolved
@@ -2,14 +2,9 @@
  *  @file
  *  @copyright defined in enumivo/LICENSE.txt
  */
-<<<<<<< HEAD
 #include <enumivo/wallet_plugin/wallet_manager.hpp>
+#include <enumivo/wallet_plugin/wallet.hpp>
 #include <enumivo/chain/exceptions.hpp>
-=======
-#include <eosio/wallet_plugin/wallet_manager.hpp>
-#include <eosio/wallet_plugin/wallet.hpp>
-#include <eosio/chain/exceptions.hpp>
->>>>>>> 24b98627
 #include <boost/algorithm/string.hpp>
 namespace enumivo {
 namespace wallet {
@@ -61,11 +56,6 @@
    wallet->set_password(password);
    wallet->set_wallet_filename(wallet_filename.string());
    wallet->unlock(password);
-<<<<<<< HEAD
-   if(enumivo_key.size())
-      wallet->import_key(enumivo_key);
-=======
->>>>>>> 24b98627
    wallet->lock();
    wallet->unlock(password);
 
@@ -195,11 +185,11 @@
 void wallet_manager::remove_key(const std::string& name, const std::string& password, const std::string& key) {
    check_timeout();
    if (wallets.count(name) == 0) {
-      EOS_THROW(chain::wallet_nonexistent_exception, "Wallet not found: ${w}", ("w", name));
-   }
-   auto& w = wallets.at(name);
-   if (w->is_locked()) {
-      EOS_THROW(chain::wallet_locked_exception, "Wallet is locked: ${w}", ("w", name));
+      ENU_THROW(chain::wallet_nonexistent_exception, "Wallet not found: ${w}", ("w", name));
+   }
+   auto& w = wallets.at(name);
+   if (w->is_locked()) {
+      ENU_THROW(chain::wallet_locked_exception, "Wallet is locked: ${w}", ("w", name));
    }
    w->check_password(password); //throws if bad password
    w->remove_key(key);
