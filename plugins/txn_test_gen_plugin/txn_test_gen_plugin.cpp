/**
 *  @file
 *  @copyright defined in eos/LICENSE.txt
 */
#include <enumivo/txn_test_gen_plugin/txn_test_gen_plugin.hpp>
#include <enumivo/chain_plugin/chain_plugin.hpp>
#include <enumivo/chain/wast_to_wasm.hpp>
#include <enumivo/utilities/key_conversion.hpp>

#include <fc/variant.hpp>
#include <fc/io/json.hpp>
#include <fc/exception/exception.hpp>
#include <fc/reflect/variant.hpp>
#include <fc/io/json.hpp>

#include <boost/asio/high_resolution_timer.hpp>
#include <boost/algorithm/clamp.hpp>

#include <Inline/BasicTypes.h>
#include <IR/Module.h>
#include <IR/Validate.h>
#include <WAST/WAST.h>
#include <WASM/WASM.h>
#include <Runtime/Runtime.h>

#include <enumivo.coin/enumivo.coin.wast.hpp>
#include <enumivo.coin/enumivo.coin.abi.hpp>

namespace eosio { namespace detail {
  struct txn_test_gen_empty {};
}}

FC_REFLECT(eosio::detail::txn_test_gen_empty, );

namespace eosio {

static appbase::abstract_plugin& _txn_test_gen_plugin = app().register_plugin<txn_test_gen_plugin>();

using namespace eosio::chain;

#define CALL(api_name, api_handle, call_name, INVOKE, http_response_code) \
{std::string("/v1/" #api_name "/" #call_name), \
   [this](string, string body, url_response_callback cb) mutable { \
          try { \
             if (body.empty()) body = "{}"; \
             INVOKE \
             cb(http_response_code, fc::json::to_string(result)); \
          } catch (fc::eof_exception& e) { \
             error_results results{400, "Bad Request", e}; \
             cb(400, fc::json::to_string(results)); \
             elog("Unable to parse arguments: ${args}", ("args", body)); \
          } catch (fc::exception& e) { \
             error_results results{500, "Internal Service Error", e}; \
             cb(500, fc::json::to_string(results)); \
             elog("Exception encountered while processing ${call}: ${e}", ("call", #api_name "." #call_name)("e", e)); \
          } \
       }}

#define INVOKE_V_R_R_R(api_handle, call_name, in_param0, in_param1, in_param2) \
     const auto& vs = fc::json::json::from_string(body).as<fc::variants>(); \
     api_handle->call_name(vs.at(0).as<in_param0>(), vs.at(1).as<in_param1>(), vs.at(2).as<in_param2>()); \
     eosio::detail::txn_test_gen_empty result;

#define INVOKE_V_R_R(api_handle, call_name, in_param0, in_param1) \
     const auto& vs = fc::json::json::from_string(body).as<fc::variants>(); \
     api_handle->call_name(vs.at(0).as<in_param0>(), vs.at(1).as<in_param1>()); \
     eosio::detail::txn_test_gen_empty result;

#define INVOKE_V_V(api_handle, call_name) \
     api_handle->call_name(); \
     eosio::detail::txn_test_gen_empty result;

struct txn_test_gen_plugin_impl {
   void push_transaction( signed_transaction& trx ) { try {
      chain_plugin& cp = app().get_plugin<chain_plugin>();
      return cp.accept_transaction( packed_transaction(trx) );
   } FC_CAPTURE_AND_RETHROW( (transaction_header(trx)) ) }

   void create_test_accounts(const std::string& init_name, const std::string& init_priv_key) {
      name newaccountA("txn.test.a");
      name newaccountB("txn.test.b");
      name newaccountC("enumivo.coin");
      name creator(init_name);

      abi_def currency_abi_def = fc::json::from_string(enumivo_coin_abi).as<abi_def>();

      controller& cc = app().get_plugin<chain_plugin>().chain();
      chain::chain_id_type chainid;
      app().get_plugin<chain_plugin>().get_chain_id(chainid);

      fc::crypto::private_key txn_test_receiver_A_priv_key = fc::crypto::private_key::regenerate(fc::sha256(std::string(64, 'a')));
      fc::crypto::private_key txn_test_receiver_B_priv_key = fc::crypto::private_key::regenerate(fc::sha256(std::string(64, 'b')));
      fc::crypto::private_key txn_test_receiver_C_priv_key = fc::crypto::private_key::regenerate(fc::sha256(std::string(64, 'c')));
      fc::crypto::public_key  txn_text_receiver_A_pub_key = txn_test_receiver_A_priv_key.get_public_key();
      fc::crypto::public_key  txn_text_receiver_B_pub_key = txn_test_receiver_B_priv_key.get_public_key();
      fc::crypto::public_key  txn_text_receiver_C_pub_key = txn_test_receiver_C_priv_key.get_public_key();
      fc::crypto::private_key creator_priv_key = fc::crypto::private_key(init_priv_key);


      //create some test accounts
      {
         signed_transaction trx;

         //create "A" account
         {
         auto owner_auth   = eosio::chain::authority{1, {{txn_text_receiver_A_pub_key, 1}}, {}};
         auto active_auth  = eosio::chain::authority{1, {{txn_text_receiver_A_pub_key, 1}}, {}};

         trx.actions.emplace_back(vector<chain::permission_level>{{creator,"active"}}, newaccount{creator, newaccountA, owner_auth, active_auth});
         }
         //create "B" account
         {
         auto owner_auth   = eosio::chain::authority{1, {{txn_text_receiver_B_pub_key, 1}}, {}};
         auto active_auth  = eosio::chain::authority{1, {{txn_text_receiver_B_pub_key, 1}}, {}};

         trx.actions.emplace_back(vector<chain::permission_level>{{creator,"active"}}, newaccount{creator, newaccountB, owner_auth, active_auth});
         }
         //create "enumivo.coin" account
         {
         auto owner_auth   = eosio::chain::authority{1, {{txn_text_receiver_C_pub_key, 1}}, {}};
         auto active_auth  = eosio::chain::authority{1, {{txn_text_receiver_C_pub_key, 1}}, {}};

         trx.actions.emplace_back(vector<chain::permission_level>{{creator,"active"}}, newaccount{creator, newaccountC, owner_auth, active_auth});
         }

         trx.expiration = cc.head_block_time() + fc::seconds(30);
         trx.set_reference_block(cc.head_block_id());
         trx.sign(creator_priv_key, chainid);
         push_transaction(trx);
      }

      //set enumivo.coin contract & initialize it
      {
         signed_transaction trx;

         vector<uint8_t> wasm = wast_to_wasm(std::string(enumivo_coin_wast));

         setcode handler;
         handler.account = newaccountC;
         handler.code.assign(wasm.begin(), wasm.end());

         trx.actions.emplace_back( vector<chain::permission_level>{{newaccountC,"active"}}, handler);

         {
            setabi handler;
            handler.account = newaccountC;
            handler.abi = json::from_string(enumivo_coin_abi).as<abi_def>();
            trx.actions.emplace_back( vector<chain::permission_level>{{newaccountC,"active"}}, handler);
         }

         {
            action act;
            act.account = N(enumivo.coin);
            act.name = N(create);
            act.authorization = vector<permission_level>{{newaccountC,config::active_name}};
<<<<<<< HEAD
            act.data = enumivo_coin_serializer.variant_to_binary("create", fc::json::from_string("{\"issuer\":\"enumivo.coin\",\"maximum_supply\":\"1000000000.0000 CUR\", \"can_freeze\":0, \"can_recall\":0, \"can_whitelist\":0}}"));
=======
            act.data = eosio_token_serializer.variant_to_binary("create", fc::json::from_string("{\"issuer\":\"eosio.token\",\"maximum_supply\":\"1000000000.0000 CUR\"}}"));
>>>>>>> d624664b
            trx.actions.push_back(act);
         }
         {
            action act;
            act.account = N(enumivo.coin);
            act.name = N(issue);
            act.authorization = vector<permission_level>{{newaccountC,config::active_name}};
            act.data = enumivo_coin_serializer.variant_to_binary("issue", fc::json::from_string("{\"to\":\"enumivo.coin\",\"quantity\":\"600.0000 CUR\",\"memo\":\"\"}"));
            trx.actions.push_back(act);
         }
         {
            action act;
            act.account = N(enumivo.coin);
            act.name = N(transfer);
            act.authorization = vector<permission_level>{{newaccountC,config::active_name}};
            act.data = enumivo_coin_serializer.variant_to_binary("transfer", fc::json::from_string("{\"from\":\"enumivo.coin\",\"to\":\"txn.test.a\",\"quantity\":\"200.0000 CUR\",\"memo\":\"\"}"));
            trx.actions.push_back(act);
         }
         {
            action act;
            act.account = N(enumivo.coin);
            act.name = N(transfer);
            act.authorization = vector<permission_level>{{newaccountC,config::active_name}};
            act.data = enumivo_coin_serializer.variant_to_binary("transfer", fc::json::from_string("{\"from\":\"enumivo.coin\",\"to\":\"txn.test.b\",\"quantity\":\"200.0000 CUR\",\"memo\":\"\"}"));
            trx.actions.push_back(act);
         }

         trx.expiration = cc.head_block_time() + fc::seconds(30);
         trx.set_reference_block(cc.head_block_id());
         trx.max_net_usage_words = 5000;
         trx.sign(txn_test_receiver_C_priv_key, chainid);
         push_transaction(trx);
      }
   }

   void start_generation(const std::string& salt, const uint64_t& period, const uint64_t& batch_size) {
      if(running)
         throw fc::exception(fc::invalid_operation_exception_code);
      if(period < 1 || period > 2500)
         throw fc::exception(fc::invalid_operation_exception_code);
      if(batch_size < 1 || batch_size > 250)
         throw fc::exception(fc::invalid_operation_exception_code);
      if(batch_size & 1)
         throw fc::exception(fc::invalid_operation_exception_code);

      running = true;

      //create the actions here
      act_a_to_b.account = N(enumivo.coin);
      act_a_to_b.name = N(transfer);
      act_a_to_b.authorization = vector<permission_level>{{name("txn.test.a"),config::active_name}};
      act_a_to_b.data = enumivo_coin_serializer.variant_to_binary("transfer", fc::json::from_string(fc::format_string("{\"from\":\"txn.test.a\",\"to\":\"txn.test.b\",\"quantity\":\"1.0000 CUR\",\"memo\":\"${l}\"}", fc::mutable_variant_object()("l", salt))));

      act_b_to_a.account = N(enumivo.coin);
      act_b_to_a.name = N(transfer);
      act_b_to_a.authorization = vector<permission_level>{{name("txn.test.b"),config::active_name}};
      act_b_to_a.data = enumivo_coin_serializer.variant_to_binary("transfer", fc::json::from_string(fc::format_string("{\"from\":\"txn.test.b\",\"to\":\"txn.test.a\",\"quantity\":\"1.0000 CUR\",\"memo\":\"${l}\"}", fc::mutable_variant_object()("l", salt))));

      timer_timeout = period;
      batch = batch_size/2;

      ilog("Started transaction test plugin; performing ${p} transactions every ${m}ms", ("p", batch_size)("m", period));

      arm_timer(boost::asio::high_resolution_timer::clock_type::now());
   }

   void arm_timer(boost::asio::high_resolution_timer::time_point s) {
      timer.expires_at(s + std::chrono::milliseconds(timer_timeout));
      timer.async_wait([this](const boost::system::error_code& ec) {
         if(!running || ec)
            return;
         try {
            send_transaction();
         }
         catch(fc::exception e) {
            elog("pushing transaction failed: ${e}", ("e", e.to_detail_string()));
            stop_generation();
            return;
         }
         arm_timer(timer.expires_at());
      });
   }

   void send_transaction() {
      controller& cc = app().get_plugin<chain_plugin>().chain();
      chain::chain_id_type chainid;
      app().get_plugin<chain_plugin>().get_chain_id(chainid);

      name sender("txn.test.a");
      name recipient("txn.test.b");
      fc::crypto::private_key a_priv_key = fc::crypto::private_key::regenerate(fc::sha256(std::string(64, 'a')));
      fc::crypto::private_key b_priv_key = fc::crypto::private_key::regenerate(fc::sha256(std::string(64, 'b')));

      static uint64_t nonce = static_cast<uint64_t>(fc::time_point::now().sec_since_epoch()) << 32;
      abi_serializer eosio_serializer(cc.db().find<account_object, by_name>(config::system_account_name)->get_abi());

      uint32_t reference_block_num = cc.last_irreversible_block_num();
      if (txn_reference_block_lag >= 0) {
         reference_block_num = cc.head_block_num();
         if (reference_block_num <= (uint32_t)txn_reference_block_lag) {
            reference_block_num = 0;
         } else {
            reference_block_num -= (uint32_t)txn_reference_block_lag;
         }
      }

      block_id_type reference_block_id = cc.get_block_id_for_num(reference_block_num);

      for(unsigned int i = 0; i < batch; ++i) {
      {
      signed_transaction trx;
      trx.actions.push_back(act_a_to_b);
      trx.context_free_actions.emplace_back(action({}, config::null_account_name, "nonce", fc::raw::pack(nonce++)));
      trx.set_reference_block(reference_block_id);
      trx.expiration = cc.head_block_time() + fc::seconds(30);
      trx.max_net_usage_words = 100;
      trx.sign(a_priv_key, chainid);
      push_transaction(trx);
      }

      {
      signed_transaction trx;
      trx.actions.push_back(act_b_to_a);
      trx.context_free_actions.emplace_back(action({}, config::null_account_name, "nonce", fc::raw::pack(nonce++)));
      trx.set_reference_block(reference_block_id);
      trx.expiration = cc.head_block_time() + fc::seconds(30);
      trx.max_net_usage_words = 100;
      trx.sign(b_priv_key, chainid);
      push_transaction(trx);
      }
      }
   }

   void stop_generation() {
      if(!running)
         throw fc::exception(fc::invalid_operation_exception_code);
      timer.cancel();
      running = false;
      ilog("Stopping transaction generation test");
   }

   boost::asio::high_resolution_timer timer{app().get_io_service()};
   bool running{false};

   unsigned timer_timeout;
   unsigned batch;

   action act_a_to_b;
   action act_b_to_a;

   int32_t txn_reference_block_lag;

   abi_serializer enumivo_coin_serializer = fc::json::from_string(enumivo_coin_abi).as<abi_def>();
};

txn_test_gen_plugin::txn_test_gen_plugin() {}
txn_test_gen_plugin::~txn_test_gen_plugin() {}

void txn_test_gen_plugin::set_program_options(options_description&, options_description& cfg) {
   cfg.add_options()
      ("txn-reference-block-lag", bpo::value<int32_t>()->default_value(0), "Lag in number of blocks from the head block when selecting the reference block for transactions (-1 means Last Irreversible Block)")
   ;
}

void txn_test_gen_plugin::plugin_initialize(const variables_map& options) {
   my.reset(new txn_test_gen_plugin_impl);
   my->txn_reference_block_lag = options.at("txn-reference-block-lag").as<int32_t>();
}

void txn_test_gen_plugin::plugin_startup() {
   app().get_plugin<http_plugin>().add_api({
      CALL(txn_test_gen, my, create_test_accounts, INVOKE_V_R_R(my, create_test_accounts, std::string, std::string), 200),
      CALL(txn_test_gen, my, stop_generation, INVOKE_V_V(my, stop_generation), 200),
      CALL(txn_test_gen, my, start_generation, INVOKE_V_R_R_R(my, start_generation, std::string, uint64_t, uint64_t), 200)
   });
}

void txn_test_gen_plugin::plugin_shutdown() {
   try {
      my->stop_generation();
   }
   catch(fc::exception e) {
   }
}

}<|MERGE_RESOLUTION|>--- conflicted
+++ resolved
@@ -153,11 +153,7 @@
             act.account = N(enumivo.coin);
             act.name = N(create);
             act.authorization = vector<permission_level>{{newaccountC,config::active_name}};
-<<<<<<< HEAD
-            act.data = enumivo_coin_serializer.variant_to_binary("create", fc::json::from_string("{\"issuer\":\"enumivo.coin\",\"maximum_supply\":\"1000000000.0000 CUR\", \"can_freeze\":0, \"can_recall\":0, \"can_whitelist\":0}}"));
-=======
-            act.data = eosio_token_serializer.variant_to_binary("create", fc::json::from_string("{\"issuer\":\"eosio.token\",\"maximum_supply\":\"1000000000.0000 CUR\"}}"));
->>>>>>> d624664b
+            act.data = enumivo_coin_serializer.variant_to_binary("create", fc::json::from_string("{\"issuer\":\"enumivo.coin\",\"maximum_supply\":\"1000000000.0000 CUR\"}}"));
             trx.actions.push_back(act);
          }
          {
