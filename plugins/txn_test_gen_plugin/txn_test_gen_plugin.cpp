--- conflicted
+++ resolved
@@ -73,11 +73,7 @@
    void create_test_accounts(const std::string& init_name, const std::string& init_priv_key) {
       name newaccountA("txn.test.a");
       name newaccountB("txn.test.b");
-<<<<<<< HEAD
-      name newaccountC("enumivo.coin");
-=======
       name newaccountC("txn.test.t");
->>>>>>> 00c78697
       name creator(init_name);
 
       abi_def currency_abi_def = fc::json::from_string(enumivo_coin_abi).as<abi_def>();
@@ -112,11 +108,7 @@
 
          trx.actions.emplace_back(vector<chain::permission_level>{{creator,"active"}}, newaccount{creator, newaccountB, owner_auth, active_auth});
          }
-<<<<<<< HEAD
-         //create "enumivo.coin" account
-=======
          //create "txn.test.t" account
->>>>>>> 00c78697
          {
          auto owner_auth   = enumivo::chain::authority{1, {{txn_text_receiver_C_pub_key, 1}}, {}};
          auto active_auth  = enumivo::chain::authority{1, {{txn_text_receiver_C_pub_key, 1}}, {}};
@@ -130,11 +122,7 @@
          push_transaction(trx);
       }
 
-<<<<<<< HEAD
-      //set enumivo.coin contract & initialize it
-=======
-      //set txn.test.t contract to eosio.token & initialize it
->>>>>>> 00c78697
+      //set txn.test.t contract to enumivo.token & initialize it
       {
          signed_transaction trx;
 
@@ -155,62 +143,34 @@
 
          {
             action act;
-<<<<<<< HEAD
-            act.account = N(enumivo.coin);
-            act.name = N(create);
-            act.authorization = vector<permission_level>{{newaccountC,config::active_name}};
-            act.data = enumivo_coin_serializer.variant_to_binary("create", fc::json::from_string("{\"issuer\":\"enumivo.coin\",\"maximum_supply\":\"1000000000.0000 CUR\"}}"));
-=======
             act.account = N(txn.test.t);
             act.name = N(create);
             act.authorization = vector<permission_level>{{newaccountC,config::active_name}};
-            act.data = eosio_token_serializer.variant_to_binary("create", fc::json::from_string("{\"issuer\":\"txn.test.t\",\"maximum_supply\":\"1000000000.0000 CUR\"}}"));
->>>>>>> 00c78697
+            act.data = enumivo_token_serializer.variant_to_binary("create", fc::json::from_string("{\"issuer\":\"txn.test.t\",\"maximum_supply\":\"1000000000.0000 CUR\"}}"));
             trx.actions.push_back(act);
          }
          {
             action act;
-<<<<<<< HEAD
-            act.account = N(enumivo.coin);
-            act.name = N(issue);
-            act.authorization = vector<permission_level>{{newaccountC,config::active_name}};
-            act.data = enumivo_coin_serializer.variant_to_binary("issue", fc::json::from_string("{\"to\":\"enumivo.coin\",\"quantity\":\"600.0000 CUR\",\"memo\":\"\"}"));
-=======
             act.account = N(txn.test.t);
             act.name = N(issue);
             act.authorization = vector<permission_level>{{newaccountC,config::active_name}};
-            act.data = eosio_token_serializer.variant_to_binary("issue", fc::json::from_string("{\"to\":\"txn.test.t\",\"quantity\":\"600.0000 CUR\",\"memo\":\"\"}"));
->>>>>>> 00c78697
+            act.data = enumivo_token_serializer.variant_to_binary("issue", fc::json::from_string("{\"to\":\"txn.test.t\",\"quantity\":\"600.0000 CUR\",\"memo\":\"\"}"));
             trx.actions.push_back(act);
          }
          {
             action act;
-<<<<<<< HEAD
-            act.account = N(enumivo.coin);
-            act.name = N(transfer);
-            act.authorization = vector<permission_level>{{newaccountC,config::active_name}};
-            act.data = enumivo_coin_serializer.variant_to_binary("transfer", fc::json::from_string("{\"from\":\"enumivo.coin\",\"to\":\"txn.test.a\",\"quantity\":\"200.0000 CUR\",\"memo\":\"\"}"));
-=======
             act.account = N(txn.test.t);
             act.name = N(transfer);
             act.authorization = vector<permission_level>{{newaccountC,config::active_name}};
-            act.data = eosio_token_serializer.variant_to_binary("transfer", fc::json::from_string("{\"from\":\"txn.test.t\",\"to\":\"txn.test.a\",\"quantity\":\"200.0000 CUR\",\"memo\":\"\"}"));
->>>>>>> 00c78697
+            act.data = enumivo_token_serializer.variant_to_binary("transfer", fc::json::from_string("{\"from\":\"txn.test.t\",\"to\":\"txn.test.a\",\"quantity\":\"200.0000 CUR\",\"memo\":\"\"}"));
             trx.actions.push_back(act);
          }
          {
             action act;
-<<<<<<< HEAD
-            act.account = N(enumivo.coin);
-            act.name = N(transfer);
-            act.authorization = vector<permission_level>{{newaccountC,config::active_name}};
-            act.data = enumivo_coin_serializer.variant_to_binary("transfer", fc::json::from_string("{\"from\":\"enumivo.coin\",\"to\":\"txn.test.b\",\"quantity\":\"200.0000 CUR\",\"memo\":\"\"}"));
-=======
             act.account = N(txn.test.t);
             act.name = N(transfer);
             act.authorization = vector<permission_level>{{newaccountC,config::active_name}};
-            act.data = eosio_token_serializer.variant_to_binary("transfer", fc::json::from_string("{\"from\":\"txn.test.t\",\"to\":\"txn.test.b\",\"quantity\":\"200.0000 CUR\",\"memo\":\"\"}"));
->>>>>>> 00c78697
+            act.data = enumivo_token_serializer.variant_to_binary("transfer", fc::json::from_string("{\"from\":\"txn.test.t\",\"to\":\"txn.test.b\",\"quantity\":\"200.0000 CUR\",\"memo\":\"\"}"));
             trx.actions.push_back(act);
          }
 
@@ -235,20 +195,12 @@
       running = true;
 
       //create the actions here
-<<<<<<< HEAD
-      act_a_to_b.account = N(enumivo.coin);
-=======
       act_a_to_b.account = N(txn.test.t);
->>>>>>> 00c78697
       act_a_to_b.name = N(transfer);
       act_a_to_b.authorization = vector<permission_level>{{name("txn.test.a"),config::active_name}};
       act_a_to_b.data = enumivo_coin_serializer.variant_to_binary("transfer", fc::json::from_string(fc::format_string("{\"from\":\"txn.test.a\",\"to\":\"txn.test.b\",\"quantity\":\"1.0000 CUR\",\"memo\":\"${l}\"}", fc::mutable_variant_object()("l", salt))));
 
-<<<<<<< HEAD
-      act_b_to_a.account = N(enumivo.coin);
-=======
       act_b_to_a.account = N(txn.test.t);
->>>>>>> 00c78697
       act_b_to_a.name = N(transfer);
       act_b_to_a.authorization = vector<permission_level>{{name("txn.test.b"),config::active_name}};
       act_b_to_a.data = enumivo_coin_serializer.variant_to_binary("transfer", fc::json::from_string(fc::format_string("{\"from\":\"txn.test.b\",\"to\":\"txn.test.a\",\"quantity\":\"1.0000 CUR\",\"memo\":\"${l}\"}", fc::mutable_variant_object()("l", salt))));
