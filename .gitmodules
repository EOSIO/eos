[submodule "libraries/chainbase"]
	path = libraries/chainbase
	url = https://github.com/eosio/chainbase
        ignore = dirty
[submodule "libraries/appbase"]
	path = libraries/appbase
	url = https://github.com/eosio/appbase
        ignore = dirty
[submodule "contracts/musl/upstream"]
	path = contracts/musl/upstream
	url = https://github.com/EOSIO/musl.git
	branch = eosio
[submodule "contracts/libc++/upstream"]
	path = contracts/libc++/upstream
	url = https://github.com/EOSIO/libcxx.git
	branch = eosio
[submodule "externals/binaryen"]
	path = externals/binaryen
	url = https://github.com/EOSIO/binaryen

[submodule "libraries/softfloat"]
	path = libraries/softfloat
	url = https://github.com/eosio/berkeley-softfloat-3
[submodule "externals/magic_get"]
	path = externals/magic_get
	url = https://github.com/EOSIO/magic_get
[submodule "libraries/fc"]
	path = libraries/fc
	url = https://github.com/EOSIO/fc
<<<<<<< HEAD
[submodule "plugins/uos_plugins"]
	path = plugins/uos_plugins
	url = https://github.com/UOSnetwork/uos.plugins
[submodule "contracts/uos_contracts"]
	path = contracts/uos_contracts
	url = https://github.com/UOSnetwork/uos.contracts
[submodule "libraries/singularity"]
	path = libraries/singularity
	url = https://github.com/UOSnetwork/singularity
=======
[submodule "libraries/wabt"]
	path = libraries/wabt
	url = http://github.com/EOSIO/wabt
>>>>>>> 2f4ce371
<|MERGE_RESOLUTION|>--- conflicted
+++ resolved
@@ -27,7 +27,9 @@
 [submodule "libraries/fc"]
 	path = libraries/fc
 	url = https://github.com/EOSIO/fc
-<<<<<<< HEAD
+[submodule "libraries/wabt"]
+	path = libraries/wabt
+	url = http://github.com/EOSIO/wabt
 [submodule "plugins/uos_plugins"]
 	path = plugins/uos_plugins
 	url = https://github.com/UOSnetwork/uos.plugins
@@ -37,8 +39,3 @@
 [submodule "libraries/singularity"]
 	path = libraries/singularity
 	url = https://github.com/UOSnetwork/singularity
-=======
-[submodule "libraries/wabt"]
-	path = libraries/wabt
-	url = http://github.com/EOSIO/wabt
->>>>>>> 2f4ce371
