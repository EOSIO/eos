--- conflicted
+++ resolved
@@ -68,17 +68,13 @@
          sys_abi_ser.set_abi(abi, abi_serializer::create_yield_function(abi_serializer_max_time));
       }
 
-<<<<<<< HEAD
       BOOST_TEST_REQUIRE(set_limit(-1) == "");
-      BOOST_TEST_REQUIRE(set_limit(-1, N(kvtest1)) == "");
-      BOOST_TEST_REQUIRE(set_limit(-1, N(kvtest2)) == "");
-      BOOST_TEST_REQUIRE(set_limit(-1, N(kvtest3)) == "");
-      BOOST_TEST_REQUIRE(set_limit(-1, N(kvtest4)) == "");
+      BOOST_TEST_REQUIRE(set_limit(-1, "kvtest1"_n) == "");
+      BOOST_TEST_REQUIRE(set_limit(-1, "kvtest2"_n) == "");
+      BOOST_TEST_REQUIRE(set_limit(-1, "kvtest3"_n) == "");
+      BOOST_TEST_REQUIRE(set_limit(-1, "kvtest4"_n) == "");
       BOOST_TEST_REQUIRE(set_kv_limits(1024, 1024*1024) == "");
       BOOST_TEST_REQUIRE(set_kv_limits(1024, 1024*1024) == "");
-=======
-      BOOST_TEST_REQUIRE(set_kv_limits("eosio.kvram"_n, 1024, 1024*1024) == "");
->>>>>>> 3c7ee64f
       produce_block();
    }
 
@@ -91,151 +87,90 @@
       return base_tester::push_action(std::move(act), authorizer.to_uint64_t());
    }
 
-<<<<<<< HEAD
-   action_result set_limit(int64_t limit, name account = N(kvtest)) {
-      string action_type_name = sys_abi_ser.get_action_type(N(setramlimit));
-=======
-   action_result set_limit(name db, int64_t limit, name account = "kvtest"_n) {
-      action_name name;
-      if(db == "eosio.kvram"_n) {
-         name = "setramlimit"_n;
-      } else {
-         BOOST_FAIL("Wrong database id");
-      }
-      string action_type_name = sys_abi_ser.get_action_type(name);
->>>>>>> 3c7ee64f
+   action_result set_limit(int64_t limit, name account = "kvtest"_n) {
+      string action_type_name = sys_abi_ser.get_action_type("setramlimit"_n);
       action act;
       act.account = config::system_account_name;
-      act.name    = N(setramlimit);
+      act.name    = "setramlimit"_n;
       act.data    = sys_abi_ser.variant_to_binary(action_type_name, mvo()("account", account)("limit", limit), abi_serializer::create_yield_function(abi_serializer_max_time));
       return base_tester::push_action(std::move(act), config::system_account_name.to_uint64_t());
    }
-<<<<<<< HEAD
    action_result set_kv_limits(uint32_t klimit, uint32_t vlimit, uint32_t ilimit = 256) {
-      string action_type_name = sys_abi_ser.get_action_type(N(ramkvlimits));
-=======
-
-   action_result set_kv_limits(name db, uint32_t klimit, uint32_t vlimit, uint32_t ilimit = 256) {
-      action_name name;
-      if(db == "eosio.kvram"_n) {
-         name = "ramkvlimits"_n;
-      } else {
-         BOOST_FAIL("Wrong database id");
-      }
-      string action_type_name = sys_abi_ser.get_action_type(name);
->>>>>>> 3c7ee64f
+      string action_type_name = sys_abi_ser.get_action_type("ramkvlimits"_n);
       action act;
       act.account = config::system_account_name;
-      act.name    = N(ramkvlimits);
+      act.name    = "ramkvlimits"_n;
       act.data    = sys_abi_ser.variant_to_binary(action_type_name, mvo()("k", klimit)("v", vlimit)("i", ilimit), abi_serializer::create_yield_function(abi_serializer_max_time));
       return base_tester::push_action(std::move(act), config::system_account_name.to_uint64_t());
    }
 
-<<<<<<< HEAD
    void erase(const char* error, name contract, const char* k) {
-      BOOST_REQUIRE_EQUAL(error, push_action(N(erase), mvo()("contract", contract)("k", k)));
+      BOOST_REQUIRE_EQUAL(error, push_action("erase"_n, mvo()("contract", contract)("k", k)));
    }
 
    template <typename V>
    void get(const char* error, name contract, const char* k, V v) {
-      BOOST_REQUIRE_EQUAL(error, push_action(N(get), mvo()("contract", contract)("k", k)("v", v)));
+      BOOST_REQUIRE_EQUAL(error, push_action("get"_n, mvo()("contract", contract)("k", k)("v", v)));
    }
 
    template <typename V>
    action_result set(name contract, const char* k, V v, name payer, name authorizer) {
-      return push_action(N(set), mvo()("contract", contract)("k", k)("v", v)("payer", payer), contract, authorizer);
+      return push_action("set"_n, mvo()("contract", contract)("k", k)("v", v)("payer", payer), contract, authorizer);
    }
 
    template <typename V>
    action_result set(name contract, const char* k, V v) {
-      return push_action(N(set), mvo()("contract", contract)("k", k)("v", v)("payer", contract));
-=======
-   void erase(const char* error, name db, name contract, const char* k) {
-      BOOST_REQUIRE_EQUAL(error, push_action("erase"_n, mvo()("db", db)("contract", contract)("k", k)));
-   }
-
-   template <typename V>
-   void get(const char* error, name db, name contract, const char* k, V v) {
-      BOOST_REQUIRE_EQUAL(error, push_action("get"_n, mvo()("db", db)("contract", contract)("k", k)("v", v)));
-   }
-
-   template <typename V>
-   action_result set(name db, name contract, const char* k, V v, name payer, name authorizer) {
-      return push_action("set"_n, mvo()("db", db)("contract", contract)("k", k)("v", v)("payer", payer), contract, authorizer);
-   }
-
-   template <typename V>
-   action_result set(name db, name contract, const char* k, V v) {
-      return push_action("set"_n, mvo()("db", db)("contract", contract)("k", k)("v", v)("payer", contract));
->>>>>>> 3c7ee64f
+      return push_action("set"_n, mvo()("contract", contract)("k", k)("v", v)("payer", contract));
    }
 
    action_result iterlimit(const std::vector<itparam>& params) {
       return push_action("itlimit"_n, mvo()("params", params));
    }
 
-<<<<<<< HEAD
    action make_setmany_action(name contract, const std::vector<kv>& kvs) {
       action act;
       act.account = contract;
-      act.name = N(setmany);
+      act.name = "setmany"_n;
       act.data = abi_ser.variant_to_binary("setmany", mvo()("contract", contract)("kvs", kvs), abi_serializer::create_yield_function(abi_serializer_max_time));
-      act.authorization = vector<permission_level>{{N(kvtest), config::active_name}};
+      act.authorization = vector<permission_level>{{"kvtest"_n, config::active_name}};
       return act;
    }
 
    action make_erase_action(name contract, const char* k) {
       action act;
       act.account = contract;
-      act.name = N(erase);
+      act.name = "erase"_n;
       act.data = abi_ser.variant_to_binary("erase", mvo()("contract", contract)("k", k), abi_serializer::create_yield_function(abi_serializer_max_time));
-      act.authorization = vector<permission_level>{{N(kvtest), config::active_name}};
+      act.authorization = vector<permission_level>{{"kvtest"_n, config::active_name}};
       return act;
    }
 
    action make_fail_action(name contract) {
       action act;
       act.account = contract;
-      act.name = N(fail);
-      act.authorization = vector<permission_level>{{N(kvtest), config::active_name}};
+      act.name = "fail"_n;
+      act.authorization = vector<permission_level>{{"kvtest"_n, config::active_name}};
       return act;
    }
 
    void setmany(const char* error, name contract, const std::vector<kv>& kvs) {
-      BOOST_REQUIRE_EQUAL(error, push_action(N(setmany), mvo()("contract", contract)("kvs", kvs), contract));
+      BOOST_REQUIRE_EQUAL(error, push_action("setmany"_n, mvo()("contract", contract)("kvs", kvs), contract));
    }
 
    template <typename T>
    void scan(const char* error, name contract, const char* prefix, T lower, const std::vector<kv>& expected) {
-      BOOST_REQUIRE_EQUAL(error, push_action(N(scan), mvo()("contract", contract)("prefix", prefix)(
+      BOOST_REQUIRE_EQUAL(error, push_action("scan"_n, mvo()("contract", contract)("prefix", prefix)(
                                                             "lower", lower)("expected", expected)));
-      BOOST_REQUIRE_EQUAL(error, push_action(N(scan), mvo()("contract", contract)("prefix", prefix)(
-=======
-   void setmany(const char* error, name db, name contract, const std::vector<kv>& kvs) {
-      BOOST_REQUIRE_EQUAL(error, push_action("setmany"_n, mvo()("db", db)("contract", contract)("kvs", kvs), contract));
-   }
-
-   template <typename T>
-   void scan(const char* error, name db, name contract, const char* prefix, T lower, const std::vector<kv>& expected) {
-      BOOST_REQUIRE_EQUAL(error, push_action("scan"_n, mvo()("db", db)("contract", contract)("prefix", prefix)(
-                                                            "lower", lower)("expected", expected)));
-      BOOST_REQUIRE_EQUAL(error, push_action("scan"_n, mvo()("db", db)("contract", contract)("prefix", prefix)(
->>>>>>> 3c7ee64f
+      BOOST_REQUIRE_EQUAL(error, push_action("scan"_n, mvo()("contract", contract)("prefix", prefix)(
                                                             "lower", lower)("expected", expected), contract));
    }
 
    template <typename T>
    action_result scanrev(name contract, const char* prefix, T lower,
                 const std::vector<kv>& expected) {
-<<<<<<< HEAD
-      auto result1 = push_action(N(scanrev), mvo()("contract", contract)("prefix", prefix)(
+      auto result1 = push_action("scanrev"_n, mvo()("contract", contract)("prefix", prefix)(
                                            "lower", lower)("expected", expected));
-      auto result2 = push_action(N(scanrev), mvo()("contract", contract)("prefix", prefix)(
-=======
-      auto result1 = push_action("scanrev"_n, mvo()("db", db)("contract", contract)("prefix", prefix)(
-                                           "lower", lower)("expected", expected));
-      auto result2 = push_action("scanrev"_n, mvo()("db", db)("contract", contract)("prefix", prefix)(
->>>>>>> 3c7ee64f
+      auto result2 = push_action("scanrev"_n, mvo()("contract", contract)("prefix", prefix)(
                                            "lower", lower)("expected", expected), contract);
       BOOST_TEST(result1 == result2);
       return result1;
@@ -243,109 +178,54 @@
 
    void itstaterased(const char* error, name contract, const char* prefix, const char* k, const char* v,
                      int test_id, bool insert, bool reinsert) {
-<<<<<<< HEAD
-      BOOST_REQUIRE_EQUAL(error, push_action(N(itstaterased), mvo()("contract", contract)("prefix", prefix)(
+      BOOST_REQUIRE_EQUAL(error, push_action("itstaterased"_n, mvo()("contract", contract)("prefix", prefix)(
                                                                     "k", k)("v", v)("test_id", test_id)("insert", insert)("reinsert", reinsert)));
    }
 
-   uint64_t get_usage(name account=N(kvtest)) {
+   uint64_t get_usage(name account="kvtest"_n) {
       return control->get_resource_limits_manager().get_account_ram_usage(account);
    }
 
    void test_basic() {
-      get("", N(kvtest), "", nullptr);
-      BOOST_TEST("" == set(N(kvtest), "", ""));
-      get("", N(kvtest), "", "");
-      BOOST_TEST("" == set(N(kvtest), "", "1234"));
-      get("", N(kvtest), "", "1234");
-      get("", N(kvtest), "00", nullptr);
-      BOOST_TEST("" == set(N(kvtest), "00", "aabbccdd"));
-      get("", N(kvtest), "00", "aabbccdd");
-      get("", N(kvtest), "02", nullptr);
-      erase("", N(kvtest), "02");
-      get("", N(kvtest), "02", nullptr);
-      BOOST_TEST("" == set(N(kvtest), "02", "42"));
-      get("", N(kvtest), "02", "42");
-      get("", N(kvtest), "01020304", nullptr);
-      BOOST_TEST("" == set(N(kvtest), "01020304", "aabbccddee"));
-      erase("", N(kvtest), "02");
-
-      get("", N(kvtest), "01020304", "aabbccddee");
-      get("", N(kvtest), "", "1234");
-      get("", N(kvtest), "00", "aabbccdd");
-      get("", N(kvtest), "02", nullptr);
-      get("", N(kvtest), "01020304", "aabbccddee");
+      get("", "kvtest"_n, "", nullptr);
+      BOOST_TEST("" == set("kvtest"_n, "", ""));
+      get("", "kvtest"_n, "", "");
+      BOOST_TEST("" == set("kvtest"_n, "", "1234"));
+      get("", "kvtest"_n, "", "1234");
+      get("", "kvtest"_n, "00", nullptr);
+      BOOST_TEST("" == set("kvtest"_n, "00", "aabbccdd"));
+      get("", "kvtest"_n, "00", "aabbccdd");
+      get("", "kvtest"_n, "02", nullptr);
+      erase("", "kvtest"_n, "02");
+      get("", "kvtest"_n, "02", nullptr);
+      BOOST_TEST("" == set("kvtest"_n, "02", "42"));
+      get("", "kvtest"_n, "02", "42");
+      get("", "kvtest"_n, "01020304", nullptr);
+      BOOST_TEST("" == set("kvtest"_n, "01020304", "aabbccddee"));
+      erase("", "kvtest"_n, "02");
+
+      get("", "kvtest"_n, "01020304", "aabbccddee");
+      get("", "kvtest"_n, "", "1234");
+      get("", "kvtest"_n, "00", "aabbccdd");
+      get("", "kvtest"_n, "02", nullptr);
+      get("", "kvtest"_n, "01020304", "aabbccddee");
    }
 
    void test_other_contract() {
-      get("", N(missing), "", nullptr);
-      get("", N(kvtest1), "", nullptr);
-      BOOST_TEST(set(N(missing), "", "") == "Can not write to this key");
-      BOOST_TEST(set(N(kvtest1), "", "") == "Can not write to this key");
-      erase("Can not write to this key", N(missing), "");
-      erase("Can not write to this key", N(kvtest1), "");
+      get("", "missing"_n, "", nullptr);
+      get("", "kvtest1"_n, "", nullptr);
+      BOOST_TEST(set("missing"_n, "", "") == "Can not write to this key");
+      BOOST_TEST(set("kvtest1"_n, "", "") == "Can not write to this key");
+      erase("Can not write to this key", "missing"_n, "");
+      erase("Can not write to this key", "kvtest1"_n, "");
    }
 
    void test_get_data() {
-      BOOST_TEST(push_action(N(getdata), mvo()) == "");
-   }
-
-   void test_scan(name account = N(kvtest)) {
+      BOOST_TEST(push_action("getdata"_n, mvo()) == "");
+   }
+
+   void test_scan(name account = "kvtest"_n) {
       setmany("", account,
-=======
-      BOOST_REQUIRE_EQUAL(error, push_action("itstaterased"_n, mvo()("db", db)("contract", contract)("prefix", prefix)(
-                                                                    "k", k)("v", v)("test_id", test_id)("insert", insert)("reinsert", reinsert)));
-   }
-
-   uint64_t get_usage(name db, name account="kvtest"_n) {
-      if (db == "eosio.kvram"_n) {
-         return control->get_resource_limits_manager().get_account_ram_usage(account);
-      }
-      BOOST_FAIL("Wrong db");
-      return 0;
-   }
-
-   void test_basic(name db) {
-      get("", db, "kvtest"_n, "", nullptr);
-      BOOST_TEST("" == set(db, "kvtest"_n, "", ""));
-      get("", db, "kvtest"_n, "", "");
-      BOOST_TEST("" == set(db, "kvtest"_n, "", "1234"));
-      get("", db, "kvtest"_n, "", "1234");
-      get("", db, "kvtest"_n, "00", nullptr);
-      BOOST_TEST("" == set(db, "kvtest"_n, "00", "aabbccdd"));
-      get("", db, "kvtest"_n, "00", "aabbccdd");
-      get("", db, "kvtest"_n, "02", nullptr);
-      erase("", db, "kvtest"_n, "02");
-      get("", db, "kvtest"_n, "02", nullptr);
-      BOOST_TEST("" == set(db, "kvtest"_n, "02", "42"));
-      get("", db, "kvtest"_n, "02", "42");
-      get("", db, "kvtest"_n, "01020304", nullptr);
-      BOOST_TEST("" == set(db, "kvtest"_n, "01020304", "aabbccddee"));
-      erase("", db, "kvtest"_n, "02");
-
-      get("", db, "kvtest"_n, "01020304", "aabbccddee");
-      get("", db, "kvtest"_n, "", "1234");
-      get("", db, "kvtest"_n, "00", "aabbccdd");
-      get("", db, "kvtest"_n, "02", nullptr);
-      get("", db, "kvtest"_n, "01020304", "aabbccddee");
-   }
-
-   void test_other_contract(name db) {
-      get("", db, "missing"_n, "", nullptr);
-      get("", db, "kvtest1"_n, "", nullptr);
-      BOOST_TEST(set(db, "missing"_n, "", "") == "Can not write to this key");
-      BOOST_TEST(set(db, "kvtest1"_n, "", "") == "Can not write to this key");
-      erase("Can not write to this key", db, "missing"_n, "");
-      erase("Can not write to this key", db, "kvtest1"_n, "");
-   }
-
-   void test_get_data(name db) {
-      BOOST_TEST(push_action("getdata"_n, mvo()("db", db)) == "");
-   }
-
-   void test_scan(name db, name account = "kvtest"_n) {
-      setmany("", db, account,
->>>>>>> 3c7ee64f
               {
                     kv{ {}, { 0x12 } },
                     kv{ { 0x22 }, {} },
@@ -518,13 +398,8 @@
       BOOST_TEST("" == scanrev(account, "33", nullptr, {}));
    } // test_scanrev
 
-<<<<<<< HEAD
    void test_scanrev2() {
-      setmany("", N(kvtest),
-=======
-   void test_scanrev2(name db) {
-      setmany("", db, "kvtest"_n,
->>>>>>> 3c7ee64f
+      setmany("", "kvtest"_n,
               {
                     kv{ { 0x00, char(0xFF), char(0xFF) }, { 0x10 } },
                     kv{ { 0x01 }, { 0x20 } },
@@ -532,11 +407,7 @@
               });
 
       // prefix = "00FFFF", no lower bound
-<<<<<<< HEAD
-      BOOST_TEST("" == scanrev(N(kvtest), "00FFFF", nullptr,
-=======
-      BOOST_TEST("" == scanrev(db, "kvtest"_n, "00FFFF", nullptr,
->>>>>>> 3c7ee64f
+      BOOST_TEST("" == scanrev("kvtest"_n, "00FFFF", nullptr,
               {
                     kv{ { 0x00, char(0xFF), char(0xFF) }, { 0x10 } },
               }));
@@ -547,269 +418,140 @@
          // pre-inserted
          for(bool insert : {false, true}) {
             for(int i = 0; i < 8; ++i) {
-<<<<<<< HEAD
-               setmany("", N(kvtest), { kv{ { 0x22 }, { 0x12 } } });
+               setmany("", "kvtest"_n, { kv{ { 0x22 }, { 0x12 } } });
                produce_block();
-               itstaterased("Iterator to erased element", N(kvtest), "", "22", "12", i, insert, reinsert );
+               itstaterased("Iterator to erased element", "kvtest"_n, "", "22", "12", i, insert, reinsert );
             }
-            setmany("", N(kvtest), { kv{ { 0x22 }, { 0x12 } } });
+            setmany("", "kvtest"_n, { kv{ { 0x22 }, { 0x12 } } });
             produce_block();
-            itstaterased("", N(kvtest), "", "22", "12", 8, insert, reinsert );
+            itstaterased("", "kvtest"_n, "", "22", "12", 8, insert, reinsert );
             if(!reinsert) {
-               setmany("", N(kvtest), { kv{ { 0x22 }, { 0x12 } } });
+               setmany("", "kvtest"_n, { kv{ { 0x22 }, { 0x12 } } });
                produce_block();
-               itstaterased("", N(kvtest), "", "22", "12", 9, insert, reinsert );
+               itstaterased("", "kvtest"_n, "", "22", "12", 9, insert, reinsert );
             }
-            setmany("", N(kvtest), { kv{ { 0x22 }, { 0x12 } }, kv{ { 0x23 }, { 0x13 } } });
+            setmany("", "kvtest"_n, { kv{ { 0x22 }, { 0x12 } }, kv{ { 0x23 }, { 0x13 } } });
             produce_block();
-            itstaterased("", N(kvtest), "", "22", "12", 10, insert, reinsert );
-            erase("", N(kvtest), "23");
-            setmany("", N(kvtest), { kv{ { 0x22 }, { 0x12 } } });
+            itstaterased("", "kvtest"_n, "", "22", "12", 10, insert, reinsert );
+            erase("", "kvtest"_n, "23");
+            setmany("", "kvtest"_n, { kv{ { 0x22 }, { 0x12 } } });
             produce_block();
-            itstaterased("", N(kvtest), "", "22", "12", 11, insert, reinsert );
+            itstaterased("", "kvtest"_n, "", "22", "12", 11, insert, reinsert );
          }
          // inserted inside contract
          for(int i = 0; i < 8; ++i) {
-            erase("", N(kvtest), "22");
+            erase("", "kvtest"_n, "22");
             produce_block();
-            itstaterased("Iterator to erased element", N(kvtest), "", "22", "12", i, true, reinsert );
+            itstaterased("Iterator to erased element", "kvtest"_n, "", "22", "12", i, true, reinsert );
          }
-         erase("", N(kvtest), "22");
+         erase("", "kvtest"_n, "22");
          produce_block();
-         itstaterased("", N(kvtest), "", "22", "12", 8, true, reinsert );
+         itstaterased("", "kvtest"_n, "", "22", "12", 8, true, reinsert );
          if(!reinsert) {
-            erase("", N(kvtest), "22");
+            erase("", "kvtest"_n, "22");
             produce_block();
-            itstaterased("", N(kvtest), "", "22", "12", 9, true, reinsert );
+            itstaterased("", "kvtest"_n, "", "22", "12", 9, true, reinsert );
          }
-         erase("", N(kvtest), "22");
-         setmany("", N(kvtest), { kv{ { 0x23 }, { 0x13 } } });
+         erase("", "kvtest"_n, "22");
+         setmany("", "kvtest"_n, { kv{ { 0x23 }, { 0x13 } } });
          produce_block();
-         itstaterased("", N(kvtest), "", "22", "12", 10, true, reinsert );
-         erase("", N(kvtest), "23");
-         erase("", N(kvtest), "22");
+         itstaterased("", "kvtest"_n, "", "22", "12", 10, true, reinsert );
+         erase("", "kvtest"_n, "23");
+         erase("", "kvtest"_n, "22");
          produce_block();
-         itstaterased("", N(kvtest), "", "22", "12", 11, true, reinsert );
+         itstaterased("", "kvtest"_n, "", "22", "12", 11, true, reinsert );
       }
    }
 
    void test_ram_usage() {
       uint64_t base_usage = get_usage();
-      get("", N(kvtest), "11", nullptr);
-      BOOST_TEST(get_usage(N(kvtest)) == base_usage);
-
-      BOOST_TEST("" == set(N(kvtest), "11", "", N(kvtest), N(kvtest)));
+      get("", "kvtest"_n, "11", nullptr);
+      BOOST_TEST(get_usage("kvtest"_n) == base_usage);
+
+      BOOST_TEST("" == set("kvtest"_n, "11", "", "kvtest"_n, "kvtest"_n));
 
       const int base_billable = config::billable_size_v<kv_object>;
-      BOOST_TEST(get_usage(N(kvtest)) == base_usage + base_billable + 1);
-      BOOST_TEST("" == set(N(kvtest), "11", "1234", N(kvtest), N(kvtest)));
-      BOOST_TEST(get_usage(N(kvtest)) == base_usage + base_billable + 1 + 2);
-      BOOST_TEST("" == set(N(kvtest), "11", "12", N(kvtest), N(kvtest)));
-      BOOST_TEST(get_usage(N(kvtest)) == base_usage + base_billable + 1 + 1);
-      erase("", N(kvtest), "11");
-      BOOST_TEST(get_usage(N(kvtest)) == base_usage);
+      BOOST_TEST(get_usage("kvtest"_n) == base_usage + base_billable + 1);
+      BOOST_TEST("" == set("kvtest"_n, "11", "1234", "kvtest"_n, "kvtest"_n));
+      BOOST_TEST(get_usage("kvtest"_n) == base_usage + base_billable + 1 + 2);
+      BOOST_TEST("" == set("kvtest"_n, "11", "12", "kvtest"_n, "kvtest"_n));
+      BOOST_TEST(get_usage("kvtest"_n) == base_usage + base_billable + 1 + 1);
+      erase("", "kvtest"_n, "11");
+      BOOST_TEST(get_usage("kvtest"_n) == base_usage);
 
       // test payer changes
-      BOOST_TEST("" == set(N(kvtest), "11", "", N(kvtest), N(kvtest)));
-      BOOST_TEST(get_usage(N(kvtest)) == base_usage + base_billable + 1);
-
-      uint64_t base_usage1 = get_usage(N(kvtest1));
-      BOOST_TEST("" == set(N(kvtest), "11", "", N(kvtest1), N(kvtest1)));
-
-      BOOST_TEST(get_usage(N(kvtest)) == base_usage);
-      BOOST_TEST(get_usage(N(kvtest1)) == base_usage1 + base_billable + 1);
+      BOOST_TEST("" == set("kvtest"_n, "11", "", "kvtest"_n, "kvtest"_n));
+      BOOST_TEST(get_usage("kvtest"_n) == base_usage + base_billable + 1);
+
+      uint64_t base_usage1 = get_usage("kvtest1"_n);
+      BOOST_TEST("" == set("kvtest"_n, "11", "", "kvtest1"_n, "kvtest1"_n));
+
+      BOOST_TEST(get_usage("kvtest"_n) == base_usage);
+      BOOST_TEST(get_usage("kvtest1"_n) == base_usage1 + base_billable + 1);
 
       // test unauthorized payer
       BOOST_TEST("unprivileged contract cannot increase RAM usage of another account that has not authorized the action: kvtest1" == 
-                  set(N(kvtest), "11", "12", N(kvtest1), N(kvtest2)));
+                  set("kvtest"_n, "11", "12", "kvtest1"_n, "kvtest2"_n));
 
       BOOST_TEST("unprivileged contract cannot increase RAM usage of another account that has not authorized the action: kvtest2" == 
-                  set(N(kvtest), "11", "12", N(kvtest2), N(kvtest1)));
-=======
-               setmany("", db, "kvtest"_n, { kv{ { 0x22 }, { 0x12 } } });
-               produce_block();
-               itstaterased("Iterator to erased element", db, "kvtest"_n, "", "22", "12", i, insert, reinsert );
-            }
-            setmany("", db, "kvtest"_n, { kv{ { 0x22 }, { 0x12 } } });
-            produce_block();
-            itstaterased("", db, "kvtest"_n, "", "22", "12", 8, insert, reinsert );
-            if(!reinsert) {
-               setmany("", db, "kvtest"_n, { kv{ { 0x22 }, { 0x12 } } });
-               produce_block();
-               itstaterased("", db, "kvtest"_n, "", "22", "12", 9, insert, reinsert );
-            }
-            setmany("", db, "kvtest"_n, { kv{ { 0x22 }, { 0x12 } }, kv{ { 0x23 }, { 0x13 } } });
-            produce_block();
-            itstaterased("", db, "kvtest"_n, "", "22", "12", 10, insert, reinsert );
-            erase("", db, "kvtest"_n, "23");
-            setmany("", db, "kvtest"_n, { kv{ { 0x22 }, { 0x12 } } });
-            produce_block();
-            itstaterased("", db, "kvtest"_n, "", "22", "12", 11, insert, reinsert );
-         }
-         // inserted inside contract
-         for(int i = 0; i < 8; ++i) {
-            erase("", db, "kvtest"_n, "22");
-            produce_block();
-            itstaterased("Iterator to erased element", db, "kvtest"_n, "", "22", "12", i, true, reinsert );
-         }
-         erase("", db, "kvtest"_n, "22");
-         produce_block();
-         itstaterased("", db, "kvtest"_n, "", "22", "12", 8, true, reinsert );
-         if(!reinsert) {
-            erase("", db, "kvtest"_n, "22");
-            produce_block();
-            itstaterased("", db, "kvtest"_n, "", "22", "12", 9, true, reinsert );
-         }
-         erase("", db, "kvtest"_n, "22");
-         setmany("", db, "kvtest"_n, { kv{ { 0x23 }, { 0x13 } } });
-         produce_block();
-         itstaterased("", db, "kvtest"_n, "", "22", "12", 10, true, reinsert );
-         erase("", db, "kvtest"_n, "23");
-         erase("", db, "kvtest"_n, "22");
-         produce_block();
-         itstaterased("", db, "kvtest"_n, "", "22", "12", 11, true, reinsert );
-      }
-   }
-
-   void test_ram_usage(name db) {
-      uint64_t base_usage = get_usage(db);
-
-      get("", db, "kvtest"_n, "11", nullptr);
-      BOOST_TEST(get_usage(db, "kvtest"_n) == base_usage);
-
-      BOOST_TEST("" == set(db, "kvtest"_n, "11", "", "kvtest"_n, "kvtest"_n));
-
-      const int base_billable = config::billable_size_v<kv_object>;
-      BOOST_TEST(get_usage(db, "kvtest"_n) == base_usage + base_billable + 1);
-      BOOST_TEST("" == set(db, "kvtest"_n, "11", "1234", "kvtest"_n, "kvtest"_n));
-      BOOST_TEST(get_usage(db, "kvtest"_n) == base_usage + base_billable + 1 + 2);
-      BOOST_TEST("" == set(db, "kvtest"_n, "11", "12", "kvtest"_n, "kvtest"_n));
-      BOOST_TEST(get_usage(db, "kvtest"_n) == base_usage + base_billable + 1 + 1);
-      erase("", db, "kvtest"_n, "11");
-      BOOST_TEST(get_usage(db, "kvtest"_n) == base_usage);
-
-      // test payer changes
-      BOOST_TEST("" == set(db, "kvtest"_n, "11", "", "kvtest"_n, "kvtest"_n));
-      BOOST_TEST(get_usage(db, "kvtest"_n) == base_usage + base_billable + 1);
-
-      uint64_t base_usage1 = get_usage(db, "kvtest1"_n);
-      BOOST_TEST("" == set(db, "kvtest"_n, "11", "", "kvtest1"_n, "kvtest1"_n));
-
-      BOOST_TEST(get_usage(db, "kvtest"_n) == base_usage);
-      BOOST_TEST(get_usage(db, "kvtest1"_n) == base_usage1 + base_billable + 1);
-
-      BOOST_TEST("unprivileged contract cannot increase RAM usage of another account that has not authorized the action: kvtest1" ==
-                  set(db, "kvtest"_n, "11", "12", "kvtest1"_n, "kvtest2"_n));
-
-
-      BOOST_TEST("unprivileged contract cannot increase RAM usage of another account that has not authorized the action: kvtest2" ==
-                  set(db, "kvtest"_n, "11", "12", "kvtest2"_n, "kvtest1"_n));
->>>>>>> 3c7ee64f
+                  set("kvtest"_n, "11", "12", "kvtest2"_n, "kvtest1"_n));
    }
 
    void test_resource_limit() {
       uint64_t base_usage = get_usage();
       // insert a new element
       const int base_billable = config::billable_size_v<kv_object>;
-<<<<<<< HEAD
       BOOST_TEST_REQUIRE(set_limit(base_usage + base_billable) == "");
-      BOOST_TEST(set(N(kvtest), "11", "").find("account kvtest has insufficient") == 0);
+      BOOST_TEST(set("kvtest"_n, "11", "").find("account kvtest has insufficient") == 0);
       BOOST_TEST_REQUIRE(set_limit(base_usage + base_billable + 1) == "");
-      BOOST_TEST("" == set(N(kvtest), "11", ""));
+      BOOST_TEST("" == set("kvtest"_n, "11", ""));
       // increase the size of a value
       BOOST_TEST_REQUIRE(set_limit(base_usage + base_billable + 1 + 2 - 1) == "");
-      BOOST_TEST(set(N(kvtest), "11", "1234").find("account kvtest has insufficient") == 0);
+      BOOST_TEST(set("kvtest"_n, "11", "1234").find("account kvtest has insufficient") == 0);
       BOOST_TEST_REQUIRE(set_limit(base_usage + base_billable + 1 + 2) == "");
-      BOOST_TEST("" == set(N(kvtest), "11", "1234"));
+      BOOST_TEST("" == set("kvtest"_n, "11", "1234"));
       // decrease the size of a value
-      BOOST_TEST("" == set(N(kvtest), "11", ""));
-=======
-      BOOST_TEST_REQUIRE(set_limit(db, base_usage + base_billable) == "");
-      BOOST_TEST(set(db, "kvtest"_n, "11", "").find("account kvtest has insufficient") == 0);
-      BOOST_TEST_REQUIRE(set_limit(db, base_usage + base_billable + 1) == "");
-      BOOST_TEST("" == set(db, "kvtest"_n, "11", ""));
-      // increase the size of a value
-      BOOST_TEST_REQUIRE(set_limit(db, base_usage + base_billable + 1 + 2 - 1) == "");
-      BOOST_TEST(set(db, "kvtest"_n, "11", "1234").find("account kvtest has insufficient") == 0);
-      BOOST_TEST_REQUIRE(set_limit(db, base_usage + base_billable + 1 + 2) == "");
-      BOOST_TEST("" == set(db, "kvtest"_n, "11", "1234"));
-      // decrease the size of a value
-      BOOST_TEST("" == set(db, "kvtest"_n, "11", ""));
->>>>>>> 3c7ee64f
+      BOOST_TEST("" == set("kvtest"_n, "11", ""));
       // decrease limits
       BOOST_TEST(set_limit(base_usage + base_billable).find("account kvtest has insufficient") == 0);
       BOOST_TEST(set_limit(base_usage + base_billable + 1) == "");
       // erase an element
-<<<<<<< HEAD
-      erase("", N(kvtest), "11");
+      erase("", "kvtest"_n, "11");
    }
 
    void test_key_value_limit() {
       BOOST_TEST_REQUIRE(set_kv_limits(4, 4) == "");
-      setmany("", N(kvtest), {{bytes(4, 'a'), bytes(4, 'a')}});
-      setmany("Key too large", N(kvtest), {{bytes(4 + 1, 'a'), bytes()}});
-      setmany("Value too large", N(kvtest), {{bytes(), bytes(4 + 1, 'a')}});
+      setmany("", "kvtest"_n, {{bytes(4, 'a'), bytes(4, 'a')}});
+      setmany("Key too large", "kvtest"_n, {{bytes(4 + 1, 'a'), bytes()}});
+      setmany("Value too large", "kvtest"_n, {{bytes(), bytes(4 + 1, 'a')}});
 
       // The check happens at the point of calling set.  Changing the bad value later doesn't bypass errors.
-      setmany("Value too large", N(kvtest), {{bytes(4, 'b'), bytes(5, 'b')}, {bytes(4, 'b'), {}}});
+      setmany("Value too large", "kvtest"_n, {{bytes(4, 'b'), bytes(5, 'b')}, {bytes(4, 'b'), {}}});
 
       // The key is checked even if it already exists
-      setmany("Key too large", N(kvtest), {{bytes(1024, 'a'), {}}});
-
-      scan("", N(kvtest), "00000000", "", {});
-      scan("Prefix too large", N(kvtest), "0000000000", "", {});
-=======
-      erase("", db, "kvtest"_n, "11");
-   }
-
-   void test_key_value_limit(name db) {
-      BOOST_TEST_REQUIRE(set_kv_limits(db, 4, 4) == "");
-      setmany("", db, "kvtest"_n, {{bytes(4, 'a'), bytes(4, 'a')}});
-      setmany("Key too large", db, "kvtest"_n, {{bytes(4 + 1, 'a'), bytes()}});
-      setmany("Value too large", db, "kvtest"_n, {{bytes(), bytes(4 + 1, 'a')}});
-
-      // The check happens at the point of calling set.  Changing the bad value later doesn't bypass errors.
-      setmany("Value too large", db, "kvtest"_n, {{bytes(4, 'b'), bytes(5, 'b')}, {bytes(4, 'b'), {}}});
-
-      // The key is checked even if it already exists
-      setmany("Key too large", db, "kvtest"_n, {{bytes(1024, 'a'), {}}});
-
-      scan("", db, "kvtest"_n, "00000000", "", {});
-      scan("Prefix too large", db, "kvtest"_n, "0000000000", "", {});
->>>>>>> 3c7ee64f
+      setmany("Key too large", "kvtest"_n, {{bytes(1024, 'a'), {}}});
+
+      scan("", "kvtest"_n, "00000000", "", {});
+      scan("Prefix too large", "kvtest"_n, "0000000000", "", {});
    }
 
    action make_set_action(std::size_t size) {
       std::vector<char> k;
       std::vector<char> v(size, 'a');
       action act;
-<<<<<<< HEAD
-      act.account = N(kvtest);
-      act.name    = N(set);
-      act.data    = abi_ser.variant_to_binary("set", mvo()("contract", N(kvtest))("k", k)("v", v)("payer", N(kvtest)), abi_serializer::create_yield_function(abi_serializer_max_time));
-      act.authorization = vector<permission_level>{{N(kvtest), config::active_name}};
-=======
       act.account = "kvtest"_n;
       act.name    = "set"_n;
-      act.data    = abi_ser.variant_to_binary("set", mvo()("db", db)("contract", "kvtest"_n)("k", k)("v", v)("payer", "kvtest"_n), abi_serializer::create_yield_function(abi_serializer_max_time));
+      act.data    = abi_ser.variant_to_binary("set", mvo()("contract", "kvtest"_n)("k", k)("v", v)("payer", "kvtest"_n), abi_serializer::create_yield_function(abi_serializer_max_time));
       act.authorization = vector<permission_level>{{"kvtest"_n, config::active_name}};
->>>>>>> 3c7ee64f
       return act;
    }
 
    action make_set_limit_action(int64_t limit) {
       action act;
-<<<<<<< HEAD
-      act.account = N(eosio);
-      act.name    = N(setramlimit);
-      act.data    = sys_abi_ser.variant_to_binary(act.name.to_string(), mvo()("account", N(kvtest))("limit", limit), abi_serializer::create_yield_function(abi_serializer_max_time));
-      act.authorization = vector<permission_level>{{N(kvtest), config::active_name}};
-=======
       act.account = "eosio"_n;
-      act.name    = db == "eosio.kvram"_n?"setramlimit"_n:"setdisklimit"_n;
+      act.name    = "setramlimit"_n;
       act.data    = sys_abi_ser.variant_to_binary(act.name.to_string(), mvo()("account", "kvtest"_n)("limit", limit), abi_serializer::create_yield_function(abi_serializer_max_time));
       act.authorization = vector<permission_level>{{"kvtest"_n, config::active_name}};
->>>>>>> 3c7ee64f
       return act;
    }
 
@@ -843,17 +585,10 @@
    }
 
    // Decrease limit and then usage in two separate actions in the same transaction
-<<<<<<< HEAD
    void test_kv_dec_limit_and_usage() {
       auto base_usage = get_usage();
       BOOST_TEST_REQUIRE(set_limit(base_usage + 1024) == "");
-      BOOST_TEST_REQUIRE(set(N(kvtest), "", std::vector<char>(512, 'a')) == "");
-=======
-   void test_kv_dec_limit_and_usage(name db) {
-      auto base_usage = get_usage(db);
-      BOOST_TEST_REQUIRE(set_limit(db, base_usage + 1024) == "");
-      BOOST_TEST_REQUIRE(set(db, "kvtest"_n, "", std::vector<char>(512, 'a')) == "");
->>>>>>> 3c7ee64f
+      BOOST_TEST_REQUIRE(set("kvtest"_n, "", std::vector<char>(512, 'a')) == "");
       produce_block();
       signed_transaction trx;
       {
@@ -867,29 +602,28 @@
    }
 
    void test_max_iterators() {
-<<<<<<< HEAD
       BOOST_TEST_REQUIRE(set_kv_limits(1024, 1024, 7) == "");
       // individual limits
-      BOOST_TEST(iterlimit({{N(eosio.kvram), 7, false}}) == "");
-      BOOST_TEST(iterlimit({{N(eosio.kvram), 2000, false}}) == "Too many iterators");
+      BOOST_TEST(iterlimit({{"eosio.kvram"_n, 7, false}}) == "");
+      BOOST_TEST(iterlimit({{"eosio.kvram"_n, 2000, false}}) == "Too many iterators");
       // erase iterators and create more
-      BOOST_TEST(iterlimit({{N(eosio.kvram), 6, false},
-                            {N(eosio.kvram), 2, true},
-                            {N(eosio.kvram), 3, false}}) == "");
-      BOOST_TEST(iterlimit({{N(eosio.kvram), 6, false},
-                            {N(eosio.kvram), 2, true},
-                            {N(eosio.kvram), 4, false}}) == "Too many iterators");
+      BOOST_TEST(iterlimit({{"eosio.kvram"_n, 6, false},
+                            {"eosio.kvram"_n, 2, true},
+                            {"eosio.kvram"_n, 3, false}}) == "");
+      BOOST_TEST(iterlimit({{"eosio.kvram"_n, 6, false},
+                            {"eosio.kvram"_n, 2, true},
+                            {"eosio.kvram"_n, 4, false}}) == "Too many iterators");
       // fallback limit - testing this is impractical because it uses too much memory
       // This many iterators would consume at least 400 GiB.
-      // BOOST_TEST_REQUIRE(set_kv_limits(N(eosio.kvram), 1024, 1024, 0xFFFFFFFF) == "");
-      // BOOST_TEST_REQUIRE(set_kv_limits(N(eosio.kvram), 1024, 1024, 0xFFFFFFFF) == "");
-      // BOOST_TEST(iterlimit({{N(eosio.kvram), 0xFFFFFFFF, false}, {N(eosio.kvram), 1, false}}) == "Too many iterators");
+      // BOOST_TEST_REQUIRE(set_kv_limits("eosio.kvram"_n, 1024, 1024, 0xFFFFFFFF) == "");
+      // BOOST_TEST_REQUIRE(set_kv_limits("eosio.kvram"_n, 1024, 1024, 0xFFFFFFFF) == "");
+      // BOOST_TEST(iterlimit({{"eosio.kvram"_n, 0xFFFFFFFF, false}, {"eosio.kvram"_n, 1, false}}) == "Too many iterators");
    }
 
    // Make sure that a failed transaction correctly rolls back changes to the database,
    // for both rocksdb and chainbase.
    void test_undo() {
-      setmany("", N(kvtest),
+      setmany("", "kvtest"_n,
               {
                     kv{ { 0x11 }, { 0x11 } },
                     kv{ { 0x22 }, { 0x11, 0x11 } }
@@ -897,15 +631,15 @@
 
       signed_transaction trx;
       {
-         trx.actions.push_back(make_setmany_action(N(kvtest), { kv{ { 0x11 }, { 0x33 } }, kv{ { 0x44 }, { 0x55 } } } ));
-         trx.actions.push_back(make_erase_action(N(kvtest), "22"));
-         trx.actions.push_back(make_fail_action(N(kvtest)));
+         trx.actions.push_back(make_setmany_action("kvtest"_n, { kv{ { 0x11 }, { 0x33 } }, kv{ { 0x44 }, { 0x55 } } } ));
+         trx.actions.push_back(make_erase_action("kvtest"_n, "22"));
+         trx.actions.push_back(make_fail_action("kvtest"_n));
       }
       set_transaction_headers(trx);
-      trx.sign(get_private_key(N(kvtest), "active"), control->get_chain_id());
+      trx.sign(get_private_key("kvtest"_n, "active"), control->get_chain_id());
       BOOST_CHECK_THROW(push_transaction(trx), eosio_assert_code_exception);
 
-      scan("", N(kvtest), "", nullptr,
+      scan("", "kvtest"_n, "", nullptr,
               {
                     kv{ { 0x11 }, { 0x11 } },
                     kv{ { 0x22 }, { 0x11, 0x11 } }
@@ -913,23 +647,23 @@
    }
 
    void test_kv_basic_common() {
-      BOOST_REQUIRE_EQUAL("", push_action(N(itlifetime), mvo()));
+      BOOST_REQUIRE_EQUAL("", push_action("itlifetime"_n, mvo()));
       test_basic();
    }
 
    void test_kv_scan_common() { //
       // four possibilities depending on whether the next or previous contract table has elements
-      test_scan(N(kvtest2));
-      test_scan(N(kvtest4));
-      test_scan(N(kvtest3));
-      test_scan(N(kvtest1));
+      test_scan("kvtest2"_n);
+      test_scan("kvtest4"_n);
+      test_scan("kvtest3"_n);
+      test_scan("kvtest1"_n);
    }
 
    void test_kv_scanrev_common() {
-      test_scanrev(N(kvtest2));
-      test_scanrev(N(kvtest4));
-      test_scanrev(N(kvtest3));
-      test_scanrev(N(kvtest1));
+      test_scanrev("kvtest2"_n);
+      test_scanrev("kvtest4"_n);
+      test_scanrev("kvtest3"_n);
+      test_scanrev("kvtest1"_n);
    }
    
    void test_kv_scanrev2_common() {
@@ -950,12 +684,6 @@
    
    void test_kv_key_value_limit_common() { //
       test_key_value_limit();
-=======
-      BOOST_TEST_REQUIRE(set_kv_limits("eosio.kvram"_n, 1024, 1024, 5) == "");
-      // individual limits
-      BOOST_TEST(iterlimit({{"eosio.kvram"_n, 5, false}}) == "");
-      BOOST_TEST(iterlimit({{"eosio.kvram"_n, 6, false}}) == "Too many iterators");
->>>>>>> 3c7ee64f
    }
 
    abi_serializer abi_ser;
@@ -976,7 +704,6 @@
 BOOST_AUTO_TEST_SUITE(kv_tests)
 
 BOOST_FIXTURE_TEST_CASE(kv_basic, kv_tester) try {
-<<<<<<< HEAD
    test_kv_basic_common();
 }
 FC_LOG_AND_RETHROW()
@@ -988,90 +715,31 @@
 
 BOOST_FIXTURE_TEST_CASE(kv_scanrev, kv_tester) try {
    test_kv_scanrev_common();
-=======
-   BOOST_REQUIRE_EQUAL("Bad key-value database ID", push_action("itlifetime"_n, mvo()("db", "oops"_n)));
-   BOOST_REQUIRE_EQUAL("", push_action("itlifetime"_n, mvo()("db", "eosio.kvram"_n)));
-   test_basic("eosio.kvram"_n);
-}
-FC_LOG_AND_RETHROW()
-
-BOOST_FIXTURE_TEST_CASE(kv_scan, kv_tester) try { //
-   // four possibilities depending on whether the next or previous contract table has elements
-   test_scan("eosio.kvram"_n, "kvtest2"_n);
-   test_scan("eosio.kvram"_n, "kvtest4"_n);
-   test_scan("eosio.kvram"_n, "kvtest3"_n);
-   test_scan("eosio.kvram"_n, "kvtest1"_n);
-}
-FC_LOG_AND_RETHROW()
-
-BOOST_FIXTURE_TEST_CASE(kv_scan_ram_after_disk, kv_tester) try { //
-   // Make sure that the behavior of one database is not affected by having the other database populated.
-   test_scan("eosio.kvram"_n, "kvtest2"_n);
-   test_scan("eosio.kvram"_n, "kvtest4"_n);
-   test_scan("eosio.kvram"_n, "kvtest3"_n);
-   test_scan("eosio.kvram"_n, "kvtest1"_n);
-}
-FC_LOG_AND_RETHROW()
-
-BOOST_FIXTURE_TEST_CASE(kv_scanrev, kv_tester) try { //
-   test_scanrev("eosio.kvram"_n, "kvtest2"_n);
-   test_scanrev("eosio.kvram"_n, "kvtest4"_n);
-   test_scanrev("eosio.kvram"_n, "kvtest3"_n);
-   test_scanrev("eosio.kvram"_n, "kvtest1"_n);
-}
-FC_LOG_AND_RETHROW()
-
-BOOST_FIXTURE_TEST_CASE(kv_scanrev_ram_after_disk, kv_tester) try { //
-   test_scanrev("eosio.kvram"_n, "kvtest2"_n);
-   test_scanrev("eosio.kvram"_n, "kvtest4"_n);
-   test_scanrev("eosio.kvram"_n, "kvtest3"_n);
-   test_scanrev("eosio.kvram"_n, "kvtest1"_n);
->>>>>>> 3c7ee64f
 }
 FC_LOG_AND_RETHROW()
 
 BOOST_FIXTURE_TEST_CASE(kv_scanrev2, kv_tester) try { //
-<<<<<<< HEAD
    test_kv_scanrev2_common();
-=======
-   test_scanrev2("eosio.kvram"_n);
->>>>>>> 3c7ee64f
 }
 FC_LOG_AND_RETHROW()
 
 BOOST_FIXTURE_TEST_CASE(kv_iterase, kv_tester) try { //
-<<<<<<< HEAD
    test_kv_iterase_common();
-=======
-   test_iterase("eosio.kvram"_n);
->>>>>>> 3c7ee64f
 }
 FC_LOG_AND_RETHROW()
 
 BOOST_FIXTURE_TEST_CASE(kv_ram_usage, kv_tester) try { //
-<<<<<<< HEAD
    test_kv_ram_usage_common();
-=======
-   test_ram_usage("eosio.kvram"_n);
->>>>>>> 3c7ee64f
 }
 FC_LOG_AND_RETHROW()
 
 BOOST_FIXTURE_TEST_CASE(kv_resource_limit, kv_tester) try { //
-<<<<<<< HEAD
    test_kv_resource_limit_common();
-=======
-   test_resource_limit("eosio.kvram"_n);
->>>>>>> 3c7ee64f
 }
 FC_LOG_AND_RETHROW()
 
 BOOST_FIXTURE_TEST_CASE(kv_key_value_limit, kv_tester) try { //
-<<<<<<< HEAD
    test_kv_key_value_limit_common();
-=======
-   test_key_value_limit("eosio.kvram"_n);
->>>>>>> 3c7ee64f
 }
 FC_LOG_AND_RETHROW()
 
