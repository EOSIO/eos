--- conflicted
+++ resolved
@@ -577,15 +577,9 @@
          resource_payer_trx_extension.max_cpu_us = 30000;
          resource_payer_trx_extension.max_memory_bytes = 0;
          emplace_extension(
-<<<<<<< HEAD
-               txn.transaction_extensions,
-               resource_payer::extension_id(),
-               fc::raw::pack( resource_payer_trx_extension )
-=======
             txn.transaction_extensions,
             resource_payer::extension_id(),
             fc::raw::pack( resource_payer_trx_extension )
->>>>>>> 7e6031de
          );
 
          return txn;
@@ -597,13 +591,10 @@
 
       auto txn = populate<eosio::chain::signed_transaction>();
 
-<<<<<<< HEAD
-=======
       // get resource payer info without activating resource_payer protcol feature
       auto res_pyr = txn.resource_payer_info( t.control->is_builtin_activated(builtin_protocol_feature_t::resource_payer) );
       BOOST_CHECK_EQUAL(res_pyr == std::nullopt, true);
 
->>>>>>> 7e6031de
       const auto& pfm = t.control->get_protocol_feature_manager();
       const auto& d = pfm.get_builtin_digest(builtin_protocol_feature_t::resource_payer);
       BOOST_REQUIRE(d);
@@ -612,19 +603,6 @@
       t.produce_block();
 
       // now, get resource payer info having activated resource_payer protcol feature
-<<<<<<< HEAD
-      auto res_pyr = txn.resource_payer( t.control->is_builtin_activated(builtin_protocol_feature_t::resource_payer) );
-
-      t.produce_blocks(2);
-      t.create_account( res_pyr );
-      t.set_code( res_pyr, contracts::payloadless_wasm() );
-      t.produce_blocks(1);
-
-      t.set_transaction_headers( txn, t.DEFAULT_EXPIRATION_DELTA );
-      txn.sign( t.get_private_key(res_pyr, "active"), t.control->get_chain_id() );
-
-      t.push_transaction(txn);
-=======
       res_pyr = txn.resource_payer_info( t.control->is_builtin_activated(builtin_protocol_feature_t::resource_payer) );
       BOOST_CHECK_EQUAL(res_pyr != std::nullopt, true);
 
@@ -706,7 +684,6 @@
 
          BOOST_REQUIRE_THROW(add_transaction_usage({res_pyr->payer}, 0, 1000, 0, true, true), resource_payer_net_exceeded);
       }
->>>>>>> 7e6031de
 
    } FC_LOG_AND_RETHROW()
 
