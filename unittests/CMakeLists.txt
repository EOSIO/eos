--- conflicted
+++ resolved
@@ -21,12 +21,6 @@
 add_executable( unit_test ${UNIT_TESTS} ${WASM_UNIT_TESTS} )
 target_link_libraries( unit_test enumivo_chain chainbase enumivo_testing enu_utilities abi_generator fc ${PLATFORM_SPECIFIC_LIBS} )
 
-<<<<<<< HEAD
-target_include_directories( unit_test PUBLIC ${CMAKE_BINARY_DIR}/contracts ${CMAKE_CURRENT_BINARY_DIR}/tests/contracts )
-target_include_directories( unit_test PUBLIC ${CMAKE_CURRENT_SOURCE_DIR}/wasm_tests )
-target_include_directories( unit_test PUBLIC ${CMAKE_CURRENT_BINARY_DIR}/include )
-add_dependencies(unit_test asserter test_api test_api_mem test_api_db test_ram_limit test_api_multi_index exchange enu.token proxy identity identity_test stltest infinite enu.system enu.token enu.bios test.inline multi_index_test noop dice enu.msig payloadless tic_tac_toe)
-=======
 target_include_directories( unit_test PUBLIC
                             ${CMAKE_SOURCE_DIR}/libraries/testing/include
                             ${CMAKE_SOURCE_DIR}/contracts
@@ -34,8 +28,7 @@
                             ${CMAKE_CURRENT_SOURCE_DIR}/contracts
                             ${CMAKE_CURRENT_BINARY_DIR}/contracts
                             ${CMAKE_CURRENT_BINARY_DIR}/include )
-add_dependencies(unit_test asserter test_api test_api_mem test_api_db test_ram_limit test_api_multi_index exchange eosio.token proxy identity identity_test stltest infinite eosio.system eosio.token eosio.bios test.inline multi_index_test noop dice eosio.msig payloadless tic_tac_toe deferred_test)
->>>>>>> ade08c5d
+add_dependencies(unit_test asserter test_api test_api_mem test_api_db test_ram_limit test_api_multi_index exchange enu.token proxy identity identity_test stltest infinite enu.system enu.token enu.bios test.inline multi_index_test noop dice enu.msig payloadless tic_tac_toe deferred_test)
 
 #Manually run unit_test for all supported runtimes
 #To run unit_test with all log from blockchain displayed, put --verbose after --, i.e. unit_test -- --verbose
