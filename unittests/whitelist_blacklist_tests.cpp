#include <eosio/chain/generated_transaction_object.hpp>
#include <eosio/chain/resource_limits.hpp>
#include <eosio/testing/tester.hpp>

#include <fc/variant_object.hpp>

#include <boost/test/unit_test.hpp>

#include <contracts.hpp>

#ifdef NON_VALIDATING_TEST
#define TESTER tester
#else
#define TESTER validating_tester
#endif

using namespace eosio;
using namespace eosio::chain;
using namespace eosio::testing;

using mvo = fc::mutable_variant_object;

template<class Tester = TESTER>
class whitelist_blacklist_tester {
   public:
      whitelist_blacklist_tester() {}

      void init( bool bootstrap = true ) {
         FC_ASSERT( !chain, "chain is already up" );

<<<<<<< HEAD
         chain.emplace(tempdir, [&](controller::config& cfg) {
            cfg.sender_bypass_whiteblacklist = sender_bypass_whiteblacklist;
            cfg.actor_whitelist = actor_whitelist;
            cfg.actor_blacklist = actor_blacklist;
            cfg.contract_whitelist = contract_whitelist;
            cfg.contract_blacklist = contract_blacklist;
            cfg.action_blacklist = action_blacklist;
         }, !shutdown_called);
         wdump((last_produced_block));
=======
         auto cfg = get_default_chain_configuration( tempdir.path() );
         cfg.sender_bypass_whiteblacklist = sender_bypass_whiteblacklist;
         cfg.actor_whitelist = actor_whitelist;
         cfg.actor_blacklist = actor_blacklist;
         cfg.contract_whitelist = contract_whitelist;
         cfg.contract_blacklist = contract_blacklist;
         cfg.action_blacklist = action_blacklist;

         chain.emplace(cfg);
>>>>>>> 01a80b29
         chain->set_last_produced_block_map( last_produced_block );

         if( !bootstrap ) return;

         chain->create_accounts({"eosio.token"_n, "alice"_n, "bob"_n, "charlie"_n});
         chain->set_code("eosio.token"_n, contracts::eosio_token_wasm() );
         chain->set_abi("eosio.token"_n, contracts::eosio_token_abi().data() );
         chain->push_action( "eosio.token"_n, "create"_n, "eosio.token"_n, mvo()
              ( "issuer", "eosio.token" )
              ( "maximum_supply", "1000000.00 TOK" )
         );
         chain->push_action( "eosio.token"_n, "issue"_n, "eosio.token"_n, mvo()
              ( "to", "eosio.token" )
              ( "quantity", "1000000.00 TOK" )
              ( "memo", "issue" )
         );
         chain->produce_blocks();
      }

      void shutdown() {
         FC_ASSERT( chain, "chain is not up" );
         last_produced_block = chain->get_last_produced_block_map();
         chain.reset();
         shutdown_called = true;
      }

      transaction_trace_ptr transfer( account_name from, account_name to, string quantity = "1.00 TOK" ) {
         return chain->push_action( "eosio.token"_n, "transfer"_n, from, mvo()
            ( "from", from )
            ( "to", to )
            ( "quantity", quantity )
            ( "memo", "" )
         );
      }

   private:
      fc::temp_directory                tempdir; // Must come before chain
   public:
      std::optional<Tester>             chain;
      flat_set<account_name>            sender_bypass_whiteblacklist;
      flat_set<account_name>            actor_whitelist;
      flat_set<account_name>            actor_blacklist;
      flat_set<account_name>            contract_whitelist;
      flat_set<account_name>            contract_blacklist;
      flat_set< pair<account_name, action_name> >  action_blacklist;
      map<account_name, block_id_type>  last_produced_block;
      bool                              shutdown_called = false;
};

struct transfer_args {
   account_name from;
   account_name to;
   asset        quantity;
   string       memo;
};

FC_REFLECT( transfer_args, (from)(to)(quantity)(memo) )


BOOST_AUTO_TEST_SUITE(whitelist_blacklist_tests)

BOOST_AUTO_TEST_CASE( actor_whitelist ) { try {
   whitelist_blacklist_tester<> test;
   test.actor_whitelist = {config::system_account_name, "eosio.token"_n, "alice"_n};
   test.init();

   test.transfer( "eosio.token"_n, "alice"_n, "1000.00 TOK" );

   test.transfer( "alice"_n, "bob"_n,  "100.00 TOK" );

   BOOST_CHECK_EXCEPTION( test.transfer( "bob"_n, "alice"_n ),
                          actor_whitelist_exception,
                          fc_exception_message_is("authorizing actor(s) in transaction are not on the actor whitelist: [\"bob\"]")
                       );
   signed_transaction trx;
   trx.actions.emplace_back( vector<permission_level>{{"alice"_n,config::active_name}, {"bob"_n,config::active_name}},
                             "eosio.token"_n, "transfer"_n,
                             fc::raw::pack(transfer_args{
                               .from  = "alice"_n,
                               .to    = "bob"_n,
                               .quantity = asset::from_string("10.00 TOK"),
                               .memo = ""
                             })
                           );
   test.chain->set_transaction_headers(trx);
   trx.sign( test.chain->get_private_key( "alice"_n, "active" ), test.chain->control->get_chain_id() );
   trx.sign( test.chain->get_private_key( "bob"_n, "active" ), test.chain->control->get_chain_id() );
   BOOST_CHECK_EXCEPTION( test.chain->push_transaction( trx ),
                          actor_whitelist_exception,
                          fc_exception_message_starts_with("authorizing actor(s) in transaction are not on the actor whitelist: [\"bob\"]")
                        );
   test.chain->produce_blocks();
} FC_LOG_AND_RETHROW() }

BOOST_AUTO_TEST_CASE( actor_blacklist ) { try {
   whitelist_blacklist_tester<> test;
   test.actor_blacklist = {"bob"_n};
   test.init();

   test.transfer( "eosio.token"_n, "alice"_n, "1000.00 TOK" );

   test.transfer( "alice"_n, "bob"_n,  "100.00 TOK" );

   BOOST_CHECK_EXCEPTION( test.transfer( "bob"_n, "alice"_n ),
                          actor_blacklist_exception,
                          fc_exception_message_starts_with("authorizing actor(s) in transaction are on the actor blacklist: [\"bob\"]")
                        );

   signed_transaction trx;
   trx.actions.emplace_back( vector<permission_level>{{"alice"_n,config::active_name}, {"bob"_n,config::active_name}},
                             "eosio.token"_n, "transfer"_n,
                             fc::raw::pack(transfer_args{
                                .from  = "alice"_n,
                                .to    = "bob"_n,
                                .quantity = asset::from_string("10.00 TOK"),
                                .memo = ""
                             })
                           );
   test.chain->set_transaction_headers(trx);
   trx.sign( test.chain->get_private_key( "alice"_n, "active" ), test.chain->control->get_chain_id() );
   trx.sign( test.chain->get_private_key( "bob"_n, "active" ), test.chain->control->get_chain_id() );
   BOOST_CHECK_EXCEPTION( test.chain->push_transaction( trx ),
                          actor_blacklist_exception,
                          fc_exception_message_starts_with("authorizing actor(s) in transaction are on the actor blacklist: [\"bob\"]")
                        );
   test.chain->produce_blocks();
} FC_LOG_AND_RETHROW() }

BOOST_AUTO_TEST_CASE( contract_whitelist ) { try {
   whitelist_blacklist_tester<> test;
   test.contract_whitelist = {config::system_account_name, "eosio.token"_n, "bob"_n};
   test.init();

   test.transfer( "eosio.token"_n, "alice"_n, "1000.00 TOK" );

   test.transfer( "alice"_n, "eosio.token"_n );

   test.transfer( "alice"_n, "bob"_n );
   test.transfer( "alice"_n, "charlie"_n, "100.00 TOK" );

   test.transfer( "charlie"_n, "alice"_n );

   test.chain->produce_blocks();

   test.chain->set_code("bob"_n, contracts::eosio_token_wasm() );
   test.chain->set_abi("bob"_n, contracts::eosio_token_abi().data() );

   test.chain->produce_blocks();

   test.chain->set_code("charlie"_n, contracts::eosio_token_wasm() );
   test.chain->set_abi("charlie"_n, contracts::eosio_token_abi().data() );

   test.chain->produce_blocks();

   test.transfer( "alice"_n, "bob"_n );

   BOOST_CHECK_EXCEPTION( test.transfer( "alice"_n, "charlie"_n ),
                          contract_whitelist_exception,
                          fc_exception_message_is("account 'charlie' is not on the contract whitelist")
                        );


   test.chain->push_action( "bob"_n, "create"_n, "bob"_n, mvo()
      ( "issuer", "bob" )
      ( "maximum_supply", "1000000.00 CUR" )
   );

   BOOST_CHECK_EXCEPTION( test.chain->push_action( "charlie"_n, "create"_n, "charlie"_n, mvo()
                              ( "issuer", "charlie" )
                              ( "maximum_supply", "1000000.00 CUR" )
                          ),
                          contract_whitelist_exception,
                          fc_exception_message_starts_with("account 'charlie' is not on the contract whitelist")
                        );
   test.chain->produce_blocks();
} FC_LOG_AND_RETHROW() }

BOOST_AUTO_TEST_CASE( contract_blacklist ) { try {
   whitelist_blacklist_tester<> test;
   test.contract_blacklist = {"charlie"_n};
   test.init();

   test.transfer( "eosio.token"_n, "alice"_n, "1000.00 TOK" );

   test.transfer( "alice"_n, "eosio.token"_n );

   test.transfer( "alice"_n, "bob"_n );
   test.transfer( "alice"_n, "charlie"_n, "100.00 TOK" );

   test.transfer( "charlie"_n, "alice"_n );

   test.chain->produce_blocks();

   test.chain->set_code("bob"_n, contracts::eosio_token_wasm() );
   test.chain->set_abi("bob"_n, contracts::eosio_token_abi().data() );

   test.chain->produce_blocks();

   test.chain->set_code("charlie"_n, contracts::eosio_token_wasm() );
   test.chain->set_abi("charlie"_n, contracts::eosio_token_abi().data() );

   test.chain->produce_blocks();

   test.transfer( "alice"_n, "bob"_n );

   BOOST_CHECK_EXCEPTION( test.transfer( "alice"_n, "charlie"_n ),
                          contract_blacklist_exception,
                          fc_exception_message_is("account 'charlie' is on the contract blacklist")
                        );


   test.chain->push_action( "bob"_n, "create"_n, "bob"_n, mvo()
      ( "issuer", "bob" )
      ( "maximum_supply", "1000000.00 CUR" )
   );

   BOOST_CHECK_EXCEPTION( test.chain->push_action( "charlie"_n, "create"_n, "charlie"_n, mvo()
                              ( "issuer", "charlie" )
                              ( "maximum_supply", "1000000.00 CUR" )
                          ),
                          contract_blacklist_exception,
                          fc_exception_message_starts_with("account 'charlie' is on the contract blacklist")
                        );
   test.chain->produce_blocks();
} FC_LOG_AND_RETHROW() }

BOOST_AUTO_TEST_CASE( action_blacklist ) { try {
   whitelist_blacklist_tester<> test;
   test.contract_whitelist = {config::system_account_name, "eosio.token"_n, "bob"_n, "charlie"_n};
   test.action_blacklist = {{"charlie"_n, "create"_n}};
   test.init();

   test.transfer( "eosio.token"_n, "alice"_n, "1000.00 TOK" );

   test.chain->produce_blocks();

   test.chain->set_code("bob"_n, contracts::eosio_token_wasm() );
   test.chain->set_abi("bob"_n, contracts::eosio_token_abi().data() );

   test.chain->produce_blocks();

   test.chain->set_code("charlie"_n, contracts::eosio_token_wasm() );
   test.chain->set_abi("charlie"_n, contracts::eosio_token_abi().data() );

   test.chain->produce_blocks();

   test.transfer( "alice"_n, "bob"_n );

   test.transfer( "alice"_n, "charlie"_n ),

   test.chain->push_action( "bob"_n, "create"_n, "bob"_n, mvo()
      ( "issuer", "bob" )
      ( "maximum_supply", "1000000.00 CUR" )
   );

   BOOST_CHECK_EXCEPTION( test.chain->push_action( "charlie"_n, "create"_n, "charlie"_n, mvo()
                              ( "issuer", "charlie" )
                              ( "maximum_supply", "1000000.00 CUR" )
                          ),
                          action_blacklist_exception,
                          fc_exception_message_starts_with("action 'charlie::create' is on the action blacklist")
                        );
   test.chain->produce_blocks();
} FC_LOG_AND_RETHROW() }

BOOST_AUTO_TEST_CASE( blacklist_eosio ) { try {
   whitelist_blacklist_tester<tester> tester1;
   tester1.init();
   tester1.chain->produce_blocks();
   tester1.chain->set_code(config::system_account_name, contracts::eosio_token_wasm() );
   tester1.chain->produce_blocks();
   tester1.shutdown();
   tester1.contract_blacklist = {config::system_account_name};
   tester1.init(false);

   whitelist_blacklist_tester<tester> tester2;
   tester2.init(false);

   while( tester2.chain->control->head_block_num() < tester1.chain->control->head_block_num() ) {
      auto b = tester1.chain->control->fetch_block_by_number( tester2.chain->control->head_block_num()+1 );
      tester2.chain->push_block( b );
   }

   tester1.chain->produce_blocks(2);

   while( tester2.chain->control->head_block_num() < tester1.chain->control->head_block_num() ) {
      auto b = tester1.chain->control->fetch_block_by_number( tester2.chain->control->head_block_num()+1 );
      tester2.chain->push_block( b );
   }
} FC_LOG_AND_RETHROW() }

BOOST_AUTO_TEST_CASE( deferred_blacklist_failure ) { try {
   whitelist_blacklist_tester<tester> tester1;
   tester1.init();
   tester1.chain->produce_blocks();
   tester1.chain->set_code( "bob"_n, contracts::deferred_test_wasm() );
   tester1.chain->set_abi( "bob"_n,  contracts::deferred_test_abi().data() );
   tester1.chain->set_code( "charlie"_n, contracts::deferred_test_wasm() );
   tester1.chain->set_abi( "charlie"_n,  contracts::deferred_test_abi().data() );
   tester1.chain->produce_blocks();

   tester1.chain->push_action( "bob"_n, "defercall"_n, "alice"_n, mvo()
      ( "payer", "alice" )
      ( "sender_id", 0 )
      ( "contract", "charlie" )
      ( "payload", 10 )
   );

   tester1.chain->produce_blocks(2);

   tester1.shutdown();

   tester1.contract_blacklist = {"charlie"_n};
   tester1.init(false);

   whitelist_blacklist_tester<tester> tester2;
   tester2.init(false);

   while( tester2.chain->control->head_block_num() < tester1.chain->control->head_block_num() ) {
      auto b = tester1.chain->control->fetch_block_by_number( tester2.chain->control->head_block_num()+1 );
      tester2.chain->push_block( b );
   }

   tester1.chain->push_action( "bob"_n, "defercall"_n, "alice"_n, mvo()
      ( "payer", "alice" )
      ( "sender_id", 1 )
      ( "contract", "charlie" )
      ( "payload", 10 )
   );

   BOOST_CHECK_EXCEPTION( tester1.chain->produce_blocks(), fc::exception,
                          fc_exception_message_is("account 'charlie' is on the contract blacklist")
                        );
   tester1.chain->produce_blocks(2, true); // Produce 2 empty blocks (other than onblock of course).

   while( tester2.chain->control->head_block_num() < tester1.chain->control->head_block_num() ) {
      auto b = tester1.chain->control->fetch_block_by_number( tester2.chain->control->head_block_num()+1 );
      tester2.chain->push_block( b );
   }
} FC_LOG_AND_RETHROW() }


BOOST_AUTO_TEST_CASE( blacklist_onerror ) { try {
   whitelist_blacklist_tester<TESTER> tester1;
   tester1.init();
   tester1.chain->produce_blocks();
   tester1.chain->set_code( "bob"_n, contracts::deferred_test_wasm() );
   tester1.chain->set_abi( "bob"_n,  contracts::deferred_test_abi().data() );
   tester1.chain->set_code( "charlie"_n, contracts::deferred_test_wasm() );
   tester1.chain->set_abi( "charlie"_n,  contracts::deferred_test_abi().data() );
   tester1.chain->produce_blocks();

   tester1.chain->push_action( "bob"_n, "defercall"_n, "alice"_n, mvo()
      ( "payer", "alice" )
      ( "sender_id", 0 )
      ( "contract", "charlie" )
      ( "payload", 13 )
   );

   tester1.chain->produce_blocks();
   tester1.shutdown();

   tester1.action_blacklist = {{config::system_account_name, "onerror"_n}};
   tester1.init(false);

   tester1.chain->push_action( "bob"_n, "defercall"_n, "alice"_n, mvo()
      ( "payer", "alice" )
      ( "sender_id", 0 )
      ( "contract", "charlie" )
      ( "payload", 13 )
   );

   BOOST_CHECK_EXCEPTION( tester1.chain->produce_blocks(), fc::exception,
                          fc_exception_message_is("action 'eosio::onerror' is on the action blacklist")
                        );

} FC_LOG_AND_RETHROW() }

BOOST_AUTO_TEST_CASE( actor_blacklist_inline_deferred ) { try {
   whitelist_blacklist_tester<tester> tester1;
   tester1.init();
   tester1.chain->produce_blocks();
   tester1.chain->set_code( "alice"_n, contracts::deferred_test_wasm() );
   tester1.chain->set_abi( "alice"_n,  contracts::deferred_test_abi().data() );
   tester1.chain->set_code( "bob"_n, contracts::deferred_test_wasm() );
   tester1.chain->set_abi( "bob"_n,  contracts::deferred_test_abi().data() );
   tester1.chain->set_code( "charlie"_n, contracts::deferred_test_wasm() );
   tester1.chain->set_abi( "charlie"_n,  contracts::deferred_test_abi().data() );
   tester1.chain->produce_blocks();

   auto auth = authority(eosio::testing::base_tester::get_public_key(name("alice"), "active"));
   auth.accounts.push_back( permission_level_weight{{"alice"_n, config::eosio_code_name}, 1} );

   tester1.chain->push_action( "eosio"_n, "updateauth"_n, "alice"_n, mvo()
      ( "account", "alice" )
      ( "permission", "active" )
      ( "parent", "owner" )
      ( "auth", auth )
   );

   auth = authority(eosio::testing::base_tester::get_public_key(name("bob"), "active"));
   auth.accounts.push_back( permission_level_weight{{"alice"_n, config::eosio_code_name}, 1} );
   auth.accounts.push_back( permission_level_weight{{"bob"_n, config::eosio_code_name}, 1} );

   tester1.chain->push_action( "eosio"_n, "updateauth"_n, "bob"_n, mvo()
      ( "account", "bob" )
      ( "permission", "active" )
      ( "parent", "owner" )
      ( "auth", auth )
   );

   auth = authority(eosio::testing::base_tester::get_public_key(name("charlie"), "active"));
   auth.accounts.push_back( permission_level_weight{{"charlie"_n, config::eosio_code_name}, 1} );

   tester1.chain->push_action( "eosio"_n, "updateauth"_n, "charlie"_n, mvo()
      ( "account", "charlie" )
      ( "permission", "active" )
      ( "parent", "owner" )
      ( "auth", auth )
   );

   tester1.chain->produce_blocks(2);

   tester1.shutdown();

   tester1.actor_blacklist = {"bob"_n};
   tester1.init(false);

   whitelist_blacklist_tester<tester> tester2;
   tester2.init(false);

   while( tester2.chain->control->head_block_num() < tester1.chain->control->head_block_num() ) {
      auto b = tester1.chain->control->fetch_block_by_number( tester2.chain->control->head_block_num()+1 );
      tester2.chain->push_block( b );
   }

   auto log_trxs = [&](std::tuple<const transaction_trace_ptr&, const packed_transaction_ptr&> x) {
      auto& t = std::get<0>(x);
      if( !t || t->action_traces.size() == 0 ) return;

      const auto& act = t->action_traces[0].act;
      if( act.account == "eosio"_n && act.name == "onblock"_n ) return;

      if( t->receipt && t->receipt->status == transaction_receipt::executed ) {
         wlog( "${trx_type} ${id} executed (first action is ${code}::${action})",
              ("trx_type", t->scheduled ? "scheduled trx" : "trx")("id", t->id)("code", act.account)("action", act.name) );
      } else {
         wlog( "${trx_type} ${id} failed (first action is ${code}::${action})",
               ("trx_type", t->scheduled ? "scheduled trx" : "trx")("id", t->id)("code", act.account)("action", act.name) );
      }
   };

   auto c1 = tester1.chain->control->applied_transaction.connect( log_trxs );

   // Disallow inline actions authorized by actor in blacklist
   BOOST_CHECK_EXCEPTION( tester1.chain->push_action( "alice"_n, "inlinecall"_n, "alice"_n, mvo()
                                                         ( "contract", "alice" )
                                                         ( "authorizer", "bob" )
                                                         ( "payload", 10 ) ),
                           fc::exception,
                           fc_exception_message_is("authorizing actor(s) in transaction are on the actor blacklist: [\"bob\"]") );



   auto num_deferred = tester1.chain->control->db().get_index<generated_transaction_multi_index,by_trx_id>().size();
   BOOST_REQUIRE_EQUAL(0u, num_deferred);

   // Schedule a deferred transaction authorized by charlie@active
   tester1.chain->push_action( "charlie"_n, "defercall"_n, "alice"_n, mvo()
      ( "payer", "alice" )
      ( "sender_id", 0 )
      ( "contract", "charlie" )
      ( "payload", 10 )
   );

   num_deferred = tester1.chain->control->db().get_index<generated_transaction_multi_index,by_trx_id>().size();
   BOOST_REQUIRE_EQUAL(1u, num_deferred);

   // Do not allow that deferred transaction to retire yet
   tester1.chain->finish_block();
   tester1.chain->produce_blocks(2, true); // Produce 2 empty blocks (other than onblock of course).

   num_deferred = tester1.chain->control->db().get_index<generated_transaction_multi_index,by_trx_id>().size();
   BOOST_REQUIRE_EQUAL(1u, num_deferred);

   c1.disconnect();

   while( tester2.chain->control->head_block_num() < tester1.chain->control->head_block_num() ) {
      auto b = tester1.chain->control->fetch_block_by_number( tester2.chain->control->head_block_num()+1 );
      tester2.chain->push_block( b );
   }

   tester1.shutdown();

   tester1.actor_blacklist = {"bob"_n, "charlie"_n};
   tester1.init(false);

   auto c2 = tester1.chain->control->applied_transaction.connect( log_trxs );

   num_deferred = tester1.chain->control->db().get_index<generated_transaction_multi_index,by_trx_id>().size();
   BOOST_REQUIRE_EQUAL(1, num_deferred);

   // With charlie now in the actor blacklist, retiring the previously scheduled deferred transaction should now not be possible.
   BOOST_CHECK_EXCEPTION( tester1.chain->produce_blocks(), fc::exception,
                          fc_exception_message_is("authorizing actor(s) in transaction are on the actor blacklist: [\"charlie\"]")
                        );


   // With charlie now in the actor blacklist, it is now not possible to schedule a deferred transaction authorized by charlie@active
   BOOST_CHECK_EXCEPTION( tester1.chain->push_action( "charlie"_n, "defercall"_n, "alice"_n, mvo()
                                                         ( "payer", "alice" )
                                                         ( "sender_id", 1 )
                                                         ( "contract", "charlie" )
                                                         ( "payload", 10 ) ),
                           fc::exception,
                           fc_exception_message_is("authorizing actor(s) in transaction are on the actor blacklist: [\"charlie\"]")
   );

   c2.disconnect();

} FC_LOG_AND_RETHROW() }

BOOST_AUTO_TEST_CASE( blacklist_sender_bypass ) { try {
   whitelist_blacklist_tester<tester> tester1;
   tester1.init();
   tester1.chain->produce_blocks();
   tester1.chain->set_code( "alice"_n, contracts::deferred_test_wasm() );
   tester1.chain->set_abi( "alice"_n,  contracts::deferred_test_abi().data() );
   tester1.chain->set_code( "bob"_n, contracts::deferred_test_wasm() );
   tester1.chain->set_abi( "bob"_n,  contracts::deferred_test_abi().data() );
   tester1.chain->set_code( "charlie"_n, contracts::deferred_test_wasm() );
   tester1.chain->set_abi( "charlie"_n,  contracts::deferred_test_abi().data() );
   tester1.chain->produce_blocks();

   auto auth = authority(eosio::testing::base_tester::get_public_key(name("alice"), "active"));
   auth.accounts.push_back( permission_level_weight{{"alice"_n, config::eosio_code_name}, 1} );

   tester1.chain->push_action( "eosio"_n, "updateauth"_n, "alice"_n, mvo()
      ( "account", "alice" )
      ( "permission", "active" )
      ( "parent", "owner" )
      ( "auth", auth )
   );

   auth = authority(eosio::testing::base_tester::get_public_key(name("bob"), "active"));
   auth.accounts.push_back( permission_level_weight{{"bob"_n, config::eosio_code_name}, 1} );

   tester1.chain->push_action( "eosio"_n, "updateauth"_n, "bob"_n, mvo()
      ( "account", "bob" )
      ( "permission", "active" )
      ( "parent", "owner" )
      ( "auth", auth )
   );

   auth = authority(eosio::testing::base_tester::get_public_key(name("charlie"), "active"));
   auth.accounts.push_back( permission_level_weight{{"charlie"_n, config::eosio_code_name}, 1} );

   tester1.chain->push_action( "eosio"_n, "updateauth"_n, "charlie"_n, mvo()
      ( "account", "charlie" )
      ( "permission", "active" )
      ( "parent", "owner" )
      ( "auth", auth )
   );

   tester1.chain->produce_blocks(2);

   tester1.shutdown();

   tester1.sender_bypass_whiteblacklist = {"charlie"_n};
   tester1.actor_blacklist = {"bob"_n, "charlie"_n};
   tester1.init(false);

   BOOST_CHECK_EXCEPTION( tester1.chain->push_action( "bob"_n, "deferfunc"_n, "bob"_n, mvo()
                                                         ( "payload", 10 ) ),
                           fc::exception,
                           fc_exception_message_is("authorizing actor(s) in transaction are on the actor blacklist: [\"bob\"]")
   );


   BOOST_CHECK_EXCEPTION( tester1.chain->push_action( "charlie"_n, "deferfunc"_n, "charlie"_n, mvo()
                                                         ( "payload", 10 ) ),
                           fc::exception,
                           fc_exception_message_is("authorizing actor(s) in transaction are on the actor blacklist: [\"charlie\"]")
   );


   auto num_deferred = tester1.chain->control->db().get_index<generated_transaction_multi_index,by_trx_id>().size();
   BOOST_REQUIRE_EQUAL(0, num_deferred);

   BOOST_CHECK_EXCEPTION( tester1.chain->push_action( "bob"_n, "defercall"_n, "alice"_n, mvo()
                                                         ( "payer", "alice" )
                                                         ( "sender_id", 0 )
                                                         ( "contract", "bob" )
                                                         ( "payload", 10 ) ),
                           fc::exception,
                           fc_exception_message_is("authorizing actor(s) in transaction are on the actor blacklist: [\"bob\"]")
   );

   num_deferred = tester1.chain->control->db().get_index<generated_transaction_multi_index,by_trx_id>().size();
   BOOST_REQUIRE_EQUAL(0, num_deferred);

   // Schedule a deferred transaction authorized by charlie@active
   tester1.chain->push_action( "charlie"_n, "defercall"_n, "alice"_n, mvo()
      ( "payer", "alice" )
      ( "sender_id", 0 )
      ( "contract", "charlie" )
      ( "payload", 10 )
   );

   num_deferred = tester1.chain->control->db().get_index<generated_transaction_multi_index,by_trx_id>().size();
   BOOST_REQUIRE_EQUAL(1, num_deferred);

   // Retire the deferred transaction successfully despite charlie being on the actor blacklist.
   // This is allowed due to the fact that the sender of the deferred transaction (also charlie) is in the sender bypass list.
   tester1.chain->produce_blocks();

   num_deferred = tester1.chain->control->db().get_index<generated_transaction_multi_index,by_trx_id>().size();
   BOOST_REQUIRE_EQUAL(0, num_deferred);

   // Schedule another deferred transaction authorized by charlie@active
   tester1.chain->push_action( "charlie"_n, "defercall"_n, "alice"_n, mvo()
      ( "payer", "alice" )
      ( "sender_id", 1 )
      ( "contract", "bob" )
      ( "payload", 10 )
   );

   // Do not yet retire the deferred transaction
   tester1.chain->finish_block();

   num_deferred = tester1.chain->control->db().get_index<generated_transaction_multi_index,by_trx_id>().size();
   BOOST_REQUIRE_EQUAL(1, num_deferred);

   tester1.shutdown();

   tester1.sender_bypass_whiteblacklist = {"charlie"_n};
   tester1.actor_blacklist = {"bob"_n, "charlie"_n};
   tester1.contract_blacklist = {"bob"_n}; // Add bob to the contract blacklist as well
   tester1.init(false);

   num_deferred = tester1.chain->control->db().get_index<generated_transaction_multi_index,by_trx_id>().size();
   BOOST_REQUIRE_EQUAL(1, num_deferred);

   // Now retire the deferred transaction successfully despite charlie being on both the actor blacklist and bob being on the contract blacklist
   // This is allowed due to the fact that the sender of the deferred transaction (also charlie) is in the sender bypass list.
   tester1.chain->produce_blocks();

   num_deferred = tester1.chain->control->db().get_index<generated_transaction_multi_index,by_trx_id>().size();
   BOOST_REQUIRE_EQUAL(0, num_deferred);

   tester1.chain->push_action( "alice"_n, "defercall"_n, "alice"_n, mvo()
      ( "payer", "alice" )
      ( "sender_id", 0 )
      ( "contract", "bob" )
      ( "payload", 10 )
   );

   num_deferred = tester1.chain->control->db().get_index<generated_transaction_multi_index,by_trx_id>().size();
   BOOST_REQUIRE_EQUAL(1, num_deferred);

   // Ensure that if there if the sender is not on the sender bypass list, then the contract blacklist is enforced.
   BOOST_CHECK_EXCEPTION( tester1.chain->produce_blocks(), fc::exception,
                          fc_exception_message_is("account 'bob' is on the contract blacklist") );

   whitelist_blacklist_tester<tester> tester2;
   tester2.init(false);

   while( tester2.chain->control->head_block_num() < tester1.chain->control->head_block_num() ) {
      auto b = tester1.chain->control->fetch_block_by_number( tester2.chain->control->head_block_num()+1 );
      tester2.chain->push_block( b );
   }

} FC_LOG_AND_RETHROW() }

BOOST_AUTO_TEST_CASE( greylist_limit_tests ) { try {
   fc::temp_directory tempdir;
   auto conf_genesis = tester::default_config( tempdir );

   auto& cfg = conf_genesis.second.initial_configuration;

   cfg.max_block_net_usage        = 128 * 1024; // 64 KiB max block size
   cfg.target_block_net_usage_pct = config::percent_1/10;
   // A total net usage of more than 131 bytes will keep the block above the target.
   cfg.max_transaction_net_usage  = 64 * 1024;

   cfg.max_block_cpu_usage        = 150'000; // maximum of 150 ms of CPU per block
   cfg.target_block_cpu_usage_pct = config::percent_1/10; // More than 150 us of CPU to keep the block above the target.
   cfg.max_transaction_cpu_usage  = 50'000;
   cfg.min_transaction_cpu_usage  = 100; // Empty blocks (consisting of only onblock) would be below the target.
   // But all it takes is one transaction in the block to be above the target.

   tester c( conf_genesis.first, conf_genesis.second );
   c.execute_setup_policy( setup_policy::full );

   const resource_limits_manager& rm = c.control->get_resource_limits_manager();

   const auto& user_account  = "user"_n;
   const auto& other_account = "other"_n;

   c.create_accounts( {user_account, other_account} );

   c.push_action( config::system_account_name, "setalimits"_n, config::system_account_name, fc::mutable_variant_object()
      ("account", user_account)
      ("ram_bytes", -1)
      ("net_weight", 1)
      ("cpu_weight", 1)
   );

   c.push_action( config::system_account_name, "setalimits"_n, config::system_account_name, fc::mutable_variant_object()
      ("account", other_account)
      ("ram_bytes", -1)
      ("net_weight", 249'999'999)
      ("cpu_weight", 249'999'999)
   );

   const int64_t reqauth_net_charge = 104;
   auto push_reqauth = [&]( name acnt, name perm, uint32_t billed_cpu_time_us ) {
      signed_transaction trx;
      trx.actions.emplace_back( c.get_action( config::system_account_name, "reqauth"_n,
                                              std::vector<permission_level>{{acnt, perm}},
                                              fc::mutable_variant_object()("from", acnt) ) );
      c.set_transaction_headers( trx, 6, 0 );
      trx.sign( c.get_private_key( acnt, perm.to_string() ), c.control->get_chain_id() );
      // This transaction is charged 104 bytes of NET.

      return c.push_transaction( trx, fc::time_point::maximum(), billed_cpu_time_us );
   };

   // Force contraction of elastic resources until fully congested.
   c.produce_block();
   for( size_t i = 0; i < 300; ++i ) {
      push_reqauth( other_account, config::active_name, cfg.min_transaction_cpu_usage );
      push_reqauth( other_account, config::owner_name, cfg.min_transaction_cpu_usage );
      c.produce_block();
   }

   BOOST_REQUIRE_EQUAL( rm.get_virtual_block_cpu_limit(), cfg.max_block_cpu_usage );
   BOOST_REQUIRE_EQUAL( rm.get_virtual_block_net_limit(), cfg.max_block_net_usage );

   uint64_t blocks_per_day = 2*60*60*24;

   uint64_t user_cpu_per_day = (cfg.max_block_cpu_usage * blocks_per_day / 250'000'000); // 103 us
   uint64_t user_net_per_day = (cfg.max_block_net_usage * blocks_per_day / 250'000'000); // 90 bytes
   wdump((user_cpu_per_day)(user_net_per_day));

   BOOST_REQUIRE_EQUAL( rm.get_account_cpu_limit_ex(user_account).first.max, user_cpu_per_day );
   BOOST_REQUIRE_EQUAL( rm.get_account_net_limit_ex(user_account).first.max, user_net_per_day );
   BOOST_REQUIRE_EQUAL( rm.get_account_cpu_limit_ex(user_account, 1).first.max, user_cpu_per_day );
   BOOST_REQUIRE_EQUAL( rm.get_account_net_limit_ex(user_account, 1).first.max, user_net_per_day );

   // The reqauth transaction will use more NET than the user can currently support under full congestion.
   BOOST_REQUIRE_EXCEPTION(
      push_reqauth( user_account, config::active_name, cfg.min_transaction_cpu_usage ),
      tx_net_usage_exceeded,
      fc_exception_message_starts_with("transaction net usage is too high")
   );

   wdump((rm.get_account_net_limit(user_account).first));

   // Allow congestion to reduce a little bit.
   c.produce_blocks(1400);

   BOOST_REQUIRE( rm.get_virtual_block_net_limit() > (3*cfg.max_block_net_usage) );
   BOOST_REQUIRE( rm.get_virtual_block_net_limit() < (4*cfg.max_block_net_usage) );
   wdump((rm.get_account_net_limit_ex(user_account)));
   BOOST_REQUIRE( rm.get_account_net_limit_ex(user_account).first.max > 3*reqauth_net_charge );
   BOOST_REQUIRE( rm.get_account_net_limit_ex(user_account).first.max < 4*reqauth_net_charge );


   // User can only push three reqauths per day even at this relaxed congestion level.
   push_reqauth( user_account, config::active_name, cfg.min_transaction_cpu_usage );
   c.produce_block();
   push_reqauth( user_account, config::active_name, cfg.min_transaction_cpu_usage );
   c.produce_block();
   push_reqauth( user_account, config::active_name, cfg.min_transaction_cpu_usage );
   c.produce_block();
   BOOST_REQUIRE_EXCEPTION(
      push_reqauth( user_account, config::active_name, cfg.min_transaction_cpu_usage ),
      tx_net_usage_exceeded,
      fc_exception_message_starts_with("transaction net usage is too high")
   );
   c.produce_block( fc::days(1) );
   push_reqauth( user_account, config::active_name, cfg.min_transaction_cpu_usage );
   c.produce_block();
   push_reqauth( user_account, config::active_name, cfg.min_transaction_cpu_usage );
   c.produce_block();
   push_reqauth( user_account, config::active_name, cfg.min_transaction_cpu_usage );
   c.produce_block();
   c.produce_block( fc::days(1) );

   // Reducing the greylist limit from 1000 to 4 should not make a difference since it would not be the
   // bottleneck at this level of congestion. But dropping it to 3 would make a difference.
   {
      auto user_elastic_cpu_limit = rm.get_account_cpu_limit_ex(user_account).first.max;
      auto user_elastic_net_limit = rm.get_account_net_limit_ex(user_account).first.max;

      auto user_cpu_res1 = rm.get_account_cpu_limit_ex(user_account, 4);
      BOOST_REQUIRE_EQUAL( user_cpu_res1.first.max, user_elastic_cpu_limit );
      BOOST_REQUIRE_EQUAL( user_cpu_res1.second, false );
      auto user_net_res1 = rm.get_account_net_limit_ex(user_account, 4);
      BOOST_REQUIRE_EQUAL( user_net_res1.first.max, user_elastic_net_limit );
      BOOST_REQUIRE_EQUAL( user_net_res1.second, false );

      auto user_cpu_res2 = rm.get_account_cpu_limit_ex(user_account, 3);
      BOOST_REQUIRE( user_cpu_res2.first.max < user_elastic_cpu_limit );
      BOOST_REQUIRE_EQUAL( user_cpu_res2.second, true );
      auto user_net_res2 = rm.get_account_net_limit_ex(user_account, 3);
      BOOST_REQUIRE( user_net_res2.first.max < user_elastic_net_limit );
      BOOST_REQUIRE_EQUAL( user_net_res2.second, true );
      BOOST_REQUIRE( 2*reqauth_net_charge < user_net_res2.first.max );
      BOOST_REQUIRE( user_net_res2.first.max < 3*reqauth_net_charge );
   }

   ilog("setting greylist limit to 4");
   c.control->set_greylist_limit( 4 );
   c.produce_block();

   push_reqauth( user_account, config::active_name, cfg.min_transaction_cpu_usage );
   c.produce_block();
   push_reqauth( user_account, config::active_name, cfg.min_transaction_cpu_usage );
   c.produce_block();
   push_reqauth( user_account, config::active_name, cfg.min_transaction_cpu_usage );
   c.produce_block();

   ilog("setting greylist limit to 3");
   c.control->set_greylist_limit( 3 );
   c.produce_block( fc::days(1) );

   push_reqauth( user_account, config::active_name, cfg.min_transaction_cpu_usage );
   c.produce_block();
   push_reqauth( user_account, config::active_name, cfg.min_transaction_cpu_usage );
   c.produce_block();
   BOOST_REQUIRE_EXCEPTION(
      push_reqauth( user_account, config::active_name, cfg.min_transaction_cpu_usage ),
      greylist_net_usage_exceeded,
      fc_exception_message_starts_with("greylisted transaction net usage is too high")
   );
   c.produce_block( fc::days(1) );
   push_reqauth( user_account, config::active_name, cfg.min_transaction_cpu_usage );
   c.produce_block();
   push_reqauth( user_account, config::active_name, cfg.min_transaction_cpu_usage );
   c.produce_block();

   // Finally, dropping the greylist limit to 1 will restrict the user's NET bandwidth so much that this user
   // cannot push even a single reqauth just like when they were under full congestion.
   // However, this time the exception will be due to greylist_net_usage_exceeded rather than tx_net_usage_exceeded.
   ilog("setting greylist limit to 1");
   c.control->set_greylist_limit( 1 );
   c.produce_block( fc::days(1) );
   BOOST_REQUIRE_EQUAL( rm.get_account_cpu_limit_ex(user_account, 1).first.max, user_cpu_per_day  );
   BOOST_REQUIRE_EQUAL( rm.get_account_net_limit_ex(user_account, 1).first.max, user_net_per_day  );
   BOOST_REQUIRE_EXCEPTION(
      push_reqauth( user_account, config::active_name, cfg.min_transaction_cpu_usage ),
      greylist_net_usage_exceeded,
      fc_exception_message_starts_with("greylisted transaction net usage is too high")
   );
} FC_LOG_AND_RETHROW() }

BOOST_AUTO_TEST_SUITE_END()<|MERGE_RESOLUTION|>--- conflicted
+++ resolved
@@ -28,7 +28,6 @@
       void init( bool bootstrap = true ) {
          FC_ASSERT( !chain, "chain is already up" );
 
-<<<<<<< HEAD
          chain.emplace(tempdir, [&](controller::config& cfg) {
             cfg.sender_bypass_whiteblacklist = sender_bypass_whiteblacklist;
             cfg.actor_whitelist = actor_whitelist;
@@ -38,17 +37,6 @@
             cfg.action_blacklist = action_blacklist;
          }, !shutdown_called);
          wdump((last_produced_block));
-=======
-         auto cfg = get_default_chain_configuration( tempdir.path() );
-         cfg.sender_bypass_whiteblacklist = sender_bypass_whiteblacklist;
-         cfg.actor_whitelist = actor_whitelist;
-         cfg.actor_blacklist = actor_blacklist;
-         cfg.contract_whitelist = contract_whitelist;
-         cfg.contract_blacklist = contract_blacklist;
-         cfg.action_blacklist = action_blacklist;
-
-         chain.emplace(cfg);
->>>>>>> 01a80b29
          chain->set_last_produced_block_map( last_produced_block );
 
          if( !bootstrap ) return;
