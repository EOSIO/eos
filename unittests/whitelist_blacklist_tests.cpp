--- conflicted
+++ resolved
@@ -60,24 +60,16 @@
          cfg.contract_blacklist = contract_blacklist;
 
          chain.emplace(cfg);
-<<<<<<< HEAD
+         wdump((last_produced_block));
+         chain->set_last_produced_block_map( last_produced_block );
+
+         if( !bootstrap ) return;
+
          chain->create_accounts({N(enu.token), N(alice), N(bob), N(charlie)});
          chain->set_code(N(enu.token), enu_token_wast);
          chain->set_abi(N(enu.token), enu_token_abi);
          chain->push_action( N(enu.token), N(create), N(enu.token), mvo()
               ( "issuer", "enu.token" )
-=======
-         wdump((last_produced_block));
-         chain->set_last_produced_block_map( last_produced_block );
-
-         if( !bootstrap ) return;
-
-         chain->create_accounts({N(eosio.token), N(alice), N(bob), N(charlie)});
-         chain->set_code(N(eosio.token), eosio_token_wast);
-         chain->set_abi(N(eosio.token), eosio_token_abi);
-         chain->push_action( N(eosio.token), N(create), N(eosio.token), mvo()
-              ( "issuer", "eosio.token" )
->>>>>>> 0545c265
               ( "maximum_supply", "1000000.00 TOK" )
          );
          chain->push_action( N(enu.token), N(issue), N(enu.token), mvo()
@@ -126,13 +118,8 @@
 BOOST_AUTO_TEST_SUITE(whitelist_blacklist_tests)
 
 BOOST_AUTO_TEST_CASE( actor_whitelist ) { try {
-<<<<<<< HEAD
-   whitelist_blacklist_tester test;
+   whitelist_blacklist_tester<> test;
    test.actor_whitelist = {N(enumivo), N(enu.token), N(alice)};
-=======
-   whitelist_blacklist_tester<> test;
-   test.actor_whitelist = {N(eosio), N(eosio.token), N(alice)};
->>>>>>> 0545c265
    test.init();
 
    test.transfer( N(enu.token), N(alice), "1000.00 TOK" );
@@ -198,13 +185,8 @@
 } FC_LOG_AND_RETHROW() }
 
 BOOST_AUTO_TEST_CASE( contract_whitelist ) { try {
-<<<<<<< HEAD
-   whitelist_blacklist_tester test;
+   whitelist_blacklist_tester<> test;
    test.contract_whitelist = {N(enumivo), N(enu.token), N(bob)};
-=======
-   whitelist_blacklist_tester<> test;
-   test.contract_whitelist = {N(eosio), N(eosio.token), N(bob)};
->>>>>>> 0545c265
    test.init();
 
    test.transfer( N(enu.token), N(alice), "1000.00 TOK" );
@@ -300,14 +282,14 @@
    test.chain->produce_blocks();
 } FC_LOG_AND_RETHROW() }
 
-BOOST_AUTO_TEST_CASE( blacklist_eosio ) { try {
+BOOST_AUTO_TEST_CASE( blacklist_enumivo ) { try {
    whitelist_blacklist_tester<tester> tester1;
    tester1.init();
    tester1.chain->produce_blocks();
-   tester1.chain->set_code(N(eosio), eosio_token_wast);
+   tester1.chain->set_code(N(enumivo), enu_token_wast);
    tester1.chain->produce_blocks();
    tester1.shutdown();
-   tester1.contract_blacklist = {N(eosio)};
+   tester1.contract_blacklist = {N(enumivo)};
    tester1.init(false);
 
    whitelist_blacklist_tester<tester> tester2;
