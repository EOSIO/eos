--- conflicted
+++ resolved
@@ -1845,8 +1845,6 @@
 
 } FC_LOG_AND_RETHROW()
 
-<<<<<<< HEAD
-
 BOOST_FIXTURE_TEST_CASE( varuint_memory_flags_tests, TESTER ) try {
    produce_block();
    create_accounts( {N(memflags)} );
@@ -1867,7 +1865,6 @@
    produce_block();
 } FC_LOG_AND_RETHROW()
 
-=======
 // TODO: Update to use eos-vm once merged
 BOOST_AUTO_TEST_CASE( code_size )  try {
    using namespace IR;
@@ -1895,7 +1892,6 @@
    BOOST_CHECK_THROW(WASM::serialize(stream, module), FatalSerializationException);
 
 } FC_LOG_AND_RETHROW()
->>>>>>> d68a425e
 
 // TODO: restore net_usage_tests
 #if 0
