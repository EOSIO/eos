#include <boost/test/unit_test.hpp>
#include <boost/algorithm/string/predicate.hpp>

#include <enumivo/testing/tester.hpp>
#include <enumivo/chain/abi_serializer.hpp>
#include <enumivo/chain/wasm_enumivo_constraints.hpp>
#include <enumivo/chain/resource_limits.hpp>
#include <enumivo/chain/exceptions.hpp>
#include <enumivo/chain/wast_to_wasm.hpp>
#include <asserter/asserter.wast.hpp>
#include <asserter/asserter.abi.hpp>

#include <stltest/stltest.wast.hpp>
#include <stltest/stltest.abi.hpp>

#include <noop/noop.wast.hpp>
#include <noop/noop.abi.hpp>

#include <enumivo.system/enumivo.system.wast.hpp>
#include <enumivo.system/enumivo.system.abi.hpp>

#include <Runtime/Runtime.h>

#include <fc/variant_object.hpp>
#include <fc/io/json.hpp>

#include "test_wasts.hpp"
#include "test_softfloat_wasts.hpp"

#include <array>
#include <utility>

#ifdef NON_VALIDATING_TEST
#define TESTER tester
#else
#define TESTER validating_tester
#endif

using namespace enumivo;
using namespace enumivo::chain;
using namespace enumivo::testing;
using namespace fc;


struct assertdef {
   int8_t      condition;
   string      message;

   static account_name get_account() {
      return N(asserter);
   }

   static action_name get_name() {
      return N(procassert);
   }
};

FC_REFLECT(assertdef, (condition)(message));

struct provereset {
   static account_name get_account() {
      return N(asserter);
   }

   static action_name get_name() {
      return N(provereset);
   }
};

FC_REFLECT_EMPTY(provereset);

BOOST_AUTO_TEST_SUITE(wasm_tests)

/**
 * Prove that action reading and assertions are working
 */
BOOST_FIXTURE_TEST_CASE( basic_test, TESTER ) try {
   produce_blocks(2);

   create_accounts( {N(asserter)} );
   produce_block();

   set_code(N(asserter), asserter_wast);
   produce_blocks(1);

   transaction_id_type no_assert_id;
   {
      signed_transaction trx;
      trx.actions.emplace_back( vector<permission_level>{{N(asserter),config::active_name}},
                                assertdef {1, "Should Not Assert!"} );
      trx.actions[0].authorization = {{N(asserter),config::active_name}};

      set_transaction_headers(trx);
      trx.sign( get_private_key( N(asserter), "active" ), chain_id_type() );
      auto result = push_transaction( trx );
      BOOST_CHECK_EQUAL(result->receipt->status, transaction_receipt::executed);
      BOOST_CHECK_EQUAL(result->action_traces.size(), 1);
      BOOST_CHECK_EQUAL(result->action_traces.at(0).receipt.receiver.to_string(),  name(N(asserter)).to_string() );
      BOOST_CHECK_EQUAL(result->action_traces.at(0).act.account.to_string(), name(N(asserter)).to_string() );
      BOOST_CHECK_EQUAL(result->action_traces.at(0).act.name.to_string(),  name(N(procassert)).to_string() );
      BOOST_CHECK_EQUAL(result->action_traces.at(0).act.authorization.size(),  1 );
      BOOST_CHECK_EQUAL(result->action_traces.at(0).act.authorization.at(0).actor.to_string(),  name(N(asserter)).to_string() );
      BOOST_CHECK_EQUAL(result->action_traces.at(0).act.authorization.at(0).permission.to_string(),  name(config::active_name).to_string() );
      no_assert_id = trx.id();
   }

   produce_blocks(1);

   BOOST_REQUIRE_EQUAL(true, chain_has_transaction(no_assert_id));
   const auto& receipt = get_transaction_receipt(no_assert_id);
   BOOST_CHECK_EQUAL(transaction_receipt::executed, receipt.status);

   transaction_id_type yes_assert_id;
   {
      signed_transaction trx;
      trx.actions.emplace_back( vector<permission_level>{{N(asserter),config::active_name}},
                                assertdef {0, "Should Assert!"} );

      set_transaction_headers(trx);
      trx.sign( get_private_key( N(asserter), "active" ), chain_id_type() );
      yes_assert_id = trx.id();

      BOOST_CHECK_THROW(push_transaction( trx ), enumivo_assert_message_exception);
   }

   produce_blocks(1);

   auto has_tx = chain_has_transaction(yes_assert_id);
   BOOST_REQUIRE_EQUAL(false, has_tx);

} FC_LOG_AND_RETHROW() /// basic_test

/**
 * Prove the modifications to global variables are wiped between runs
 */
BOOST_FIXTURE_TEST_CASE( prove_mem_reset, TESTER ) try {
   produce_blocks(2);

   create_accounts( {N(asserter)} );
   produce_block();

   set_code(N(asserter), asserter_wast);
   produce_blocks(1);

   // repeat the action multiple times, each time the action handler checks for the expected
   // default value then modifies the value which should not survive until the next invoction
   for (int i = 0; i < 5; i++) {
      signed_transaction trx;
      trx.actions.emplace_back( vector<permission_level>{{N(asserter),config::active_name}},
                                provereset {} );

      set_transaction_headers(trx);
      trx.sign( get_private_key( N(asserter), "active" ), chain_id_type() );
      push_transaction( trx );
      produce_blocks(1);
      BOOST_REQUIRE_EQUAL(true, chain_has_transaction(trx.id()));
      const auto& receipt = get_transaction_receipt(trx.id());
      BOOST_CHECK_EQUAL(transaction_receipt::executed, receipt.status);
   }

} FC_LOG_AND_RETHROW() /// prove_mem_reset

/**
 * Prove the modifications to global variables are wiped between runs
 */
BOOST_FIXTURE_TEST_CASE( abi_from_variant, TESTER ) try {
   produce_blocks(2);

   create_accounts( {N(asserter)} );
   produce_block();

   set_code(N(asserter), asserter_wast);
   set_abi(N(asserter), asserter_abi);
   produce_blocks(1);

   auto resolver = [&,this]( const account_name& name ) -> optional<abi_serializer> {
      try {
         const auto& accnt  = this->control->db().get<account_object,by_name>( name );
         abi_def abi;
         if (abi_serializer::to_abi(accnt.abi, abi)) {
            return abi_serializer(abi);
         }
         return optional<abi_serializer>();
      } FC_RETHROW_EXCEPTIONS(error, "Failed to find or parse ABI for ${name}", ("name", name))
   };

   variant pretty_trx = mutable_variant_object()
      ("actions", variants({
         mutable_variant_object()
            ("account", "asserter")
            ("name", "procassert")
            ("authorization", variants({
               mutable_variant_object()
                  ("actor", "asserter")
                  ("permission", name(config::active_name).to_string())
            }))
            ("data", mutable_variant_object()
               ("condition", 1)
               ("message", "Should Not Assert!")
            )
         })
      );

   signed_transaction trx;
   abi_serializer::from_variant(pretty_trx, trx, resolver);
   set_transaction_headers(trx);
   trx.sign( get_private_key( N(asserter), "active" ), chain_id_type() );
   push_transaction( trx );
   produce_blocks(1);
   BOOST_REQUIRE_EQUAL(true, chain_has_transaction(trx.id()));
   const auto& receipt = get_transaction_receipt(trx.id());
   BOOST_CHECK_EQUAL(transaction_receipt::executed, receipt.status);

} FC_LOG_AND_RETHROW() /// prove_mem_reset

// test softfloat 32 bit operations
BOOST_FIXTURE_TEST_CASE( f32_tests, TESTER ) try {
   produce_blocks(2);
   create_accounts( {N(f32_tests)} );
   produce_block();
   {
      set_code(N(f32_tests), f32_test_wast);
      produce_blocks(10);

      signed_transaction trx;
      action act;
      act.account = N(f32_tests);
      act.name = N();
      act.authorization = vector<permission_level>{{N(f32_tests),config::active_name}};
      trx.actions.push_back(act);

      set_transaction_headers(trx);
      trx.sign(get_private_key( N(f32_tests), "active" ), chain_id_type());
      push_transaction(trx);
      produce_blocks(1);
      BOOST_REQUIRE_EQUAL(true, chain_has_transaction(trx.id()));
      const auto& receipt = get_transaction_receipt(trx.id());
   }
} FC_LOG_AND_RETHROW()
BOOST_FIXTURE_TEST_CASE( f32_test_bitwise, TESTER ) try {
   produce_blocks(2);
   create_accounts( {N(f32_tests)} );
   produce_block();
   {
      set_code(N(f32_tests), f32_bitwise_test_wast);
      produce_blocks(10);

      signed_transaction trx;
      action act;
      act.account = N(f32_tests);
      act.name = N();
      act.authorization = vector<permission_level>{{N(f32_tests),config::active_name}};
      trx.actions.push_back(act);

      set_transaction_headers(trx);
      trx.sign(get_private_key( N(f32_tests), "active" ), chain_id_type());
      push_transaction(trx);
      produce_blocks(1);
      BOOST_REQUIRE_EQUAL(true, chain_has_transaction(trx.id()));
      const auto& receipt = get_transaction_receipt(trx.id());
   }
} FC_LOG_AND_RETHROW()
BOOST_FIXTURE_TEST_CASE( f32_test_cmp, TESTER ) try {
   produce_blocks(2);
   create_accounts( {N(f32_tests)} );
   produce_block();
   {
      set_code(N(f32_tests), f32_cmp_test_wast);
      produce_blocks(10);

      signed_transaction trx;
      action act;
      act.account = N(f32_tests);
      act.name = N();
      act.authorization = vector<permission_level>{{N(f32_tests),config::active_name}};
      trx.actions.push_back(act);

      set_transaction_headers(trx);
      trx.sign(get_private_key( N(f32_tests), "active" ), chain_id_type());
      push_transaction(trx);
      produce_blocks(1);
      BOOST_REQUIRE_EQUAL(true, chain_has_transaction(trx.id()));
      const auto& receipt = get_transaction_receipt(trx.id());
   }
} FC_LOG_AND_RETHROW()

// test softfloat 64 bit operations
BOOST_FIXTURE_TEST_CASE( f64_tests, TESTER ) try {
   produce_blocks(2);
   create_accounts( {N(f_tests)} );
   produce_block();
   {
      set_code(N(f_tests), f64_test_wast);
      produce_blocks(10);

      signed_transaction trx;
      action act;
      act.account = N(f_tests);
      act.name = N();
      act.authorization = vector<permission_level>{{N(f_tests),config::active_name}};
      trx.actions.push_back(act);

      set_transaction_headers(trx);
      trx.sign(get_private_key( N(f_tests), "active" ), chain_id_type());
      push_transaction(trx);
      produce_blocks(1);
      BOOST_REQUIRE_EQUAL(true, chain_has_transaction(trx.id()));
      const auto& receipt = get_transaction_receipt(trx.id());
   }
} FC_LOG_AND_RETHROW()
BOOST_FIXTURE_TEST_CASE( f64_test_bitwise, TESTER ) try {
   produce_blocks(2);
   create_accounts( {N(f_tests)} );
   produce_block();
   {
      set_code(N(f_tests), f64_bitwise_test_wast);
      produce_blocks(10);

      signed_transaction trx;
      action act;
      act.account = N(f_tests);
      act.name = N();
      act.authorization = vector<permission_level>{{N(f_tests),config::active_name}};
      trx.actions.push_back(act);

      set_transaction_headers(trx);
      trx.sign(get_private_key( N(f_tests), "active" ), chain_id_type());
      push_transaction(trx);
      produce_blocks(1);
      BOOST_REQUIRE_EQUAL(true, chain_has_transaction(trx.id()));
      const auto& receipt = get_transaction_receipt(trx.id());
   }
} FC_LOG_AND_RETHROW()
BOOST_FIXTURE_TEST_CASE( f64_test_cmp, TESTER ) try {
   produce_blocks(2);
   create_accounts( {N(f_tests)} );
   produce_block();
   {
      set_code(N(f_tests), f64_cmp_test_wast);
      produce_blocks(10);

      signed_transaction trx;
      action act;
      act.account = N(f_tests);
      act.name = N();
      act.authorization = vector<permission_level>{{N(f_tests),config::active_name}};
      trx.actions.push_back(act);

      set_transaction_headers(trx);
      trx.sign(get_private_key( N(f_tests), "active" ), chain_id_type());
      push_transaction(trx);
      produce_blocks(1);
      BOOST_REQUIRE_EQUAL(true, chain_has_transaction(trx.id()));
      const auto& receipt = get_transaction_receipt(trx.id());
   }
} FC_LOG_AND_RETHROW()

// test softfloat conversion operations
BOOST_FIXTURE_TEST_CASE( f32_f64_conversion_tests, tester ) try {
   produce_blocks(2);

   create_accounts( {N(f_tests)} );
   produce_block();
   {
      set_code(N(f_tests), f32_f64_conv_wast);
      produce_blocks(10);

      signed_transaction trx;
      action act;
      act.account = N(f_tests);
      act.name = N();
      act.authorization = vector<permission_level>{{N(f_tests),config::active_name}};
      trx.actions.push_back(act);

      set_transaction_headers(trx);
      trx.sign(get_private_key( N(f_tests), "active" ), chain_id_type());
      push_transaction(trx);
      produce_blocks(1);
      BOOST_REQUIRE_EQUAL(true, chain_has_transaction(trx.id()));
      const auto& receipt = get_transaction_receipt(trx.id());
   }
} FC_LOG_AND_RETHROW()

// test softfloat conversion operations
BOOST_FIXTURE_TEST_CASE( f32_f64_overflow_tests, tester ) try {
   int count = 0;
   auto check = [&](const char *wast_template, const char *op, const char *param) -> bool {
      count+=16;
      create_accounts( {N(f_tests)+count} );
      produce_blocks(1);
      std::vector<char> wast;
      wast.resize(strlen(wast_template) + 128);
      sprintf(&(wast[0]), wast_template, op, param);
      set_code(N(f_tests)+count, &(wast[0]));
      produce_blocks(10);

      signed_transaction trx;
      action act;
      act.account = N(f_tests)+count;
      act.name = N();
      act.authorization = vector<permission_level>{{N(f_tests)+count,config::active_name}};
      trx.actions.push_back(act);

      set_transaction_headers(trx);
      trx.sign(get_private_key( N(f_tests)+count, "active" ), chain_id_type());

      try {
         push_transaction(trx);
         produce_blocks(1);
         BOOST_REQUIRE_EQUAL(true, chain_has_transaction(trx.id()));
         const auto& receipt = get_transaction_receipt(trx.id());
         return true;
      } catch (enumivo::chain::wasm_execution_error &) {
         return false;
      }
   };
   //
   //// float32 => int32
   // 2^31
   BOOST_REQUIRE_EQUAL(false, check(i32_overflow_wast, "i32_trunc_s_f32", "f32.const 2147483648"));
   // the maximum value below 2^31 representable in IEEE float32
   BOOST_REQUIRE_EQUAL(true, check(i32_overflow_wast, "i32_trunc_s_f32", "f32.const 2147483520"));
   // -2^31
   BOOST_REQUIRE_EQUAL(true, check(i32_overflow_wast, "i32_trunc_s_f32", "f32.const -2147483648"));
   // the maximum value below -2^31 in IEEE float32
   BOOST_REQUIRE_EQUAL(false, check(i32_overflow_wast, "i32_trunc_s_f32", "f32.const -2147483904"));

   //
   //// float32 => uint32
   BOOST_REQUIRE_EQUAL(true, check(i32_overflow_wast, "i32_trunc_u_f32", "f32.const 0"));
   BOOST_REQUIRE_EQUAL(false, check(i32_overflow_wast, "i32_trunc_u_f32", "f32.const -1"));
   // max value below 2^32 in IEEE float32
   BOOST_REQUIRE_EQUAL(true, check(i32_overflow_wast, "i32_trunc_u_f32", "f32.const 4294967040"));
   BOOST_REQUIRE_EQUAL(false, check(i32_overflow_wast, "i32_trunc_u_f32", "f32.const 4294967296"));

   //
   //// double => int32
   BOOST_REQUIRE_EQUAL(false, check(i32_overflow_wast, "i32_trunc_s_f64", "f64.const 2147483648"));
   BOOST_REQUIRE_EQUAL(true, check(i32_overflow_wast, "i32_trunc_s_f64", "f64.const 2147483647"));
   BOOST_REQUIRE_EQUAL(true, check(i32_overflow_wast, "i32_trunc_s_f64", "f64.const -2147483648"));
   BOOST_REQUIRE_EQUAL(false, check(i32_overflow_wast, "i32_trunc_s_f64", "f64.const -2147483649"));

   //
   //// double => uint32
   BOOST_REQUIRE_EQUAL(true, check(i32_overflow_wast, "i32_trunc_u_f64", "f64.const 0"));
   BOOST_REQUIRE_EQUAL(false, check(i32_overflow_wast, "i32_trunc_u_f64", "f64.const -1"));
   BOOST_REQUIRE_EQUAL(true, check(i32_overflow_wast, "i32_trunc_u_f64", "f64.const 4294967295"));
   BOOST_REQUIRE_EQUAL(false, check(i32_overflow_wast, "i32_trunc_u_f64", "f64.const 4294967296"));


   //// float32 => int64
   // 2^63
   BOOST_REQUIRE_EQUAL(false, check(i64_overflow_wast, "i64_trunc_s_f32", "f32.const 9223372036854775808"));
   // the maximum value below 2^63 representable in IEEE float32
   BOOST_REQUIRE_EQUAL(true, check(i64_overflow_wast, "i64_trunc_s_f32", "f32.const 9223371487098961920"));
   // -2^63
   BOOST_REQUIRE_EQUAL(true, check(i64_overflow_wast, "i64_trunc_s_f32", "f32.const -9223372036854775808"));
   // the maximum value below -2^63 in IEEE float32
   BOOST_REQUIRE_EQUAL(false, check(i64_overflow_wast, "i64_trunc_s_f32", "f32.const -9223373136366403584"));

   //// float32 => uint64
   BOOST_REQUIRE_EQUAL(false, check(i64_overflow_wast, "i64_trunc_u_f32", "f32.const -1"));
   BOOST_REQUIRE_EQUAL(true, check(i64_overflow_wast, "i64_trunc_u_f32", "f32.const 0"));
   // max value below 2^64 in IEEE float32
   BOOST_REQUIRE_EQUAL(true, check(i64_overflow_wast, "i64_trunc_u_f32", "f32.const 18446742974197923840"));
   BOOST_REQUIRE_EQUAL(false, check(i64_overflow_wast, "i64_trunc_u_f32", "f32.const 18446744073709551616"));

   //// double => int64
   // 2^63
   BOOST_REQUIRE_EQUAL(false, check(i64_overflow_wast, "i64_trunc_s_f64", "f64.const 9223372036854775808"));
   // the maximum value below 2^63 representable in IEEE float64
   BOOST_REQUIRE_EQUAL(true, check(i64_overflow_wast, "i64_trunc_s_f64", "f64.const 9223372036854774784"));
   // -2^63
   BOOST_REQUIRE_EQUAL(true, check(i64_overflow_wast, "i64_trunc_s_f64", "f64.const -9223372036854775808"));
   // the maximum value below -2^63 in IEEE float64
   BOOST_REQUIRE_EQUAL(false, check(i64_overflow_wast, "i64_trunc_s_f64", "f64.const -9223372036854777856"));

   //// double => uint64
   BOOST_REQUIRE_EQUAL(false, check(i64_overflow_wast, "i64_trunc_u_f64", "f64.const -1"));
   BOOST_REQUIRE_EQUAL(true, check(i64_overflow_wast, "i64_trunc_u_f64", "f64.const 0"));
   // max value below 2^64 in IEEE float64
   BOOST_REQUIRE_EQUAL(true, check(i64_overflow_wast, "i64_trunc_u_f64", "f64.const 18446744073709549568"));
   BOOST_REQUIRE_EQUAL(false, check(i64_overflow_wast, "i64_trunc_u_f64", "f64.const 18446744073709551616"));
} FC_LOG_AND_RETHROW()

BOOST_FIXTURE_TEST_CASE(misaligned_tests, tester ) try {
   produce_blocks(2);
   create_accounts( {N(aligncheck)} );
   produce_block();

   auto check_aligned = [&]( auto wast ) {
      set_code(N(aligncheck), wast);
      produce_blocks(10);

      signed_transaction trx;
      action act;
      act.account = N(aligncheck);
      act.name = N();
      act.authorization = vector<permission_level>{{N(aligncheck),config::active_name}};
      trx.actions.push_back(act);

      set_transaction_headers(trx);
      trx.sign(get_private_key( N(aligncheck), "active" ), chain_id_type());
      push_transaction(trx);
      produce_block();

      BOOST_REQUIRE_EQUAL(true, chain_has_transaction(trx.id()));
   };

   check_aligned(aligned_ref_wast);
   check_aligned(misaligned_ref_wast);
   check_aligned(aligned_const_ref_wast);
   check_aligned(misaligned_const_ref_wast);
} FC_LOG_AND_RETHROW()

// test cpu usage

/*  Comment out this test due to not being robust to changes
BOOST_FIXTURE_TEST_CASE(cpu_usage_tests, tester ) try {
#warning This test does not appear to be very robust.
   create_accounts( {N(f_tests)} );
   bool pass = false;

   std::string code = R"=====(
(module
  (import "env" "require_auth" (func $require_auth (param i64)))
  (import "env" "enumivo_assert" (func $enumivo_assert (param i32 i32)))
   (table 0 anyfunc)
   (memory $0 1)
   (export "apply" (func $apply))
   (func $test1 (param $0 i64))
   (func $test2 (param $0 i64) (result i64) (i64.add (get_local $0) (i64.const 32)))
   (func $apply (param $0 i64)(param $1 i64)(param $2 i64)
   )=====";
   for (int i = 0; i < 1024; ++i) {
      code += "(call $test1 (call $test2(i64.const 1)))\n";
   }
   code += "))";

   produce_blocks(1);
   set_code(N(f_tests), code.c_str());
   produce_blocks(10);

   uint32_t start = config::default_per_signature_cpu_usage + config::default_base_per_transaction_cpu_usage;
   start += 100 * ( config::default_base_per_action_cpu_usage
                    + config::determine_payers_cpu_overhead_per_authorization
                    + config::base_check_authorization_cpu_per_authorization );
   start += config::resource_processing_cpu_overhead_per_billed_account;
   start /= 1024;
   start += 3077; // injected checktime amount
   --start;
   wdump((start));
   uint32_t end   = start + 5;
   uint32_t limit = start;
   for( limit = start; limit < end; ++limit ) {
      signed_transaction trx;

      for (int i = 0; i < 100; ++i) {
         action act;
         act.account = N(f_tests);
         act.name = N() + (i * 16);
         act.authorization = vector<permission_level>{{N(f_tests),config::active_name}};
         trx.actions.push_back(act);
      }

      set_transaction_headers(trx);
      trx.max_cpu_usage_ms = limit++;
      trx.sign(get_private_key( N(f_tests), "active" ), chain_id_type());

      try {
         push_transaction(trx);
         produce_blocks(1);
         BOOST_REQUIRE_EQUAL(true, chain_has_transaction(trx.id()));
         break;
      } catch (enumivo::chain::tx_cpu_usage_exceeded &) {
      }

      BOOST_REQUIRE_EQUAL(true, validate());
   }
   wdump((limit));
   BOOST_CHECK_EQUAL(true, start < limit && limit < end);
} FC_LOG_AND_RETHROW()
*/


// test weighted cpu limit
BOOST_FIXTURE_TEST_CASE(weighted_cpu_limit_tests, tester ) try {
#warning This test does not appear to be very robust.
   resource_limits_manager mgr = control->get_mutable_resource_limits_manager();
   create_accounts( {N(f_tests)} );
   create_accounts( {N(acc2)} );
   bool pass = false;

   std::string code = R"=====(
(module
  (import "env" "require_auth" (func $require_auth (param i64)))
  (import "env" "enumivo_assert" (func $enumivo_assert (param i32 i32)))
   (table 0 anyfunc)
   (memory $0 1)
   (export "apply" (func $apply))
   (func $i64_trunc_u_f64 (param $0 f64) (result i64) (i64.trunc_u/f64 (get_local $0)))
   (func $test (param $0 i64))
   (func $apply (param $0 i64)(param $1 i64)(param $2 i64)
   )=====";
   for (int i = 0; i < 1024; ++i) {
      code += "(call $test (call $i64_trunc_u_f64 (f64.const 1)))\n";
   }
   code += "))";

   produce_blocks(1);
   set_code(N(f_tests), code.c_str());
   produce_blocks(10);

   mgr.set_account_limits(N(f_tests), -1, -1, 1);
   int count = 0;
   while (count < 4) {
      signed_transaction trx;

      for (int i = 0; i < 2; ++i) {
         action act;
         act.account = N(f_tests);
         act.name = N() + (i * 16);
         act.authorization = vector<permission_level>{{N(f_tests),config::active_name}};
         trx.actions.push_back(act);
      }

      set_transaction_headers(trx);
      trx.sign(get_private_key( N(f_tests), "active" ), chain_id_type());

      try {
         push_transaction(trx, fc::time_point::maximum(), 0);
         produce_block();
         BOOST_REQUIRE_EQUAL(true, chain_has_transaction(trx.id()));
         pass = true;
         count++;
      } catch( enumivo::chain::leeway_deadline_exception& ) {
         BOOST_REQUIRE_EQUAL(count, 3);
         break;
      }
      BOOST_REQUIRE_EQUAL(true, validate());

      if (count == 2) { // add a big weight on acc2, making f_tests out of resource
        mgr.set_account_limits(N(acc2), -1, -1, 100000000);
      }
   }
   BOOST_REQUIRE_EQUAL(count, 3);
} FC_LOG_AND_RETHROW()

/**
 * Make sure WASM "start" method is used correctly
 */
BOOST_FIXTURE_TEST_CASE( check_entry_behavior, TESTER ) try {
   produce_blocks(2);
   create_accounts( {N(entrycheck)} );
   produce_block();

   set_code(N(entrycheck), entry_wast);
   produce_blocks(10);

   signed_transaction trx;
   action act;
   act.account = N(entrycheck);
   act.name = N();
   act.authorization = vector<permission_level>{{N(entrycheck),config::active_name}};
   trx.actions.push_back(act);

   set_transaction_headers(trx);
   trx.sign(get_private_key( N(entrycheck), "active" ), chain_id_type());
   push_transaction(trx);
   produce_blocks(1);
   BOOST_REQUIRE_EQUAL(true, chain_has_transaction(trx.id()));
   const auto& receipt = get_transaction_receipt(trx.id());
   BOOST_CHECK_EQUAL(transaction_receipt::executed, receipt.status);
} FC_LOG_AND_RETHROW()

BOOST_FIXTURE_TEST_CASE( check_entry_behavior_2, TESTER ) try {
   produce_blocks(2);
   create_accounts( {N(entrycheck)} );
   produce_block();

   set_code(N(entrycheck), entry_wast_2);
   produce_blocks(10);

   signed_transaction trx;
   action act;
   act.account = N(entrycheck);
   act.name = N();
   act.authorization = vector<permission_level>{{N(entrycheck),config::active_name}};
   trx.actions.push_back(act);

   set_transaction_headers(trx);
   trx.sign(get_private_key( N(entrycheck), "active" ), chain_id_type());
   push_transaction(trx);
   produce_blocks(1);
   BOOST_REQUIRE_EQUAL(true, chain_has_transaction(trx.id()));
   const auto& receipt = get_transaction_receipt(trx.id());
   BOOST_CHECK_EQUAL(transaction_receipt::executed, receipt.status);
} FC_LOG_AND_RETHROW()


/**
 * Ensure we can load a wasm w/o memory
 */
BOOST_FIXTURE_TEST_CASE( simple_no_memory_check, TESTER ) try {
   produce_blocks(2);

   create_accounts( {N(nomem)} );
   produce_block();

   set_code(N(nomem), simple_no_memory_wast);
   produce_blocks(1);

   //the apply func of simple_no_memory_wast tries to call a native func with linear memory pointer
   signed_transaction trx;
   action act;
   act.account = N(nomem);
   act.name = N();
   act.authorization = vector<permission_level>{{N(nomem),config::active_name}};
   trx.actions.push_back(act);
   trx.expiration = control->head_block_time();
   set_transaction_headers(trx);
   trx.sign(get_private_key( N(nomem), "active" ), chain_id_type());
   BOOST_CHECK_THROW(push_transaction( trx ), wasm_execution_error);
} FC_LOG_AND_RETHROW()

//Make sure globals are all reset to their inital values
BOOST_FIXTURE_TEST_CASE( check_global_reset, TESTER ) try {
   produce_blocks(2);

   create_accounts( {N(globalreset)} );
   produce_block();

   set_code(N(globalreset), mutable_global_wast);
   produce_blocks(1);

   signed_transaction trx;
   {
   action act;
   act.account = N(globalreset);
   act.name = name(0ULL);
   act.authorization = vector<permission_level>{{N(globalreset),config::active_name}};
   trx.actions.push_back(act);
   }
   {
   action act;
   act.account = N(globalreset);
   act.name = 1ULL;
   act.authorization = vector<permission_level>{{N(globalreset),config::active_name}};
   trx.actions.push_back(act);
   }

   set_transaction_headers(trx);
   trx.sign(get_private_key( N(globalreset), "active" ), chain_id_type());
   push_transaction(trx);
   produce_blocks(1);
   BOOST_REQUIRE_EQUAL(true, chain_has_transaction(trx.id()));
   const auto& receipt = get_transaction_receipt(trx.id());
   BOOST_CHECK_EQUAL(transaction_receipt::executed, receipt.status);
} FC_LOG_AND_RETHROW()

BOOST_FIXTURE_TEST_CASE( stl_test, TESTER ) try {
    produce_blocks(2);

    create_accounts( {N(stltest), N(alice), N(bob)} );
    produce_block();

    set_code(N(stltest), stltest_wast);
    set_abi(N(stltest), stltest_abi);
    produce_blocks(1);

    const auto& accnt  = control->db().get<account_object,by_name>( N(stltest) );
    abi_def abi;
    BOOST_REQUIRE_EQUAL(abi_serializer::to_abi(accnt.abi, abi), true);
    abi_serializer abi_ser(abi);

    //send message
    {
        signed_transaction trx;
        action msg_act;
        msg_act.account = N(stltest);
        msg_act.name = N(message);
        msg_act.authorization = {{N(stltest), config::active_name}};
        msg_act.data = abi_ser.variant_to_binary("message", mutable_variant_object()
                                             ("from", "bob")
                                             ("to", "alice")
                                             ("message","Hi Alice!")
                                             );
        trx.actions.push_back(std::move(msg_act));

        set_transaction_headers(trx);
        trx.sign(get_private_key(N(stltest), "active"), chain_id_type());
        push_transaction(trx);
        produce_block();

        BOOST_REQUIRE_EQUAL(true, chain_has_transaction(trx.id()));
    }
} FC_LOG_AND_RETHROW() /// stltest

//Make sure we can create a wasm with maximum pages, but not grow it any
BOOST_FIXTURE_TEST_CASE( big_memory, TESTER ) try {
   produce_blocks(2);


   create_accounts( {N(bigmem)} );
   produce_block();

   string biggest_memory_wast_f = fc::format_string(biggest_memory_wast, fc::mutable_variant_object(
                                          "MAX_WASM_PAGES", enumivo::chain::wasm_constraints::maximum_linear_memory/(64*1024)));

   set_code(N(bigmem), biggest_memory_wast_f.c_str());
   produce_blocks(1);

   signed_transaction trx;
   action act;
   act.account = N(bigmem);
   act.name = N();
   act.authorization = vector<permission_level>{{N(bigmem),config::active_name}};
   trx.actions.push_back(act);

   set_transaction_headers(trx);
   trx.sign(get_private_key( N(bigmem), "active" ), chain_id_type());
   //but should not be able to grow beyond largest page
   push_transaction(trx);

   produce_blocks(1);

   string too_big_memory_wast_f = fc::format_string(too_big_memory_wast, fc::mutable_variant_object(
                                          "MAX_WASM_PAGES_PLUS_ONE", enumivo::chain::wasm_constraints::maximum_linear_memory/(64*1024)+1));
   BOOST_CHECK_THROW(set_code(N(bigmem), too_big_memory_wast_f.c_str()), enumivo::chain::wasm_execution_error);

} FC_LOG_AND_RETHROW()

BOOST_FIXTURE_TEST_CASE( table_init_tests, TESTER ) try {
   produce_blocks(2);

   create_accounts( {N(tableinit)} );
   produce_block();

   set_code(N(tableinit), valid_sparse_table);
   produce_blocks(1);

   BOOST_CHECK_THROW(set_code(N(tableinit), too_big_table), enumivo::chain::wasm_execution_error);

} FC_LOG_AND_RETHROW()

BOOST_FIXTURE_TEST_CASE( memory_init_border, TESTER ) try {
   produce_blocks(2);

   create_accounts( {N(memoryborder)} );
   produce_block();

   set_code(N(memoryborder), memory_init_borderline);
   produce_blocks(1);

   BOOST_CHECK_THROW(set_code(N(memoryborder), memory_init_toolong), enumivo::chain::wasm_execution_error);
   BOOST_CHECK_THROW(set_code(N(memoryborder), memory_init_negative), enumivo::chain::wasm_execution_error);

} FC_LOG_AND_RETHROW()

BOOST_FIXTURE_TEST_CASE( imports, TESTER ) try {
   try {
      produce_blocks(2);

      create_accounts( {N(imports)} );
      produce_block();

      //this will fail to link but that's okay; mainly looking to make sure that the constraint
      // system doesn't choke when memories and tables exist only as imports
      BOOST_CHECK_THROW(set_code(N(imports), memory_table_import), fc::exception);
   } catch ( const fc::exception& e ) {

        edump((e.to_detail_string()));
        throw;
   }

} FC_LOG_AND_RETHROW()

BOOST_FIXTURE_TEST_CASE( lotso_globals, TESTER ) try {
   produce_blocks(2);

   create_accounts( {N(globals)} );
   produce_block();

   std::stringstream ss;
   ss << "(module (export \"apply\" (func $apply)) (func $apply (param $0 i64) (param $1 i64) (param $2 i64))";
   for(unsigned int i = 0; i < 85; ++i)
      ss << "(global $g" << i << " (mut i32) (i32.const 0))" << "(global $g" << i+100 << " (mut i64) (i64.const 0))";
   //that gives us 1020 bytes of mutable globals
   //add a few immutable ones for good measure
   for(unsigned int i = 0; i < 10; ++i)
      ss << "(global $g" << i+200 << " i32 (i32.const 0))";

   set_code(N(globals),
      string(ss.str() + ")")
   .c_str());
   //1024 should pass
   set_code(N(globals),
      string(ss.str() + "(global $z (mut i32) (i32.const -12)))")
   .c_str());
   //1028 should fail
   BOOST_CHECK_THROW(set_code(N(globals),
      string(ss.str() + "(global $z (mut i64) (i64.const -12)))")
<<<<<<< HEAD
   .c_str()), enumivo::chain::wasm_execution_error);;
=======
   .c_str()), eosio::chain::wasm_execution_error);
>>>>>>> adfbbe2b

} FC_LOG_AND_RETHROW()

BOOST_FIXTURE_TEST_CASE( offset_check, TESTER ) try {
   produce_blocks(2);

   create_accounts( {N(offsets)} );
   produce_block();

   vector<string> loadops = {
      "i32.load", "i64.load", "f32.load", "f64.load", "i32.load8_s", "i32.load8_u",
      "i32.load16_s", "i32.load16_u", "i64.load8_s", "i64.load8_u", "i64.load16_s",
      "i64.load16_u", "i64.load32_s", "i64.load32_u"
   };
   vector<vector<string>> storeops = {
      {"i32.store",   "i32"},
      {"i64.store",   "i64"},
      {"f32.store",   "f32"},
      {"f64.store",   "f64"},
      {"i32.store8",  "i32"},
      {"i32.store16", "i32"},
      {"i64.store8",  "i64"},
      {"i64.store16", "i64"},
      {"i64.store32", "i64"},
   };

   for(const string& s : loadops) {
      std::stringstream ss;
      ss << "(module (memory $0 " << enumivo::chain::wasm_constraints::maximum_linear_memory/(64*1024) << ") (func $apply (param $0 i64) (param $1 i64) (param $2 i64)";
      ss << "(drop (" << s << " offset=" << enumivo::chain::wasm_constraints::maximum_linear_memory-2 << " (i32.const 0)))";
      ss << ") (export \"apply\" (func $apply)) )";

      set_code(N(offsets), ss.str().c_str());
      produce_block();
   }
   for(const vector<string>& o : storeops) {
      std::stringstream ss;
      ss << "(module (memory $0 " << enumivo::chain::wasm_constraints::maximum_linear_memory/(64*1024) << ") (func $apply (param $0 i64) (param $1 i64) (param $2 i64)";
      ss << "(" << o[0] << " offset=" << enumivo::chain::wasm_constraints::maximum_linear_memory-2 << " (i32.const 0) (" << o[1] << ".const 0))";
      ss << ") (export \"apply\" (func $apply)) )";

      set_code(N(offsets), ss.str().c_str());
      produce_block();
   }

   for(const string& s : loadops) {
      std::stringstream ss;
      ss << "(module (memory $0 " << enumivo::chain::wasm_constraints::maximum_linear_memory/(64*1024) << ") (func $apply (param $0 i64) (param $1 i64) (param $2 i64)";
      ss << "(drop (" << s << " offset=" << enumivo::chain::wasm_constraints::maximum_linear_memory+4 << " (i32.const 0)))";
      ss << ") (export \"apply\" (func $apply)) )";

      BOOST_CHECK_THROW(set_code(N(offsets), ss.str().c_str()), enumivo::chain::wasm_execution_error);
      produce_block();
   }
   for(const vector<string>& o : storeops) {
      std::stringstream ss;
      ss << "(module (memory $0 " << enumivo::chain::wasm_constraints::maximum_linear_memory/(64*1024) << ") (func $apply (param $0 i64) (param $1 i64) (param $2 i64)";
      ss << "(" << o[0] << " offset=" << enumivo::chain::wasm_constraints::maximum_linear_memory+4 << " (i32.const 0) (" << o[1] << ".const 0))";
      ss << ") (export \"apply\" (func $apply)) )";

      BOOST_CHECK_THROW(set_code(N(offsets), ss.str().c_str()), enumivo::chain::wasm_execution_error);
      produce_block();
   }

} FC_LOG_AND_RETHROW()


BOOST_FIXTURE_TEST_CASE(noop, TESTER) try {
   produce_blocks(2);
   create_accounts( {N(noop), N(alice)} );
   produce_block();

   set_code(N(noop), noop_wast);

   set_abi(N(noop), noop_abi);
   const auto& accnt  = control->db().get<account_object,by_name>(N(noop));
   abi_def abi;
   BOOST_REQUIRE_EQUAL(abi_serializer::to_abi(accnt.abi, abi), true);
   abi_serializer abi_ser(abi);

   {
      produce_blocks(5);
      signed_transaction trx;
      action act;
      act.account = N(noop);
      act.name = N(anyaction);
      act.authorization = vector<permission_level>{{N(noop), config::active_name}};

      act.data = abi_ser.variant_to_binary("anyaction", mutable_variant_object()
                                           ("from", "noop")
                                           ("type", "some type")
                                           ("data", "some data goes here")
                                           );

      trx.actions.emplace_back(std::move(act));

      set_transaction_headers(trx);
      trx.sign(get_private_key(N(noop), "active"), chain_id_type());
      push_transaction(trx);
      produce_block();

      BOOST_REQUIRE_EQUAL(true, chain_has_transaction(trx.id()));
   }

   {
      produce_blocks(5);
      signed_transaction trx;
      action act;
      act.account = N(noop);
      act.name = N(anyaction);
      act.authorization = vector<permission_level>{{N(alice), config::active_name}};

      act.data = abi_ser.variant_to_binary("anyaction", mutable_variant_object()
                                           ("from", "alice")
                                           ("type", "some type")
                                           ("data", "some data goes here")
                                           );

      trx.actions.emplace_back(std::move(act));

      set_transaction_headers(trx);
      trx.sign(get_private_key(N(alice), "active"), chain_id_type());
      push_transaction(trx);
      produce_block();

      BOOST_REQUIRE_EQUAL(true, chain_has_transaction(trx.id()));
   }

 } FC_LOG_AND_RETHROW()

// abi_serializer::to_variant failed because enumivo_system_abi modified via set_abi.
// This test also verifies that chain_initializer::enu_contract_abi() does not conflict
// with enumivo_system_abi as they are not allowed to contain duplicates.
BOOST_FIXTURE_TEST_CASE(enumivo_abi, TESTER) try {
   produce_blocks(2);

   const auto& accnt  = control->db().get<account_object,by_name>(config::system_account_name);
   abi_def abi;
   BOOST_REQUIRE_EQUAL(abi_serializer::to_abi(accnt.abi, abi), true);
   abi_serializer abi_ser(abi);
   abi_ser.validate();

   signed_transaction trx;
   name a = N(alice);
   authority owner_auth =  authority( get_public_key( a, "owner" ) );
   trx.actions.emplace_back( vector<permission_level>{{config::system_account_name,config::active_name}},
                             newaccount{
                                   .creator  = config::system_account_name,
                                   .name     = a,
                                   .owner    = owner_auth,
                                   .active   = authority( get_public_key( a, "active" ) )
                             });
   set_transaction_headers(trx);
   trx.sign( get_private_key( config::system_account_name, "active" ), chain_id_type()  );
   auto result = push_transaction( trx );

   fc::variant pretty_output;
   // verify to_variant works on enu native contract type: newaccount
   // see abi_serializer::to_abi()
   abi_serializer::to_variant(*result, pretty_output, get_resolver());

   BOOST_TEST(fc::json::to_string(pretty_output).find("newaccount") != std::string::npos);

   produce_block();
} FC_LOG_AND_RETHROW()

BOOST_FIXTURE_TEST_CASE( test_table_key_validation, TESTER ) try {
} FC_LOG_AND_RETHROW()

BOOST_FIXTURE_TEST_CASE( check_table_maximum, TESTER ) try {
   produce_blocks(2);
   create_accounts( {N(tbl)} );
   produce_block();

   set_code(N(tbl), table_checker_wast);
   produce_blocks(1);
   {
   signed_transaction trx;
   action act;
   act.name = 555ULL<<32 | 0ULL;       //top 32 is what we assert against, bottom 32 is indirect call index
   act.account = N(tbl);
   act.authorization = vector<permission_level>{{N(tbl),config::active_name}};
   trx.actions.push_back(act);
      set_transaction_headers(trx);
   trx.sign(get_private_key( N(tbl), "active" ), chain_id_type());
   push_transaction(trx);
   }

   produce_blocks(1);

   {
   signed_transaction trx;
   action act;
   act.name = 555ULL<<32 | 1022ULL;       //top 32 is what we assert against, bottom 32 is indirect call index
   act.account = N(tbl);
   act.authorization = vector<permission_level>{{N(tbl),config::active_name}};
   trx.actions.push_back(act);
      set_transaction_headers(trx);
   trx.sign(get_private_key( N(tbl), "active" ), chain_id_type());
   push_transaction(trx);
   }

   produce_blocks(1);

   {
   signed_transaction trx;
   action act;
   act.name = 7777ULL<<32 | 1023ULL;       //top 32 is what we assert against, bottom 32 is indirect call index
   act.account = N(tbl);
   act.authorization = vector<permission_level>{{N(tbl),config::active_name}};
   trx.actions.push_back(act);
      set_transaction_headers(trx);
   trx.sign(get_private_key( N(tbl), "active" ), chain_id_type());
   push_transaction(trx);
   }

   produce_blocks(1);

   {
   signed_transaction trx;
   action act;
   act.name = 7778ULL<<32 | 1023ULL;       //top 32 is what we assert against, bottom 32 is indirect call index
   act.account = N(tbl);
   act.authorization = vector<permission_level>{{N(tbl),config::active_name}};
   trx.actions.push_back(act);
      set_transaction_headers(trx);
   trx.sign(get_private_key( N(tbl), "active" ), chain_id_type());

   //should fail, a check to make sure assert() in wasm is being evaluated correctly
   BOOST_CHECK_THROW(push_transaction(trx), enumivo_assert_message_exception);
   }

   produce_blocks(1);

   {
   signed_transaction trx;
   action act;
   act.name = 133ULL<<32 | 5ULL;       //top 32 is what we assert against, bottom 32 is indirect call index
   act.account = N(tbl);
   act.authorization = vector<permission_level>{{N(tbl),config::active_name}};
   trx.actions.push_back(act);
      set_transaction_headers(trx);
   trx.sign(get_private_key( N(tbl), "active" ), chain_id_type());

   //should fail, this element index (5) does not exist
   BOOST_CHECK_THROW(push_transaction(trx), enumivo::chain::wasm_execution_error);
   }

   produce_blocks(1);

   {
   signed_transaction trx;
   action act;
   act.name = enumivo::chain::wasm_constraints::maximum_table_elements+54334;
   act.account = N(tbl);
   act.authorization = vector<permission_level>{{N(tbl),config::active_name}};
   trx.actions.push_back(act);
      set_transaction_headers(trx);
   trx.sign(get_private_key( N(tbl), "active" ), chain_id_type());

   //should fail, this element index is out of range
   BOOST_CHECK_THROW(push_transaction(trx), enumivo::chain::wasm_execution_error);
   }

   produce_blocks(1);

   //run a few tests with new, proper syntax, call_indirect
   set_code(N(tbl), table_checker_proper_syntax_wast);
   produce_blocks(1);

   {
   signed_transaction trx;
   action act;
   act.name = 555ULL<<32 | 1022ULL;       //top 32 is what we assert against, bottom 32 is indirect call index
   act.account = N(tbl);
   act.authorization = vector<permission_level>{{N(tbl),config::active_name}};
   trx.actions.push_back(act);
      set_transaction_headers(trx);
   trx.sign(get_private_key( N(tbl), "active" ), chain_id_type());
   push_transaction(trx);
   }

   produce_blocks(1);
   {
   signed_transaction trx;
   action act;
   act.name = 7777ULL<<32 | 1023ULL;       //top 32 is what we assert against, bottom 32 is indirect call index
   act.account = N(tbl);
   act.authorization = vector<permission_level>{{N(tbl),config::active_name}};
   trx.actions.push_back(act);
   set_transaction_headers(trx);
   trx.sign(get_private_key( N(tbl), "active" ), chain_id_type());
   push_transaction(trx);
   }
   set_code(N(tbl), table_checker_small_wast);
   produce_blocks(1);

   {
   signed_transaction trx;
   action act;
   act.name = 888ULL;
   act.account = N(tbl);
   act.authorization = vector<permission_level>{{N(tbl),config::active_name}};
   trx.actions.push_back(act);
   set_transaction_headers(trx);
   trx.sign(get_private_key( N(tbl), "active" ), chain_id_type());

   //an element that is out of range and has no mmap access permission either (should be a trapped segv)
   BOOST_CHECK_EXCEPTION(push_transaction(trx), enumivo::chain::wasm_execution_error, [](const enumivo::chain::wasm_execution_error &e) {return true;});
   }
} FC_LOG_AND_RETHROW()

BOOST_FIXTURE_TEST_CASE( protected_globals, TESTER ) try {
   produce_blocks(2);

   create_accounts( {N(gob)} );
   produce_block();

   BOOST_CHECK_THROW(set_code(N(gob), global_protection_none_get_wast), fc::exception);
   produce_blocks(1);

   BOOST_CHECK_THROW(set_code(N(gob), global_protection_some_get_wast), fc::exception);
   produce_blocks(1);

   BOOST_CHECK_THROW(set_code(N(gob), global_protection_none_set_wast), fc::exception);
   produce_blocks(1);

   BOOST_CHECK_THROW(set_code(N(gob), global_protection_some_set_wast), fc::exception);
   produce_blocks(1);

   //sanity to make sure I got general binary construction okay
   set_code(N(gob), global_protection_okay_get_wasm);
   produce_blocks(1);

   BOOST_CHECK_THROW(set_code(N(gob), global_protection_none_get_wasm), fc::exception);
   produce_blocks(1);

   BOOST_CHECK_THROW(set_code(N(gob), global_protection_some_get_wasm), fc::exception);
   produce_blocks(1);

   set_code(N(gob), global_protection_okay_set_wasm);
   produce_blocks(1);

   BOOST_CHECK_THROW(set_code(N(gob), global_protection_some_set_wasm), fc::exception);
   produce_blocks(1);
} FC_LOG_AND_RETHROW()

BOOST_FIXTURE_TEST_CASE( lotso_stack_1, TESTER ) try {
   produce_blocks(2);

   create_accounts( {N(stackz)} );
   produce_block();

   {
   std::stringstream ss;
   ss << "(module ";
   ss << "(export \"apply\" (func $apply))";
   ss << "  (func $apply  (param $0 i64)(param $1 i64)(param $2 i64))";
   ss << "  (func ";
   for(unsigned int i = 0; i < wasm_constraints::maximum_func_local_bytes; i+=4)
      ss << "(local i32)";
   ss << "  )";
   ss << ")";
   set_code(N(stackz), ss.str().c_str());
   produce_blocks(1);
   }
} FC_LOG_AND_RETHROW()

BOOST_FIXTURE_TEST_CASE( lotso_stack_2, TESTER ) try {
   produce_blocks(2);

   create_accounts( {N(stackz)} );
   produce_block();
   {
   std::stringstream ss;
   ss << "(module ";
   ss << "(import \"env\" \"require_auth\" (func $require_auth (param i64)))";
   ss << "(export \"apply\" (func $apply))";
   ss << "  (func $apply  (param $0 i64)(param $1 i64)(param $2 i64) (call $require_auth (i64.const 14288945783897063424)))";
   ss << "  (func ";
   for(unsigned int i = 0; i < wasm_constraints::maximum_func_local_bytes; i+=8)
      ss << "(local f64)";
   ss << "  )";
   ss << ")";
   set_code(N(stackz), ss.str().c_str());
   produce_blocks(1);
   }
} FC_LOG_AND_RETHROW()
BOOST_FIXTURE_TEST_CASE( lotso_stack_3, TESTER ) try {
   produce_blocks(2);

   create_accounts( {N(stackz)} );
   produce_block();

   //try to use contract with this many locals (so that it actually gets compiled). Note that
   //at this time not having an apply() is an acceptable non-error.
   {
   signed_transaction trx;
   action act;
   act.account = N(stackz);
   act.name = N();
   act.authorization = vector<permission_level>{{N(stackz),config::active_name}};
   trx.actions.push_back(act);

      set_transaction_headers(trx);
   trx.sign(get_private_key( N(stackz), "active" ), chain_id_type());
   push_transaction(trx);
   }
} FC_LOG_AND_RETHROW()
BOOST_FIXTURE_TEST_CASE( lotso_stack_4, TESTER ) try {
   produce_blocks(2);

   create_accounts( {N(stackz)} );
   produce_block();
   //too many locals! should fail validation
   {
   std::stringstream ss;
   ss << "(module ";
   ss << "(export \"apply\" (func $apply))";
   ss << "  (func $apply  (param $0 i64) (param $1 i64) (param $2 i64))";
   ss << "  (func ";
   for(unsigned int i = 0; i < wasm_constraints::maximum_func_local_bytes+4; i+=4)
      ss << "(local i32)";
   ss << "  )";
   ss << ")";
   BOOST_CHECK_THROW(set_code(N(stackz), ss.str().c_str()), fc::exception);
   produce_blocks(1);
   }
} FC_LOG_AND_RETHROW()
BOOST_FIXTURE_TEST_CASE( lotso_stack_5, TESTER ) try {
   produce_blocks(2);

   create_accounts( {N(stackz)} );
   produce_block();

   //try again but with parameters
   {
   std::stringstream ss;
   ss << "(module ";
   ss << "(import \"env\" \"require_auth\" (func $require_auth (param i64)))";
   ss << "(export \"apply\" (func $apply))";
   ss << "  (func $apply  (param $0 i64)(param $1 i64)(param $2 i64) (call $require_auth (i64.const 14288945783897063424)))";
   ss << "  (func ";
   for(unsigned int i = 0; i < wasm_constraints::maximum_func_local_bytes; i+=4)
      ss << "(param i32)";
   ss << "  )";
   ss << ")";
   set_code(N(stackz), ss.str().c_str());
   produce_blocks(1);
   }
} FC_LOG_AND_RETHROW()
BOOST_FIXTURE_TEST_CASE( lotso_stack_6, TESTER ) try {
   produce_blocks(2);

   create_accounts( {N(stackz)} );
   produce_block();

   //try to use contract with this many params
   {
   signed_transaction trx;
   action act;
   act.account = N(stackz);
   act.name = N();
   act.authorization = vector<permission_level>{{N(stackz),config::active_name}};
   trx.actions.push_back(act);

      set_transaction_headers(trx);
   trx.sign(get_private_key( N(stackz), "active" ), chain_id_type());
   push_transaction(trx);
   }
} FC_LOG_AND_RETHROW()
BOOST_FIXTURE_TEST_CASE( lotso_stack_7, TESTER ) try {
   produce_blocks(2);

   create_accounts( {N(stackz)} );
   produce_block();

   //too many params!
   {
   std::stringstream ss;
   ss << "(module ";
   ss << "(export \"apply\" (func $apply))";
   ss << "  (func $apply  (param $0 i64) (param $1 i64) (param $2 i64))";
   ss << "  (func ";
   for(unsigned int i = 0; i < wasm_constraints::maximum_func_local_bytes+4; i+=4)
      ss << "(param i32)";
   ss << "  )";
   ss << ")";
   BOOST_CHECK_THROW(set_code(N(stackz), ss.str().c_str()), fc::exception);
   produce_blocks(1);
   }
} FC_LOG_AND_RETHROW()
BOOST_FIXTURE_TEST_CASE( lotso_stack_8, TESTER ) try {
   produce_blocks(2);

   create_accounts( {N(stackz)} );
   produce_block();

   //let's mix params and locals are make sure it's counted correctly in mixed case
   {
   std::stringstream ss;
   ss << "(module ";
   ss << "(export \"apply\" (func $apply))";
   ss << "  (func $apply  (param $0 i64) (param $1 i64) (param $2 i64))";
   ss << "  (func (param i64) (param f32) ";
   for(unsigned int i = 12; i < wasm_constraints::maximum_func_local_bytes; i+=4)
      ss << "(local i32)";
   ss << "  )";
   ss << ")";
   set_code(N(stackz), ss.str().c_str());
   produce_blocks(1);
   }
} FC_LOG_AND_RETHROW()
BOOST_FIXTURE_TEST_CASE( lotso_stack_9, TESTER ) try {
   produce_blocks(2);

   create_accounts( {N(stackz)} );
   produce_block();

   {
   std::stringstream ss;
   ss << "(module ";
   ss << "(export \"apply\" (func $apply))";
   ss << "  (func $apply  (param $0 i64) (param $1 i64) (param $2 i64))";
   ss << "  (func (param i64) (param f32) ";
   for(unsigned int i = 12; i < wasm_constraints::maximum_func_local_bytes+4; i+=4)
      ss << "(local f32)";
   ss << "  )";
   ss << ")";
   BOOST_CHECK_THROW(set_code(N(stackz), ss.str().c_str()), fc::exception);
   produce_blocks(1);
   }
} FC_LOG_AND_RETHROW()

BOOST_FIXTURE_TEST_CASE( apply_export_and_signature, TESTER ) try {
   produce_blocks(2);
   create_accounts( {N(bbb)} );
   produce_block();

   BOOST_CHECK_THROW(set_code(N(bbb), no_apply_wast), fc::exception);
   produce_blocks(1);

   BOOST_CHECK_THROW(set_code(N(bbb), apply_wrong_signature_wast), fc::exception);
   produce_blocks(1);
} FC_LOG_AND_RETHROW()

BOOST_FIXTURE_TEST_CASE( trigger_serialization_errors, TESTER) try {
   produce_blocks(2);
   const vector<uint8_t> proper_wasm = { 0x00, 0x61, 0x73, 0x6d, 0x01, 0x00, 0x00, 0x00, 0x01, 0x0d, 0x02, 0x60, 0x03, 0x7f, 0x7f, 0x7f,
                                         0x00, 0x60, 0x03, 0x7e, 0x7e, 0x7e, 0x00, 0x02, 0x0e, 0x01, 0x03, 0x65, 0x6e, 0x76, 0x06, 0x73,
                                         0x68, 0x61, 0x32, 0x35, 0x36, 0x00, 0x00, 0x03, 0x02, 0x01, 0x01, 0x04, 0x04, 0x01, 0x70, 0x00,
                                         0x00, 0x05, 0x03, 0x01, 0x00, 0x20, 0x07, 0x09, 0x01, 0x05, 0x61, 0x70, 0x70, 0x6c, 0x79, 0x00,
                                         0x01, 0x0a, 0x0c, 0x01, 0x0a, 0x00, 0x41, 0x04, 0x41, 0x05, 0x41, 0x10, 0x10, 0x00, 0x0b, 0x0b,
                                         0x0b, 0x01, 0x00, 0x41, 0x04, 0x0b, 0x05, 0x68, 0x65, 0x6c, 0x6c, 0x6f };

   const vector<uint8_t> malformed_wasm = { 0x00, 0x61, 0x03, 0x0d, 0x01, 0x00, 0x00, 0x00, 0x01, 0x0d, 0x02, 0x60, 0x03, 0x7f, 0x7f, 0x7f,
                                            0x00, 0x60, 0x03, 0x7e, 0x7e, 0x7e, 0x00, 0x02, 0x0e, 0x01, 0x03, 0x65, 0x6e, 0x76, 0x06, 0x73,
                                            0x68, 0x61, 0x32, 0x38, 0x36, 0x00, 0x00, 0x03, 0x03, 0x01, 0x01, 0x04, 0x04, 0x01, 0x70, 0x00,
                                            0x00, 0x05, 0x03, 0x01, 0x00, 0x20, 0x07, 0x09, 0x01, 0x05, 0x61, 0x70, 0x70, 0x6c, 0x79, 0x00,
                                            0x01, 0x0a, 0x0c, 0x01, 0x0a, 0x00, 0x41, 0x04, 0x41, 0x05, 0x41, 0x10, 0x10, 0x00, 0x0b, 0x0b,
                                            0x0b, 0x01, 0x00, 0x41, 0x04, 0x0b, 0x05, 0x68, 0x65, 0x6c, 0x6c, 0x6f };

   create_accounts( {N(bbb)} );
   produce_block();

   set_code(N(bbb), proper_wasm);
   BOOST_CHECK_THROW(set_code(N(bbb), malformed_wasm), wasm_serialization_error);
   produce_blocks(1);
} FC_LOG_AND_RETHROW()

BOOST_FIXTURE_TEST_CASE( protect_injected, TESTER ) try {
   produce_blocks(2);

   create_accounts( {N(inj)} );
   produce_block();

   BOOST_CHECK_THROW(set_code(N(inj), import_injected_wast), fc::exception);
   produce_blocks(1);
} FC_LOG_AND_RETHROW()


#warning restore net_usage_tests
#if 0
BOOST_FIXTURE_TEST_CASE(net_usage_tests, tester ) try {
   int count = 0;
   auto check = [&](int coderepeat, int max_net_usage)-> bool {
      account_name account = N(f_tests) + (count++) * 16;
      create_accounts({account});

      std::string code = R"=====(
   (module
   (import "env" "require_auth" (func $require_auth (param i64)))
   (import "env" "enumivo_assert" (func $enumivo_assert (param i32 i32)))
      (table 0 anyfunc)
      (memory $0 1)
      (export "apply" (func $apply))
      (func $i64_trunc_u_f64 (param $0 f64) (result i64) (i64.trunc_u/f64 (get_local $0)))
      (func $test (param $0 i64))
      (func $apply (param $0 i64)(param $1 i64)(param $2 i64)
      )=====";
      for (int i = 0; i < coderepeat; ++i) {
         code += "(call $test (call $i64_trunc_u_f64 (f64.const 1)))\n";
      }
      code += "))";
      produce_blocks(1);
      signed_transaction trx;
      auto wasm = ::enumivo::chain::wast_to_wasm(code);
      trx.actions.emplace_back( vector<permission_level>{{account,config::active_name}},
                              setcode{
                                 .account    = account,
                                 .vmtype     = 0,
                                 .vmversion  = 0,
                                 .code       = bytes(wasm.begin(), wasm.end())
                              });
      set_transaction_headers(trx);
      if (max_net_usage) trx.max_net_usage_words = max_net_usage;
      trx.sign( get_private_key( account, "active" ), chain_id_type()  );
      try {
         packed_transaction ptrx(trx);
         push_transaction(ptrx);
         produce_blocks(1);
         return true;
      } catch (tx_net_usage_exceeded &) {
         return false;
      } catch (transaction_exception &) {
         return false;
      }
   };
   BOOST_REQUIRE_EQUAL(true, check(1024, 0)); // default behavior
   BOOST_REQUIRE_EQUAL(false, check(1024, 100)); // transaction max_net_usage too small
   BOOST_REQUIRE_EQUAL(false, check(10240, 0)); // larger than global maximum

} FC_LOG_AND_RETHROW()

BOOST_FIXTURE_TEST_CASE(weighted_net_usage_tests, tester ) try {
   account_name account = N(f_tests);
   account_name acc2 = N(acc2);
   create_accounts({account, acc2});
   int ver = 0;
   auto check = [&](int coderepeat)-> bool {
      std::string code = R"=====(
   (module
   (import "env" "require_auth" (func $require_auth (param i64)))
   (import "env" "enumivo_assert" (func $enumivo_assert (param i32 i32)))
      (table 0 anyfunc)
      (memory $0 1)
      (export "apply" (func $apply))
      (func $i64_trunc_u_f64 (param $0 f64) (result i64) (i64.trunc_u/f64 (get_local $0)))
      (func $test (param $0 i64))
      (func $apply (param $0 i64)(param $1 i64)(param $2 i64)
      )=====";
      for (int i = 0; i < coderepeat; ++i) {
         code += "(call $test (call $i64_trunc_u_f64 (f64.const ";
         code += (char)('0' + ver);
         code += ")))\n";
      }
      code += "))"; ver++;
      produce_blocks(1);
      signed_transaction trx;
      auto wasm = ::enumivo::chain::wast_to_wasm(code);
      trx.actions.emplace_back( vector<permission_level>{{account,config::active_name}},
                              setcode{
                                 .account    = account,
                                 .vmtype     = 0,
                                 .vmversion  = 0,
                                 .code       = bytes(wasm.begin(), wasm.end())
                              });
      set_transaction_headers(trx);
      trx.sign( get_private_key( account, "active" ), chain_id_type()  );
      try {
         packed_transaction ptrx(trx);
         push_transaction(ptrx );
         produce_blocks(1);
         return true;
      } catch (tx_net_usage_exceeded &) {
         return false;
      }
   };
   BOOST_REQUIRE_EQUAL(true, check(128)); // no limits, should pass

   resource_limits_manager mgr = control->get_mutable_resource_limits_manager();
   mgr.set_account_limits(account, -1, 1, -1); // set weight = 1 for account

   BOOST_REQUIRE_EQUAL(true, check(128));

   mgr.set_account_limits(acc2, -1, 1000, -1); // set a big weight for other account
   BOOST_REQUIRE_EQUAL(false, check(128));

} FC_LOG_AND_RETHROW()
#endif

BOOST_AUTO_TEST_SUITE_END()<|MERGE_RESOLUTION|>--- conflicted
+++ resolved
@@ -900,11 +900,7 @@
    //1028 should fail
    BOOST_CHECK_THROW(set_code(N(globals),
       string(ss.str() + "(global $z (mut i64) (i64.const -12)))")
-<<<<<<< HEAD
-   .c_str()), enumivo::chain::wasm_execution_error);;
-=======
-   .c_str()), eosio::chain::wasm_execution_error);
->>>>>>> adfbbe2b
+   .c_str()), enumivo::chain::wasm_execution_error);
 
 } FC_LOG_AND_RETHROW()
 
