--- conflicted
+++ resolved
@@ -1048,11 +1048,7 @@
    // see abi_serializer::to_abi()
    abi_serializer::to_variant(*result, pretty_output, get_resolver(), abi_serializer::create_yield_function( abi_serializer_max_time ));
 
-<<<<<<< HEAD
-   BOOST_TEST(fc::json::to_string(pretty_output, fc::now<fc::microseconds>() + abi_serializer_max_time).find("newaccount") != std::string::npos);
-=======
-   BOOST_TEST(fc::json::to_string(pretty_output, fc::clock::now() + abi_serializer_max_time).find("newaccount") != std::string::npos);
->>>>>>> 8d4aa1bb
+   BOOST_TEST(fc::json::to_string(pretty_output, fc::now() + abi_serializer_max_time).find("newaccount") != std::string::npos);
 
    produce_block();
 } FC_LOG_AND_RETHROW()
@@ -1696,19 +1692,11 @@
    /*  TODO: update wasm to have apply(...) then call, claim is that this
     *  takes 1.6 seconds under wavm...
    {
-<<<<<<< HEAD
-      auto start = fc::now<fc::microseconds>();
+      auto start = fc::now();
       vector<uint8_t> wasm(gfuzz13Data, gfuzz13Data + gfuzz13Size);
       set_code(N(fuzzy), wasm);
       BOOST_CHECK_THROW(set_code(N(fuzzy), wasm), fc::exception);
-      auto end = fc::now<fc::microseconds>();
-=======
-      auto start = fc::clock::now();
-      vector<uint8_t> wasm(gfuzz13Data, gfuzz13Data + gfuzz13Size);
-      set_code(N(fuzzy), wasm);
-      BOOST_CHECK_THROW(set_code(N(fuzzy), wasm), fc::exception);
-      auto end = fc::clock::now();
->>>>>>> 8d4aa1bb
+      auto end = fc::now();
       edump((end-start));
    }
    */
