#include <algorithm>
#include <random>
#include <iostream>
#include <vector>
#include <iterator>
#include <numeric>
#include <string>

#pragma GCC diagnostic push
#pragma GCC diagnostic ignored "-Wsign-compare"
#include <boost/test/unit_test.hpp>
#pragma GCC diagnostic pop
#include <boost/iostreams/concepts.hpp>
#include <boost/iostreams/stream_buffer.hpp>
#include <boost/algorithm/string/predicate.hpp>

#include <eosio/testing/tester.hpp>
#include <eosio/chain/exceptions.hpp>
#include <eosio/chain/account_object.hpp>
#include <eosio/chain/contract_table_objects.hpp>
#include <eosio/chain/block_summary_object.hpp>
#include <eosio/chain/global_property_object.hpp>
#include <eosio/chain/generated_transaction_object.hpp>
#include <eosio/chain/resource_limits.hpp>

#include <fc/crypto/digest.hpp>
#include <fc/exception/exception.hpp>
#include <fc/variant_object.hpp>

#include <Inline/BasicTypes.h>
#include <Runtime/Runtime.h>

#include <contracts.hpp>
#include "test_cfd_transaction.hpp"

#define DUMMY_ACTION_DEFAULT_A 0x45
#define DUMMY_ACTION_DEFAULT_B 0xab11cd1244556677
#define DUMMY_ACTION_DEFAULT_C 0x7451ae12

static constexpr unsigned int DJBH(const char* cp)
{
  unsigned int hash = 5381;
  while (*cp)
      hash = 33 * hash ^ (unsigned char) *cp++;
  return hash;
}

static constexpr unsigned long long WASM_TEST_ACTION(const char* cls, const char* method)
{
  return static_cast<unsigned long long>(DJBH(cls)) << 32 | static_cast<unsigned long long>(DJBH(method));
}

struct u128_action {
  unsigned __int128  values[3]; //16*3
};

using namespace eosio::chain::literals;

// Deferred Transaction Trigger Action
struct dtt_action {
   static uint64_t get_name() {
      return WASM_TEST_ACTION("test_transaction", "send_deferred_tx_with_dtt_action");
   }
   static uint64_t get_account() {
      return "testapi"_n.to_uint64_t();
   }

   uint64_t       payer = "testapi"_n.to_uint64_t();
   uint64_t       deferred_account = "testapi"_n.to_uint64_t();
   uint64_t       deferred_action = WASM_TEST_ACTION("test_transaction", "deferred_print");
   uint64_t       permission_name = "active"_n.to_uint64_t();
   uint32_t       delay_sec = 2;
};

struct invalid_access_action {
   uint64_t code;
   uint64_t val;
   uint32_t index;
   bool store;
};

FC_REFLECT( u128_action, (values) )
FC_REFLECT( dtt_action, (payer)(deferred_account)(deferred_action)(permission_name)(delay_sec) )
FC_REFLECT( invalid_access_action, (code)(val)(index)(store) )

#ifdef NON_VALIDATING_TEST
#define TESTER tester
#define ROCKSDB_TESTER rocksdb_tester
#else
#define TESTER validating_tester
#define ROCKSDB_TESTER rocksdb_validating_tester
#endif

using namespace eosio;
using namespace eosio::testing;
using namespace chain;
using namespace fc;

namespace bio = boost::iostreams;

template<uint64_t NAME>
struct test_api_action {
	static account_name get_account() {
		return "testapi"_n;
	}

	static action_name get_name() {
		return action_name(NAME);
	}
};

FC_REFLECT_TEMPLATE((uint64_t T), test_api_action<T>, BOOST_PP_SEQ_NIL)

template<uint64_t NAME>
struct test_chain_action {
	static account_name get_account() {
		return account_name(config::system_account_name);
	}

	static action_name get_name() {
		return action_name(NAME);
	}
};

FC_REFLECT_TEMPLATE((uint64_t T), test_chain_action<T>, BOOST_PP_SEQ_NIL)

struct check_auth {
   account_name            account;
   permission_name         permission;
   vector<public_key_type> pubkeys;
};

FC_REFLECT(check_auth, (account)(permission)(pubkeys) )

struct test_permission_last_used_action {
   account_name     account;
   permission_name  permission;
   fc::time_point   last_used_time;
};

FC_REFLECT( test_permission_last_used_action, (account)(permission)(last_used_time) )

constexpr uint64_t TEST_METHOD(const char* CLASS, const char *METHOD) {
  return ( (uint64_t(DJBH(CLASS))<<32) | uint32_t(DJBH(METHOD)) );
}

string I64Str(int64_t i)
{
	std::stringstream ss;
	ss << i;
	return ss.str();
}

string U64Str(uint64_t i)
{
   std::stringstream ss;
   ss << i;
   return ss.str();
}

string U128Str(unsigned __int128 i)
{
   return fc::variant(fc::uint128(i)).get_string();
}

template <typename T>
transaction_trace_ptr CallAction(TESTER& test, T ac, const vector<account_name>& scope = {"testapi"_n}) {
   signed_transaction trx;


   auto pl = vector<permission_level>{{scope[0], config::active_name}};
   if (scope.size() > 1)
      for (size_t i = 1; i < scope.size(); i++)
         pl.push_back({scope[i], config::active_name});

   action act(pl, ac);
   trx.actions.push_back(act);

   test.set_transaction_headers(trx);
   auto sigs = trx.sign(test.get_private_key(scope[0], "active"), test.control->get_chain_id());
   flat_set<public_key_type> keys;
   trx.get_signature_keys(test.control->get_chain_id(), fc::time_point::maximum(), keys);
   auto res = test.push_transaction(trx);
   BOOST_CHECK_EQUAL(res->receipt->status, transaction_receipt::executed);
   test.produce_block();
   return res;
}

template <typename T, typename Tester>
std::pair<transaction_trace_ptr, signed_block_ptr> _CallFunction(Tester& test, T ac, const vector<char>& data, const vector<account_name>& scope = {"testapi"_n}, bool no_throw = false) {
   {
      signed_transaction trx;

      auto pl = vector<permission_level>{{scope[0], config::active_name}};
      if (scope.size() > 1)
         for (unsigned int i = 1; i < scope.size(); i++)
            pl.push_back({scope[i], config::active_name});

      action act(pl, ac);
      act.data = data;
      act.authorization = {{"testapi"_n, config::active_name}};
      trx.actions.push_back(act);

      test.set_transaction_headers(trx, test.DEFAULT_EXPIRATION_DELTA);
      auto sigs = trx.sign(test.get_private_key(scope[0], "active"), test.control->get_chain_id());

      flat_set<public_key_type> keys;
      trx.get_signature_keys(test.control->get_chain_id(), fc::time_point::maximum(), keys);

      auto res = test.push_transaction(trx, fc::time_point::maximum(), Tester::DEFAULT_BILLED_CPU_TIME_US, no_throw);
      if (!no_throw) {
         BOOST_CHECK_EQUAL(res->receipt->status, transaction_receipt::executed);
      }
      auto block = test.produce_block();
      return { res, block };
   }
}

template <typename T, typename Tester>
transaction_trace_ptr CallFunction(Tester& test, T ac, const vector<char>& data, const vector<account_name>& scope = {"testapi"_n}, bool no_throw = false) {
   {
      return _CallFunction(test, ac, data, scope, no_throw).first;
   }
}

#define CALL_TEST_FUNCTION(_TESTER, CLS, MTH, DATA) CallFunction(_TESTER, test_api_action<TEST_METHOD(CLS, MTH)>{}, DATA)
#define CALL_TEST_FUNCTION_WITH_BLOCK(_TESTER, CLS, MTH, DATA) _CallFunction(_TESTER, test_api_action<TEST_METHOD(CLS, MTH)>{}, DATA)
#define CALL_TEST_FUNCTION_SYSTEM(_TESTER, CLS, MTH, DATA) CallFunction(_TESTER, test_chain_action<TEST_METHOD(CLS, MTH)>{}, DATA, {config::system_account_name} )
#define CALL_TEST_FUNCTION_SCOPE(_TESTER, CLS, MTH, DATA, ACCOUNT) CallFunction(_TESTER, test_api_action<TEST_METHOD(CLS, MTH)>{}, DATA, ACCOUNT)
#define CALL_TEST_FUNCTION_NO_THROW(_TESTER, CLS, MTH, DATA) CallFunction(_TESTER, test_api_action<TEST_METHOD(CLS, MTH)>{}, DATA, {"testapi"_n}, true)
#define CALL_TEST_FUNCTION_AND_CHECK_EXCEPTION(_TESTER, CLS, MTH, DATA, EXC, EXC_MESSAGE) \
BOOST_CHECK_EXCEPTION( \
   CALL_TEST_FUNCTION( _TESTER, CLS, MTH, DATA), \
                       EXC, \
                       [](const EXC& e) { \
                          return expect_assert_message(e, EXC_MESSAGE); \
                     } \
);

bool is_access_violation(fc::unhandled_exception const & e) {
   try {
      std::rethrow_exception(e.get_inner_exception());
    }
    catch (const eosio::chain::wasm_execution_error& e) {
       return true;
    } catch (...) {

    }
   return false;
}
bool is_access_violation(const Runtime::Exception& e) { return true; }

bool is_assert_exception(fc::assert_exception const & e) { return true; }
bool is_page_memory_error(page_memory_error const &e) { return true; }
bool is_unsatisfied_authorization(unsatisfied_authorization const & e) { return true;}
bool is_wasm_execution_error(eosio::chain::wasm_execution_error const& e) {return true;}
bool is_tx_net_usage_exceeded(const tx_net_usage_exceeded& e) { return true; }
bool is_block_net_usage_exceeded(const tx_cpu_usage_exceeded& e) { return true; }
bool is_tx_cpu_usage_exceeded(const tx_cpu_usage_exceeded& e) { return true; }
bool is_block_cpu_usage_exceeded(const tx_cpu_usage_exceeded& e) { return true; }
bool is_deadline_exception(const deadline_exception& e) { return true; }

/*
 * register test suite `api_tests`
 */
BOOST_AUTO_TEST_SUITE(api_tests)

/*
 * Print capturing stuff
 */
std::vector<std::string> capture;

struct MySink : public bio::sink
{

   std::streamsize write(const char* s, std::streamsize n)
   {
      std::string tmp;
      tmp.assign(s, n);
      capture.push_back(tmp);
      std::cout << "stream : [" << tmp << "]" << std::endl;
      return n;
   }
};
uint32_t last_fnc_err = 0;

BOOST_FIXTURE_TEST_CASE(action_receipt_tests, TESTER) { try {
   produce_blocks(2);
   create_account( "test"_n );
   set_code( "test"_n, contracts::payloadless_wasm() );
   produce_blocks(1);

   auto call_doit_and_check = [&]( account_name contract, account_name signer, auto&& checker ) {
      signed_transaction trx;
      trx.actions.emplace_back( vector<permission_level>{{signer, config::active_name}}, contract, "doit"_n, bytes{} );
      this->set_transaction_headers( trx, this->DEFAULT_EXPIRATION_DELTA );
      trx.sign( this->get_private_key(signer, "active"), control->get_chain_id() );
      auto res = this->push_transaction(trx);
      checker( res );
   };

   auto call_provereset_and_check = [&]( account_name contract, account_name signer, auto&& checker ) {
      signed_transaction trx;
      trx.actions.emplace_back( vector<permission_level>{{signer, config::active_name}}, contract, "provereset"_n, bytes{} );
      this->set_transaction_headers( trx, this->DEFAULT_EXPIRATION_DELTA );
      trx.sign( this->get_private_key(signer, "active"), control->get_chain_id() );
      auto res = this->push_transaction(trx);
      checker( res );
   };

   auto result = push_reqauth( config::system_account_name, "active" );
   BOOST_REQUIRE_EQUAL( result->receipt->status, transaction_receipt::executed );
   BOOST_REQUIRE( result->action_traces[0].receipt->auth_sequence.find( config::system_account_name )
                     != result->action_traces[0].receipt->auth_sequence.end() );
   auto base_global_sequence_num = result->action_traces[0].receipt->global_sequence;
   auto base_system_recv_seq_num = result->action_traces[0].receipt->recv_sequence;
   auto base_system_auth_seq_num = result->action_traces[0].receipt->auth_sequence[config::system_account_name];
   auto base_system_code_seq_num = result->action_traces[0].receipt->code_sequence.value;
   auto base_system_abi_seq_num  = result->action_traces[0].receipt->abi_sequence.value;

   uint64_t base_test_recv_seq_num = 0;
   uint64_t base_test_auth_seq_num = 0;
   call_doit_and_check( "test"_n, "test"_n, [&]( const transaction_trace_ptr& res ) {
      BOOST_CHECK_EQUAL( res->receipt->status, transaction_receipt::executed );
      BOOST_CHECK_EQUAL( res->action_traces[0].receipt->global_sequence, base_global_sequence_num + 1 );
      BOOST_CHECK_EQUAL( res->action_traces[0].receipt->code_sequence.value, 1 );
      BOOST_CHECK_EQUAL( res->action_traces[0].receipt->abi_sequence.value, 0 );
      base_test_recv_seq_num = res->action_traces[0].receipt->recv_sequence;
      BOOST_CHECK( base_test_recv_seq_num > 0 );
      base_test_recv_seq_num--;
      const auto& m = res->action_traces[0].receipt->auth_sequence;
      BOOST_CHECK_EQUAL( m.size(), 1 );
      BOOST_CHECK_EQUAL( m.begin()->first.to_string(), "test" );
      base_test_auth_seq_num = m.begin()->second;
      BOOST_CHECK( base_test_auth_seq_num > 0 );
      --base_test_auth_seq_num;
   } );

   set_code( "test"_n, contracts::asserter_wasm() );
   set_code( config::system_account_name, contracts::payloadless_wasm() );

   call_provereset_and_check( "test"_n, "test"_n, [&]( const transaction_trace_ptr& res ) {
      BOOST_CHECK_EQUAL( res->receipt->status, transaction_receipt::executed );
      BOOST_CHECK_EQUAL( res->action_traces[0].receipt->global_sequence, base_global_sequence_num + 4 );
      BOOST_CHECK_EQUAL( res->action_traces[0].receipt->recv_sequence, base_test_recv_seq_num + 2 );
      BOOST_CHECK_EQUAL( res->action_traces[0].receipt->code_sequence.value, 2 );
      BOOST_CHECK_EQUAL( res->action_traces[0].receipt->abi_sequence.value, 0 );
      const auto& m = res->action_traces[0].receipt->auth_sequence;
      BOOST_CHECK_EQUAL( m.size(), 1 );
      BOOST_CHECK_EQUAL( m.begin()->first.to_string(), "test" );
      BOOST_CHECK_EQUAL( m.begin()->second, base_test_auth_seq_num + 3 );
   } );

   produce_blocks(1); // Added to avoid the last doit transaction from being considered a duplicate.
   // Adding a block also retires an onblock action which increments both the global sequence number
   // and the recv and auth sequences numbers for the system account.

   call_doit_and_check( config::system_account_name, "test"_n, [&]( const transaction_trace_ptr& res ) {
      BOOST_CHECK_EQUAL( res->receipt->status, transaction_receipt::executed );
      BOOST_CHECK_EQUAL( res->action_traces[0].receipt->global_sequence, base_global_sequence_num + 6 );
      BOOST_CHECK_EQUAL( res->action_traces[0].receipt->recv_sequence, base_system_recv_seq_num + 4 );
      BOOST_CHECK_EQUAL( res->action_traces[0].receipt->code_sequence.value, base_system_code_seq_num + 1 );
      BOOST_CHECK_EQUAL( res->action_traces[0].receipt->abi_sequence.value, base_system_abi_seq_num );
      const auto& m = res->action_traces[0].receipt->auth_sequence;
      BOOST_CHECK_EQUAL( m.size(), 1 );
      BOOST_CHECK_EQUAL( m.begin()->first.to_string(), "test" );
      BOOST_CHECK_EQUAL( m.begin()->second, base_test_auth_seq_num + 4 );
   } );

   set_code( config::system_account_name, contracts::eosio_bios_wasm() );

   set_code( "test"_n, contracts::eosio_bios_wasm() );
   set_abi( "test"_n, contracts::eosio_bios_abi().data() );
	set_code( "test"_n, contracts::payloadless_wasm() );

   call_doit_and_check( "test"_n, "test"_n, [&]( const transaction_trace_ptr& res ) {
      BOOST_CHECK_EQUAL( res->receipt->status, transaction_receipt::executed);
      BOOST_CHECK_EQUAL( res->action_traces[0].receipt->global_sequence, base_global_sequence_num + 11 );
      BOOST_CHECK_EQUAL( res->action_traces[0].receipt->recv_sequence, base_test_recv_seq_num + 3 );
      BOOST_CHECK_EQUAL( res->action_traces[0].receipt->code_sequence.value, 4 );
      BOOST_CHECK_EQUAL( res->action_traces[0].receipt->abi_sequence.value, 1 );
      const auto& m = res->action_traces[0].receipt->auth_sequence;
      BOOST_CHECK_EQUAL( m.size(), 1 );
      BOOST_CHECK_EQUAL( m.begin()->first.to_string(), "test" );
      BOOST_CHECK_EQUAL( m.begin()->second, base_test_auth_seq_num + 8 );
   } );

} FC_LOG_AND_RETHROW() }

/*************************************************************************************
 * action_tests test case
 *************************************************************************************/
BOOST_FIXTURE_TEST_CASE(action_tests, TESTER) { try {
	produce_blocks(2);
	create_account( "testapi"_n );
	create_account( "acc1"_n );
	create_account( "acc2"_n );
	create_account( "acc3"_n );
	create_account( "acc4"_n );
	produce_blocks(10);
	set_code( "testapi"_n, contracts::test_api_wasm() );
	produce_blocks(1);

   // test assert_true
	CALL_TEST_FUNCTION( *this, "test_action", "assert_true", {});

   //test assert_false
   BOOST_CHECK_EXCEPTION( CALL_TEST_FUNCTION( *this, "test_action", "assert_false", {} ),
                          eosio_assert_message_exception, eosio_assert_message_is("test_action::assert_false") );

   // test read_action_normal
   dummy_action dummy13{DUMMY_ACTION_DEFAULT_A, DUMMY_ACTION_DEFAULT_B, DUMMY_ACTION_DEFAULT_C};
   CALL_TEST_FUNCTION( *this, "test_action", "read_action_normal", fc::raw::pack(dummy13));

   // test read_action_to_0
   std::vector<char> raw_bytes((1<<16));
   CALL_TEST_FUNCTION( *this, "test_action", "read_action_to_0", raw_bytes );

   // test read_action_to_0
   raw_bytes.resize((1<<16)+1);
   BOOST_CHECK_EXCEPTION(CALL_TEST_FUNCTION( *this, "test_action", "read_action_to_0", raw_bytes), eosio::chain::wasm_execution_error,
         [](const eosio::chain::wasm_execution_error& e) {
            return expect_assert_message(e, "access violation");
         }
      );

   // test read_action_to_64k
   raw_bytes.resize(1);
	CALL_TEST_FUNCTION( *this, "test_action", "read_action_to_64k", raw_bytes );

   // test read_action_to_64k
   raw_bytes.resize(3);
	BOOST_CHECK_EXCEPTION(CALL_TEST_FUNCTION( *this, "test_action", "read_action_to_64k", raw_bytes ), eosio::chain::wasm_execution_error,
         [](const eosio::chain::wasm_execution_error& e) {
            return expect_assert_message(e, "access violation");
         }
      );

   // test require_notice
   auto scope = std::vector<account_name>{"testapi"_n};
   auto test_require_notice = [this](auto& test, std::vector<char>& data, std::vector<account_name>& scope){
      signed_transaction trx;
      auto tm = test_api_action<TEST_METHOD("test_action", "require_notice")>{};

      action act(std::vector<permission_level>{{"testapi"_n, config::active_name}}, tm);
      vector<char>& dest = *(vector<char> *)(&act.data);
      std::copy(data.begin(), data.end(), std::back_inserter(dest));
      trx.actions.push_back(act);

      test.set_transaction_headers(trx);
      trx.sign(test.get_private_key("inita"_n, "active"), control->get_chain_id());
      auto res = test.push_transaction(trx);
      BOOST_CHECK_EQUAL(res->receipt->status, transaction_receipt::executed);
   };

   BOOST_CHECK_EXCEPTION(test_require_notice(*this, raw_bytes, scope), unsatisfied_authorization,
         [](const unsatisfied_authorization& e) {
            return expect_assert_message(e, "transaction declares authority");
         }
      );

   // test require_auth
   BOOST_CHECK_EXCEPTION(CALL_TEST_FUNCTION( *this, "test_action", "require_auth", {}), missing_auth_exception,
         [](const missing_auth_exception& e) {
            return expect_assert_message(e, "missing authority of");
         }
      );

   // test require_auth
   auto a3only = std::vector<permission_level>{{"acc3"_n, config::active_name}};
   BOOST_CHECK_EXCEPTION(CALL_TEST_FUNCTION( *this, "test_action", "require_auth", fc::raw::pack(a3only)), missing_auth_exception,
         [](const missing_auth_exception& e) {
            return expect_assert_message(e, "missing authority of");
         }
      );

   // test require_auth
   auto a4only = std::vector<permission_level>{{"acc4"_n, config::active_name}};
   BOOST_CHECK_EXCEPTION(CALL_TEST_FUNCTION( *this, "test_action", "require_auth", fc::raw::pack(a4only)), missing_auth_exception,
         [](const missing_auth_exception& e) {
            return expect_assert_message(e, "missing authority of");
         }
      );

   // test require_auth
   auto a3a4 = std::vector<permission_level>{{"acc3"_n, config::active_name}, {"acc4"_n, config::active_name}};
   auto a3a4_scope = std::vector<account_name>{"acc3"_n, "acc4"_n};
   {
      signed_transaction trx;
      auto tm = test_api_action<TEST_METHOD("test_action", "require_auth")>{};
      auto pl = a3a4;
      if (a3a4_scope.size() > 1)
         for (unsigned int i=1; i < a3a4_scope.size(); i++)
            pl.push_back({a3a4_scope[i], config::active_name});

      action act(pl, tm);
      auto dat = fc::raw::pack(a3a4);
      vector<char>& dest = *(vector<char> *)(&act.data);
      std::copy(dat.begin(), dat.end(), std::back_inserter(dest));
      act.authorization = {{"testapi"_n, config::active_name}, {"acc3"_n, config::active_name}, {"acc4"_n, config::active_name}};
      trx.actions.push_back(act);

      set_transaction_headers(trx);
      trx.sign(get_private_key("testapi"_n, "active"), control->get_chain_id());
      trx.sign(get_private_key("acc3"_n, "active"), control->get_chain_id());
      trx.sign(get_private_key("acc4"_n, "active"), control->get_chain_id());
      auto res = push_transaction(trx);
      BOOST_CHECK_EQUAL(res->receipt->status, transaction_receipt::executed);
   }

   uint64_t now = static_cast<uint64_t>( control->head_block_time().time_since_epoch().count() );
   now += config::block_interval_us;
   CALL_TEST_FUNCTION( *this, "test_action", "test_current_time", fc::raw::pack(now));

   // test current_time
   produce_block();
   BOOST_CHECK_EXCEPTION( CALL_TEST_FUNCTION( *this, "test_action", "test_current_time", fc::raw::pack(now) ),
                          eosio_assert_message_exception, eosio_assert_message_is("tmp == current_time()")     );

   // test test_current_receiver
   CALL_TEST_FUNCTION( *this, "test_action", "test_current_receiver", fc::raw::pack("testapi"_n));

   // test send_action_sender
   CALL_TEST_FUNCTION( *this, "test_transaction", "send_action_sender", fc::raw::pack("testapi"_n));

   produce_block();

   // test_publication_time
   uint64_t pub_time = static_cast<uint64_t>( control->head_block_time().time_since_epoch().count() );
   pub_time += config::block_interval_us;
   CALL_TEST_FUNCTION( *this, "test_action", "test_publication_time", fc::raw::pack(pub_time) );

   // test test_abort
   BOOST_CHECK_EXCEPTION(CALL_TEST_FUNCTION( *this, "test_action", "test_abort", {} ), abort_called,
         [](const fc::exception& e) {
            return expect_assert_message(e, "abort() called");
         }
      );

   dummy_action da = { DUMMY_ACTION_DEFAULT_A, DUMMY_ACTION_DEFAULT_B, DUMMY_ACTION_DEFAULT_C };
   CallAction(*this, da);
   BOOST_REQUIRE_EQUAL( validate(), true );
} FC_LOG_AND_RETHROW() }

// test require_recipient loop (doesn't cause infinite loop)
BOOST_FIXTURE_TEST_CASE(require_notice_tests, TESTER) { try {
      produce_blocks(2);
      create_account( "testapi"_n );
      create_account( "acc5"_n );
      produce_blocks(1);
      set_code( "testapi"_n, contracts::test_api_wasm() );
      set_code( "acc5"_n, contracts::test_api_wasm() );
      produce_blocks(1);

      // test require_notice
      signed_transaction trx;
      auto tm = test_api_action<TEST_METHOD( "test_action", "require_notice_tests" )>{};

      action act( std::vector<permission_level>{{"testapi"_n, config::active_name}}, tm );
      trx.actions.push_back( act );

      set_transaction_headers( trx );
      trx.sign( get_private_key( "testapi"_n, "active" ), control->get_chain_id() );
      auto res = push_transaction( trx );
      BOOST_CHECK_EQUAL( res->receipt->status, transaction_receipt::executed );

   } FC_LOG_AND_RETHROW() }

BOOST_AUTO_TEST_CASE(ram_billing_in_notify_tests) { try {
   fc::temp_directory tempdir;
   validating_tester chain( tempdir, true );
   chain.execute_setup_policy( setup_policy::preactivate_feature_and_new_bios );
   const auto& pfm = chain.control->get_protocol_feature_manager();
   const auto& d = pfm.get_builtin_digest(builtin_protocol_feature_t::action_return_value); // testapi requires this
   BOOST_REQUIRE(d);
   chain.preactivate_protocol_features( {*d} );

   chain.produce_blocks(2);
   chain.create_account( "testapi"_n );
   chain.create_account( "testapi2"_n );
   chain.produce_blocks(10);
   chain.set_code( "testapi"_n, contracts::test_api_wasm() );
   chain.produce_blocks(1);
   chain.set_code( "testapi2"_n, contracts::test_api_wasm() );
   chain.produce_blocks(1);

   BOOST_CHECK_EXCEPTION( CALL_TEST_FUNCTION( chain, "test_action", "test_ram_billing_in_notify",
                                              fc::raw::pack( ((unsigned __int128)"testapi2"_n.to_uint64_t() << 64) | "testapi"_n.to_uint64_t() ) ),
                          subjective_block_production_exception,
                          fc_exception_message_is("Cannot charge RAM to other accounts during notify.")
   );


   CALL_TEST_FUNCTION( chain, "test_action", "test_ram_billing_in_notify", fc::raw::pack( ((unsigned __int128)"testapi2"_n.to_uint64_t() << 64) | 0 ) );

   CALL_TEST_FUNCTION( chain, "test_action", "test_ram_billing_in_notify", fc::raw::pack( ((unsigned __int128)"testapi2"_n.to_uint64_t() << 64) | "testapi2"_n.to_uint64_t() ) );

   BOOST_REQUIRE_EQUAL( chain.validate(), true );
} FC_LOG_AND_RETHROW() }

/*************************************************************************************
 * context free action tests
 *************************************************************************************/
BOOST_FIXTURE_TEST_CASE(cf_action_tests, TESTER) { try {
      produce_blocks(2);
      create_account( "testapi"_n );
      create_account( "dummy"_n );
      produce_blocks(10);
      set_code( "testapi"_n, contracts::test_api_wasm() );
      produce_blocks(1);
      cf_action cfa;
      signed_transaction trx;
      set_transaction_headers(trx);
      // need at least one normal action
      BOOST_CHECK_EXCEPTION(push_transaction(trx), tx_no_auths,
                            [](const fc::assert_exception& e) {
                               return expect_assert_message(e, "transaction must have at least one authorization");
                            }
      );

      action act({}, cfa);
      trx.context_free_actions.push_back(act);
      trx.context_free_data.emplace_back(fc::raw::pack<uint32_t>(100)); // verify payload matches context free data
      trx.context_free_data.emplace_back(fc::raw::pack<uint32_t>(200));
      set_transaction_headers(trx);

      BOOST_CHECK_EXCEPTION(push_transaction(trx), tx_no_auths,
                            [](const fc::exception& e) {
                               return expect_assert_message(e, "transaction must have at least one authorization");
                            }
      );

      trx.signatures.clear();

      // add a normal action along with cfa
      dummy_action da = { DUMMY_ACTION_DEFAULT_A, DUMMY_ACTION_DEFAULT_B, DUMMY_ACTION_DEFAULT_C };
      auto pl = vector<permission_level>{{"testapi"_n, config::active_name}};
      action act1(pl, da);
      trx.actions.push_back(act1);
      set_transaction_headers(trx);
      // run normal passing case
      auto sigs = trx.sign(get_private_key("testapi"_n, "active"), control->get_chain_id());
      auto res = push_transaction(trx);

      BOOST_CHECK_EQUAL(res->receipt->status, transaction_receipt::executed);

      // attempt to access context free api in non context free action

      da = { DUMMY_ACTION_DEFAULT_A, 200, DUMMY_ACTION_DEFAULT_C };
      action act2(pl, da);
      trx.signatures.clear();
      trx.actions.clear();
      trx.actions.push_back(act2);
      set_transaction_headers(trx);
      // run (dummy_action.b = 200) case looking for invalid use of context_free api
      sigs = trx.sign(get_private_key("testapi"_n, "active"), control->get_chain_id());
      BOOST_CHECK_EXCEPTION(push_transaction(trx), unaccessible_api,
                            [](const fc::exception& e) {
                               return expect_assert_message(e, "this API may only be called from context_free apply");
                            }
      );
      {
         // back to normal action
         action act1(pl, da);
         signed_transaction trx;
         trx.context_free_actions.push_back(act);
         trx.context_free_data.emplace_back(fc::raw::pack<uint32_t>(100)); // verify payload matches context free data
         trx.context_free_data.emplace_back(fc::raw::pack<uint32_t>(200));

         trx.actions.push_back(act1);
         // attempt to access non context free api
         for (uint32_t i = 200; i <= 212; ++i) {
            trx.context_free_actions.clear();
            trx.context_free_data.clear();
            cfa.payload = i;
            cfa.cfd_idx = 1;
            action cfa_act({}, cfa);
            trx.context_free_actions.emplace_back(cfa_act);
            trx.signatures.clear();
            set_transaction_headers(trx);
            sigs = trx.sign(get_private_key("testapi"_n, "active"), control->get_chain_id());
            BOOST_CHECK_EXCEPTION(push_transaction(trx), unaccessible_api,
                 [](const fc::exception& e) {
                    return expect_assert_message(e, "only context free api's can be used in this context" );
                 }
            );
         }

      }
      produce_block();

      // test send context free action
      auto ttrace = CALL_TEST_FUNCTION( *this, "test_transaction", "send_cf_action", {} );

      BOOST_REQUIRE_EQUAL(ttrace->action_traces.size(), 2);
      BOOST_CHECK_EQUAL((int)(ttrace->action_traces[1].creator_action_ordinal), 1);
      BOOST_CHECK_EQUAL(ttrace->action_traces[1].receiver, account_name("dummy"));
      BOOST_CHECK_EQUAL(ttrace->action_traces[1].act.account, account_name("dummy"));
      BOOST_CHECK_EQUAL(ttrace->action_traces[1].act.name, account_name("event1"));
      BOOST_CHECK_EQUAL(ttrace->action_traces[1].act.authorization.size(), 0);

      BOOST_CHECK_EXCEPTION( CALL_TEST_FUNCTION( *this, "test_transaction", "send_cf_action_fail", {} ),
                             eosio_assert_message_exception,
                             eosio_assert_message_is("context free actions cannot have authorizations") );

      BOOST_REQUIRE_EQUAL( validate(), true );
} FC_LOG_AND_RETHROW() }


BOOST_FIXTURE_TEST_CASE(cfa_tx_signature, TESTER)  try {

   action cfa({}, cf_action());

   signed_transaction tx1;
   tx1.context_free_data.emplace_back(fc::raw::pack<uint32_t>(100));
   tx1.context_free_actions.push_back(cfa);
   set_transaction_headers(tx1);

   signed_transaction tx2;
   tx2.context_free_data.emplace_back(fc::raw::pack<uint32_t>(200));
   tx2.context_free_actions.push_back(cfa);
   set_transaction_headers(tx2);

   const private_key_type& priv_key = get_private_key(name("dummy"), "active");
   BOOST_TEST(tx1.sign(priv_key, control->get_chain_id()).to_string() != tx2.sign(priv_key, control->get_chain_id()).to_string());

   BOOST_REQUIRE_EQUAL( validate(), true );
} FC_LOG_AND_RETHROW()

BOOST_FIXTURE_TEST_CASE(cfa_stateful_api, TESTER)  try {

   create_account( "testapi"_n );
	produce_blocks(1);
	set_code( "testapi"_n, contracts::test_api_wasm() );

   account_name a = "testapi2"_n;
   account_name creator = config::system_account_name;

   signed_transaction trx;

   trx.actions.emplace_back( vector<permission_level>{{creator,config::active_name}},
                                 newaccount{
                                 .creator  = creator,
                                 .name     = a,
                                 .owner    = authority( get_public_key( a, "owner" ) ),
                                 .active   = authority( get_public_key( a, "active" ) )
                                 });
   action act({}, test_api_action<TEST_METHOD("test_transaction", "stateful_api")>{});
   trx.context_free_actions.push_back(act);
   set_transaction_headers(trx);
   trx.sign( get_private_key( creator, "active" ), control->get_chain_id()  );
   BOOST_CHECK_EXCEPTION(push_transaction( trx ), fc::exception,
      [&](const fc::exception &e) {
         return expect_assert_message(e, "only context free api's can be used in this context");
      });

   BOOST_REQUIRE_EQUAL( validate(), true );
} FC_LOG_AND_RETHROW()

BOOST_FIXTURE_TEST_CASE(deferred_cfa_failed, TESTER)  try {

   create_account( "testapi"_n );
	produce_blocks(1);
	set_code( "testapi"_n, contracts::test_api_wasm() );

   account_name a = "testapi2"_n;
   account_name creator = config::system_account_name;

   signed_transaction trx;

   trx.actions.emplace_back( vector<permission_level>{{creator,config::active_name}},
                                 newaccount{
                                 .creator  = creator,
                                 .name     = a,
                                 .owner    = authority( get_public_key( a, "owner" ) ),
                                 .active   = authority( get_public_key( a, "active" ) )
                                 });
   action act({}, test_api_action<TEST_METHOD("test_transaction", "stateful_api")>{});
   trx.context_free_actions.push_back(act);
   set_transaction_headers(trx, 10, 2);
   trx.sign( get_private_key( creator, "active" ), control->get_chain_id()  );

   BOOST_CHECK_EXCEPTION(push_transaction( trx ), fc::exception,
      [&](const fc::exception &e) {
         return expect_assert_message(e, "only context free api's can be used in this context");
      });

   produce_blocks(10);

   // CFA failed, testapi2 not created
   create_account( "testapi2"_n );

   BOOST_REQUIRE_EQUAL( validate(), true );
} FC_LOG_AND_RETHROW()

BOOST_FIXTURE_TEST_CASE(deferred_cfa_success, TESTER)  try {

   create_account( "testapi"_n );
	produce_blocks(1);
	set_code( "testapi"_n, contracts::test_api_wasm() );

   account_name a = "testapi2"_n;
   account_name creator = config::system_account_name;

   signed_transaction trx;

   trx.actions.emplace_back( vector<permission_level>{{creator,config::active_name}},
                                 newaccount{
                                 .creator  = creator,
                                 .name     = a,
                                 .owner    = authority( get_public_key( a, "owner" ) ),
                                 .active   = authority( get_public_key( a, "active" ) )
                                 });
   action act({}, test_api_action<TEST_METHOD("test_transaction", "context_free_api")>{});
   trx.context_free_actions.push_back(act);
   set_transaction_headers(trx, 10, 2);
   trx.sign( get_private_key( creator, "active" ), control->get_chain_id()  );
   auto trace = push_transaction( trx );
   BOOST_REQUIRE(trace != nullptr);
   if (trace) {
      BOOST_REQUIRE_EQUAL(transaction_receipt_header::status_enum::delayed, trace->receipt->status);
      BOOST_REQUIRE_EQUAL(1, trace->action_traces.size());
   }
   produce_blocks(10);

   // CFA success, testapi2 created
   BOOST_CHECK_EXCEPTION(create_account( "testapi2"_n ), fc::exception,
      [&](const fc::exception &e) {
         return expect_assert_message(e, "Cannot create account named testapi2, as that name is already taken");
      });
   BOOST_REQUIRE_EQUAL( validate(), true );
} FC_LOG_AND_RETHROW()

BOOST_AUTO_TEST_CASE(light_validation_skip_cfa) try {
   tester chain(setup_policy::full);

   std::vector<signed_block_ptr> blocks;
   blocks.push_back(chain.produce_block());

   chain.create_account( "testapi"_n );
   chain.create_account( "dummy"_n );
   blocks.push_back(chain.produce_block());
   chain.set_code( "testapi"_n, contracts::test_api_wasm() );
   blocks.push_back(chain.produce_block());

   cf_action cfa;
   signed_transaction trx;
   action act({}, cfa);
   trx.context_free_actions.push_back(act);
   trx.context_free_data.emplace_back(fc::raw::pack<uint32_t>(100)); // verify payload matches context free data
   trx.context_free_data.emplace_back(fc::raw::pack<uint32_t>(200));
   // add a normal action along with cfa
   dummy_action da = { DUMMY_ACTION_DEFAULT_A, DUMMY_ACTION_DEFAULT_B, DUMMY_ACTION_DEFAULT_C };
   action act1(vector<permission_level>{{"testapi"_n, config::active_name}}, da);
   trx.actions.push_back(act1);
   chain.set_transaction_headers(trx);
   // run normal passing case
   auto sigs = trx.sign(chain.get_private_key("testapi"_n, "active"), chain.control->get_chain_id());
   auto trace = chain.push_transaction(trx);
   blocks.push_back(chain.produce_block());

   BOOST_REQUIRE(trace->receipt);
   BOOST_CHECK_EQUAL(trace->receipt->status, transaction_receipt::executed);
   BOOST_CHECK_EQUAL(2, trace->action_traces.size());

   BOOST_CHECK(trace->action_traces.at(0).context_free); // cfa
   BOOST_CHECK_EQUAL("test\n", trace->action_traces.at(0).console); // cfa executed

   BOOST_CHECK(!trace->action_traces.at(1).context_free); // non-cfa
   BOOST_CHECK_EQUAL("", trace->action_traces.at(1).console);


   fc::temp_directory tempdir;
   auto conf_genesis = tester::default_config( tempdir );

   auto& cfg = conf_genesis.first;
   cfg.trusted_producers = { "eosio"_n }; // light validation

   tester other( conf_genesis.first, conf_genesis.second );
   other.execute_setup_policy( setup_policy::full );


   transaction_trace_ptr other_trace;
   auto cc = other.control->applied_transaction.connect( [&](std::tuple<const transaction_trace_ptr&, const packed_transaction_ptr&> x) {
      auto& t = std::get<0>(x);
      if( t && t->id == trace->id ) {
         other_trace = t;
      }
   } );

   for (auto& new_block : blocks) {
      other.push_block(new_block);
   }
   blocks.clear();

   BOOST_REQUIRE(other_trace);
   BOOST_REQUIRE(other_trace->receipt);
   BOOST_CHECK_EQUAL(other_trace->receipt->status, transaction_receipt::executed);
   BOOST_CHECK(*trace->receipt == *other_trace->receipt);
   BOOST_CHECK_EQUAL(2, other_trace->action_traces.size());

   BOOST_CHECK(other_trace->action_traces.at(0).context_free); // cfa
   BOOST_CHECK_EQUAL("", other_trace->action_traces.at(0).console); // cfa not executed for light validation (trusted producer)
   BOOST_CHECK_EQUAL(trace->action_traces.at(0).receipt->global_sequence, other_trace->action_traces.at(0).receipt->global_sequence);
   BOOST_CHECK_EQUAL(trace->action_traces.at(0).receipt->digest(), other_trace->action_traces.at(0).receipt->digest());

   BOOST_CHECK(!other_trace->action_traces.at(1).context_free); // non-cfa
   BOOST_CHECK_EQUAL("", other_trace->action_traces.at(1).console);
   BOOST_CHECK_EQUAL(trace->action_traces.at(1).receipt->global_sequence, other_trace->action_traces.at(1).receipt->global_sequence);
   BOOST_CHECK_EQUAL(trace->action_traces.at(1).receipt->digest(), other_trace->action_traces.at(1).receipt->digest());


   other.close();

} FC_LOG_AND_RETHROW()

/*************************************************************************************
 * checktime_tests test case
 *************************************************************************************/
BOOST_FIXTURE_TEST_CASE(checktime_pass_tests, TESTER) { try {
	produce_blocks(2);
	create_account( "testapi"_n );
	produce_blocks(10);
	set_code( "testapi"_n, contracts::test_api_wasm() );
	produce_blocks(1);

   // test checktime_pass
   CALL_TEST_FUNCTION( *this, "test_checktime", "checktime_pass", {});

   BOOST_REQUIRE_EQUAL( validate(), true );
} FC_LOG_AND_RETHROW() }

template<class T>
void call_test(TESTER& test, T ac, uint32_t billed_cpu_time_us , uint32_t max_cpu_usage_ms = 200, std::vector<char> payload = {} ) {
   signed_transaction trx;

   auto pl = vector<permission_level>{{"testapi"_n, config::active_name}};
   action act(pl, ac);
   act.data = payload;

   trx.actions.push_back(act);
   test.set_transaction_headers(trx);
   auto sigs = trx.sign(test.get_private_key("testapi"_n, "active"), test.control->get_chain_id());
   flat_set<public_key_type> keys;
   trx.get_signature_keys(test.control->get_chain_id(), fc::time_point::maximum(), keys);
   auto res = test.push_transaction( trx, fc::time_point::now() + fc::milliseconds(max_cpu_usage_ms), billed_cpu_time_us );
   BOOST_CHECK_EQUAL(res->receipt->status, transaction_receipt::executed);
   test.produce_block();
};

BOOST_AUTO_TEST_CASE(checktime_fail_tests) { try {
   TESTER t;
   t.produce_blocks(2);

   ilog( "create account" );
   t.create_account( "testapi"_n );
   ilog( "set code" );
   t.set_code( "testapi"_n, contracts::test_api_wasm() );
   ilog( "produce block" );
   t.produce_blocks(1);

   int64_t x; int64_t net; int64_t cpu;
   t.control->get_resource_limits_manager().get_account_limits( "testapi"_n, x, net, cpu );
   wdump((net)(cpu));

#warning TODO call the contract before testing to cache it, and validate that it was cached

   BOOST_CHECK_EXCEPTION( call_test( t, test_api_action<TEST_METHOD("test_checktime", "checktime_failure")>{},
                                     5000, 200, fc::raw::pack(10000000000000000000ULL) ),
                          deadline_exception, is_deadline_exception );

   BOOST_CHECK_EXCEPTION( call_test( t, test_api_action<TEST_METHOD("test_checktime", "checktime_failure")>{},
                                     0, 200, fc::raw::pack(10000000000000000000ULL) ),
                          tx_cpu_usage_exceeded, is_tx_cpu_usage_exceeded );

   uint32_t time_left_in_block_us = config::default_max_block_cpu_usage - config::default_min_transaction_cpu_usage;
   std::string dummy_string = "nonce";
   uint32_t increment = config::default_max_transaction_cpu_usage / 3;
   for( auto i = 0; time_left_in_block_us > 2*increment; ++i ) {
      t.push_dummy( "testapi"_n, dummy_string + std::to_string(i), increment );
      time_left_in_block_us -= increment;
   }
   BOOST_CHECK_EXCEPTION( call_test( t, test_api_action<TEST_METHOD("test_checktime", "checktime_failure")>{},
                                    0, 200, fc::raw::pack(10000000000000000000ULL) ),
                          block_cpu_usage_exceeded, is_block_cpu_usage_exceeded );

   BOOST_REQUIRE_EQUAL( t.validate(), true );
} FC_LOG_AND_RETHROW() }


BOOST_FIXTURE_TEST_CASE(checktime_intrinsic, TESTER) { try {
	produce_blocks(2);
	create_account( "testapi"_n );
	produce_blocks(10);

        std::stringstream ss;
        ss << R"CONTRACT(
(module
  (type $FUNCSIG$vij (func (param i32 i64)))
  (type $FUNCSIG$j (func  (result i64)))
  (type $FUNCSIG$vjj (func (param i64 i64)))
  (type $FUNCSIG$vii (func (param i32 i32)))
  (type $FUNCSIG$i (func  (result i32)))
  (type $FUNCSIG$iii (func (param i32 i32) (result i32)))
  (type $FUNCSIG$iiii (func (param i32 i32 i32) (result i32)))
  (type $FUNCSIG$vi (func (param i32)))
  (type $FUNCSIG$v (func ))
  (type $_1 (func (param i64 i64 i64)))
  (export "apply" (func $apply))
   (import "env" "memmove" (func $memmove (param i32 i32 i32) (result i32)))
   (import "env" "printui" (func $printui (param i64)))
  (memory $0 1)

  (func $apply (type $_1)
    (param $0 i64)
    (param $1 i64)
    (param $2 i64)
    (drop (grow_memory (i32.const 527)))

    (call $printui (i64.const 11))
)CONTRACT";

        for(unsigned int i = 0; i < 5000; ++i) {
           ss << R"CONTRACT(
(drop (call $memmove
    (i32.const 1)
    (i32.const 9)
    (i32.const 33554432)
    ))

)CONTRACT";
        }
        ss<< "))";
	set_code( "testapi"_n, ss.str().c_str() );
	produce_blocks(1);

        //initialize cache
        BOOST_CHECK_EXCEPTION( call_test( *this, test_api_action<TEST_METHOD("doesn't matter", "doesn't matter")>{},
                                          5000, 10 ),
                               deadline_exception, is_deadline_exception );

#warning TODO validate that the contract was successfully cached

        //it will always call
        BOOST_CHECK_EXCEPTION( call_test( *this, test_api_action<TEST_METHOD("doesn't matter", "doesn't matter")>{},
                                          5000, 10 ),
                               deadline_exception, is_deadline_exception );
} FC_LOG_AND_RETHROW() }

BOOST_FIXTURE_TEST_CASE(checktime_hashing_fail, TESTER) { try {
	produce_blocks(2);
	create_account( "testapi"_n );
	produce_blocks(10);
	set_code( "testapi"_n, contracts::test_api_wasm() );
	produce_blocks(1);

        //hit deadline exception, but cache the contract
        BOOST_CHECK_EXCEPTION( call_test( *this, test_api_action<TEST_METHOD("test_checktime", "checktime_sha1_failure")>{},
                                          5000, 3 ),
                               deadline_exception, is_deadline_exception );

#warning TODO validate that the contract was successfully cached

        //the contract should be cached, now we should get deadline_exception because of calls to checktime() from hashing function
        BOOST_CHECK_EXCEPTION( call_test( *this, test_api_action<TEST_METHOD("test_checktime", "checktime_sha1_failure")>{},
                                          5000, 3 ),
                               deadline_exception, is_deadline_exception );

        BOOST_CHECK_EXCEPTION( call_test( *this, test_api_action<TEST_METHOD("test_checktime", "checktime_assert_sha1_failure")>{},
                                          5000, 3 ),
                               deadline_exception, is_deadline_exception );

        BOOST_CHECK_EXCEPTION( call_test( *this, test_api_action<TEST_METHOD("test_checktime", "checktime_sha256_failure")>{},
                                          5000, 3 ),
                               deadline_exception, is_deadline_exception );

        BOOST_CHECK_EXCEPTION( call_test( *this, test_api_action<TEST_METHOD("test_checktime", "checktime_assert_sha256_failure")>{},
                                          5000, 3 ),
                               deadline_exception, is_deadline_exception );

        BOOST_CHECK_EXCEPTION( call_test( *this, test_api_action<TEST_METHOD("test_checktime", "checktime_sha512_failure")>{},
                                          5000, 3 ),
                               deadline_exception, is_deadline_exception );

        BOOST_CHECK_EXCEPTION( call_test( *this, test_api_action<TEST_METHOD("test_checktime", "checktime_assert_sha512_failure")>{},
                                          5000, 3 ),
                               deadline_exception, is_deadline_exception );

        BOOST_CHECK_EXCEPTION( call_test( *this, test_api_action<TEST_METHOD("test_checktime", "checktime_ripemd160_failure")>{},
                                          5000, 3 ),
                               deadline_exception, is_deadline_exception );

        BOOST_CHECK_EXCEPTION( call_test( *this, test_api_action<TEST_METHOD("test_checktime", "checktime_assert_ripemd160_failure")>{},
                                          5000, 3 ),
                               deadline_exception, is_deadline_exception );

   BOOST_REQUIRE_EQUAL( validate(), true );
} FC_LOG_AND_RETHROW() }

/*************************************************************************************
 * transaction_tests test case
 *************************************************************************************/
BOOST_FIXTURE_TEST_CASE(transaction_tests, TESTER) { try {
   produce_blocks(2);
   create_account( "testapi"_n );
   produce_blocks(100);
   set_code( "testapi"_n, contracts::test_api_wasm() );
   produce_blocks(1);

   // test for zero auth
   {
      signed_transaction trx;
      auto tm = test_api_action<TEST_METHOD("test_action", "require_auth")>{};
      action act({}, tm);
      trx.actions.push_back(act);

      set_transaction_headers(trx);
      BOOST_CHECK_EXCEPTION(push_transaction(trx), transaction_exception,
         [](const fc::exception& e) {
            return expect_assert_message(e, "transaction must have at least one authorization");
         }
      );
   }

   // test send_action
   CALL_TEST_FUNCTION(*this, "test_transaction", "send_action", {});

   // test send_action_empty
   CALL_TEST_FUNCTION(*this, "test_transaction", "send_action_empty", {});

   // test send_action_large
   BOOST_CHECK_EXCEPTION(CALL_TEST_FUNCTION(*this, "test_transaction", "send_action_large", {}), inline_action_too_big_nonprivileged,
         [](const fc::exception& e) {
            return expect_assert_message(e, "inline action too big for nonprivileged account");
         }
      );

   // test send_action_inline_fail
   BOOST_CHECK_EXCEPTION( CALL_TEST_FUNCTION(*this, "test_transaction", "send_action_inline_fail", {}),
                          eosio_assert_message_exception,
                          eosio_assert_message_is("test_action::assert_false")                          );

   //   test send_transaction
      CALL_TEST_FUNCTION(*this, "test_transaction", "send_transaction", {});

   // test send_transaction_empty
   BOOST_CHECK_EXCEPTION(CALL_TEST_FUNCTION(*this, "test_transaction", "send_transaction_empty", {}), tx_no_auths,
         [](const fc::exception& e) {
            return expect_assert_message(e, "transaction must have at least one authorization");
         }
      );

   {
      produce_blocks(10);
      transaction_trace_ptr trace;
      auto c = control->applied_transaction.connect([&](std::tuple<const transaction_trace_ptr&, const packed_transaction_ptr&> x) {
         auto& t = std::get<0>(x);
         if (t && t->receipt && t->receipt->status != transaction_receipt::executed) { trace = t; }
      } );
      block_state_ptr bsp;
      auto c2 = control->accepted_block.connect([&](const block_state_ptr& b) { bsp = b; });

      // test error handling on deferred transaction failure
      auto test_trace = CALL_TEST_FUNCTION(*this, "test_transaction", "send_transaction_trigger_error_handler", {});

      BOOST_REQUIRE(trace);
      BOOST_CHECK_EQUAL(trace->receipt->status, transaction_receipt::soft_fail);

      std::set<transaction_id_type> block_ids;
      for( const auto& receipt : bsp->block->transactions ) {
         transaction_id_type id;
         if( std::holds_alternative<packed_transaction>(receipt.trx) ) {
            const auto& pt = std::get<packed_transaction>(receipt.trx);
            id = pt.id();
         } else {
            id = std::get<transaction_id_type>(receipt.trx);
         }
         block_ids.insert( id );
      }

      BOOST_CHECK_EQUAL(2, block_ids.size() ); // originating trx and deferred
      BOOST_CHECK_EQUAL(1, block_ids.count( test_trace->id ) ); // originating
      BOOST_CHECK( !test_trace->failed_dtrx_trace );
      BOOST_CHECK_EQUAL(0, block_ids.count( trace->id ) ); // onerror id, not in block
      BOOST_CHECK_EQUAL(1, block_ids.count( trace->failed_dtrx_trace->id ) ); // deferred id since trace moved to failed_dtrx_trace
      BOOST_CHECK( trace->action_traces.at(0).act.name == "onerror"_n );

      c.disconnect();
      c2.disconnect();
   }

   // test test_transaction_size
   CALL_TEST_FUNCTION(*this, "test_transaction", "test_transaction_size", fc::raw::pack(54) ); // TODO: Need a better way to test this.

   // test test_read_transaction
   // this is a bit rough, but I couldn't figure out a better way to compare the hashes
   auto tx_trace = CALL_TEST_FUNCTION( *this, "test_transaction", "test_read_transaction", {} );
   string sha_expect = tx_trace->id;
   BOOST_TEST_MESSAGE( "tx_trace->action_traces.front().console: = " << tx_trace->action_traces.front().console );
   BOOST_TEST_MESSAGE( "sha_expect = " << sha_expect );
   BOOST_CHECK_EQUAL(tx_trace->action_traces.front().console == sha_expect, true);
   // test test_tapos_block_num
   CALL_TEST_FUNCTION(*this, "test_transaction", "test_tapos_block_num", fc::raw::pack(control->head_block_num()) );

   // test test_tapos_block_prefix
   CALL_TEST_FUNCTION(*this, "test_transaction", "test_tapos_block_prefix", fc::raw::pack(control->head_block_id()._hash[1]) );

   // test send_action_recurse
   BOOST_CHECK_EXCEPTION(CALL_TEST_FUNCTION(*this, "test_transaction", "send_action_recurse", {}), eosio::chain::transaction_exception,
         [](const eosio::chain::transaction_exception& e) {
            return expect_assert_message(e, "max inline action depth per transaction reached");
         }
      );

   BOOST_REQUIRE_EQUAL( validate(), true );

   // test read_transaction only returns packed transaction
   {
      signed_transaction trx;

      auto pl = vector<permission_level>{{"testapi"_n, config::active_name}};
      action act( pl, test_api_action<TEST_METHOD( "test_transaction", "test_read_transaction" )>{} );
      act.data = {};
      act.authorization = {{"testapi"_n, config::active_name}};
      trx.actions.push_back( act );

      set_transaction_headers( trx, DEFAULT_EXPIRATION_DELTA );
      auto sigs = trx.sign( get_private_key( "testapi"_n, "active" ), control->get_chain_id() );

      auto time_limit = fc::microseconds::maximum();
      auto ptrx = std::make_shared<packed_transaction>( signed_transaction(trx), true, packed_transaction::compression_type::none );

      string sha_expect = ptrx->id();
      auto packed = fc::raw::pack( static_cast<const transaction&>(ptrx->get_transaction()) );
      packed.push_back('7'); packed.push_back('7'); // extra ignored
      packed_transaction_v0 pkt( packed, *ptrx->get_signatures(), ptrx->to_packed_transaction_v0()->get_packed_context_free_data(),
                                 packed_transaction_v0::compression_type::none );
      BOOST_CHECK(pkt.get_packed_transaction() == packed);
      ptrx = std::make_shared<packed_transaction>( pkt, true );

      auto fut = transaction_metadata::start_recover_keys( std::move( ptrx ), control->get_thread_pool(), control->get_chain_id(), time_limit );
      auto r = control->push_transaction( fut.get(), fc::time_point::maximum(), DEFAULT_BILLED_CPU_TIME_US, true );
      if( r->except_ptr ) std::rethrow_exception( r->except_ptr );
      if( r->except) throw *r->except;
      tx_trace = r;
      produce_block();
      BOOST_CHECK(tx_trace->action_traces.front().console == sha_expect);
   }


} FC_LOG_AND_RETHROW() }

/*************************************************************************************
 * verify subjective limit test case
 *************************************************************************************/
BOOST_AUTO_TEST_CASE(inline_action_subjective_limit) { try {
   const uint32_t _4k = 4 * 1024;
   tester chain(setup_policy::full, db_read_mode::SPECULATIVE, {_4k + 100}, {_4k + 1});
   tester chain2(setup_policy::full, db_read_mode::SPECULATIVE, {_4k + 100}, {_4k});
   signed_block_ptr block;
   for (int n=0; n < 2; ++n) {
      block = chain.produce_block();
      chain2.push_block(block);
   }
   chain.create_account( "testapi"_n );
   for (int n=0; n < 2; ++n) {
      block = chain.produce_block();
      chain2.push_block(block);
   }
   chain.set_code( "testapi"_n, contracts::test_api_wasm() );
   block = chain.produce_block();
   chain2.push_block(block);

   block = CALL_TEST_FUNCTION_WITH_BLOCK(chain, "test_transaction", "send_action_4k", {}).second;
   chain2.push_block(block);
   block = chain.produce_block();
   chain2.push_block(block);

} FC_LOG_AND_RETHROW() }

/*************************************************************************************
 * verify objective limit test case
 *************************************************************************************/
BOOST_AUTO_TEST_CASE(inline_action_objective_limit) { try {
   const uint32_t _4k = 4 * 1024;
   tester chain(setup_policy::full, db_read_mode::SPECULATIVE, {_4k}, {_4k - 1});
   chain.produce_blocks(2);
   chain.create_account( "testapi"_n );
   chain.produce_blocks(100);
   chain.set_code( "testapi"_n, contracts::test_api_wasm() );
   chain.produce_block();

   chain.push_action(config::system_account_name, "setpriv"_n, config::system_account_name,  mutable_variant_object()
         ("account", "testapi")
         ("is_priv", 1));
   chain.produce_block();

   BOOST_CHECK_EXCEPTION(CALL_TEST_FUNCTION(chain, "test_transaction", "send_action_4k", {}), inline_action_too_big,
                         [](const fc::exception& e) {
                            return expect_assert_message(e, "inline action too big");
                         }
   );

} FC_LOG_AND_RETHROW() }

BOOST_AUTO_TEST_CASE(deferred_inline_action_subjective_limit_failure) { try {
   const uint32_t _4k = 4 * 1024;
   tester chain(setup_policy::full, db_read_mode::SPECULATIVE, {_4k + 100}, {_4k});
   chain.produce_blocks(2);
   chain.create_accounts( {"testapi"_n, "testapi2"_n, "alice"_n} );
   chain.set_code( "testapi"_n, contracts::test_api_wasm() );
   chain.set_code( "testapi2"_n, contracts::test_api_wasm() );
   chain.produce_block();

   transaction_trace_ptr trace;
   auto c = chain.control->applied_transaction.connect([&](std::tuple<const transaction_trace_ptr&, const packed_transaction_ptr&> x) {
         auto& t = std::get<0>(x);
         if (t->scheduled) { trace = t; }
      } );
   CALL_TEST_FUNCTION(chain, "test_transaction", "send_deferred_transaction_4k_action", {} );
   BOOST_CHECK(!trace);
   BOOST_CHECK_EXCEPTION(chain.produce_block( fc::seconds(2) ), fc::exception,
                         [](const fc::exception& e) {
                            return expect_assert_message(e, "inline action too big for nonprivileged account");
                         }
   );

   //check that it populates exception fields
   BOOST_REQUIRE(trace);
   BOOST_REQUIRE(trace->except);
   BOOST_REQUIRE(trace->error_code);

   BOOST_REQUIRE_EQUAL(1, trace->action_traces.size());
   c.disconnect();

} FC_LOG_AND_RETHROW() }

BOOST_AUTO_TEST_CASE(deferred_inline_action_subjective_limit) { try {
   const uint32_t _4k = 4 * 1024;
   tester chain(setup_policy::full, db_read_mode::SPECULATIVE, {_4k + 100}, {_4k + 1});
   tester chain2(setup_policy::full, db_read_mode::SPECULATIVE, {_4k + 100}, {_4k});
   signed_block_ptr block;
   for (int n=0; n < 2; ++n) {
      block = chain.produce_block();
      chain2.push_block(block);
   }
   chain.create_accounts( {"testapi"_n, "testapi2"_n, "alice"_n} );
   chain.set_code( "testapi"_n, contracts::test_api_wasm() );
   chain.set_code( "testapi2"_n, contracts::test_api_wasm() );
   block = chain.produce_block();
   chain2.push_block(block);

   transaction_trace_ptr trace;
   auto c = chain.control->applied_transaction.connect([&](std::tuple<const transaction_trace_ptr&, const packed_transaction_ptr&> x) {
      auto& t = std::get<0>(x);
      if (t->scheduled) { trace = t; }
   } );
   block = CALL_TEST_FUNCTION_WITH_BLOCK(chain, "test_transaction", "send_deferred_transaction_4k_action", {} ).second;
   chain2.push_block(block);
   BOOST_CHECK(!trace);
   block = chain.produce_block( fc::seconds(2) );
   chain2.push_block(block);

   //check that it gets executed afterwards
   BOOST_REQUIRE(trace);

   //confirm printed message
   BOOST_TEST(!trace->action_traces.empty());
   BOOST_TEST(trace->action_traces.back().console == "exec 8");
   c.disconnect();

   for (int n=0; n < 10; ++n) {
      block = chain.produce_block();
      chain2.push_block(block);
   }

} FC_LOG_AND_RETHROW() }

BOOST_FIXTURE_TEST_CASE(deferred_transaction_tests, TESTER) { try {
   produce_blocks(2);
   create_accounts( {"testapi"_n, "testapi2"_n, "alice"_n} );
   set_code( "testapi"_n, contracts::test_api_wasm() );
   set_code( "testapi2"_n, contracts::test_api_wasm() );
   produce_blocks(1);

   //schedule
   {
      transaction_trace_ptr trace;
      auto c = control->applied_transaction.connect([&](std::tuple<const transaction_trace_ptr&, const packed_transaction_ptr&> x) {
         auto& t = std::get<0>(x);
         if (t->scheduled) { trace = t; }
      } );
      CALL_TEST_FUNCTION(*this, "test_transaction", "send_deferred_transaction", {} );
      BOOST_CHECK(!trace);
      produce_block( fc::seconds(2) );

      //check that it gets executed afterwards
      BOOST_REQUIRE(trace);

      //confirm printed message
      BOOST_TEST(!trace->action_traces.empty());
      BOOST_TEST(trace->action_traces.back().console == "deferred executed\n");
      c.disconnect();
   }

   produce_blocks(10);

   //schedule twice without replace_existing flag (second deferred transaction should replace first one)
   {
      transaction_trace_ptr trace;
      uint32_t count = 0;
      auto c = control->applied_transaction.connect([&](std::tuple<const transaction_trace_ptr&, const packed_transaction_ptr&> x) {
         auto& t = std::get<0>(x);
         if (t && t->scheduled) { trace = t; ++count; }
      } );
      CALL_TEST_FUNCTION(*this, "test_transaction", "send_deferred_transaction", {});
      BOOST_CHECK_THROW(CALL_TEST_FUNCTION(*this, "test_transaction", "send_deferred_transaction", {}), deferred_tx_duplicate);
      produce_blocks( 3 );

      //check that only one deferred transaction executed
      auto dtrxs = get_scheduled_transactions();
      BOOST_CHECK_EQUAL(dtrxs.size(), 1);
      for (const auto& trx: dtrxs) {
         control->push_scheduled_transaction(trx, fc::time_point::maximum(), 0, false);
      }
      BOOST_CHECK_EQUAL(1, count);
      BOOST_REQUIRE(trace);
      BOOST_CHECK_EQUAL( 1, trace->action_traces.size() );
      c.disconnect();
   }

   produce_blocks(10);

   //schedule twice with replace_existing flag (second deferred transaction should replace first one)
   {
      transaction_trace_ptr trace;
      uint32_t count = 0;
      auto c = control->applied_transaction.connect([&](std::tuple<const transaction_trace_ptr&, const packed_transaction_ptr&> x) {
         auto& t = std::get<0>(x);
         if (t && t->scheduled) { trace = t; ++count; }
      } );
      CALL_TEST_FUNCTION(*this, "test_transaction", "send_deferred_transaction_replace", {});
      CALL_TEST_FUNCTION(*this, "test_transaction", "send_deferred_transaction_replace", {});
      produce_blocks( 3 );

      //check that only one deferred transaction executed
      auto billed_cpu_time_us = control->get_global_properties().configuration.min_transaction_cpu_usage;
      auto dtrxs = get_scheduled_transactions();
      BOOST_CHECK_EQUAL(dtrxs.size(), 1);
      for (const auto& trx: dtrxs) {
         control->push_scheduled_transaction(trx, fc::time_point::maximum(), billed_cpu_time_us, true);
      }
      BOOST_CHECK_EQUAL(1, count);
      BOOST_CHECK(trace);
      BOOST_CHECK_EQUAL( 1, trace->action_traces.size() );
      c.disconnect();
   }

   produce_blocks(10);

   //schedule and cancel
   {
      transaction_trace_ptr trace;
      auto c = control->applied_transaction.connect([&](std::tuple<const transaction_trace_ptr&, const packed_transaction_ptr&> x) {
         auto& t = std::get<0>(x);
         if (t && t->scheduled) { trace = t; }
      } );
      CALL_TEST_FUNCTION(*this, "test_transaction", "send_deferred_transaction", {});
      CALL_TEST_FUNCTION(*this, "test_transaction", "cancel_deferred_transaction_success", {});
      produce_block( fc::seconds(2) );
      BOOST_CHECK(!trace);
      c.disconnect();
   }

   produce_blocks(10);

   //cancel_deferred() return zero if no scheduled transaction found
   {
      CALL_TEST_FUNCTION(*this, "test_transaction", "cancel_deferred_transaction_not_found", {});
   }

   produce_blocks(10);

   //repeated deferred transactions
   {
      vector<transaction_trace_ptr> traces;
      auto c = control->applied_transaction.connect([&](std::tuple<const transaction_trace_ptr&, const packed_transaction_ptr&> x) {
         auto& t = std::get<0>(x);
         if (t && t->scheduled) {
            traces.push_back( t );
         }
      } );

      CALL_TEST_FUNCTION(*this, "test_transaction", "repeat_deferred_transaction", fc::raw::pack( (uint32_t)5 ) );

      produce_block();

      c.disconnect();

      BOOST_CHECK_EQUAL( traces.size(), 5 );
   }

   produce_blocks(10);

   {
      // Trigger a tx which in turn sends a deferred tx with payer != receiver
      // Payer is alice in this case, this tx should fail since we don't have the authorization of alice
      dtt_action dtt_act1;
      dtt_act1.payer = "alice"_n.to_uint64_t();
      BOOST_CHECK_THROW(CALL_TEST_FUNCTION(*this, "test_transaction", "send_deferred_tx_with_dtt_action", fc::raw::pack(dtt_act1)), action_validate_exception);

      // Send a tx which in turn sends a deferred tx with the deferred tx's receiver != this tx receiver
      // This will include the authorization of the receiver, and impose any related delay associated with the authority
      // We set the authorization delay to be 10 sec here, and since the deferred tx delay is set to be 5 sec, so this tx should fail
      dtt_action dtt_act2;
      dtt_act2.deferred_account = "testapi2"_n.to_uint64_t();
      dtt_act2.permission_name = "additional"_n.to_uint64_t();
      dtt_act2.delay_sec = 5;

      auto auth = authority(get_public_key(name("testapi"), name(dtt_act2.permission_name).to_string()), 10);
      auth.accounts.push_back( permission_level_weight{{"testapi"_n, config::eosio_code_name}, 1} );

      push_action(config::system_account_name, updateauth::get_name(), name("testapi"), fc::mutable_variant_object()
              ("account", "testapi")
              ("permission", name(dtt_act2.permission_name))
              ("parent", "active")
              ("auth", auth)
      );
      push_action(config::system_account_name, linkauth::get_name(), name("testapi"), fc::mutable_variant_object()
              ("account", "testapi")
              ("code", name(dtt_act2.deferred_account))
              ("type", name(dtt_act2.deferred_action))
              ("requirement", name(dtt_act2.permission_name)));
      BOOST_CHECK_THROW(CALL_TEST_FUNCTION(*this, "test_transaction", "send_deferred_tx_with_dtt_action", fc::raw::pack(dtt_act2)), unsatisfied_authorization);

      // But if the deferred transaction has a sufficient delay, then it should work.
      dtt_act2.delay_sec = 10;
      CALL_TEST_FUNCTION(*this, "test_transaction", "send_deferred_tx_with_dtt_action", fc::raw::pack(dtt_act2));

      // If the deferred tx receiver == this tx receiver, the authorization checking would originally be bypassed.
      // But not anymore. With the RESTRICT_ACTION_TO_SELF protocol feature activated, it should now objectively
      // fail because testapi@additional permission is not unilaterally satisfied by testapi@eosio.code.
      dtt_action dtt_act3;
      dtt_act3.deferred_account = "testapi"_n.to_uint64_t();
      dtt_act3.permission_name = "additional"_n.to_uint64_t();
      push_action(config::system_account_name, linkauth::get_name(), name("testapi"), fc::mutable_variant_object()
            ("account", "testapi")
            ("code", name(dtt_act3.deferred_account))
            ("type", name(dtt_act3.deferred_action))
            ("requirement", name(dtt_act3.permission_name)));
      BOOST_CHECK_THROW(CALL_TEST_FUNCTION(*this, "test_transaction", "send_deferred_tx_with_dtt_action", fc::raw::pack(dtt_act3)), unsatisfied_authorization);

      // But it should again work if the deferred transaction has a sufficient delay.
      dtt_act3.delay_sec = 10;
      CALL_TEST_FUNCTION(*this, "test_transaction", "send_deferred_tx_with_dtt_action", fc::raw::pack(dtt_act3));

      // If we make testapi account to be priviledged account:
      // - the deferred transaction will work no matter who is the payer
      // - the deferred transaction will not care about the delay of the authorization
      push_action(config::system_account_name, "setpriv"_n, config::system_account_name,  mutable_variant_object()
                                                          ("account", "testapi")
                                                          ("is_priv", 1));
      CALL_TEST_FUNCTION(*this, "test_transaction", "send_deferred_tx_with_dtt_action", fc::raw::pack(dtt_act1));
      CALL_TEST_FUNCTION(*this, "test_transaction", "send_deferred_tx_with_dtt_action", fc::raw::pack(dtt_act2));
   }

   BOOST_REQUIRE_EQUAL( validate(), true );
} FC_LOG_AND_RETHROW() }

BOOST_AUTO_TEST_CASE(more_deferred_transaction_tests) { try {
   fc::temp_directory tempdir;
   validating_tester chain( tempdir, true );
   chain.execute_setup_policy( setup_policy::preactivate_feature_and_new_bios );

   const auto& pfm = chain.control->get_protocol_feature_manager();
   auto d = pfm.get_builtin_digest( builtin_protocol_feature_t::replace_deferred );
   BOOST_REQUIRE( d );

   chain.preactivate_protocol_features( {*d} );
   chain.produce_block();

   const auto& index = chain.control->db().get_index<generated_transaction_multi_index,by_id>();

   auto print_deferred = [&index]() {
      for( const auto& gto : index ) {
         wlog("id = ${id}, trx_id = ${trx_id}", ("id", gto.id)("trx_id", gto.trx_id));
      }
   };

   const auto& contract_account = account_name("tester");
   const auto& test_account = account_name("alice");

   chain.create_accounts( {contract_account, test_account} );
   chain.set_code( contract_account, contracts::deferred_test_wasm() );
   chain.set_abi( contract_account, contracts::deferred_test_abi().data() );
   chain.produce_block();

   BOOST_REQUIRE_EQUAL(0, index.size());

   chain.push_action( contract_account, "delayedcall"_n, test_account, fc::mutable_variant_object()
      ("payer",     test_account)
      ("sender_id", 0)
      ("contract",  contract_account)
      ("payload",   42)
      ("delay_sec", 1000)
      ("replace_existing", false)
   );

   BOOST_REQUIRE_EQUAL(1, index.size());
   print_deferred();

   signed_transaction trx;
   trx.actions.emplace_back(
      chain.get_action( contract_account, "delayedcall"_n,
                  vector<permission_level>{{test_account, config::active_name}},
                  fc::mutable_variant_object()
                     ("payer",     test_account)
                     ("sender_id", 0)
                     ("contract",  contract_account)
                     ("payload",   13)
                     ("delay_sec", 1000)
                     ("replace_existing", true)
      )
   );
   trx.actions.emplace_back(
      chain.get_action( contract_account, "delayedcall"_n,
                  vector<permission_level>{{test_account, config::active_name}},
                  fc::mutable_variant_object()
                     ("payer",     test_account)
                     ("sender_id", 1)
                     ("contract",  contract_account)
                     ("payload",   42)
                     ("delay_sec", 1000)
                     ("replace_existing", false)
      )
   );
   trx.actions.emplace_back(
      chain.get_action( contract_account, "fail"_n,
                  vector<permission_level>{},
                  fc::mutable_variant_object()
      )
   );
   chain.set_transaction_headers(trx);
   trx.sign( chain.get_private_key( test_account, "active" ), chain.control->get_chain_id() );
   BOOST_REQUIRE_EXCEPTION(
      chain.push_transaction( trx ),
      eosio_assert_message_exception,
      eosio_assert_message_is("fail")
   );

   BOOST_REQUIRE_EQUAL(1, index.size());
   print_deferred();

   chain.produce_blocks(2);

   chain.push_action( contract_account, "delayedcall"_n, test_account, fc::mutable_variant_object()
      ("payer",     test_account)
      ("sender_id", 1)
      ("contract",  contract_account)
      ("payload",   101)
      ("delay_sec", 1000)
      ("replace_existing", false)
   );

   chain.push_action( contract_account, "delayedcall"_n, test_account, fc::mutable_variant_object()
      ("payer",     test_account)
      ("sender_id", 2)
      ("contract",  contract_account)
      ("payload",   102)
      ("delay_sec", 1000)
      ("replace_existing", false)
   );

   BOOST_REQUIRE_EQUAL(3, index.size());
   print_deferred();

   BOOST_REQUIRE_THROW(
      chain.push_action( contract_account, "delayedcall"_n, test_account, fc::mutable_variant_object()
         ("payer",     test_account)
         ("sender_id", 2)
         ("contract",  contract_account)
         ("payload",   101)
         ("delay_sec", 1000)
         ("replace_existing", true)
      ),
      fc::exception
   );

   BOOST_REQUIRE_EQUAL(3, index.size());
   print_deferred();

   signed_transaction trx2;
   trx2.actions.emplace_back(
      chain.get_action( contract_account, "delayedcall"_n,
                  vector<permission_level>{{test_account, config::active_name}},
                  fc::mutable_variant_object()
                     ("payer",     test_account)
                     ("sender_id", 1)
                     ("contract",  contract_account)
                     ("payload",   100)
                     ("delay_sec", 1000)
                     ("replace_existing", true)
      )
   );
   trx2.actions.emplace_back(
      chain.get_action( contract_account, "delayedcall"_n,
                  vector<permission_level>{{test_account, config::active_name}},
                  fc::mutable_variant_object()
                     ("payer",     test_account)
                     ("sender_id", 2)
                     ("contract",  contract_account)
                     ("payload",   101)
                     ("delay_sec", 1000)
                     ("replace_existing", true)
      )
   );
   trx2.actions.emplace_back(
      chain.get_action( contract_account, "delayedcall"_n,
                  vector<permission_level>{{test_account, config::active_name}},
                  fc::mutable_variant_object()
                     ("payer",     test_account)
                     ("sender_id", 1)
                     ("contract",  contract_account)
                     ("payload",   102)
                     ("delay_sec", 1000)
                     ("replace_existing", true)
      )
   );
   trx2.actions.emplace_back(
      chain.get_action( contract_account, "fail"_n,
                  vector<permission_level>{},
                  fc::mutable_variant_object()
      )
   );
   chain.set_transaction_headers(trx2);
   trx2.sign( chain.get_private_key( test_account, "active" ), chain.control->get_chain_id() );
   BOOST_REQUIRE_EXCEPTION(
      chain.push_transaction( trx2 ),
      eosio_assert_message_exception,
      eosio_assert_message_is("fail")
   );

   BOOST_REQUIRE_EQUAL(3, index.size());
   print_deferred();

   BOOST_REQUIRE_EQUAL( chain.validate(), true );
} FC_LOG_AND_RETHROW() }

/*************************************************************************************
 * chain_tests test case
 *************************************************************************************/
BOOST_FIXTURE_TEST_CASE(chain_tests, TESTER) { try {
   produce_blocks(2);

   create_account( "testapi"_n );

   vector<account_name> producers = { "inita"_n,
                                      "initb"_n,
                                      "initc"_n,
                                      "initd"_n,
                                      "inite"_n,
                                      "initf"_n,
                                      "initg"_n,
                                      "inith"_n,
                                      "initi"_n,
                                      "initj"_n,
                                      "initk"_n,
                                      "initl"_n,
                                      "initm"_n,
                                      "initn"_n,
                                      "inito"_n,
                                      "initp"_n,
                                      "initq"_n,
                                      "initr"_n,
                                      "inits"_n,
                                      "initt"_n,
                                      "initu"_n
   };

   create_accounts( producers );
   set_producers (producers );

   set_code( "testapi"_n, contracts::test_api_wasm() );
   produce_blocks(100);

   vector<account_name> prods( control->active_producers().producers.size() );
   for ( uint32_t i = 0; i < prods.size(); i++ ) {
      prods[i] = control->active_producers().producers[i].producer_name;
   }

   CALL_TEST_FUNCTION( *this, "test_chain", "test_activeprods", fc::raw::pack(prods) );

   BOOST_REQUIRE_EQUAL( validate(), true );
} FC_LOG_AND_RETHROW() }

// Must not leak memory when passing an out-of-bounds unaligned address to get_active_producers
static const char get_active_producers1_wast[] = R"=====(
(module
 (import "env" "get_active_producers" (func $get_active_producers (param i32 i32) (result i32)))
 (memory 1)
 (func (export "apply") (param i64 i64 i64)
  (drop (call $get_active_producers
   (i32.const 1)
   (i32.const 0xFFFFFFFF)
  ))
 )
)
)=====";

BOOST_FIXTURE_TEST_CASE(get_producers1_tests, TESTER) { try {
   produce_blocks(2);
   create_account( "getprods"_n );
   set_code( "getprods"_n, get_active_producers1_wast );
   produce_block();

   for(int i = 0; i < 100; ++i) {
      signed_transaction trx;
      trx.actions.push_back({ { { "getprods"_n, config::active_name } }, "getprods"_n, ""_n, bytes() });
      set_transaction_headers(trx);
      trx.sign(get_private_key("getprods"_n, "active"), control->get_chain_id());
      BOOST_CHECK_THROW(push_transaction(trx), wasm_exception);
      produce_block();
   }

} FC_LOG_AND_RETHROW() }

// get_active_producers interprets its second argument as the size in bytes (but see below).
// This WASM expects that the current producers are the default {"eosio"}.
static const char get_active_producers2_wast[] = R"=====(
(module
 (import "env" "get_active_producers" (func $get_active_producers (param i32 i32) (result i32)))
 (import "env" "eosio_assert" (func $eosio_assert (param i32 i32)))
 (memory 1)
 (func (export "apply") (param i64 i64 i64)
  (i64.store (i32.const 8) (i64.const 0xCCCCCCCCCCCCCCCC))
  (call $eosio_assert
   (i32.eq
    (call $get_active_producers
     (i32.const 8)
     (i32.const 1))
    (i32.const 1))
   (i32.const 256))
  (call $eosio_assert
   (i64.eq (i64.load (i32.const 8)) (i64.const 0xCCCCCCCCCCCCCC00))
   (i32.const 512)))
 (data (i32.const 256) "get_active_producers should return 1")
 (data (i32.const 512) "get_active_producers should only write one byte"))
)=====";

BOOST_FIXTURE_TEST_CASE(get_active_producers2, TESTER) {
   produce_block();
   create_account( "getprods"_n );
   set_code( "getprods"_n, get_active_producers2_wast );
   produce_block();

   signed_transaction trx;
   trx.actions.push_back({ { { "getprods"_n, config::active_name } }, "getprods"_n, ""_n, bytes() });
   set_transaction_headers(trx);
   trx.sign(get_private_key("getprods"_n, "active"), control->get_chain_id());
   push_transaction(trx);
   produce_block();
}

// When validating memory bounds, however, get_active_producers
// treats the size as counting 8-byte elements.
static const char get_active_producers3_wast[] = R"=====(
(module
 (import "env" "get_active_producers" (func $get_active_producers (param i32 i32) (result i32)))
 (memory 1)
 (func (export "apply") (param i64 i64 i64)
  (drop (call $get_active_producers
   (i32.wrap/i64 (get_local 2))
   (i32.const 1)))))
)=====";

BOOST_FIXTURE_TEST_CASE(get_active_producers3, TESTER) {
   produce_block();
   create_account( "getprods"_n );
   set_code( "getprods"_n, get_active_producers3_wast );
   produce_block();

   auto pushit = [&](int offset) {
      signed_transaction trx;
      trx.actions.push_back({ { { "getprods"_n, config::active_name } }, "getprods"_n, name(offset), bytes() });
      set_transaction_headers(trx);
      trx.sign(get_private_key("getprods"_n, "active"), control->get_chain_id());
      push_transaction(trx);
      produce_block();
   };
   pushit(65528);
   BOOST_CHECK_THROW(pushit(65529), wasm_execution_error);
}

// Some db_idx256 intrinsics take both an aligned array and another reference argument.
// Make sure that the copy of the array does not leak when the other argument is out of bounds.
static const char memalign_noleak_wast[] = R"=====(
(module
 (import "env" "db_idx256_find_secondary" (func $db_idx256_find_secondary (param i64 i64 i64 i32 i32 i32) (result i32)))
 (memory 528)
 (func (export "apply") (param i64 i64 i64)
  (drop (call $db_idx256_find_secondary
   (i64.const 0)
   (i64.const 0)
   (i64.const 0)
   (i32.const 1)
   (i32.const 1081343) ;; Just under 33 MiB (32 bytes per element)
   (i32.const 0xFFFFFFFF)
  ))
 )
)
)=====";

BOOST_FIXTURE_TEST_CASE(memalign_noleak_tests, TESTER) { try {
   produce_blocks(2);
   create_account( "noleak"_n );
   set_code( "noleak"_n, memalign_noleak_wast );
   produce_block();

   // This will leak ~33 GiB if there's a memory leak, which should be
   // enough to be noticeable.
   for(int i = 0; i < 1000; ++i) {
      signed_transaction trx;
      trx.actions.push_back({ { { "noleak"_n, config::active_name } }, "noleak"_n, ""_n, bytes() });
      set_transaction_headers(trx);
      trx.sign(get_private_key("noleak"_n, "active"), control->get_chain_id());
      BOOST_CHECK_THROW(push_transaction(trx), wasm_exception);
      produce_block();
   }

} FC_LOG_AND_RETHROW() }

using tester_suites = boost::mpl::list<TESTER, ROCKSDB_TESTER>;

/*************************************************************************************
 * db_tests test case
 *************************************************************************************/
<<<<<<< HEAD
BOOST_AUTO_TEST_CASE_TEMPLATE(db_tests, TESTER_T, tester_suites) { try {
   TESTER_T t;
   t.produce_blocks(2);
   t.create_account( N(testapi) );
   t.create_account( N(testapi2) );
   t.produce_blocks(10);
   t.set_code( N(testapi), contracts::test_api_db_wasm() );
   t.set_abi(  N(testapi), contracts::test_api_db_abi().data() );
   t.set_code( N(testapi2), contracts::test_api_db_wasm() );
   t.set_abi(  N(testapi2), contracts::test_api_db_abi().data() );
   t.produce_blocks(1);

   t.push_action( N(testapi), N(pg),  N(testapi), mutable_variant_object() ); // primary_i64_general
   t.push_action( N(testapi), N(pl),  N(testapi), mutable_variant_object() ); // primary_i64_lowerbound
   t.push_action( N(testapi), N(pu),  N(testapi), mutable_variant_object() ); // primary_i64_upperbound
   t.push_action( N(testapi), N(s1g), N(testapi), mutable_variant_object() ); // idx64_general
   t.push_action( N(testapi), N(s1l), N(testapi), mutable_variant_object() ); // idx64_lowerbound
   t.push_action( N(testapi), N(s1u), N(testapi), mutable_variant_object() ); // idx64_upperbound

   // Store value in primary table
   t.push_action( N(testapi), N(tia), N(testapi), mutable_variant_object() // test_invalid_access
=======
BOOST_FIXTURE_TEST_CASE(db_tests, TESTER) { try {
   produce_blocks(2);
   create_account( "testapi"_n );
   create_account( "testapi2"_n );
   produce_blocks(10);
   set_code( "testapi"_n, contracts::test_api_db_wasm() );
   set_abi(  "testapi"_n, contracts::test_api_db_abi().data() );
   set_code( "testapi2"_n, contracts::test_api_db_wasm() );
   set_abi(  "testapi2"_n, contracts::test_api_db_abi().data() );
   produce_blocks(1);

   push_action( "testapi"_n, "pg"_n,  "testapi"_n, mutable_variant_object() ); // primary_i64_general
   push_action( "testapi"_n, "pl"_n,  "testapi"_n, mutable_variant_object() ); // primary_i64_lowerbound
   push_action( "testapi"_n, "pu"_n,  "testapi"_n, mutable_variant_object() ); // primary_i64_upperbound
   push_action( "testapi"_n, "s1g"_n, "testapi"_n, mutable_variant_object() ); // idx64_general
   push_action( "testapi"_n, "s1l"_n, "testapi"_n, mutable_variant_object() ); // idx64_lowerbound
   push_action( "testapi"_n, "s1u"_n, "testapi"_n, mutable_variant_object() ); // idx64_upperbound

   // Store value in primary table
   push_action( "testapi"_n, "tia"_n, "testapi"_n, mutable_variant_object() // test_invalid_access
>>>>>>> 3c7ee64f
      ("code", "testapi")
      ("val", 10)
      ("index", 0)
      ("store", true)
   );

<<<<<<< HEAD
   // Attempt to change the value stored in the primary table under the code of N(testapi)
   BOOST_CHECK_EXCEPTION( t.push_action( N(testapi2), N(tia), N(testapi2), mutable_variant_object()
=======
   // Attempt to change the value stored in the primary table under the code of "testapi"_n
   BOOST_CHECK_EXCEPTION( push_action( "testapi2"_n, "tia"_n, "testapi2"_n, mutable_variant_object()
>>>>>>> 3c7ee64f
                              ("code", "testapi")
                              ("val", "20")
                              ("index", 0)
                              ("store", true)
                           ), table_access_violation,
                           fc_exception_message_is("db access violation")
   );

   // Verify that the value has not changed.
<<<<<<< HEAD
   t.push_action( N(testapi), N(tia), N(testapi), mutable_variant_object()
=======
   push_action( "testapi"_n, "tia"_n, "testapi"_n, mutable_variant_object()
>>>>>>> 3c7ee64f
      ("code", "testapi")
      ("val", 10)
      ("index", 0)
      ("store", false)
   );

   // Store value in secondary table
<<<<<<< HEAD
   t.push_action( N(testapi), N(tia), N(testapi), mutable_variant_object() // test_invalid_access
=======
   push_action( "testapi"_n, "tia"_n, "testapi"_n, mutable_variant_object() // test_invalid_access
>>>>>>> 3c7ee64f
      ("code", "testapi")
      ("val", 10)
      ("index", 1)
      ("store", true)
   );

<<<<<<< HEAD
   // Attempt to change the value stored in the secondary table under the code of N(testapi)
   BOOST_CHECK_EXCEPTION( t.push_action( N(testapi2), N(tia), N(testapi2), mutable_variant_object()
=======
   // Attempt to change the value stored in the secondary table under the code of "testapi"_n
   BOOST_CHECK_EXCEPTION( push_action( "testapi2"_n, "tia"_n, "testapi2"_n, mutable_variant_object()
>>>>>>> 3c7ee64f
                              ("code", "testapi")
                              ("val", "20")
                              ("index", 1)
                              ("store", true)
                           ), table_access_violation,
                           fc_exception_message_is("db access violation")
   );

   // Verify that the value has not changed.
<<<<<<< HEAD
   t.push_action( N(testapi), N(tia), N(testapi), mutable_variant_object()
=======
   push_action( "testapi"_n, "tia"_n, "testapi"_n, mutable_variant_object()
>>>>>>> 3c7ee64f
      ("code", "testapi")
      ("val", 10)
      ("index", 1)
      ("store", false)
   );

   // idx_double_nan_create_fail
<<<<<<< HEAD
   BOOST_CHECK_EXCEPTION(  t.push_action( N(testapi), N(sdnancreate), N(testapi), mutable_variant_object() ),
=======
   BOOST_CHECK_EXCEPTION(  push_action( "testapi"_n, "sdnancreate"_n, "testapi"_n, mutable_variant_object() ),
>>>>>>> 3c7ee64f
                           transaction_exception,
                           fc_exception_message_is("NaN is not an allowed value for a secondary key")
   );

   // idx_double_nan_modify_fail
<<<<<<< HEAD
   BOOST_CHECK_EXCEPTION(  t.push_action( N(testapi), N(sdnanmodify), N(testapi), mutable_variant_object() ),
=======
   BOOST_CHECK_EXCEPTION(  push_action( "testapi"_n, "sdnanmodify"_n, "testapi"_n, mutable_variant_object() ),
>>>>>>> 3c7ee64f
                           transaction_exception,
                           fc_exception_message_is("NaN is not an allowed value for a secondary key")
   );

   // idx_double_nan_lookup_fail
<<<<<<< HEAD
   BOOST_CHECK_EXCEPTION(  t.push_action( N(testapi), N(sdnanlookup), N(testapi), mutable_variant_object()
                                        ("lookup_type", 0) // 0 for find
=======
   BOOST_CHECK_EXCEPTION(  push_action( "testapi"_n, "sdnanlookup"_n, "testapi"_n, mutable_variant_object()
                              ("lookup_type", 0) // 0 for find
>>>>>>> 3c7ee64f
                           ), transaction_exception,
                           fc_exception_message_is("NaN is not an allowed value for a secondary key")
   );

<<<<<<< HEAD
   BOOST_CHECK_EXCEPTION(  t.push_action( N(testapi), N(sdnanlookup), N(testapi), mutable_variant_object()
=======
   BOOST_CHECK_EXCEPTION(  push_action( "testapi"_n, "sdnanlookup"_n, "testapi"_n, mutable_variant_object()
>>>>>>> 3c7ee64f
                              ("lookup_type", 1) // 1 for lower bound
                           ), transaction_exception,
                           fc_exception_message_is("NaN is not an allowed value for a secondary key")
   );

<<<<<<< HEAD
   BOOST_CHECK_EXCEPTION(  t.push_action( N(testapi), N(sdnanlookup), N(testapi), mutable_variant_object()
=======
   BOOST_CHECK_EXCEPTION(  push_action( "testapi"_n, "sdnanlookup"_n, "testapi"_n, mutable_variant_object()
>>>>>>> 3c7ee64f
                              ("lookup_type", 2) // 2 for upper bound
                           ), transaction_exception,
                           fc_exception_message_is("NaN is not an allowed value for a secondary key")
   );

<<<<<<< HEAD
   t.push_action( N(testapi), N(sk32align), N(testapi), mutable_variant_object() ); // misaligned_secondary_key256_tests
=======
   push_action( "testapi"_n, "sk32align"_n, "testapi"_n, mutable_variant_object() ); // misaligned_secondary_key256_tests
>>>>>>> 3c7ee64f

   BOOST_REQUIRE_EQUAL( t.validate(), true );
} FC_LOG_AND_RETHROW() }

// The multi_index iterator cache is preserved across notifications for the same action.
BOOST_FIXTURE_TEST_CASE(db_notify_tests, TESTER) {
   create_accounts( { "notifier"_n, "notified"_n } );
   const char notifier[] = R"=====(
(module
 (func $db_store_i64 (import "env" "db_store_i64") (param i64 i64 i64 i64 i32 i32) (result i32))
 (func $db_find_i64 (import "env" "db_find_i64") (param i64 i64 i64 i64) (result i32))
 (func $db_idx64_store (import "env" "db_idx64_store") (param i64 i64 i64 i64 i32) (result i32))
 (func $db_idx64_find_primary (import "env" "db_idx64_find_primary") (param i64 i64 i64 i32 i64) (result i32))
 (func $db_idx128_store (import "env" "db_idx128_store") (param i64 i64 i64 i64 i32) (result i32))
 (func $db_idx128_find_primary (import "env" "db_idx128_find_primary") (param i64 i64 i64 i32 i64) (result i32))
 (func $db_idx256_store (import "env" "db_idx256_store") (param i64 i64 i64 i64 i32 i32) (result i32))
 (func $db_idx256_find_primary (import "env" "db_idx256_find_primary") (param i64 i64 i64 i32 i32 i64) (result i32))
 (func $db_idx_double_store (import "env" "db_idx_double_store") (param i64 i64 i64 i64 i32) (result i32))
 (func $db_idx_double_find_primary (import "env" "db_idx_double_find_primary") (param i64 i64 i64 i32 i64) (result i32))
 (func $db_idx_long_double_store (import "env" "db_idx_long_double_store") (param i64 i64 i64 i64 i32) (result i32))
 (func $db_idx_long_double_find_primary (import "env" "db_idx_long_double_find_primary") (param i64 i64 i64 i32 i64) (result i32))
 (func $eosio_assert (import "env" "eosio_assert") (param i32 i32))
 (func $require_recipient (import "env" "require_recipient") (param i64))
 (memory 1)
 (func (export "apply") (param i64 i64 i64)
  (local i32)
  (set_local 3 (i64.ne (get_local 0) (get_local 1)))
  (if (get_local 3) (then (i32.store8 (i32.const 7) (i32.const 100))))
  (drop (call $db_store_i64 (i64.const 0) (i64.const 0) (get_local 0) (i64.const 0) (i32.const 0) (i32.const 0)))
  (drop (call $db_idx64_store (i64.const 0) (i64.const 0) (get_local 0) (i64.const 0) (i32.const 256)))
  (drop (call $db_idx128_store (i64.const 0) (i64.const 0) (get_local 0) (i64.const 0) (i32.const 256)))
  (drop (call $db_idx256_store (i64.const 0) (i64.const 0) (get_local 0) (i64.const 0) (i32.const 256) (i32.const 2)))
  (drop (call $db_idx_double_store (i64.const 0) (i64.const 0) (get_local 0) (i64.const 0) (i32.const 256)))
  (drop (call $db_idx_long_double_store (i64.const 0) (i64.const 0) (get_local 0) (i64.const 0) (i32.const 256)))
  (call $eosio_assert (i32.eq (call $db_find_i64 (get_local 0) (i64.const 0) (i64.const 0) (i64.const 0) ) (get_local 3)) (i32.const 0))
  (call $eosio_assert (i32.eq (call $db_idx64_find_primary (get_local 0) (i64.const 0) (i64.const 0) (i32.const 256) (i64.const 0)) (get_local 3)) (i32.const 32))
  (call $eosio_assert (i32.eq (call $db_idx128_find_primary (get_local 0) (i64.const 0) (i64.const 0) (i32.const 256) (i64.const 0)) (get_local 3)) (i32.const 64))
  (call $eosio_assert (i32.eq (call $db_idx256_find_primary (get_local 0) (i64.const 0) (i64.const 0) (i32.const 256) (i32.const 2) (i64.const 0)) (get_local 3)) (i32.const 96))
  (call $eosio_assert (i32.eq (call $db_idx_double_find_primary (get_local 0) (i64.const 0) (i64.const 0) (i32.const 256) (i64.const 0)) (get_local 3)) (i32.const 128))
  (call $eosio_assert (i32.eq (call $db_idx_long_double_find_primary (get_local 0) (i64.const 0) (i64.const 0) (i32.const 256) (i64.const 0)) (get_local 3)) (i32.const 160))
  (call $require_recipient (i64.const 11327368596746665984))
 )
 (data (i32.const 0) "notifier: primary")
 (data (i32.const 32) "notifier: idx64")
 (data (i32.const 64) "notifier: idx128")
 (data (i32.const 96) "notifier: idx256")
 (data (i32.const 128) "notifier: idx_double")
 (data (i32.const 160) "notifier: idx_long_double")
)
)=====";
   set_code( "notifier"_n, notifier );
   set_code( "notified"_n, notifier );

   BOOST_TEST_REQUIRE(push_action( action({}, "notifier"_n, name(), {}), "notifier"_n.to_uint64_t() ) == "");
}

/*************************************************************************************
 * multi_index_tests test case
 *************************************************************************************/
BOOST_FIXTURE_TEST_CASE(multi_index_tests, TESTER) { try {
   produce_blocks(1);
   create_account( "testapi"_n );
   produce_blocks(1);
   set_code( "testapi"_n, contracts::test_api_multi_index_wasm() );
   set_abi( "testapi"_n, contracts::test_api_multi_index_abi().data() );
   produce_blocks(1);

   auto check_failure = [this]( action_name a, const char* expected_error_msg ) {
      BOOST_CHECK_EXCEPTION(  push_action( "testapi"_n, a, "testapi"_n, {} ),
                              eosio_assert_message_exception,
                              eosio_assert_message_is( expected_error_msg )
      );
   };

   push_action( "testapi"_n, "s1g"_n,  "testapi"_n, {} );        // idx64_general
   push_action( "testapi"_n, "s1store"_n,  "testapi"_n, {} );    // idx64_store_only
   push_action( "testapi"_n, "s1check"_n,  "testapi"_n, {} );    // idx64_check_without_storing
   push_action( "testapi"_n, "s2g"_n,  "testapi"_n, {} );        // idx128_general
   push_action( "testapi"_n, "s2store"_n,  "testapi"_n, {} );    // idx128_store_only
   push_action( "testapi"_n, "s2check"_n,  "testapi"_n, {} );    // idx128_check_without_storing
   push_action( "testapi"_n, "s2autoinc"_n,  "testapi"_n, {} );  // idx128_autoincrement_test
   push_action( "testapi"_n, "s2autoinc1"_n,  "testapi"_n, {} ); // idx128_autoincrement_test_part1
   push_action( "testapi"_n, "s2autoinc2"_n,  "testapi"_n, {} ); // idx128_autoincrement_test_part2
   push_action( "testapi"_n, "s3g"_n,  "testapi"_n, {} );        // idx256_general
   push_action( "testapi"_n, "sdg"_n,  "testapi"_n, {} );        // idx_double_general
   push_action( "testapi"_n, "sldg"_n,  "testapi"_n, {} );       // idx_long_double_general

   check_failure( "s1pkend"_n, "cannot increment end iterator" ); // idx64_pk_iterator_exceed_end
   check_failure( "s1skend"_n, "cannot increment end iterator" ); // idx64_sk_iterator_exceed_end
   check_failure( "s1pkbegin"_n, "cannot decrement iterator at beginning of table" ); // idx64_pk_iterator_exceed_begin
   check_failure( "s1skbegin"_n, "cannot decrement iterator at beginning of index" ); // idx64_sk_iterator_exceed_begin
   check_failure( "s1pkref"_n, "object passed to iterator_to is not in multi_index" ); // idx64_pass_pk_ref_to_other_table
   check_failure( "s1skref"_n, "object passed to iterator_to is not in multi_index" ); // idx64_pass_sk_ref_to_other_table
   check_failure( "s1pkitrto"_n, "object passed to iterator_to is not in multi_index" ); // idx64_pass_pk_end_itr_to_iterator_to
   check_failure( "s1pkmodify"_n, "cannot pass end iterator to modify" ); // idx64_pass_pk_end_itr_to_modify
   check_failure( "s1pkerase"_n, "cannot pass end iterator to erase" ); // idx64_pass_pk_end_itr_to_erase
   check_failure( "s1skitrto"_n, "object passed to iterator_to is not in multi_index" ); // idx64_pass_sk_end_itr_to_iterator_to
   check_failure( "s1skmodify"_n, "cannot pass end iterator to modify" ); // idx64_pass_sk_end_itr_to_modify
   check_failure( "s1skerase"_n, "cannot pass end iterator to erase" ); // idx64_pass_sk_end_itr_to_erase
   check_failure( "s1modpk"_n, "updater cannot change primary key when modifying an object" ); // idx64_modify_primary_key
   check_failure( "s1exhaustpk"_n, "next primary key in table is at autoincrement limit" ); // idx64_run_out_of_avl_pk
   check_failure( "s1findfail1"_n, "unable to find key" ); // idx64_require_find_fail
   check_failure( "s1findfail2"_n, "unable to find primary key in require_find" );// idx64_require_find_fail_with_msg
   check_failure( "s1findfail3"_n, "unable to find secondary key" ); // idx64_require_find_sk_fail
   check_failure( "s1findfail4"_n, "unable to find sec key" ); // idx64_require_find_sk_fail_with_msg

   push_action( "testapi"_n, "s1skcache"_n,  "testapi"_n, {} ); // idx64_sk_cache_pk_lookup
   push_action( "testapi"_n, "s1pkcache"_n,  "testapi"_n, {} ); // idx64_pk_cache_sk_lookup

   BOOST_REQUIRE_EQUAL( validate(), true );
} FC_LOG_AND_RETHROW() }

/*************************************************************************************
 * crypto_tests test cases
 *************************************************************************************/
BOOST_FIXTURE_TEST_CASE(crypto_tests, TESTER) { try {
   produce_block();
   create_account("testapi"_n );
   produce_block();
   set_code("testapi"_n, contracts::test_api_wasm() );
   produce_block();
   {
      signed_transaction trx;

      auto pl = vector<permission_level>{{"testapi"_n, config::active_name}};

      action act(pl, test_api_action<TEST_METHOD("test_crypto", "test_recover_key")>{});
      const auto priv_key = get_private_key("testapi"_n, "active" );
      const auto pub_key = priv_key.get_public_key();
      auto hash = trx.sig_digest( control->get_chain_id() );
      auto sig = priv_key.sign(hash);

      auto pk     = fc::raw::pack( pub_key );
      auto sigs   = fc::raw::pack( sig );
      vector<char> payload(8192);
      datastream<char*> payload_ds(payload.data(), payload.size());
      fc::raw::pack(payload_ds,  hash, (uint32_t)pk.size(), (uint32_t)sigs.size() );
      payload_ds.write(pk.data(), pk.size() );
      payload_ds.write(sigs.data(), sigs.size());
      payload.resize(payload_ds.tellp());

      //No Error Here
      CALL_TEST_FUNCTION( *this, "test_crypto", "test_recover_key", payload );
      // Error Here
      CALL_TEST_FUNCTION( *this, "test_crypto", "test_recover_key_assert_true", payload );
      payload[payload.size()-1] = 0;
      BOOST_CHECK_EXCEPTION( CALL_TEST_FUNCTION( *this, "test_crypto", "test_recover_key_assert_false", payload ),
                             crypto_api_exception, fc_exception_message_is("Error expected key different than recovered key") );
   }

   {
      signed_transaction trx;

      auto pl = vector<permission_level>{{"testapi"_n, config::active_name}};

      action act(pl, test_api_action<TEST_METHOD("test_crypto", "test_recover_key_partial")>{});

      // construct a mock WebAuthN pubkey and signature, as it is the only type that would be variable-sized
      const auto priv_key = get_private_key<mock::webauthn_private_key>("testapi"_n, "active" );
      const auto pub_key = priv_key.get_public_key();
      auto hash  = trx.sig_digest( control->get_chain_id() );
      auto sig = priv_key.sign(hash);

      auto pk     = fc::raw::pack( pub_key );
      auto sigs   = fc::raw::pack( sig );
      vector<char> payload(8192);
      datastream<char*> payload_ds(payload.data(), payload.size());
      fc::raw::pack(payload_ds,  hash, (uint32_t)pk.size(), (uint32_t)sigs.size() );
      payload_ds.write(pk.data(), pk.size() );
      payload_ds.write(sigs.data(), sigs.size());
      payload.resize(payload_ds.tellp());

      //No Error Here
      CALL_TEST_FUNCTION( *this, "test_crypto", "test_recover_key_partial", payload );
   }


   CALL_TEST_FUNCTION( *this, "test_crypto", "test_sha1", {} );
   CALL_TEST_FUNCTION( *this, "test_crypto", "test_sha256", {} );
   CALL_TEST_FUNCTION( *this, "test_crypto", "test_sha512", {} );
   CALL_TEST_FUNCTION( *this, "test_crypto", "test_ripemd160", {} );
   CALL_TEST_FUNCTION( *this, "test_crypto", "sha1_no_data", {} );
   CALL_TEST_FUNCTION( *this, "test_crypto", "sha256_no_data", {} );
   CALL_TEST_FUNCTION( *this, "test_crypto", "sha512_no_data", {} );
   CALL_TEST_FUNCTION( *this, "test_crypto", "ripemd160_no_data", {} );

   CALL_TEST_FUNCTION_AND_CHECK_EXCEPTION( *this, "test_crypto", "assert_sha256_false", {},
                                           crypto_api_exception, "hash mismatch" );

   CALL_TEST_FUNCTION( *this, "test_crypto", "assert_sha256_true", {} );

   CALL_TEST_FUNCTION_AND_CHECK_EXCEPTION( *this, "test_crypto", "assert_sha1_false", {},
                                           crypto_api_exception, "hash mismatch" );

   CALL_TEST_FUNCTION( *this, "test_crypto", "assert_sha1_true", {} );

   CALL_TEST_FUNCTION_AND_CHECK_EXCEPTION( *this, "test_crypto", "assert_sha512_false", {},
                                           crypto_api_exception, "hash mismatch" );

   CALL_TEST_FUNCTION( *this, "test_crypto", "assert_sha512_true", {} );

   CALL_TEST_FUNCTION_AND_CHECK_EXCEPTION( *this, "test_crypto", "assert_ripemd160_false", {},
                                           crypto_api_exception, "hash mismatch" );

   CALL_TEST_FUNCTION( *this, "test_crypto", "assert_ripemd160_true", {} );

   BOOST_REQUIRE_EQUAL( validate(), true );
} FC_LOG_AND_RETHROW() }

/*************************************************************************************
 * memory_tests test case
 *************************************************************************************/
static const char memcpy_pass_wast[] = R"======(
(module
 (import "env" "memcpy" (func $memcpy (param i32 i32 i32) (result i32)))
 (import "env" "eosio_assert" (func $eosio_assert (param i32 i32)))
 (memory 1)
 (func (export "apply") (param i64 i64 i64)
  (i64.store (i32.const 0) (i64.const 0x8877665544332211))
  (call $eosio_assert (i32.eq (call $memcpy (i32.const 65535) (i32.const 0) (i32.const 1)) (i32.const 65535)) (i32.const 128))
  (call $eosio_assert (i64.eq (i64.load (i32.const 65528)) (i64.const 0x1100000000000000)) (i32.const 256))
  (drop (call $memcpy (i32.const 8) (i32.const 7) (i32.const 1)))
  (drop (call $memcpy (i32.const 7) (i32.const 8) (i32.const 1)))
 )
 (data (i32.const 128) "expected memcpy to return 65535")
 (data (i32.const 256) "expected memcpy to write one byte")
)
)======";

static const char memcpy_overlap_wast[] = R"======(
(module
 (import "env" "memcpy" (func $memcpy (param i32 i32 i32) (result i32)))
 (memory 1)
 (func (export "apply") (param i64 i64 i64)
  (drop (call $memcpy (i32.const 16) (i32.wrap/i64 (get_local 2)) (i32.const 8)))
 )
)
)======";

static const char memcpy_past_end_wast[] = R"======(
(module
 (import "env" "memcpy" (func $memcpy (param i32 i32 i32) (result i32)))
 (memory 1)
 (func (export "apply") (param i64 i64 i64)
  (drop (call $memcpy (i32.const 65535) (i32.const 0) (i32.const 2)))
 )
)
)======";

static const char memmove_pass_wast[] = R"======(
(module
 (import "env" "memmove" (func $memmove (param i32 i32 i32) (result i32)))
 (import "env" "eosio_assert" (func $eosio_assert (param i32 i32)))
 (memory 1)
 (func $fillmem (param i32 i32)
  (loop
   (i32.store8 (get_local 0) (get_local 1))
   (set_local 1 (i32.sub (get_local 1) (i32.const 1)))
   (set_local 0 (i32.add (get_local 0) (i32.const 1)))
   (br_if 0 (get_local 1))
  )
 )
 (func $checkmem (param i32 i32 i32)
   (loop
    (call $eosio_assert (i32.eq (i32.load8_u (get_local 0)) (get_local 1)) (get_local 2))
    (set_local 1 (i32.sub (get_local 1) (i32.const 1)))
    (set_local 0 (i32.add (get_local 0) (i32.const 1)))
    (br_if 0 (get_local 1))
   )
 )
 (func (export "apply") (param i64 i64 i64)
  (i64.store (i32.const 0) (i64.const 0x8877665544332211))
  (call $eosio_assert (i32.eq (call $memmove (i32.const 65535) (i32.const 0) (i32.const 1)) (i32.const 65535)) (i32.const 128))
  (call $eosio_assert (i64.eq (i64.load (i32.const 65528)) (i64.const 0x1100000000000000)) (i32.const 256))

  (call $fillmem (i32.const 8) (i32.const 128))
  (drop (call $memmove (i32.const 64) (i32.const 8) (i32.const 128)))
  (call $checkmem (i32.const 64) (i32.const 128) (i32.const 384))

  (call $fillmem (i32.const 8) (i32.const 128))
  (drop (call $memmove (i32.const 8) (i32.const 8) (i32.const 128)))
  (call $checkmem (i32.const 8) (i32.const 128) (i32.const 512))

  (call $fillmem (i32.const 64) (i32.const 128))
  (drop (call $memmove (i32.const 8) (i32.const 64) (i32.const 128)))
  (call $checkmem (i32.const 8) (i32.const 128) (i32.const 640))
 )
 (data (i32.const 128) "expected memmove to return 65535")
 (data (i32.const 256) "expected memmove to write one byte")
 (data (i32.const 384) "memmove overlap dest above src")
 (data (i32.const 512) "memmove overlap exact")
 (data (i32.const 640) "memmove overlap src above dst")
)
)======";

static const char memcmp_pass_wast[] = R"======(
(module
 (import "env" "memcmp" (func $memcmp (param i32 i32 i32) (result i32)))
 (import "env" "eosio_assert" (func $eosio_assert (param i32 i32)))
 (memory 1)
 (func (export "apply") (param i64 i64 i64)
  (call $eosio_assert (i32.eq (call $memcmp (i32.const 65535) (i32.const 65535) (i32.const 1)) (i32.const 0)) (i32.const 128))
  (call $eosio_assert (i32.eq (call $memcmp (i32.const 0) (i32.const 2) (i32.const 3)) (i32.const 0)) (i32.const 256))
  (call $eosio_assert (i32.eq (call $memcmp (i32.const 0) (i32.const 2) (i32.const 6)) (i32.const -1)) (i32.const 384))
  (call $eosio_assert (i32.eq (call $memcmp (i32.const 2) (i32.const 0) (i32.const 6)) (i32.const 1)) (i32.const 512))
 )
 (data (i32.const 0) "abababcdcdcd")
 (data (i32.const 128) "memcmp at end of memory")
 (data (i32.const 256) "memcmp overlap eq1")
 (data (i32.const 384) "memcmp overlap <")
 (data (i32.const 512) "memcmp overlap >")
)
)======";

static const char memset_pass_wast[] = R"======(
(module
 (import "env" "memset" (func $memset (param i32 i32 i32) (result i32)))
 (import "env" "eosio_assert" (func $eosio_assert (param i32 i32)))
 (memory 1)
 (func (export "apply") (param i64 i64 i64)
  (call $eosio_assert (i32.eq (call $memset (i32.const 65535) (i32.const 0xCC) (i32.const 1)) (i32.const 65535)) (i32.const 128))
  (call $eosio_assert (i64.eq (i64.load (i32.const 65528)) (i64.const 0xCC00000000000000)) (i32.const 256))
 )
 (data (i32.const 128) "expected memset to return 65535")
 (data (i32.const 256) "expected memset to write one byte")
)
)======";

BOOST_FIXTURE_TEST_CASE(memory_tests, TESTER) {
   produce_block();
   create_accounts( { "memcpy"_n, "memcpy2"_n, "memcpy3"_n, "memmove"_n, "memcmp"_n, "memset"_n } );
   set_code( "memcpy"_n, memcpy_pass_wast );
   set_code( "memcpy2"_n, memcpy_overlap_wast );
   set_code( "memcpy3"_n, memcpy_past_end_wast );
   set_code( "memmove"_n, memmove_pass_wast );
   set_code( "memcmp"_n, memcmp_pass_wast );
   set_code( "memset"_n, memset_pass_wast );
   auto pushit = [&](name acct, name act) {
      signed_transaction trx;
      trx.actions.push_back({ { {acct, config::active_name} }, acct, act, bytes()});
      set_transaction_headers(trx);
      trx.sign(get_private_key(acct, "active"), control->get_chain_id());
      push_transaction(trx);
   };
   pushit("memcpy"_n, name());
   pushit("memcpy2"_n, name(0));
   pushit("memcpy2"_n, name(8));
   BOOST_CHECK_THROW(pushit("memcpy2"_n, name(12)), overlapping_memory_error);
   BOOST_CHECK_THROW(pushit("memcpy2"_n, name(16)), overlapping_memory_error);
   BOOST_CHECK_THROW(pushit("memcpy2"_n, name(20)), overlapping_memory_error);
   BOOST_CHECK_THROW(pushit("memcpy3"_n, name()), wasm_execution_error);
   pushit("memcpy2"_n, name(24));

   pushit("memmove"_n, name());
   pushit("memcmp"_n, name());
   pushit("memset"_n, name());
}

/*************************************************************************************
 * print_tests test case
 *************************************************************************************/
BOOST_FIXTURE_TEST_CASE(print_tests, TESTER) { try {
	produce_blocks(2);
	create_account("testapi"_n );
	produce_blocks(1000);

	set_code("testapi"_n, contracts::test_api_wasm() );
	produce_blocks(1000);
	string captured = "";

	// test prints
   auto tx1_trace = CALL_TEST_FUNCTION( *this, "test_print", "test_prints", {} );
   auto tx1_act_cnsl = tx1_trace->action_traces.front().console;
   BOOST_CHECK_EQUAL(tx1_act_cnsl == "abcefg", true);

   // test prints_l
   auto tx2_trace = CALL_TEST_FUNCTION( *this, "test_print", "test_prints_l", {} );
   auto tx2_act_cnsl = tx2_trace->action_traces.front().console;
   BOOST_CHECK_EQUAL(tx2_act_cnsl == "abatest", true);


   // test printi
   auto tx3_trace = CALL_TEST_FUNCTION( *this, "test_print", "test_printi", {} );
   auto tx3_act_cnsl = tx3_trace->action_traces.front().console;
   BOOST_CHECK_EQUAL( tx3_act_cnsl.substr(0,1), I64Str(0) );
   BOOST_CHECK_EQUAL( tx3_act_cnsl.substr(1,6), I64Str(556644) );
   BOOST_CHECK_EQUAL( tx3_act_cnsl.substr(7, std::string::npos), I64Str(-1) );

   // test printui
   auto tx4_trace = CALL_TEST_FUNCTION( *this, "test_print", "test_printui", {} );
   auto tx4_act_cnsl = tx4_trace->action_traces.front().console;
   BOOST_CHECK_EQUAL( tx4_act_cnsl.substr(0,1), U64Str(0) );
   BOOST_CHECK_EQUAL( tx4_act_cnsl.substr(1,6), U64Str(556644) );
   BOOST_CHECK_EQUAL( tx4_act_cnsl.substr(7, std::string::npos), U64Str(-1) ); // "18446744073709551615"

   // test printn
   auto tx5_trace = CALL_TEST_FUNCTION( *this, "test_print", "test_printn", {} );
   auto tx5_act_cnsl = tx5_trace->action_traces.front().console;

   BOOST_CHECK_EQUAL( tx5_act_cnsl.substr(0,1), "1" );
   BOOST_CHECK_EQUAL( tx5_act_cnsl.substr(1,1), "5" );
   BOOST_CHECK_EQUAL( tx5_act_cnsl.substr(2,1), "a" );
   BOOST_CHECK_EQUAL( tx5_act_cnsl.substr(3,1), "z" );

   BOOST_CHECK_EQUAL( tx5_act_cnsl.substr(4,3), "abc" );
   BOOST_CHECK_EQUAL( tx5_act_cnsl.substr(7,3), "123" );

   BOOST_CHECK_EQUAL( tx5_act_cnsl.substr(10,7), "abc.123" );
   BOOST_CHECK_EQUAL( tx5_act_cnsl.substr(17,7), "123.abc" );

   BOOST_CHECK_EQUAL( tx5_act_cnsl.substr(24,13), "12345abcdefgj" );
   BOOST_CHECK_EQUAL( tx5_act_cnsl.substr(37,13), "ijklmnopqrstj" );
   BOOST_CHECK_EQUAL( tx5_act_cnsl.substr(50,13), "vwxyz.12345aj" );

   BOOST_CHECK_EQUAL( tx5_act_cnsl.substr(63, 13), "111111111111j" );
   BOOST_CHECK_EQUAL( tx5_act_cnsl.substr(76, 13), "555555555555j" );
   BOOST_CHECK_EQUAL( tx5_act_cnsl.substr(89, 13), "aaaaaaaaaaaaj" );
   BOOST_CHECK_EQUAL( tx5_act_cnsl.substr(102,13), "zzzzzzzzzzzzj" );

   // test printi128
   auto tx6_trace = CALL_TEST_FUNCTION( *this, "test_print", "test_printi128", {} );
   auto tx6_act_cnsl = tx6_trace->action_traces.front().console;
   size_t start = 0;
   size_t end = tx6_act_cnsl.find('\n', start);
   BOOST_CHECK_EQUAL( tx6_act_cnsl.substr(start, end-start), U128Str(1) );
   start = end + 1; end = tx6_act_cnsl.find('\n', start);
   BOOST_CHECK_EQUAL( tx6_act_cnsl.substr(start, end-start), U128Str(0) );
   start = end + 1; end = tx6_act_cnsl.find('\n', start);
   BOOST_CHECK_EQUAL( tx6_act_cnsl.substr(start, end-start), "-" + U128Str(static_cast<unsigned __int128>(std::numeric_limits<__int128>::lowest())) );
   start = end + 1; end = tx6_act_cnsl.find('\n', start);
   BOOST_CHECK_EQUAL( tx6_act_cnsl.substr(start, end-start), "-" + U128Str(87654323456) );

   // test printui128
   auto tx7_trace = CALL_TEST_FUNCTION( *this, "test_print", "test_printui128", {} );
   auto tx7_act_cnsl = tx7_trace->action_traces.front().console;
   start = 0; end = tx7_act_cnsl.find('\n', start);
   BOOST_CHECK_EQUAL( tx7_act_cnsl.substr(start, end-start), U128Str(std::numeric_limits<unsigned __int128>::max()) );
   start = end + 1; end = tx7_act_cnsl.find('\n', start);
   BOOST_CHECK_EQUAL( tx7_act_cnsl.substr(start, end-start), U128Str(0) );
   start = end + 1; end = tx7_act_cnsl.find('\n', start);
   BOOST_CHECK_EQUAL( tx7_act_cnsl.substr(start, end-start), U128Str(87654323456) );

   // test printsf
   auto tx8_trace = CALL_TEST_FUNCTION( *this, "test_print", "test_printsf", {} );
   auto tx8_act_cnsl = tx8_trace->action_traces.front().console;
   start = 0; end = tx8_act_cnsl.find('\n', start);
   BOOST_CHECK_EQUAL( tx8_act_cnsl.substr(start, end-start), "5.000000e-01" );
   start = end + 1; end = tx8_act_cnsl.find('\n', start);
   BOOST_CHECK_EQUAL( tx8_act_cnsl.substr(start, end-start), "-3.750000e+00" );
   start = end + 1; end = tx8_act_cnsl.find('\n', start);
   BOOST_CHECK_EQUAL( tx8_act_cnsl.substr(start, end-start), "6.666667e-07" );

   // test printdf
   auto tx9_trace = CALL_TEST_FUNCTION( *this, "test_print", "test_printdf", {} );
   auto tx9_act_cnsl = tx9_trace->action_traces.front().console;
   start = 0; end = tx9_act_cnsl.find('\n', start);
   BOOST_CHECK_EQUAL( tx9_act_cnsl.substr(start, end-start), "5.000000000000000e-01" );
   start = end + 1; end = tx9_act_cnsl.find('\n', start);
   BOOST_CHECK_EQUAL( tx9_act_cnsl.substr(start, end-start), "-3.750000000000000e+00" );
   start = end + 1; end = tx9_act_cnsl.find('\n', start);
   BOOST_CHECK_EQUAL( tx9_act_cnsl.substr(start, end-start), "6.666666666666666e-07" );

   // test printqf
#ifdef __x86_64__
   std::string expect1 = "5.000000000000000000e-01";
   std::string expect2 = "-3.750000000000000000e+00";
   std::string expect3 = "6.666666666666666667e-07";
#else
   std::string expect1 = "5.000000000000000e-01";
   std::string expect2 = "-3.750000000000000e+00";
   std::string expect3 = "6.666666666666667e-07";
#endif
   auto tx10_trace = CALL_TEST_FUNCTION( *this, "test_print", "test_printqf", {} );
   auto tx10_act_cnsl = tx10_trace->action_traces.front().console;
   start = 0; end = tx10_act_cnsl.find('\n', start);
   BOOST_CHECK_EQUAL( tx10_act_cnsl.substr(start, end-start), expect1 );
   start = end + 1; end = tx10_act_cnsl.find('\n', start);
   BOOST_CHECK_EQUAL( tx10_act_cnsl.substr(start, end-start), expect2 );
   start = end + 1; end = tx10_act_cnsl.find('\n', start);
   BOOST_CHECK_EQUAL( tx10_act_cnsl.substr(start, end-start), expect3 );

   BOOST_REQUIRE_EQUAL( validate(), true );
} FC_LOG_AND_RETHROW() }

/*************************************************************************************
 * types_tests test case
 *************************************************************************************/
BOOST_FIXTURE_TEST_CASE(types_tests, TESTER) { try {
	produce_blocks(1000);
	create_account( "testapi"_n );

	produce_blocks(1000);
	set_code( "testapi"_n, contracts::test_api_wasm() );
	produce_blocks(1000);

	CALL_TEST_FUNCTION( *this, "test_types", "types_size", {});
	CALL_TEST_FUNCTION( *this, "test_types", "char_to_symbol", {});
	CALL_TEST_FUNCTION( *this, "test_types", "string_to_name", {});

   BOOST_REQUIRE_EQUAL( validate(), true );
} FC_LOG_AND_RETHROW() }

/*************************************************************************************
 * permission_tests test case
 *************************************************************************************/
BOOST_FIXTURE_TEST_CASE(permission_tests, TESTER) { try {
   produce_blocks(1);
   create_account( "testapi"_n );

   produce_blocks(1);
   set_code( "testapi"_n, contracts::test_api_wasm() );
   produce_blocks(1);

   auto get_result_int64 = [&]() -> int64_t {
      const auto& db = control->db();
      const auto* t_id = db.find<table_id_object, by_code_scope_table>(boost::make_tuple("testapi"_n, "testapi"_n, "testapi"_n));

      FC_ASSERT(t_id != 0, "Table id not found");

      const auto& idx = db.get_index<key_value_index, by_scope_primary>();

      auto itr = idx.lower_bound(boost::make_tuple(t_id->id));
      FC_ASSERT( itr != idx.end() && itr->t_id == t_id->id, "lower_bound failed");

      FC_ASSERT( 0 != itr->value.size(), "unexpected result size");
      return *reinterpret_cast<const int64_t *>(itr->value.data());
   };

   CALL_TEST_FUNCTION( *this, "test_permission", "check_authorization",
      fc::raw::pack( check_auth {
         .account    = "testapi"_n,
         .permission = "active"_n,
         .pubkeys    = {
            get_public_key("testapi"_n, "active")
         }
      })
   );
   BOOST_CHECK_EQUAL( int64_t(1), get_result_int64() );

   CALL_TEST_FUNCTION( *this, "test_permission", "check_authorization",
      fc::raw::pack( check_auth {
         .account    = "testapi"_n,
         .permission = "active"_n,
         .pubkeys    = {
            public_key_type(string("EOS7GfRtyDWWgxV88a5TRaYY59XmHptyfjsFmHHfioGNJtPjpSmGX"))
         }
      })
   );
   BOOST_CHECK_EQUAL( int64_t(0), get_result_int64() );

   CALL_TEST_FUNCTION( *this, "test_permission", "check_authorization",
      fc::raw::pack( check_auth {
         .account    = "testapi"_n,
         .permission = "active"_n,
         .pubkeys    = {
            get_public_key("testapi"_n, "active"),
            public_key_type(string("EOS7GfRtyDWWgxV88a5TRaYY59XmHptyfjsFmHHfioGNJtPjpSmGX"))
         }
      })
   );
   BOOST_CHECK_EQUAL( int64_t(0), get_result_int64() ); // Failure due to irrelevant signatures

   CALL_TEST_FUNCTION( *this, "test_permission", "check_authorization",
      fc::raw::pack( check_auth {
         .account    = "noname"_n,
         .permission = "active"_n,
         .pubkeys    = {
            get_public_key("testapi"_n, "active")
         }
      })
   );
   BOOST_CHECK_EQUAL( int64_t(0), get_result_int64() );

   CALL_TEST_FUNCTION( *this, "test_permission", "check_authorization",
      fc::raw::pack( check_auth {
         .account    = "testapi"_n,
         .permission = "active"_n,
         .pubkeys    = {}
      })
   );
   BOOST_CHECK_EQUAL( int64_t(0), get_result_int64() );

   CALL_TEST_FUNCTION( *this, "test_permission", "check_authorization",
      fc::raw::pack( check_auth {
         .account    = "testapi"_n,
         .permission = "noname"_n,
         .pubkeys    = {
            get_public_key("testapi"_n, "active")
         }
      })
   );
   BOOST_CHECK_EQUAL( int64_t(0), get_result_int64() );

} FC_LOG_AND_RETHROW() }

static const char resource_limits_wast[] = R"=====(
(module
 (func $set_resource_limits (import "env" "set_resource_limits") (param i64 i64 i64 i64))
 (func $get_resource_limits (import "env" "get_resource_limits") (param i64 i32 i32 i32))
 (func $eosio_assert (import "env" "eosio_assert") (param i32 i32))
 (memory 1)
 (func (export "apply") (param i64 i64 i64)
  (call $set_resource_limits (get_local 2) (i64.const 2788) (i64.const 11) (i64.const 12))
  (call $get_resource_limits (get_local 2) (i32.const 0x100) (i32.const 0x108) (i32.const 0x110))
  (call $eosio_assert (i64.eq (i64.const 2788) (i64.load (i32.const 0x100))) (i32.const 8))
  (call $eosio_assert (i64.eq (i64.const 11) (i64.load (i32.const 0x108))) (i32.const 32))
  (call $eosio_assert (i64.eq (i64.const 12) (i64.load (i32.const 0x110))) (i32.const 64))
  ;; Aligned overlap
  (call $get_resource_limits (get_local 2) (i32.const 0x100) (i32.const 0x100) (i32.const 0x110))
  (call $eosio_assert (i64.eq (i64.const 11) (i64.load (i32.const 0x100))) (i32.const 96))
  (call $get_resource_limits (get_local 2) (i32.const 0x100) (i32.const 0x110) (i32.const 0x110))
  (call $eosio_assert (i64.eq (i64.const 12) (i64.load (i32.const 0x110))) (i32.const 128))
  ;; Unaligned beats aligned
  (call $get_resource_limits (get_local 2) (i32.const 0x101) (i32.const 0x108) (i32.const 0x100))
  (call $eosio_assert (i64.eq (i64.const 2788) (i64.load (i32.const 0x101))) (i32.const 160))
  ;; Unaligned overlap
  (call $get_resource_limits (get_local 2) (i32.const 0x101) (i32.const 0x101) (i32.const 0x110))
  (call $eosio_assert (i64.eq (i64.const 11) (i64.load (i32.const 0x101))) (i32.const 192))
  (call $get_resource_limits (get_local 2) (i32.const 0x100) (i32.const 0x111) (i32.const 0x111))
  (call $eosio_assert (i64.eq (i64.const 12) (i64.load (i32.const 0x111))) (i32.const 224))
 )
 (data (i32.const 8) "expected ram 2788")
 (data (i32.const 32) "expected net 11")
 (data (i32.const 64) "expected cpu 12")
 (data (i32.const 96) "expected net to overwrite ram")
 (data (i32.const 128) "expected cpu to overwrite net")
 (data (i32.const 160) "expected unaligned")
 (data (i32.const 192) "expected unet to overwrite uram")
 (data (i32.const 224) "expected ucpu to overwrite unet")
)
)=====";

static const char get_resource_limits_null_ram_wast[] = R"=====(
(module
 (func $get_resource_limits (import "env" "get_resource_limits") (param i64 i32 i32 i32))
 (memory 1)
 (func (export "apply") (param i64 i64 i64)
  (call $get_resource_limits (get_local 2) (i32.const 0) (i32.const 0x10) (i32.const 0x10))
 )
)
)=====";

static const char get_resource_limits_null_net_wast[] = R"=====(
(module
 (func $get_resource_limits (import "env" "get_resource_limits") (param i64 i32 i32 i32))
 (memory 1)
 (func (export "apply") (param i64 i64 i64)
  (call $get_resource_limits (get_local 2) (i32.const 0x10) (i32.const 0) (i32.const 0x10))
 )
)
)=====";

static const char get_resource_limits_null_cpu_wast[] = R"=====(
(module
 (func $get_resource_limits (import "env" "get_resource_limits") (param i64 i32 i32 i32))
 (memory 1)
 (func (export "apply") (param i64 i64 i64)
  (call $get_resource_limits (get_local 2) (i32.const 0x10) (i32.const 0x10) (i32.const 0))
 )
)
)=====";

BOOST_FIXTURE_TEST_CASE(resource_limits_tests, TESTER) {
   create_accounts( { "rlimits"_n, "testacnt"_n } );
   set_code("rlimits"_n, resource_limits_wast);
   push_action( "eosio"_n, "setpriv"_n, "eosio"_n, mutable_variant_object()("account", "rlimits"_n)("is_priv", 1));
   produce_block();

   auto pushit = [&]{
      signed_transaction trx;
      trx.actions.push_back({ { { "rlimits"_n, config::active_name } }, "rlimits"_n, "testacnt"_n, bytes{}});
      set_transaction_headers(trx);
      trx.sign(get_private_key( "rlimits"_n, "active" ), control->get_chain_id());
      push_transaction(trx);
   };
   pushit();
   produce_block();

   set_code("rlimits"_n, get_resource_limits_null_ram_wast);
   BOOST_CHECK_THROW(pushit(), wasm_exception);

   set_code("rlimits"_n, get_resource_limits_null_net_wast);
   BOOST_CHECK_THROW(pushit(), wasm_exception);

   set_code("rlimits"_n, get_resource_limits_null_cpu_wast);
   BOOST_CHECK_THROW(pushit(), wasm_exception);
}

static const char is_privileged_wast[] = R"======(
(module
  (import "env" "is_privileged" (func $is_privileged (param i64) (result i32)))
  (func (export "apply") (param i64 i64 i64)
    (drop (call $is_privileged (get_local 2)))
  )
)
)======";

BOOST_FIXTURE_TEST_CASE(is_privileged, TESTER) {
   create_accounts( {"priv"_n, "unpriv"_n, "a"_n} );
   push_action(config::system_account_name, "setpriv"_n, config::system_account_name,  mutable_variant_object()
               ("account", "priv")
               ("is_priv", 1));
   set_code( "priv"_n, is_privileged_wast );
   set_code( "unpriv"_n, is_privileged_wast );
   auto pushit = [&](name account, name action) {
      signed_transaction trx;
      trx.actions.push_back({ { { account, config::active_name } }, account, action, bytes() });
      set_transaction_headers(trx);
      trx.sign(get_private_key( account, "active" ), control->get_chain_id());
      push_transaction(trx);
   };
   pushit("priv"_n, "a"_n);
   BOOST_CHECK_EXCEPTION(pushit("unpriv"_n, "a"_n), chain::unaccessible_api,
                         fc_exception_message_is("unpriv does not have permission to call this API"));
   BOOST_CHECK_THROW(pushit("priv"_n, "bcd"_n), fc::exception);
}

static const char set_privileged1_wast[] = R"======(
(module
  (import "env" "set_privileged" (func $set_privileged (param i64 i32)))
  (func (export "apply") (param i64 i64 i64)
    (call $set_privileged (get_local 2) (i32.const 1))
  )
)
)======";

BOOST_FIXTURE_TEST_CASE(set_privileged1, TESTER) {
   create_accounts( {"priv"_n, "unpriv"_n, "a"_n} );
   push_action(config::system_account_name, "setpriv"_n, config::system_account_name,  mutable_variant_object()
               ("account", "priv")
               ("is_priv", 1));
   set_code( "priv"_n, set_privileged1_wast );
   set_code( "unpriv"_n, set_privileged1_wast );
   auto pushit = [&](name account, name action) {
      signed_transaction trx;
      trx.actions.push_back({ { { account, config::active_name } }, account, action, bytes() });
      set_transaction_headers(trx);
      trx.sign(get_private_key( account, "active" ), control->get_chain_id());
      push_transaction(trx);
   };
   pushit("priv"_n, "a"_n);
   BOOST_CHECK_EXCEPTION(pushit("unpriv"_n, "a"_n), chain::unaccessible_api,
                         fc_exception_message_is("unpriv does not have permission to call this API"));
   BOOST_CHECK_THROW(pushit("priv"_n, "bcd"_n), fc::exception);
}

// If an account marks itself as unprivileged, it takes effect at the end of the action.
// However, is_privileged reports the change in status immediately.
static const char set_privileged2_wast[] = R"======(
(module
  (import "env" "set_privileged" (func $set_privileged (param i64 i32)))
  (import "env" "is_privileged" (func $is_privileged (param i64) (result i32)))
  (import "env" "eosio_assert" (func $eosio_assert (param i32 i32)))
  (memory 1)
  (func (export "apply") (param i64 i64 i64)
    (call $set_privileged (get_local 0) (i32.const 0))
    (call $eosio_assert (i32.eqz (call $is_privileged (get_local 0))) (i32.const 0))
  )
  (data (i32.const 0) "is_privileged should return false")
)
)======";

BOOST_FIXTURE_TEST_CASE(set_privileged2, TESTER) {
   create_accounts( {"priv"_n} );
   push_action(config::system_account_name, "setpriv"_n, config::system_account_name,  mutable_variant_object()
               ("account", "priv")
               ("is_priv", 1));
   set_code( "priv"_n, set_privileged2_wast );
   auto pushit = [&](name account, name action) {
      signed_transaction trx;
      trx.actions.push_back({ { { account, config::active_name } }, account, action, bytes() });
      set_transaction_headers(trx);
      trx.sign(get_private_key( account, "active" ), control->get_chain_id());
      push_transaction(trx);
   };
   pushit("priv"_n, ""_n);
}

#if 0
/*************************************************************************************
 * privileged_tests test case
 *************************************************************************************/
BOOST_FIXTURE_TEST_CASE(privileged_tests, tester) { try {
	produce_blocks(2);
	create_account( "testapi"_n );
	create_account( "acc1"_n );
	produce_blocks(100);
	set_code( "testapi"_n, contracts::test_api_wasm() );
	produce_blocks(1);

   {
		signed_transaction trx;

      auto pl = vector<permission_level>{{config::system_account_name, config::active_name}};
      action act(pl, test_chain_action<"setprods"_n>());
      vector<producer_key> prod_keys = {
                                          { "inita"_n, get_public_key( "inita"_n, "active" ) },
                                          { "initb"_n, get_public_key( "initb"_n, "active" ) },
                                          { "initc"_n, get_public_key( "initc"_n, "active" ) },
                                          { "initd"_n, get_public_key( "initd"_n, "active" ) },
                                          { "inite"_n, get_public_key( "inite"_n, "active" ) },
                                          { "initf"_n, get_public_key( "initf"_n, "active" ) },
                                          { "initg"_n, get_public_key( "initg"_n, "active" ) },
                                          { "inith"_n, get_public_key( "inith"_n, "active" ) },
                                          { "initi"_n, get_public_key( "initi"_n, "active" ) },
                                          { "initj"_n, get_public_key( "initj"_n, "active" ) },
                                          { "initk"_n, get_public_key( "initk"_n, "active" ) },
                                          { "initl"_n, get_public_key( "initl"_n, "active" ) },
                                          { "initm"_n, get_public_key( "initm"_n, "active" ) },
                                          { "initn"_n, get_public_key( "initn"_n, "active" ) },
                                          { "inito"_n, get_public_key( "inito"_n, "active" ) },
                                          { "initp"_n, get_public_key( "initp"_n, "active" ) },
                                          { "initq"_n, get_public_key( "initq"_n, "active" ) },
                                          { "initr"_n, get_public_key( "initr"_n, "active" ) },
                                          { "inits"_n, get_public_key( "inits"_n, "active" ) },
                                          { "initt"_n, get_public_key( "initt"_n, "active" ) },
                                          { "initu"_n, get_public_key( "initu"_n, "active" ) }
                                       };
      vector<char> data = fc::raw::pack(uint32_t(0));
      vector<char> keys = fc::raw::pack(prod_keys);
      data.insert( data.end(), keys.begin(), keys.end() );
      act.data = data;
      trx.actions.push_back(act);

		set_tapos(trx);

		auto sigs = trx.sign(get_private_key(config::system_account_name, "active"), control->get_chain_id());
      trx.get_signature_keys(control->get_chain_id() );
		auto res = push_transaction(trx);
		BOOST_CHECK_EQUAL(res.status, transaction_receipt::executed);
	}

   CALL_TEST_FUNCTION( *this, "test_privileged", "test_is_privileged", {} );
   BOOST_CHECK_EXCEPTION( CALL_TEST_FUNCTION( *this, "test_privileged", "test_is_privileged", {} ), transaction_exception,
         [](const fc::exception& e) {
            return expect_assert_message(e, "context.privileged: testapi does not have permission to call this API");
         }
       );

} FC_LOG_AND_RETHROW() }
#endif

/*************************************************************************************
 * real_tests test cases
 *************************************************************************************/
BOOST_FIXTURE_TEST_CASE(datastream_tests, TESTER) { try {
   produce_blocks(1000);
   create_account("testapi"_n );
   produce_blocks(1000);
   set_code("testapi"_n, contracts::test_api_wasm() );
   produce_blocks(1000);

   CALL_TEST_FUNCTION( *this, "test_datastream", "test_basic", {} );

   BOOST_REQUIRE_EQUAL( validate(), true );
} FC_LOG_AND_RETHROW() }

/*************************************************************************************
 * permission_usage_tests test cases
 *************************************************************************************/
BOOST_FIXTURE_TEST_CASE(permission_usage_tests, TESTER) { try {
   produce_block();
   create_accounts( {"testapi"_n, "alice"_n, "bob"_n} );
   produce_block();
   set_code("testapi"_n, contracts::test_api_wasm() );
   produce_block();

   push_reqauth( "alice"_n, {{"alice"_n, config::active_name}}, {get_private_key("alice"_n, "active")} );

   CALL_TEST_FUNCTION( *this, "test_permission", "test_permission_last_used",
                       fc::raw::pack(test_permission_last_used_action{
                           "alice"_n, config::active_name,
                           control->pending_block_time()
                       })
   );

   // Fails because the last used time is updated after the transaction executes.
   BOOST_CHECK_THROW( CALL_TEST_FUNCTION( *this, "test_permission", "test_permission_last_used",
                       fc::raw::pack(test_permission_last_used_action{
                                       "testapi"_n, config::active_name,
                                       control->head_block_time() + fc::milliseconds(config::block_interval_ms)
                                     })
   ), eosio_assert_message_exception );

   produce_blocks(5);

   set_authority( "bob"_n, "perm1"_n, authority( get_private_key("bob"_n, "perm1").get_public_key() ) );

   push_action(config::system_account_name, linkauth::get_name(), "bob"_n, fc::mutable_variant_object()
           ("account", "bob")
           ("code", "eosio")
           ("type", "reqauth")
           ("requirement", "perm1")
   );

   auto permission_creation_time = control->pending_block_time();

   produce_blocks(5);

   CALL_TEST_FUNCTION( *this, "test_permission", "test_permission_last_used",
                       fc::raw::pack(test_permission_last_used_action{
                                       "bob"_n, "perm1"_n,
                                       permission_creation_time
                                     })
   );

   produce_blocks(5);

   push_reqauth( "bob"_n, {{"bob"_n, "perm1"_n}}, {get_private_key("bob"_n, "perm1")} );

   auto perm1_last_used_time = control->pending_block_time();

   CALL_TEST_FUNCTION( *this, "test_permission", "test_permission_last_used",
                       fc::raw::pack(test_permission_last_used_action{
                                       "bob"_n, config::active_name,
                                       permission_creation_time
                                     })
   );

   BOOST_CHECK_THROW( CALL_TEST_FUNCTION( *this, "test_permission", "test_permission_last_used",
                                          fc::raw::pack(test_permission_last_used_action{
                                                            "bob"_n, "perm1"_n,
                                                            permission_creation_time
                                          })
   ), eosio_assert_message_exception );

   CALL_TEST_FUNCTION( *this, "test_permission", "test_permission_last_used",
                       fc::raw::pack(test_permission_last_used_action{
                                       "bob"_n, "perm1"_n,
                                       perm1_last_used_time
                                     })
   );

   produce_block();

   BOOST_REQUIRE_EQUAL( validate(), true );
} FC_LOG_AND_RETHROW() }

/*************************************************************************************
 * account_creation_time_tests test cases
 *************************************************************************************/
BOOST_FIXTURE_TEST_CASE(account_creation_time_tests, TESTER) { try {
   produce_block();
   create_account( "testapi"_n );
   produce_block();
   set_code("testapi"_n, contracts::test_api_wasm() );
   produce_block();

   create_account( "alice"_n );
   auto alice_creation_time = control->pending_block_time();

   produce_blocks(10);

   CALL_TEST_FUNCTION( *this, "test_permission", "test_account_creation_time",
                       fc::raw::pack(test_permission_last_used_action{
                           "alice"_n, config::active_name,
                           alice_creation_time
                       })
   );

   produce_block();

   BOOST_REQUIRE_EQUAL( validate(), true );
} FC_LOG_AND_RETHROW() }

/*************************************************************************************
 * extended_symbol_api_tests test cases
 *************************************************************************************/
BOOST_FIXTURE_TEST_CASE(extended_symbol_api_tests, TESTER) { try {
   name n0{"1"};
   name n1{"5"};
   name n2{"a"};
   name n3{"z"};
   name n4{"111111111111j"};
   name n5{"555555555555j"};
   name n6{"zzzzzzzzzzzzj"};

   symbol s0{4, ""};
   symbol s1{5, "Z"};
   symbol s2{10, "AAAAA"};
   symbol s3{10, "ZZZZZ"};

   // Test comparison operators

   BOOST_REQUIRE( (extended_symbol{s0, n0} == extended_symbol{s0, n0}) );
   BOOST_REQUIRE( (extended_symbol{s1, n3} == extended_symbol{s1, n3}) );
   BOOST_REQUIRE( (extended_symbol{s2, n4} == extended_symbol{s2, n4}) );
   BOOST_REQUIRE( (extended_symbol{s3, n6} == extended_symbol{s3, n6}) );

   BOOST_REQUIRE( (extended_symbol{s0, n0} != extended_symbol{s1, n0}) );
   BOOST_REQUIRE( (extended_symbol{s0, n0} != extended_symbol{s0, n1}) );
   BOOST_REQUIRE( (extended_symbol{s1, n1} != extended_symbol{s2, n2}) );

   BOOST_REQUIRE( (extended_symbol{s0, n0} < extended_symbol{s1, n0}) );
   BOOST_REQUIRE( (extended_symbol{s0, n0} < extended_symbol{s0, n1}) );
   BOOST_REQUIRE( (extended_symbol{s0, n5} < extended_symbol{s0, n3}) );
   BOOST_REQUIRE( (extended_symbol{s2, n0} < extended_symbol{s3, n0}) );

} FC_LOG_AND_RETHROW() }

/*************************************************************************************
 * eosio_assert_code_tests test cases
 *************************************************************************************/
BOOST_FIXTURE_TEST_CASE(eosio_assert_code_tests, TESTER) { try {
   produce_block();
   create_account( "testapi"_n );
   produce_block();
   set_code("testapi"_n, contracts::test_api_wasm() );

   const char* abi_string = R"=====(
{
   "version": "eosio::abi/1.0",
   "types": [],
   "structs": [],
   "actions": [],
   "tables": [],
   "ricardian_clauses": [],
   "error_messages": [
      {"error_code": 1, "error_msg": "standard error message" },
      {"error_code": 42, "error_msg": "The answer to life, the universe, and everything."}
   ]
   "abi_extensions": []
}
)=====";

   set_abi( "testapi"_n, abi_string );

   auto var = fc::json::from_string(abi_string);
   abi_serializer abis(var.as<abi_def>(), abi_serializer::create_yield_function( abi_serializer_max_time ));

   produce_blocks(10);

   BOOST_CHECK_EXCEPTION( CALL_TEST_FUNCTION( *this, "test_action", "test_assert_code", fc::raw::pack((uint64_t)42) ),
                          eosio_assert_code_exception, eosio_assert_code_is(42)                                        );


   auto trace = CALL_TEST_FUNCTION_NO_THROW( *this, "test_action", "test_assert_code", fc::raw::pack((uint64_t)42) );
   BOOST_REQUIRE( trace );
   BOOST_REQUIRE( trace->except );
   BOOST_REQUIRE( trace->error_code );
   BOOST_REQUIRE_EQUAL( *trace->error_code, 42 );
   BOOST_REQUIRE_EQUAL( trace->action_traces.size(), 1 );
   BOOST_REQUIRE( trace->action_traces[0].except );
   BOOST_REQUIRE( trace->action_traces[0].error_code );
   BOOST_REQUIRE_EQUAL( *trace->action_traces[0].error_code, 42 );

   produce_block();

   auto omsg1 = abis.get_error_message(1);
   BOOST_REQUIRE_EQUAL( omsg1.has_value(), true );
   BOOST_CHECK_EQUAL( *omsg1, "standard error message" );

   auto omsg2 = abis.get_error_message(2);
   BOOST_CHECK_EQUAL( omsg2.has_value(), false );

   auto omsg3 = abis.get_error_message(42);
   BOOST_REQUIRE_EQUAL( omsg3.has_value(), true );
   BOOST_CHECK_EQUAL( *omsg3, "The answer to life, the universe, and everything." );

   produce_block();

   auto trace2 = CALL_TEST_FUNCTION_NO_THROW(
                  *this, "test_action", "test_assert_code",
                  fc::raw::pack( static_cast<uint64_t>(system_error_code::generic_system_error) )
   );
   BOOST_REQUIRE( trace2 );
   BOOST_REQUIRE( trace2->except );
   BOOST_REQUIRE( trace2->error_code );
   BOOST_REQUIRE_EQUAL( *trace2->error_code, static_cast<uint64_t>(system_error_code::contract_restricted_error_code) );
   BOOST_REQUIRE_EQUAL( trace2->action_traces.size(), 1 );
   BOOST_REQUIRE( trace2->action_traces[0].except );
   BOOST_REQUIRE( trace2->action_traces[0].error_code );
   BOOST_REQUIRE_EQUAL( *trace2->action_traces[0].error_code, static_cast<uint64_t>(system_error_code::contract_restricted_error_code) );

   produce_block();

   BOOST_REQUIRE_EQUAL( validate(), true );
} FC_LOG_AND_RETHROW() }

/*************************************************************************************
+ * action_ordinal_test test cases
+ *************************************************************************************/
BOOST_FIXTURE_TEST_CASE(action_ordinal_test, TESTER) { try {

   produce_blocks(1);
   create_account("testapi"_n );
   set_code( "testapi"_n, contracts::test_api_wasm() );
   produce_blocks(1);
   create_account("bob"_n );
   set_code( "bob"_n, contracts::test_api_wasm() );
   produce_blocks(1);
   create_account("charlie"_n );
   set_code( "charlie"_n, contracts::test_api_wasm() );
   produce_blocks(1);
   create_account("david"_n );
   set_code( "david"_n, contracts::test_api_wasm() );
   produce_blocks(1);
   create_account("erin"_n );
   set_code( "erin"_n, contracts::test_api_wasm() );
   produce_blocks(1);

   // prove act digest
   auto pad = [](const digest_type& expected_act_digest, const action& act, const vector<char>& act_output)
   {
      std::vector<char> buf1;
      buf1.resize(64);
      datastream<char*> ds(buf1.data(), buf1.size());

      {
         std::vector<char> buf2;
         const action_base* act_base = &act;
         buf2.resize(fc::raw::pack_size(*act_base));
         datastream<char*> ds2(buf2.data(), buf2.size());
         fc::raw::pack(ds2, *act_base);
         fc::raw::pack(ds, sha256::hash(buf2.data(), buf2.size()));
      }

      {
         std::vector<char> buf2;
         buf2.resize(fc::raw::pack_size(act.data) + fc::raw::pack_size(act_output));
         datastream<char*> ds2(buf2.data(), buf2.size());
         fc::raw::pack(ds2, act.data);
         fc::raw::pack(ds2, act_output);
         fc::raw::pack(ds, sha256::hash(buf2.data(), buf2.size()));
      }

      digest_type computed_act_digest = sha256::hash(buf1.data(), ds.tellp());

      return expected_act_digest == computed_act_digest;
   };

   transaction_trace_ptr txn_trace = CALL_TEST_FUNCTION_SCOPE( *this, "test_action", "test_action_ordinal1",
      {}, vector<account_name>{ "testapi"_n});

   BOOST_REQUIRE_EQUAL( validate(), true );

   BOOST_REQUIRE_EQUAL( txn_trace != nullptr, true);
   BOOST_REQUIRE_EQUAL( txn_trace->action_traces.size(), 11);

   auto &atrace = txn_trace->action_traces;
   BOOST_REQUIRE_EQUAL((int)atrace[0].action_ordinal, 1);
   BOOST_REQUIRE_EQUAL((int)atrace[0].creator_action_ordinal, 0);
   BOOST_REQUIRE_EQUAL((int)atrace[0].closest_unnotified_ancestor_action_ordinal, 0);
   BOOST_REQUIRE_EQUAL(atrace[0].receiver, "testapi"_n);
   BOOST_REQUIRE_EQUAL(atrace[0].act.account, "testapi"_n);
   BOOST_REQUIRE_EQUAL(atrace[0].act.name, TEST_METHOD("test_action", "test_action_ordinal1"));
   BOOST_REQUIRE_EQUAL(atrace[0].receipt.has_value(), true);
   BOOST_REQUIRE_EQUAL(fc::raw::unpack<unsigned_int>(atrace[0].return_value), unsigned_int(1) );
   BOOST_REQUIRE(pad(atrace[0].receipt->act_digest, atrace[0].act, atrace[0].return_value));
   int start_gseq = atrace[0].receipt->global_sequence;

   BOOST_REQUIRE_EQUAL((int)atrace[1].action_ordinal,2);
   BOOST_REQUIRE_EQUAL((int)atrace[1].creator_action_ordinal, 1);
   BOOST_REQUIRE_EQUAL((int)atrace[1].closest_unnotified_ancestor_action_ordinal, 1);
   BOOST_REQUIRE_EQUAL(atrace[1].receiver, "bob"_n);
   BOOST_REQUIRE_EQUAL(atrace[1].act.account, "testapi"_n);
   BOOST_REQUIRE_EQUAL(atrace[1].act.name, TEST_METHOD("test_action", "test_action_ordinal1"));
   BOOST_REQUIRE_EQUAL(atrace[1].receipt.has_value(), true);
   BOOST_REQUIRE_EQUAL(fc::raw::unpack<std::string>(atrace[1].return_value), "bob" );
   BOOST_REQUIRE(pad(atrace[1].receipt->act_digest, atrace[1].act, atrace[1].return_value));
   BOOST_REQUIRE_EQUAL(atrace[1].receipt->global_sequence, start_gseq + 1);

   BOOST_REQUIRE_EQUAL((int)atrace[2].action_ordinal, 3);
   BOOST_REQUIRE_EQUAL((int)atrace[2].creator_action_ordinal, 1);
   BOOST_REQUIRE_EQUAL((int)atrace[2].closest_unnotified_ancestor_action_ordinal, 1);
   BOOST_REQUIRE_EQUAL(atrace[2].receiver, "testapi"_n);
   BOOST_REQUIRE_EQUAL(atrace[2].act.account, "testapi"_n);
   BOOST_REQUIRE_EQUAL(atrace[2].act.name, TEST_METHOD("test_action", "test_action_ordinal2"));
   BOOST_REQUIRE_EQUAL(atrace[2].receipt.has_value(), true);
   BOOST_REQUIRE_EQUAL(fc::raw::unpack<name>(atrace[2].return_value), name("five") );
   BOOST_REQUIRE(pad(atrace[2].receipt->act_digest, atrace[2].act, atrace[2].return_value));
   BOOST_REQUIRE_EQUAL(atrace[2].receipt->global_sequence, start_gseq + 4);

   BOOST_REQUIRE_EQUAL((int)atrace[3].action_ordinal, 4);
   BOOST_REQUIRE_EQUAL((int)atrace[3].creator_action_ordinal, 1);
   BOOST_REQUIRE_EQUAL((int)atrace[3].closest_unnotified_ancestor_action_ordinal, 1);
   BOOST_REQUIRE_EQUAL(atrace[3].receiver, "testapi"_n);
   BOOST_REQUIRE_EQUAL(atrace[3].act.account, "testapi"_n);
   BOOST_REQUIRE_EQUAL(atrace[3].act.name, TEST_METHOD("test_action", "test_action_ordinal3"));
   BOOST_REQUIRE_EQUAL(atrace[3].receipt.has_value(), true);
   BOOST_REQUIRE_EQUAL(fc::raw::unpack<unsigned_int>(atrace[3].return_value), unsigned_int(9) );
   BOOST_REQUIRE(pad(atrace[3].receipt->act_digest, atrace[3].act, atrace[3].return_value));
   BOOST_REQUIRE_EQUAL(atrace[3].receipt->global_sequence, start_gseq + 8);

   BOOST_REQUIRE_EQUAL((int)atrace[4].action_ordinal, 5);
   BOOST_REQUIRE_EQUAL((int)atrace[4].creator_action_ordinal, 1);
   BOOST_REQUIRE_EQUAL((int)atrace[4].closest_unnotified_ancestor_action_ordinal, 1);
   BOOST_REQUIRE_EQUAL(atrace[4].receiver, "charlie"_n);
   BOOST_REQUIRE_EQUAL(atrace[4].act.account, "testapi"_n);
   BOOST_REQUIRE_EQUAL(atrace[4].act.name, TEST_METHOD("test_action", "test_action_ordinal1"));
   BOOST_REQUIRE_EQUAL(atrace[4].receipt.has_value(), true);
   BOOST_REQUIRE_EQUAL(fc::raw::unpack<std::string>(atrace[4].return_value), "charlie" );
   BOOST_REQUIRE(pad(atrace[4].receipt->act_digest, atrace[4].act, atrace[4].return_value));
   BOOST_REQUIRE_EQUAL(atrace[4].receipt->global_sequence, start_gseq + 2);

   BOOST_REQUIRE_EQUAL((int)atrace[5].action_ordinal, 6);
   BOOST_REQUIRE_EQUAL((int)atrace[5].creator_action_ordinal, 2);
   BOOST_REQUIRE_EQUAL((int)atrace[5].closest_unnotified_ancestor_action_ordinal, 1);
   BOOST_REQUIRE_EQUAL(atrace[5].receiver, "bob"_n);
   BOOST_REQUIRE_EQUAL(atrace[5].act.account, "bob"_n);
   BOOST_REQUIRE_EQUAL(atrace[5].act.name, TEST_METHOD("test_action", "test_action_ordinal_foo"));
   BOOST_REQUIRE_EQUAL(atrace[5].receipt.has_value(), true);
   BOOST_REQUIRE_EQUAL(fc::raw::unpack<double>(atrace[5].return_value), 13.23 );
   BOOST_REQUIRE(pad(atrace[5].receipt->act_digest, atrace[5].act, atrace[5].return_value));
   BOOST_REQUIRE_EQUAL(atrace[5].receipt->global_sequence, start_gseq + 9);

   BOOST_REQUIRE_EQUAL((int)atrace[6].action_ordinal, 7);
   BOOST_REQUIRE_EQUAL((int)atrace[6].creator_action_ordinal,2);
   BOOST_REQUIRE_EQUAL((int)atrace[6].closest_unnotified_ancestor_action_ordinal, 1);
   BOOST_REQUIRE_EQUAL(atrace[6].receiver, "david"_n);
   BOOST_REQUIRE_EQUAL(atrace[6].act.account, "testapi"_n);
   BOOST_REQUIRE_EQUAL(atrace[6].act.name, TEST_METHOD("test_action", "test_action_ordinal1"));
   BOOST_REQUIRE_EQUAL(atrace[6].receipt.has_value(), true);
   BOOST_REQUIRE_EQUAL(fc::raw::unpack<std::string>(atrace[6].return_value), "david" );
   BOOST_REQUIRE(pad(atrace[6].receipt->act_digest, atrace[6].act, atrace[6].return_value));
   BOOST_REQUIRE_EQUAL(atrace[6].receipt->global_sequence, start_gseq + 3);

   BOOST_REQUIRE_EQUAL((int)atrace[7].action_ordinal, 8);
   BOOST_REQUIRE_EQUAL((int)atrace[7].creator_action_ordinal, 5);
   BOOST_REQUIRE_EQUAL((int)atrace[7].closest_unnotified_ancestor_action_ordinal, 1);
   BOOST_REQUIRE_EQUAL(atrace[7].receiver, "charlie"_n);
   BOOST_REQUIRE_EQUAL(atrace[7].act.account, "charlie"_n);
   BOOST_REQUIRE_EQUAL(atrace[7].act.name, TEST_METHOD("test_action", "test_action_ordinal_bar"));
   BOOST_REQUIRE_EQUAL(atrace[7].receipt.has_value(), true);
   BOOST_REQUIRE_EQUAL(fc::raw::unpack<float>(atrace[7].return_value), 11.42f );
   BOOST_REQUIRE(pad(atrace[7].receipt->act_digest, atrace[7].act, atrace[7].return_value));
   BOOST_REQUIRE_EQUAL(atrace[7].receipt->global_sequence, start_gseq + 10);

   BOOST_REQUIRE_EQUAL((int)atrace[8].action_ordinal, 9);
   BOOST_REQUIRE_EQUAL((int)atrace[8].creator_action_ordinal, 3);
   BOOST_REQUIRE_EQUAL((int)atrace[8].closest_unnotified_ancestor_action_ordinal, 3);
   BOOST_REQUIRE_EQUAL(atrace[8].receiver, "david"_n);
   BOOST_REQUIRE_EQUAL(atrace[8].act.account, "testapi"_n);
   BOOST_REQUIRE_EQUAL(atrace[8].act.name, TEST_METHOD("test_action", "test_action_ordinal2"));
   BOOST_REQUIRE_EQUAL(atrace[8].receipt.has_value(), true);
   BOOST_REQUIRE_EQUAL(fc::raw::unpack<bool>(atrace[8].return_value), true );
   BOOST_REQUIRE(pad(atrace[8].receipt->act_digest, atrace[8].act, atrace[8].return_value));
   BOOST_REQUIRE_EQUAL(atrace[8].receipt->global_sequence, start_gseq + 5);

   BOOST_REQUIRE_EQUAL((int)atrace[9].action_ordinal, 10);
   BOOST_REQUIRE_EQUAL((int)atrace[9].creator_action_ordinal, 3);
   BOOST_REQUIRE_EQUAL((int)atrace[9].closest_unnotified_ancestor_action_ordinal, 3);
   BOOST_REQUIRE_EQUAL(atrace[9].receiver, "erin"_n);
   BOOST_REQUIRE_EQUAL(atrace[9].act.account, "testapi"_n);
   BOOST_REQUIRE_EQUAL(atrace[9].act.name, TEST_METHOD("test_action", "test_action_ordinal2"));
   BOOST_REQUIRE_EQUAL(atrace[9].receipt.has_value(), true);
   BOOST_REQUIRE_EQUAL(fc::raw::unpack<signed_int>(atrace[9].return_value), signed_int(7) );
   BOOST_REQUIRE(pad(atrace[9].receipt->act_digest, atrace[9].act, atrace[9].return_value));
   BOOST_REQUIRE_EQUAL(atrace[9].receipt->global_sequence, start_gseq + 6);

   BOOST_REQUIRE_EQUAL((int)atrace[10].action_ordinal, 11);
   BOOST_REQUIRE_EQUAL((int)atrace[10].creator_action_ordinal, 3);
   BOOST_REQUIRE_EQUAL((int)atrace[10].closest_unnotified_ancestor_action_ordinal, 3);
   BOOST_REQUIRE_EQUAL(atrace[10].receiver, "testapi"_n);
   BOOST_REQUIRE_EQUAL(atrace[10].act.account, "testapi"_n);
   BOOST_REQUIRE_EQUAL(atrace[10].act.name, TEST_METHOD("test_action", "test_action_ordinal4"));
   BOOST_REQUIRE_EQUAL(atrace[10].receipt.has_value(), true);
   BOOST_REQUIRE_EQUAL(atrace[10].return_value.size(), 0 );
   BOOST_REQUIRE_EQUAL(atrace[10].receipt->global_sequence, start_gseq + 7);
} FC_LOG_AND_RETHROW() }


/*************************************************************************************
+ * action_ordinal_failtest1 test cases
+ *************************************************************************************/
BOOST_FIXTURE_TEST_CASE(action_ordinal_failtest1, TESTER) { try {

   produce_blocks(1);
   create_account("testapi"_n );
   set_code( "testapi"_n, contracts::test_api_wasm() );
   produce_blocks(1);
   create_account("bob"_n );
   set_code( "bob"_n, contracts::test_api_wasm() );
   produce_blocks(1);
   create_account("charlie"_n );
   set_code( "charlie"_n, contracts::test_api_wasm() );
   produce_blocks(1);
   create_account("david"_n );
   set_code( "david"_n, contracts::test_api_wasm() );
   produce_blocks(1);
   create_account("erin"_n );
   set_code( "erin"_n, contracts::test_api_wasm() );
   produce_blocks(1);

   create_account("fail1"_n ); // <- make first action fails in the middle
   produce_blocks(1);

   transaction_trace_ptr txn_trace =
      CALL_TEST_FUNCTION_NO_THROW( *this, "test_action", "test_action_ordinal1", {});

   BOOST_REQUIRE_EQUAL( validate(), true );

   BOOST_REQUIRE_EQUAL( txn_trace != nullptr, true);
   BOOST_REQUIRE_EQUAL( txn_trace->action_traces.size(), 3);

   auto &atrace = txn_trace->action_traces;

   // fails here after creating one notify action and one inline action
   BOOST_REQUIRE_EQUAL((int)atrace[0].action_ordinal, 1);
   BOOST_REQUIRE_EQUAL((int)atrace[0].creator_action_ordinal, 0);
   BOOST_REQUIRE_EQUAL((int)atrace[0].closest_unnotified_ancestor_action_ordinal, 0);
   BOOST_REQUIRE_EQUAL(atrace[0].receiver, "testapi"_n);
   BOOST_REQUIRE_EQUAL(atrace[0].act.account, "testapi"_n);
   BOOST_REQUIRE_EQUAL(atrace[0].act.name, TEST_METHOD("test_action", "test_action_ordinal1"));
   BOOST_REQUIRE_EQUAL(atrace[0].receipt.has_value(), false);
   BOOST_REQUIRE_EQUAL(atrace[0].except.has_value(), true);
   BOOST_REQUIRE_EQUAL(atrace[0].except->code(), 3050003);

   // not executed
   BOOST_REQUIRE_EQUAL((int)atrace[1].action_ordinal, 2);
   BOOST_REQUIRE_EQUAL((int)atrace[1].creator_action_ordinal, 1);
   BOOST_REQUIRE_EQUAL((int)atrace[1].closest_unnotified_ancestor_action_ordinal, 1);
   BOOST_REQUIRE_EQUAL(atrace[1].receiver, "bob"_n);
   BOOST_REQUIRE_EQUAL(atrace[1].act.account, "testapi"_n);
   BOOST_REQUIRE_EQUAL(atrace[1].act.name, TEST_METHOD("test_action", "test_action_ordinal1"));
   BOOST_REQUIRE_EQUAL(atrace[1].receipt.has_value(), false);
   BOOST_REQUIRE_EQUAL(atrace[1].except.has_value(), false);

   // not executed
   BOOST_REQUIRE_EQUAL((int)atrace[2].action_ordinal, 3);
   BOOST_REQUIRE_EQUAL((int)atrace[2].creator_action_ordinal, 1);
   BOOST_REQUIRE_EQUAL((int)atrace[2].closest_unnotified_ancestor_action_ordinal, 1);
   BOOST_REQUIRE_EQUAL(atrace[2].receiver, "testapi"_n);
   BOOST_REQUIRE_EQUAL(atrace[2].act.account, "testapi"_n);
   BOOST_REQUIRE_EQUAL(atrace[2].act.name, TEST_METHOD("test_action", "test_action_ordinal2"));
   BOOST_REQUIRE_EQUAL(atrace[2].receipt.has_value(), false);
   BOOST_REQUIRE_EQUAL(atrace[2].except.has_value(), false);

} FC_LOG_AND_RETHROW() }

/*************************************************************************************
+ * action_ordinal_failtest2 test cases
+ *************************************************************************************/
BOOST_FIXTURE_TEST_CASE(action_ordinal_failtest2, TESTER) { try {

   produce_blocks(1);
   create_account("testapi"_n );
   set_code( "testapi"_n, contracts::test_api_wasm() );
   produce_blocks(1);
   create_account("bob"_n );
   set_code( "bob"_n, contracts::test_api_wasm() );
   produce_blocks(1);
   create_account("charlie"_n );
   set_code( "charlie"_n, contracts::test_api_wasm() );
   produce_blocks(1);
   create_account("david"_n );
   set_code( "david"_n, contracts::test_api_wasm() );
   produce_blocks(1);
   create_account("erin"_n );
   set_code( "erin"_n, contracts::test_api_wasm() );
   produce_blocks(1);

   create_account("fail3"_n ); // <- make action 3 fails in the middle
   produce_blocks(1);

   transaction_trace_ptr txn_trace =
      CALL_TEST_FUNCTION_NO_THROW( *this, "test_action", "test_action_ordinal1", {});

   BOOST_REQUIRE_EQUAL( validate(), true );

   BOOST_REQUIRE_EQUAL( txn_trace != nullptr, true);
   BOOST_REQUIRE_EQUAL( txn_trace->action_traces.size(), 8);

   auto &atrace = txn_trace->action_traces;

   // executed
   BOOST_REQUIRE_EQUAL((int)atrace[0].action_ordinal, 1);
   BOOST_REQUIRE_EQUAL((int)atrace[0].creator_action_ordinal, 0);
   BOOST_REQUIRE_EQUAL((int)atrace[0].closest_unnotified_ancestor_action_ordinal, 0);
   BOOST_REQUIRE_EQUAL(atrace[0].receiver, "testapi"_n);
   BOOST_REQUIRE_EQUAL(atrace[0].act.account, "testapi"_n);
   BOOST_REQUIRE_EQUAL(atrace[0].act.name, TEST_METHOD("test_action", "test_action_ordinal1"));
   BOOST_REQUIRE_EQUAL(atrace[0].receipt.has_value(), true);
   BOOST_REQUIRE_EQUAL(fc::raw::unpack<unsigned_int>(atrace[0].return_value), unsigned_int(1) );
   BOOST_REQUIRE_EQUAL(atrace[0].except.has_value(), false);
   int start_gseq = atrace[0].receipt->global_sequence;

   // executed
   BOOST_REQUIRE_EQUAL((int)atrace[1].action_ordinal,2);
   BOOST_REQUIRE_EQUAL((int)atrace[1].creator_action_ordinal, 1);
   BOOST_REQUIRE_EQUAL((int)atrace[1].closest_unnotified_ancestor_action_ordinal, 1);
   BOOST_REQUIRE_EQUAL(atrace[1].receiver, "bob"_n);
   BOOST_REQUIRE_EQUAL(atrace[1].act.account, "testapi"_n);
   BOOST_REQUIRE_EQUAL(atrace[1].act.name, TEST_METHOD("test_action", "test_action_ordinal1"));
   BOOST_REQUIRE_EQUAL(atrace[1].receipt.has_value(), true);
   BOOST_REQUIRE_EQUAL(fc::raw::unpack<std::string>(atrace[1].return_value), "bob" );
   BOOST_REQUIRE_EQUAL(atrace[1].receipt->global_sequence, start_gseq + 1);

   // not executed
   BOOST_REQUIRE_EQUAL((int)atrace[2].action_ordinal, 3);
   BOOST_REQUIRE_EQUAL((int)atrace[2].creator_action_ordinal, 1);
   BOOST_REQUIRE_EQUAL((int)atrace[2].closest_unnotified_ancestor_action_ordinal, 1);
   BOOST_REQUIRE_EQUAL(atrace[2].receiver, "testapi"_n);
   BOOST_REQUIRE_EQUAL(atrace[2].act.account, "testapi"_n);
   BOOST_REQUIRE_EQUAL(atrace[2].act.name, TEST_METHOD("test_action", "test_action_ordinal2"));
   BOOST_REQUIRE_EQUAL(atrace[2].receipt.has_value(), false);
   BOOST_REQUIRE_EQUAL(atrace[2].except.has_value(), false);

   // not executed
   BOOST_REQUIRE_EQUAL((int)atrace[3].action_ordinal, 4);
   BOOST_REQUIRE_EQUAL((int)atrace[3].creator_action_ordinal, 1);
   BOOST_REQUIRE_EQUAL((int)atrace[3].closest_unnotified_ancestor_action_ordinal, 1);
   BOOST_REQUIRE_EQUAL(atrace[3].receiver, "testapi"_n);
   BOOST_REQUIRE_EQUAL(atrace[3].act.account, "testapi"_n);
   BOOST_REQUIRE_EQUAL(atrace[3].act.name, TEST_METHOD("test_action", "test_action_ordinal3"));
   BOOST_REQUIRE_EQUAL(atrace[3].receipt.has_value(), false);
   BOOST_REQUIRE_EQUAL(atrace[3].except.has_value(), false);

   // hey exception is here
   BOOST_REQUIRE_EQUAL((int)atrace[4].action_ordinal, 5);
   BOOST_REQUIRE_EQUAL((int)atrace[4].creator_action_ordinal, 1);
   BOOST_REQUIRE_EQUAL((int)atrace[4].closest_unnotified_ancestor_action_ordinal, 1);
   BOOST_REQUIRE_EQUAL(atrace[4].receiver, "charlie"_n);
   BOOST_REQUIRE_EQUAL(atrace[4].act.account, "testapi"_n);
   BOOST_REQUIRE_EQUAL(atrace[4].act.name, TEST_METHOD("test_action", "test_action_ordinal1"));
   BOOST_REQUIRE_EQUAL(atrace[4].receipt.has_value(), false);
   BOOST_REQUIRE_EQUAL(atrace[4].except.has_value(), true);
   BOOST_REQUIRE_EQUAL(atrace[4].except->code(), 3050003);

   // not executed
   BOOST_REQUIRE_EQUAL((int)atrace[5].action_ordinal, 6);
   BOOST_REQUIRE_EQUAL((int)atrace[5].creator_action_ordinal, 2);
   BOOST_REQUIRE_EQUAL((int)atrace[5].closest_unnotified_ancestor_action_ordinal, 1);
   BOOST_REQUIRE_EQUAL(atrace[5].receiver, "bob"_n);
   BOOST_REQUIRE_EQUAL(atrace[5].act.account, "bob"_n);
   BOOST_REQUIRE_EQUAL(atrace[5].act.name, TEST_METHOD("test_action", "test_action_ordinal_foo"));
   BOOST_REQUIRE_EQUAL(atrace[5].receipt.has_value(), false);
   BOOST_REQUIRE_EQUAL(atrace[5].except.has_value(), false);

   // not executed
   BOOST_REQUIRE_EQUAL((int)atrace[6].action_ordinal, 7);
   BOOST_REQUIRE_EQUAL((int)atrace[6].creator_action_ordinal,2);
   BOOST_REQUIRE_EQUAL((int)atrace[6].closest_unnotified_ancestor_action_ordinal, 1);
   BOOST_REQUIRE_EQUAL(atrace[6].receiver, "david"_n);
   BOOST_REQUIRE_EQUAL(atrace[6].act.account, "testapi"_n);
   BOOST_REQUIRE_EQUAL(atrace[6].act.name, TEST_METHOD("test_action", "test_action_ordinal1"));
   BOOST_REQUIRE_EQUAL(atrace[6].receipt.has_value(), false);
   BOOST_REQUIRE_EQUAL(atrace[6].except.has_value(), false);

   // not executed
   BOOST_REQUIRE_EQUAL((int)atrace[7].action_ordinal, 8);
   BOOST_REQUIRE_EQUAL((int)atrace[7].creator_action_ordinal, 5);
   BOOST_REQUIRE_EQUAL((int)atrace[7].closest_unnotified_ancestor_action_ordinal, 1);
   BOOST_REQUIRE_EQUAL(atrace[7].receiver, "charlie"_n);
   BOOST_REQUIRE_EQUAL(atrace[7].act.account, "charlie"_n);
   BOOST_REQUIRE_EQUAL(atrace[7].act.name, TEST_METHOD("test_action", "test_action_ordinal_bar"));
   BOOST_REQUIRE_EQUAL(atrace[7].receipt.has_value(), false);
   BOOST_REQUIRE_EQUAL(atrace[7].except.has_value(), false);

} FC_LOG_AND_RETHROW() }

/*************************************************************************************
+ * action_ordinal_failtest3 test cases
+ *************************************************************************************/
BOOST_FIXTURE_TEST_CASE(action_ordinal_failtest3, TESTER) { try {

   produce_blocks(1);
   create_account("testapi"_n );
   set_code( "testapi"_n, contracts::test_api_wasm() );
   produce_blocks(1);
   create_account("bob"_n );
   set_code( "bob"_n, contracts::test_api_wasm() );
   produce_blocks(1);
   create_account("charlie"_n );
   set_code( "charlie"_n, contracts::test_api_wasm() );
   produce_blocks(1);
   create_account("david"_n );
   set_code( "david"_n, contracts::test_api_wasm() );
   produce_blocks(1);
   create_account("erin"_n );
   set_code( "erin"_n, contracts::test_api_wasm() );
   produce_blocks(1);

   create_account("failnine"_n ); // <- make action 9 fails in the middle
   produce_blocks(1);

   transaction_trace_ptr txn_trace =
      CALL_TEST_FUNCTION_NO_THROW( *this, "test_action", "test_action_ordinal1", {});

   BOOST_REQUIRE_EQUAL( validate(), true );

   BOOST_REQUIRE_EQUAL( txn_trace != nullptr, true);
   BOOST_REQUIRE_EQUAL( txn_trace->action_traces.size(), 11);

   auto &atrace = txn_trace->action_traces;

   // executed
   BOOST_REQUIRE_EQUAL((int)atrace[0].action_ordinal, 1);
   BOOST_REQUIRE_EQUAL((int)atrace[0].creator_action_ordinal, 0);
   BOOST_REQUIRE_EQUAL((int)atrace[0].closest_unnotified_ancestor_action_ordinal, 0);
   BOOST_REQUIRE_EQUAL(atrace[0].receiver, "testapi"_n);
   BOOST_REQUIRE_EQUAL(atrace[0].act.account, "testapi"_n);
   BOOST_REQUIRE_EQUAL(atrace[0].act.name, TEST_METHOD("test_action", "test_action_ordinal1"));
   BOOST_REQUIRE_EQUAL(atrace[0].receipt.has_value(), true);
   BOOST_REQUIRE_EQUAL(fc::raw::unpack<unsigned_int>(atrace[0].return_value), unsigned_int(1) );
   BOOST_REQUIRE_EQUAL(atrace[0].except.has_value(), false);
   int start_gseq = atrace[0].receipt->global_sequence;

   // executed
   BOOST_REQUIRE_EQUAL((int)atrace[1].action_ordinal,2);
   BOOST_REQUIRE_EQUAL((int)atrace[1].creator_action_ordinal, 1);
   BOOST_REQUIRE_EQUAL((int)atrace[1].closest_unnotified_ancestor_action_ordinal, 1);
   BOOST_REQUIRE_EQUAL(atrace[1].receiver, "bob"_n);
   BOOST_REQUIRE_EQUAL(atrace[1].act.account, "testapi"_n);
   BOOST_REQUIRE_EQUAL(atrace[1].act.name, TEST_METHOD("test_action", "test_action_ordinal1"));
   BOOST_REQUIRE_EQUAL(atrace[1].receipt.has_value(), true);
   BOOST_REQUIRE_EQUAL(fc::raw::unpack<std::string>(atrace[1].return_value), "bob" );
   BOOST_REQUIRE_EQUAL(atrace[1].receipt->global_sequence, start_gseq + 1);

   // executed
   BOOST_REQUIRE_EQUAL((int)atrace[2].action_ordinal, 3);
   BOOST_REQUIRE_EQUAL((int)atrace[2].creator_action_ordinal, 1);
   BOOST_REQUIRE_EQUAL((int)atrace[2].closest_unnotified_ancestor_action_ordinal, 1);
   BOOST_REQUIRE_EQUAL(atrace[2].receiver, "testapi"_n);
   BOOST_REQUIRE_EQUAL(atrace[2].act.account, "testapi"_n);
   BOOST_REQUIRE_EQUAL(atrace[2].act.name, TEST_METHOD("test_action", "test_action_ordinal2"));
   BOOST_REQUIRE_EQUAL(atrace[2].receipt.has_value(), true);
   BOOST_REQUIRE_EQUAL(fc::raw::unpack<name>(atrace[2].return_value), name("five") );
   BOOST_REQUIRE_EQUAL(atrace[2].receipt->global_sequence, start_gseq + 4);

   // fails here
   BOOST_REQUIRE_EQUAL((int)atrace[3].action_ordinal, 4);
   BOOST_REQUIRE_EQUAL((int)atrace[3].creator_action_ordinal, 1);
   BOOST_REQUIRE_EQUAL((int)atrace[3].closest_unnotified_ancestor_action_ordinal, 1);
   BOOST_REQUIRE_EQUAL(atrace[3].receiver, "testapi"_n);
   BOOST_REQUIRE_EQUAL(atrace[3].act.account, "testapi"_n);
   BOOST_REQUIRE_EQUAL(atrace[3].act.name, TEST_METHOD("test_action", "test_action_ordinal3"));
   BOOST_REQUIRE_EQUAL(atrace[3].receipt.has_value(), false);
   BOOST_REQUIRE_EQUAL(atrace[3].except.has_value(), true);
   BOOST_REQUIRE_EQUAL(atrace[3].except->code(), 3050003);

   // executed
   BOOST_REQUIRE_EQUAL((int)atrace[4].action_ordinal, 5);
   BOOST_REQUIRE_EQUAL((int)atrace[4].creator_action_ordinal, 1);
   BOOST_REQUIRE_EQUAL((int)atrace[4].closest_unnotified_ancestor_action_ordinal, 1);
   BOOST_REQUIRE_EQUAL(atrace[4].receiver, "charlie"_n);
   BOOST_REQUIRE_EQUAL(atrace[4].act.account, "testapi"_n);
   BOOST_REQUIRE_EQUAL(atrace[4].act.name, TEST_METHOD("test_action", "test_action_ordinal1"));
   BOOST_REQUIRE_EQUAL(atrace[4].receipt.has_value(), true);
   BOOST_REQUIRE_EQUAL(fc::raw::unpack<std::string>(atrace[4].return_value), "charlie" );
   BOOST_REQUIRE_EQUAL(atrace[4].receipt->global_sequence, start_gseq + 2);

   // not executed
   BOOST_REQUIRE_EQUAL((int)atrace[5].action_ordinal, 6);
   BOOST_REQUIRE_EQUAL((int)atrace[5].creator_action_ordinal, 2);
   BOOST_REQUIRE_EQUAL((int)atrace[5].closest_unnotified_ancestor_action_ordinal, 1);
   BOOST_REQUIRE_EQUAL(atrace[5].receiver, "bob"_n);
   BOOST_REQUIRE_EQUAL(atrace[5].act.account, "bob"_n);
   BOOST_REQUIRE_EQUAL(atrace[5].act.name, TEST_METHOD("test_action", "test_action_ordinal_foo"));
   BOOST_REQUIRE_EQUAL(atrace[5].receipt.has_value(), false);
   BOOST_REQUIRE_EQUAL(atrace[5].except.has_value(), false);

   // executed
   BOOST_REQUIRE_EQUAL((int)atrace[6].action_ordinal, 7);
   BOOST_REQUIRE_EQUAL((int)atrace[6].creator_action_ordinal,2);
   BOOST_REQUIRE_EQUAL((int)atrace[6].closest_unnotified_ancestor_action_ordinal, 1);
   BOOST_REQUIRE_EQUAL(atrace[6].receiver, "david"_n);
   BOOST_REQUIRE_EQUAL(atrace[6].act.account, "testapi"_n);
   BOOST_REQUIRE_EQUAL(atrace[6].act.name, TEST_METHOD("test_action", "test_action_ordinal1"));
   BOOST_REQUIRE_EQUAL(atrace[6].receipt.has_value(), true);
   BOOST_REQUIRE_EQUAL(fc::raw::unpack<std::string>(atrace[6].return_value), "david" );
   BOOST_REQUIRE_EQUAL(atrace[6].receipt->global_sequence, start_gseq + 3);

   // not executed
   BOOST_REQUIRE_EQUAL((int)atrace[7].action_ordinal, 8);
   BOOST_REQUIRE_EQUAL((int)atrace[7].creator_action_ordinal, 5);
   BOOST_REQUIRE_EQUAL((int)atrace[7].closest_unnotified_ancestor_action_ordinal, 1);
   BOOST_REQUIRE_EQUAL(atrace[7].receiver, "charlie"_n);
   BOOST_REQUIRE_EQUAL(atrace[7].act.account, "charlie"_n);
   BOOST_REQUIRE_EQUAL(atrace[7].act.name, TEST_METHOD("test_action", "test_action_ordinal_bar"));
   BOOST_REQUIRE_EQUAL(atrace[7].receipt.has_value(), false);
   BOOST_REQUIRE_EQUAL(atrace[7].except.has_value(), false);

   // executed
   BOOST_REQUIRE_EQUAL((int)atrace[8].action_ordinal, 9);
   BOOST_REQUIRE_EQUAL((int)atrace[8].creator_action_ordinal, 3);
   BOOST_REQUIRE_EQUAL((int)atrace[8].closest_unnotified_ancestor_action_ordinal, 3);
   BOOST_REQUIRE_EQUAL(atrace[8].receiver, "david"_n);
   BOOST_REQUIRE_EQUAL(atrace[8].act.account, "testapi"_n);
   BOOST_REQUIRE_EQUAL(atrace[8].act.name, TEST_METHOD("test_action", "test_action_ordinal2"));
   BOOST_REQUIRE_EQUAL(atrace[8].receipt.has_value(), true);
   BOOST_REQUIRE_EQUAL(fc::raw::unpack<bool>(atrace[8].return_value), true );
   BOOST_REQUIRE_EQUAL(atrace[8].receipt->global_sequence, start_gseq + 5);

   // executed
   BOOST_REQUIRE_EQUAL((int)atrace[9].action_ordinal, 10);
   BOOST_REQUIRE_EQUAL((int)atrace[9].creator_action_ordinal, 3);
   BOOST_REQUIRE_EQUAL((int)atrace[9].closest_unnotified_ancestor_action_ordinal, 3);
   BOOST_REQUIRE_EQUAL(atrace[9].receiver, "erin"_n);
   BOOST_REQUIRE_EQUAL(atrace[9].act.account, "testapi"_n);
   BOOST_REQUIRE_EQUAL(atrace[9].act.name, TEST_METHOD("test_action", "test_action_ordinal2"));
   BOOST_REQUIRE_EQUAL(atrace[9].receipt.has_value(), true);
   BOOST_REQUIRE_EQUAL(fc::raw::unpack<signed_int>(atrace[9].return_value), signed_int(7) );
   BOOST_REQUIRE_EQUAL(atrace[9].receipt->global_sequence, start_gseq + 6);

   // executed
   BOOST_REQUIRE_EQUAL((int)atrace[10].action_ordinal, 11);
   BOOST_REQUIRE_EQUAL((int)atrace[10].creator_action_ordinal, 3);
   BOOST_REQUIRE_EQUAL((int)atrace[10].closest_unnotified_ancestor_action_ordinal, 3);
   BOOST_REQUIRE_EQUAL(atrace[10].receiver, "testapi"_n);
   BOOST_REQUIRE_EQUAL(atrace[10].act.account, "testapi"_n);
   BOOST_REQUIRE_EQUAL(atrace[10].act.name, TEST_METHOD("test_action", "test_action_ordinal4"));
   BOOST_REQUIRE_EQUAL(atrace[10].receipt.has_value(), true);
   BOOST_REQUIRE_EQUAL(atrace[10].return_value.size(), 0 );
   BOOST_REQUIRE_EQUAL(atrace[10].receipt->global_sequence, start_gseq + 7);

} FC_LOG_AND_RETHROW() }

BOOST_FIXTURE_TEST_CASE(action_results_tests, TESTER) { try {
   produce_blocks(2);
   create_account( "test"_n );
   set_code( "test"_n, contracts::action_results_wasm() );
   produce_blocks(1);

   auto call_autoresret_and_check = [&]( account_name contract, account_name signer, action_name action, auto&& checker ) {
      signed_transaction trx;
      trx.actions.emplace_back( vector<permission_level>{{signer, config::active_name}}, contract, action, bytes{} );
      this->set_transaction_headers( trx, this->DEFAULT_EXPIRATION_DELTA );
      trx.sign( this->get_private_key(signer, "active"), control->get_chain_id() );
      auto res = this->push_transaction(trx);
      checker( res );
   };

   call_autoresret_and_check( "test"_n, "test"_n, "actionresret"_n, [&]( const transaction_trace_ptr& res ) {
      BOOST_CHECK_EQUAL( res->receipt->status, transaction_receipt::executed );

      auto &atrace = res->action_traces;
      BOOST_REQUIRE_EQUAL( atrace[0].receipt.has_value(), true );
      BOOST_REQUIRE_EQUAL( atrace[0].return_value.size(), 4 );
      BOOST_REQUIRE_EQUAL( fc::raw::unpack<int>(atrace[0].return_value), 10 );
   } );

   produce_blocks(1);

   call_autoresret_and_check( "test"_n, "test"_n, "retlim"_n, [&]( const transaction_trace_ptr& res ) {
      BOOST_CHECK_EQUAL( res->receipt->status, transaction_receipt::executed );

      auto &atrace = res->action_traces;
      BOOST_REQUIRE_EQUAL( atrace[0].receipt.has_value(), true );
      BOOST_REQUIRE_EQUAL( atrace[0].return_value.size(), 256 );
      vector<char> expected_vec(256 - 2, '0');//2 bytes for size of type unsigned_int
      vector<char> ret_vec = fc::raw::unpack<vector<char>>(atrace[0].return_value);

      BOOST_REQUIRE_EQUAL_COLLECTIONS( ret_vec.begin(),
                                       ret_vec.end(),
                                       expected_vec.begin(),
                                       expected_vec.end() );
   } );

   produce_blocks(1);
   BOOST_REQUIRE_THROW(call_autoresret_and_check( "test"_n, "test"_n, "retoverlim"_n, [&]( auto res ) {}),
                       action_return_value_exception);
   produce_blocks(1);
   BOOST_REQUIRE_THROW(call_autoresret_and_check( "test"_n, "test"_n, "ret1overlim"_n, [&]( auto res ) {}),
                       action_return_value_exception);
   produce_blocks(1);
   set_code( config::system_account_name, contracts::action_results_wasm() );
   produce_blocks(1);
   call_autoresret_and_check( config::system_account_name,
                              config::system_account_name, 
                              "retmaxlim"_n, 
                              [&]( const transaction_trace_ptr& res ) {
                                 BOOST_CHECK_EQUAL( res->receipt->status, transaction_receipt::executed );

                                 auto &atrace = res->action_traces;
                                 BOOST_REQUIRE_EQUAL( atrace[0].receipt.has_value(), true );
                                 BOOST_REQUIRE_EQUAL( atrace[0].return_value.size(), 20*1024*1024 );
                                 vector<char> expected_vec(20*1024*1024, '1');

                                 BOOST_REQUIRE_EQUAL_COLLECTIONS( atrace[0].return_value.begin(),
                                                                  atrace[0].return_value.end(),
                                                                  expected_vec.begin(),
                                                                  expected_vec.end() );
                              } );
   produce_blocks(1);
   BOOST_REQUIRE_THROW(call_autoresret_and_check( config::system_account_name, 
                                                  config::system_account_name, 
                                                  "setliminv"_n, 
                                                  [&]( auto res ) {}),
                       action_validate_exception);

} FC_LOG_AND_RETHROW() }

BOOST_AUTO_TEST_SUITE_END()<|MERGE_RESOLUTION|>--- conflicted
+++ resolved
@@ -1934,63 +1934,35 @@
 /*************************************************************************************
  * db_tests test case
  *************************************************************************************/
-<<<<<<< HEAD
 BOOST_AUTO_TEST_CASE_TEMPLATE(db_tests, TESTER_T, tester_suites) { try {
    TESTER_T t;
    t.produce_blocks(2);
-   t.create_account( N(testapi) );
-   t.create_account( N(testapi2) );
+   t.create_account( "testapi"_n );
+   t.create_account( "testapi2"_n );
    t.produce_blocks(10);
-   t.set_code( N(testapi), contracts::test_api_db_wasm() );
-   t.set_abi(  N(testapi), contracts::test_api_db_abi().data() );
-   t.set_code( N(testapi2), contracts::test_api_db_wasm() );
-   t.set_abi(  N(testapi2), contracts::test_api_db_abi().data() );
+   t.set_code( "testapi"_n, contracts::test_api_db_wasm() );
+   t.set_abi(  "testapi"_n, contracts::test_api_db_abi().data() );
+   t.set_code( "testapi2"_n, contracts::test_api_db_wasm() );
+   t.set_abi(  "testapi2"_n, contracts::test_api_db_abi().data() );
    t.produce_blocks(1);
 
-   t.push_action( N(testapi), N(pg),  N(testapi), mutable_variant_object() ); // primary_i64_general
-   t.push_action( N(testapi), N(pl),  N(testapi), mutable_variant_object() ); // primary_i64_lowerbound
-   t.push_action( N(testapi), N(pu),  N(testapi), mutable_variant_object() ); // primary_i64_upperbound
-   t.push_action( N(testapi), N(s1g), N(testapi), mutable_variant_object() ); // idx64_general
-   t.push_action( N(testapi), N(s1l), N(testapi), mutable_variant_object() ); // idx64_lowerbound
-   t.push_action( N(testapi), N(s1u), N(testapi), mutable_variant_object() ); // idx64_upperbound
+   t.push_action( "testapi"_n, "pg"_n,  "testapi"_n, mutable_variant_object() ); // primary_i64_general
+   t.push_action( "testapi"_n, "pl"_n,  "testapi"_n, mutable_variant_object() ); // primary_i64_lowerbound
+   t.push_action( "testapi"_n, "pu"_n,  "testapi"_n, mutable_variant_object() ); // primary_i64_upperbound
+   t.push_action( "testapi"_n, "s1g"_n, "testapi"_n, mutable_variant_object() ); // idx64_general
+   t.push_action( "testapi"_n, "s1l"_n, "testapi"_n, mutable_variant_object() ); // idx64_lowerbound
+   t.push_action( "testapi"_n, "s1u"_n, "testapi"_n, mutable_variant_object() ); // idx64_upperbound
 
    // Store value in primary table
-   t.push_action( N(testapi), N(tia), N(testapi), mutable_variant_object() // test_invalid_access
-=======
-BOOST_FIXTURE_TEST_CASE(db_tests, TESTER) { try {
-   produce_blocks(2);
-   create_account( "testapi"_n );
-   create_account( "testapi2"_n );
-   produce_blocks(10);
-   set_code( "testapi"_n, contracts::test_api_db_wasm() );
-   set_abi(  "testapi"_n, contracts::test_api_db_abi().data() );
-   set_code( "testapi2"_n, contracts::test_api_db_wasm() );
-   set_abi(  "testapi2"_n, contracts::test_api_db_abi().data() );
-   produce_blocks(1);
-
-   push_action( "testapi"_n, "pg"_n,  "testapi"_n, mutable_variant_object() ); // primary_i64_general
-   push_action( "testapi"_n, "pl"_n,  "testapi"_n, mutable_variant_object() ); // primary_i64_lowerbound
-   push_action( "testapi"_n, "pu"_n,  "testapi"_n, mutable_variant_object() ); // primary_i64_upperbound
-   push_action( "testapi"_n, "s1g"_n, "testapi"_n, mutable_variant_object() ); // idx64_general
-   push_action( "testapi"_n, "s1l"_n, "testapi"_n, mutable_variant_object() ); // idx64_lowerbound
-   push_action( "testapi"_n, "s1u"_n, "testapi"_n, mutable_variant_object() ); // idx64_upperbound
-
-   // Store value in primary table
-   push_action( "testapi"_n, "tia"_n, "testapi"_n, mutable_variant_object() // test_invalid_access
->>>>>>> 3c7ee64f
+   t.push_action( "testapi"_n, "tia"_n, "testapi"_n, mutable_variant_object() // test_invalid_access
       ("code", "testapi")
       ("val", 10)
       ("index", 0)
       ("store", true)
    );
 
-<<<<<<< HEAD
-   // Attempt to change the value stored in the primary table under the code of N(testapi)
-   BOOST_CHECK_EXCEPTION( t.push_action( N(testapi2), N(tia), N(testapi2), mutable_variant_object()
-=======
    // Attempt to change the value stored in the primary table under the code of "testapi"_n
-   BOOST_CHECK_EXCEPTION( push_action( "testapi2"_n, "tia"_n, "testapi2"_n, mutable_variant_object()
->>>>>>> 3c7ee64f
+   BOOST_CHECK_EXCEPTION( t.push_action( "testapi2"_n, "tia"_n, "testapi2"_n, mutable_variant_object()
                               ("code", "testapi")
                               ("val", "20")
                               ("index", 0)
@@ -2000,11 +1972,7 @@
    );
 
    // Verify that the value has not changed.
-<<<<<<< HEAD
-   t.push_action( N(testapi), N(tia), N(testapi), mutable_variant_object()
-=======
-   push_action( "testapi"_n, "tia"_n, "testapi"_n, mutable_variant_object()
->>>>>>> 3c7ee64f
+   t.push_action( "testapi"_n, "tia"_n, "testapi"_n, mutable_variant_object()
       ("code", "testapi")
       ("val", 10)
       ("index", 0)
@@ -2012,24 +1980,15 @@
    );
 
    // Store value in secondary table
-<<<<<<< HEAD
-   t.push_action( N(testapi), N(tia), N(testapi), mutable_variant_object() // test_invalid_access
-=======
-   push_action( "testapi"_n, "tia"_n, "testapi"_n, mutable_variant_object() // test_invalid_access
->>>>>>> 3c7ee64f
+   t.push_action( "testapi"_n, "tia"_n, "testapi"_n, mutable_variant_object() // test_invalid_access
       ("code", "testapi")
       ("val", 10)
       ("index", 1)
       ("store", true)
    );
 
-<<<<<<< HEAD
-   // Attempt to change the value stored in the secondary table under the code of N(testapi)
-   BOOST_CHECK_EXCEPTION( t.push_action( N(testapi2), N(tia), N(testapi2), mutable_variant_object()
-=======
    // Attempt to change the value stored in the secondary table under the code of "testapi"_n
-   BOOST_CHECK_EXCEPTION( push_action( "testapi2"_n, "tia"_n, "testapi2"_n, mutable_variant_object()
->>>>>>> 3c7ee64f
+   BOOST_CHECK_EXCEPTION( t.push_action( "testapi2"_n, "tia"_n, "testapi2"_n, mutable_variant_object()
                               ("code", "testapi")
                               ("val", "20")
                               ("index", 1)
@@ -2039,11 +1998,7 @@
    );
 
    // Verify that the value has not changed.
-<<<<<<< HEAD
-   t.push_action( N(testapi), N(tia), N(testapi), mutable_variant_object()
-=======
-   push_action( "testapi"_n, "tia"_n, "testapi"_n, mutable_variant_object()
->>>>>>> 3c7ee64f
+   t.push_action( "testapi"_n, "tia"_n, "testapi"_n, mutable_variant_object()
       ("code", "testapi")
       ("val", 10)
       ("index", 1)
@@ -2051,62 +2006,37 @@
    );
 
    // idx_double_nan_create_fail
-<<<<<<< HEAD
-   BOOST_CHECK_EXCEPTION(  t.push_action( N(testapi), N(sdnancreate), N(testapi), mutable_variant_object() ),
-=======
-   BOOST_CHECK_EXCEPTION(  push_action( "testapi"_n, "sdnancreate"_n, "testapi"_n, mutable_variant_object() ),
->>>>>>> 3c7ee64f
+   BOOST_CHECK_EXCEPTION(  t.push_action( "testapi"_n, "sdnancreate"_n, "testapi"_n, mutable_variant_object() ),
                            transaction_exception,
                            fc_exception_message_is("NaN is not an allowed value for a secondary key")
    );
 
    // idx_double_nan_modify_fail
-<<<<<<< HEAD
-   BOOST_CHECK_EXCEPTION(  t.push_action( N(testapi), N(sdnanmodify), N(testapi), mutable_variant_object() ),
-=======
-   BOOST_CHECK_EXCEPTION(  push_action( "testapi"_n, "sdnanmodify"_n, "testapi"_n, mutable_variant_object() ),
->>>>>>> 3c7ee64f
+   BOOST_CHECK_EXCEPTION(  t.push_action( "testapi"_n, "sdnanmodify"_n, "testapi"_n, mutable_variant_object() ),
                            transaction_exception,
                            fc_exception_message_is("NaN is not an allowed value for a secondary key")
    );
 
    // idx_double_nan_lookup_fail
-<<<<<<< HEAD
-   BOOST_CHECK_EXCEPTION(  t.push_action( N(testapi), N(sdnanlookup), N(testapi), mutable_variant_object()
+   BOOST_CHECK_EXCEPTION(  t.push_action( "testapi"_n, "sdnanlookup"_n, "testapi"_n, mutable_variant_object()
                                         ("lookup_type", 0) // 0 for find
-=======
-   BOOST_CHECK_EXCEPTION(  push_action( "testapi"_n, "sdnanlookup"_n, "testapi"_n, mutable_variant_object()
-                              ("lookup_type", 0) // 0 for find
->>>>>>> 3c7ee64f
                            ), transaction_exception,
                            fc_exception_message_is("NaN is not an allowed value for a secondary key")
    );
 
-<<<<<<< HEAD
-   BOOST_CHECK_EXCEPTION(  t.push_action( N(testapi), N(sdnanlookup), N(testapi), mutable_variant_object()
-=======
-   BOOST_CHECK_EXCEPTION(  push_action( "testapi"_n, "sdnanlookup"_n, "testapi"_n, mutable_variant_object()
->>>>>>> 3c7ee64f
+   BOOST_CHECK_EXCEPTION(  t.push_action( "testapi"_n, "sdnanlookup"_n, "testapi"_n, mutable_variant_object()
                               ("lookup_type", 1) // 1 for lower bound
                            ), transaction_exception,
                            fc_exception_message_is("NaN is not an allowed value for a secondary key")
    );
 
-<<<<<<< HEAD
-   BOOST_CHECK_EXCEPTION(  t.push_action( N(testapi), N(sdnanlookup), N(testapi), mutable_variant_object()
-=======
-   BOOST_CHECK_EXCEPTION(  push_action( "testapi"_n, "sdnanlookup"_n, "testapi"_n, mutable_variant_object()
->>>>>>> 3c7ee64f
+   BOOST_CHECK_EXCEPTION(  t.push_action( "testapi"_n, "sdnanlookup"_n, "testapi"_n, mutable_variant_object()
                               ("lookup_type", 2) // 2 for upper bound
                            ), transaction_exception,
                            fc_exception_message_is("NaN is not an allowed value for a secondary key")
    );
 
-<<<<<<< HEAD
-   t.push_action( N(testapi), N(sk32align), N(testapi), mutable_variant_object() ); // misaligned_secondary_key256_tests
-=======
-   push_action( "testapi"_n, "sk32align"_n, "testapi"_n, mutable_variant_object() ); // misaligned_secondary_key256_tests
->>>>>>> 3c7ee64f
+   t.push_action( "testapi"_n, "sk32align"_n, "testapi"_n, mutable_variant_object() ); // misaligned_secondary_key256_tests
 
    BOOST_REQUIRE_EQUAL( t.validate(), true );
 } FC_LOG_AND_RETHROW() }
