/**
 *  @file api_tests.cpp
 *  @copyright defined in eos/LICENSE.txt
 */
#include <algorithm>
#include <random>
#include <iostream>
#include <vector>
#include <iterator>
#include <sstream>
#include <numeric>

#pragma GCC diagnostic push
#pragma GCC diagnostic ignored "-Wsign-compare"
#include <boost/test/unit_test.hpp>
#pragma GCC diagnostic pop
#include <boost/iostreams/concepts.hpp>
#include <boost/iostreams/stream_buffer.hpp>
#include <boost/algorithm/string/predicate.hpp>

#include <eosio/testing/tester.hpp>
#include <eosio/chain/exceptions.hpp>
#include <eosio/chain/account_object.hpp>
#include <eosio/chain/contract_table_objects.hpp>
#include <eosio/chain/block_summary_object.hpp>
#include <eosio/chain/global_property_object.hpp>
#include <eosio/chain/wasm_interface.hpp>

#include <fc/crypto/digest.hpp>
#include <fc/crypto/sha256.hpp>
#include <fc/exception/exception.hpp>
#include <fc/variant_object.hpp>

#include <Inline/BasicTypes.h>
#include <IR/Module.h>
#include <IR/Validate.h>
#include <WAST/WAST.h>
#include <WASM/WASM.h>
#include <Runtime/Runtime.h>

#include <test_api/test_api.wast.hpp>
#include <test_api_mem/test_api_mem.wast.hpp>
#include <test_api_db/test_api_db.wast.hpp>
#include <test_api_multi_index/test_api_multi_index.wast.hpp>

#define DISABLE_EOSLIB_SERIALIZE
#include <test_api/test_api_common.hpp>

FC_REFLECT( dummy_action, (a)(b)(c) )
FC_REFLECT( u128_action, (values) )
FC_REFLECT( cf_action, (payload)(cfd_idx) )
FC_REFLECT( invalid_access_action, (code)(val)(index)(store) )

#ifdef NON_VALIDATING_TEST
#define TESTER tester
#else
#define TESTER validating_tester
#endif

using namespace eosio;
using namespace eosio::testing;
using namespace chain;
using namespace fc;

namespace bio = boost::iostreams;

template<uint64_t NAME>
struct test_api_action {
	static account_name get_account() {
		return N(testapi);
	}

	static action_name get_name() {
		return action_name(NAME);
	}
};

FC_REFLECT_TEMPLATE((uint64_t T), test_api_action<T>, BOOST_PP_SEQ_NIL);

template<uint64_t NAME>
struct test_chain_action {
	static account_name get_account() {
		return account_name(config::system_account_name);
	}

	static action_name get_name() {
		return action_name(NAME);
	}
};

FC_REFLECT_TEMPLATE((uint64_t T), test_chain_action<T>, BOOST_PP_SEQ_NIL);

struct check_auth {
   account_name            account;
   permission_name         permission;
   vector<public_key_type> pubkeys;
};

FC_REFLECT(check_auth, (account)(permission)(pubkeys) );

bool expect_assert_message(const fc::exception& ex, string expected) {
   BOOST_TEST_MESSAGE("LOG : " << "expected: " << expected << ", actual: " << ex.get_log().at(0).get_message());
   return (ex.get_log().at(0).get_message().find(expected) != std::string::npos);
}

constexpr uint64_t TEST_METHOD(const char* CLASS, const char *METHOD) {
  return ( (uint64_t(DJBH(CLASS))<<32) | uint32_t(DJBH(METHOD)) );
}

string I64Str(int64_t i)
{
	std::stringstream ss;
	ss << i;
	return ss.str();
}

string U64Str(uint64_t i)
{
   std::stringstream ss;
   ss << i;
   return ss.str();
}

string U128Str(unsigned __int128 i)
{
   return fc::variant(fc::uint128_t(i)).get_string();
}

template <typename T>
transaction_trace_ptr CallAction(TESTER& test, T ac, const vector<account_name>& scope = {N(testapi)}) {
   signed_transaction trx;


   auto pl = vector<permission_level>{{scope[0], config::active_name}};
   if (scope.size() > 1)
      for (int i = 1; i < scope.size(); i++)
         pl.push_back({scope[i], config::active_name});

   action act(pl, ac);
   trx.actions.push_back(act);

   test.set_transaction_headers(trx);
   auto sigs = trx.sign(test.get_private_key(scope[0], "active"), chain_id_type());
   trx.get_signature_keys(chain_id_type());
   auto res = test.push_transaction(trx);
   BOOST_CHECK_EQUAL(res->receipt.status, transaction_receipt::executed);
   test.produce_block();
   return res;
}

template <typename T>
transaction_trace_ptr CallFunction(TESTER& test, T ac, const vector<char>& data, const vector<account_name>& scope = {N(testapi)}) {
   {
      signed_transaction trx;

      auto pl = vector<permission_level>{{scope[0], config::active_name}};
      if (scope.size() > 1)
         for (unsigned int i=1; i < scope.size(); i++)
            pl.push_back({scope[i], config::active_name});

      action act(pl, ac);
      act.data = data;
      act.authorization = {{N(testapi), config::active_name}};
      trx.actions.push_back(act);

      test.set_transaction_headers(trx, test.DEFAULT_EXPIRATION_DELTA);
      auto sigs = trx.sign(test.get_private_key(scope[0], "active"), chain_id_type());
      trx.get_signature_keys(chain_id_type() );
      auto res = test.push_transaction(trx);
      BOOST_CHECK_EQUAL(res->receipt.status, transaction_receipt::executed);
      test.produce_block();
      return res;
   }
}

#define CALL_TEST_FUNCTION(_TESTER, CLS, MTH, DATA) CallFunction(_TESTER, test_api_action<TEST_METHOD(CLS, MTH)>{}, DATA)
#define CALL_TEST_FUNCTION_SYSTEM(_TESTER, CLS, MTH, DATA) CallFunction(_TESTER, test_chain_action<TEST_METHOD(CLS, MTH)>{}, DATA, {N(eosio)} )
#define CALL_TEST_FUNCTION_SCOPE(_TESTER, CLS, MTH, DATA, ACCOUNT) CallFunction(_TESTER, test_api_action<TEST_METHOD(CLS, MTH)>{}, DATA, ACCOUNT)
#define CALL_TEST_FUNCTION_AND_CHECK_EXCEPTION(_TESTER, CLS, MTH, DATA, EXC, EXC_MESSAGE) \
BOOST_CHECK_EXCEPTION( \
   CALL_TEST_FUNCTION( _TESTER, CLS, MTH, DATA), \
                       EXC, \
                       [](const EXC& e) { \
                          return expect_assert_message(e, EXC_MESSAGE); \
                     } \
);

bool is_access_violation(fc::unhandled_exception const & e) {
   try {
      std::rethrow_exception(e.get_inner_exception());
    }
    catch (const eosio::chain::wasm_execution_error& e) {
       return true;
    } catch (...) {

    }
   return false;
}
bool is_access_violation(const Runtime::Exception& e) { return true; }

bool is_assert_exception(fc::assert_exception const & e) { return true; }
bool is_page_memory_error(page_memory_error const &e) { return true; }
bool is_tx_missing_sigs(tx_missing_sigs const & e) { return true;}
bool is_wasm_execution_error(eosio::chain::wasm_execution_error const& e) {return true;}
bool is_tx_net_usage_exceeded(const tx_net_usage_exceeded& e) { return true; }
bool is_tx_cpu_usage_exceeded(const tx_cpu_usage_exceeded& e) { return true; }
bool is_tx_deadline_exceeded(const tx_deadline_exceeded& e) { return true; }

/*
 * register test suite `api_tests`
 */
BOOST_AUTO_TEST_SUITE(api_tests)

/*
 * Print capturing stuff
 */
std::vector<std::string> capture;

struct MySink : public bio::sink
{

   std::streamsize write(const char* s, std::streamsize n)
   {
      std::string tmp;
      tmp.assign(s, n);
      capture.push_back(tmp);
      std::cout << "stream : [" << tmp << "]" << std::endl;
      return n;
   }
};
uint32_t last_fnc_err = 0;

/*************************************************************************************
 * action_tests test case
 *************************************************************************************/
BOOST_FIXTURE_TEST_CASE(action_tests, TESTER) { try {
	produce_blocks(2);
	create_account( N(testapi) );
	create_account( N(acc1) );
	create_account( N(acc2) );
	create_account( N(acc3) );
	create_account( N(acc4) );
	produce_blocks(1000);
	set_code( N(testapi), test_api_wast );
	produce_blocks(1);

   // test assert_true
	CALL_TEST_FUNCTION( *this, "test_action", "assert_true", {});

   //test assert_false
   BOOST_CHECK_EXCEPTION(CALL_TEST_FUNCTION( *this, "test_action", "assert_false", {}), assert_exception,
         [](const fc::exception& e) {
            return expect_assert_message(e, "test_action::assert_false");
         }
      );

   // test read_action_normal
   dummy_action dummy13{DUMMY_ACTION_DEFAULT_A, DUMMY_ACTION_DEFAULT_B, DUMMY_ACTION_DEFAULT_C};
   CALL_TEST_FUNCTION( *this, "test_action", "read_action_normal", fc::raw::pack(dummy13));

   // test read_action_to_0
   std::vector<char> raw_bytes((1<<16));
   CALL_TEST_FUNCTION( *this, "test_action", "read_action_to_0", raw_bytes );

   // test read_action_to_0
   raw_bytes.resize((1<<16)+1);
   BOOST_CHECK_EXCEPTION(CALL_TEST_FUNCTION( *this, "test_action", "read_action_to_0", raw_bytes), eosio::chain::wasm_execution_error,
         [](const eosio::chain::wasm_execution_error& e) {
            return expect_assert_message(e, "access violation");
         }
      );

   // test read_action_to_64k
   raw_bytes.resize(1);
	CALL_TEST_FUNCTION( *this, "test_action", "read_action_to_64k", raw_bytes );

   // test read_action_to_64k
   raw_bytes.resize(3);
	BOOST_CHECK_EXCEPTION(CALL_TEST_FUNCTION( *this, "test_action", "read_action_to_64k", raw_bytes ), eosio::chain::wasm_execution_error,
         [](const eosio::chain::wasm_execution_error& e) {
            return expect_assert_message(e, "access violation");
         }
      );

   // test require_notice
   auto scope = std::vector<account_name>{N(testapi)};
   auto test_require_notice = [](auto& test, std::vector<char>& data, std::vector<account_name>& scope){
      signed_transaction trx;
      auto tm = test_api_action<TEST_METHOD("test_action", "require_notice")>{};

      action act(std::vector<permission_level>{{N(testapi), config::active_name}}, tm);
      vector<char>& dest = *(vector<char> *)(&act.data);
      std::copy(data.begin(), data.end(), std::back_inserter(dest));
      trx.actions.push_back(act);

      test.set_transaction_headers(trx);
      trx.sign(test.get_private_key(N(inita), "active"), chain_id_type());
      auto res = test.push_transaction(trx);
      BOOST_CHECK_EQUAL(res->receipt.status, transaction_receipt::executed);
   };
   BOOST_CHECK_EXCEPTION(test_require_notice(*this, raw_bytes, scope), tx_missing_sigs,
         [](const tx_missing_sigs& e) {
            return expect_assert_message(e, "transaction declares authority");
         }
      );

   // test require_auth
   BOOST_CHECK_EXCEPTION(CALL_TEST_FUNCTION( *this, "test_action", "require_auth", {}), missing_auth_exception,
         [](const missing_auth_exception& e) {
            return expect_assert_message(e, "missing authority of");
         }
      );

   // test require_auth
   auto a3only = std::vector<permission_level>{{N(acc3), config::active_name}};
   BOOST_CHECK_EXCEPTION(CALL_TEST_FUNCTION( *this, "test_action", "require_auth", fc::raw::pack(a3only)), missing_auth_exception,
         [](const missing_auth_exception& e) {
            return expect_assert_message(e, "missing authority of");
         }
      );

   // test require_auth
   auto a4only = std::vector<permission_level>{{N(acc4), config::active_name}};
   BOOST_CHECK_EXCEPTION(CALL_TEST_FUNCTION( *this, "test_action", "require_auth", fc::raw::pack(a4only)), missing_auth_exception,
         [](const missing_auth_exception& e) {
            return expect_assert_message(e, "missing authority of");
         }
      );

   // test require_auth
   auto a3a4 = std::vector<permission_level>{{N(acc3), config::active_name}, {N(acc4), config::active_name}};
   auto a3a4_scope = std::vector<account_name>{N(acc3), N(acc4)};
   {
      signed_transaction trx;
      auto tm = test_api_action<TEST_METHOD("test_action", "require_auth")>{};
      auto pl = a3a4;
      if (a3a4_scope.size() > 1)
         for (unsigned int i=1; i < a3a4_scope.size(); i++)
            pl.push_back({a3a4_scope[i], config::active_name});

      action act(pl, tm);
      auto dat = fc::raw::pack(a3a4);
      vector<char>& dest = *(vector<char> *)(&act.data);
      std::copy(dat.begin(), dat.end(), std::back_inserter(dest));
      act.authorization = {{N(testapi), config::active_name}, {N(acc3), config::active_name}, {N(acc4), config::active_name}};
      trx.actions.push_back(act);

      set_transaction_headers(trx);
      trx.sign(get_private_key(N(testapi), "active"), chain_id_type());
      trx.sign(get_private_key(N(acc3), "active"), chain_id_type());
      trx.sign(get_private_key(N(acc4), "active"), chain_id_type());
      auto res = push_transaction(trx);
      BOOST_CHECK_EQUAL(res->receipt.status, transaction_receipt::executed);
   }

   uint64_t now = static_cast<uint64_t>( control->head_block_time().time_since_epoch().count() );
   now += config::block_interval_us;
   CALL_TEST_FUNCTION( *this, "test_action", "test_current_time", fc::raw::pack(now));

   // test current_time
   produce_block();
   BOOST_CHECK_EXCEPTION(CALL_TEST_FUNCTION( *this, "test_action", "test_current_time", fc::raw::pack(now)), assert_exception,
                         [](const fc::exception& e) {
                            return expect_assert_message(e, "assertion failed: tmp == current_time()");
                         }
                         );

   // test test_current_receiver
   CALL_TEST_FUNCTION( *this, "test_action", "test_current_receiver", fc::raw::pack(N(testapi)));

   // test send_action_sender
   CALL_TEST_FUNCTION( *this, "test_transaction", "send_action_sender", fc::raw::pack(N(testapi)));
   produce_block();

   // test_publication_time
   uint64_t pub_time = static_cast<uint64_t>( control->head_block_time().time_since_epoch().count() );
   pub_time += config::block_interval_us;
   CALL_TEST_FUNCTION( *this, "test_action", "test_publication_time", fc::raw::pack(pub_time) );

   // test test_abort
   BOOST_CHECK_EXCEPTION(CALL_TEST_FUNCTION( *this, "test_action", "test_abort", {} ), assert_exception,
         [](const fc::exception& e) {
            return expect_assert_message(e, "abort() called");
         }
      );

   dummy_action da = { DUMMY_ACTION_DEFAULT_A, DUMMY_ACTION_DEFAULT_B, DUMMY_ACTION_DEFAULT_C };
   CallAction(*this, da);
   BOOST_REQUIRE_EQUAL( validate(), true );
} FC_LOG_AND_RETHROW() }

/*************************************************************************************
 * context free action tests
 *************************************************************************************/
BOOST_FIXTURE_TEST_CASE(cf_action_tests, TESTER) { try {
      produce_blocks(2);
      create_account( N(testapi) );
      create_account( N(dummy) );
      produce_blocks(1000);
      set_code( N(testapi), test_api_wast );
      produce_blocks(1);
      cf_action cfa;
      signed_transaction trx;
      set_transaction_headers(trx);
      // need at least one normal action
      BOOST_CHECK_EXCEPTION(push_transaction(trx), tx_no_auths,
                            [](const fc::assert_exception& e) {
                               return expect_assert_message(e, "transaction must have at least one authorization");
                            }
      );

      action act({}, cfa);
      trx.context_free_actions.push_back(act);
      trx.context_free_data.emplace_back(fc::raw::pack<uint32_t>(100)); // verify payload matches context free data
      trx.context_free_data.emplace_back(fc::raw::pack<uint32_t>(200));
      set_transaction_headers(trx);

      // signing a transaction with only context_free_actions should not be allowed
      //      auto sigs = trx.sign(get_private_key(N(testapi), "active"), chain_id_type());

      BOOST_CHECK_EXCEPTION(push_transaction(trx), tx_no_auths,
                            [](const fc::exception& e) {
                               return expect_assert_message(e, "transaction must have at least one authorization");
                            }
      );

      trx.signatures.clear();

      // add a normal action along with cfa
      dummy_action da = { DUMMY_ACTION_DEFAULT_A, DUMMY_ACTION_DEFAULT_B, DUMMY_ACTION_DEFAULT_C };
      auto pl = vector<permission_level>{{N(testapi), config::active_name}};
      action act1(pl, da);
      trx.actions.push_back(act1);
      set_transaction_headers(trx);
      // run normal passing case
      auto sigs = trx.sign(get_private_key(N(testapi), "active"), chain_id_type());
      auto res = push_transaction(trx);

      BOOST_CHECK_EQUAL(res->receipt.status, transaction_receipt::executed);

      // attempt to access context free api in non context free action

      da = { DUMMY_ACTION_DEFAULT_A, 200, DUMMY_ACTION_DEFAULT_C };
      action act2(pl, da);
      trx.signatures.clear();
      trx.actions.clear();
      trx.actions.push_back(act2);
      set_transaction_headers(trx);
      // run normal passing case
      sigs = trx.sign(get_private_key(N(testapi), "active"), chain_id_type());
      BOOST_CHECK_EXCEPTION(push_transaction(trx), assert_exception,
                            [](const fc::exception& e) {
                               return expect_assert_message(e, "this API may only be called from context_free apply");
                            }
      );
      {
         // back to normal action
         action act1(pl, da);
         signed_transaction trx;
         trx.context_free_actions.push_back(act);
         trx.context_free_data.emplace_back(fc::raw::pack<uint32_t>(100)); // verify payload matches context free data
         trx.context_free_data.emplace_back(fc::raw::pack<uint32_t>(200));

         trx.actions.push_back(act1);
         // attempt to access non context free api
         for (uint32_t i = 200; i <= 204; ++i) {
            trx.context_free_actions.clear();
            trx.context_free_data.clear();
            cfa.payload = i;
            cfa.cfd_idx = 1;
            action cfa_act({}, cfa);
            trx.context_free_actions.emplace_back(cfa_act);
            trx.signatures.clear();
            set_transaction_headers(trx);
            sigs = trx.sign(get_private_key(N(testapi), "active"), chain_id_type());
            BOOST_CHECK_EXCEPTION(push_transaction(trx), assert_exception,
                 [](const fc::exception& e) {
                    return expect_assert_message(e, "only context free api's can be used in this context" );
                 }
            );
         }

      }
      produce_block();

      // test send context free action
      auto ttrace = CALL_TEST_FUNCTION( *this, "test_transaction", "send_cf_action", {} );

      BOOST_CHECK_EQUAL(ttrace->action_traces.size(), 1);
      BOOST_CHECK_EQUAL(ttrace->action_traces[0].inline_traces.size(), 1);
      BOOST_CHECK_EQUAL(ttrace->action_traces[0].inline_traces[0].receipt.receiver, account_name("dummy"));
      BOOST_CHECK_EQUAL(ttrace->action_traces[0].inline_traces[0].act.account, account_name("dummy"));
      BOOST_CHECK_EQUAL(ttrace->action_traces[0].inline_traces[0].act.name, account_name("event1"));
      BOOST_CHECK_EQUAL(ttrace->action_traces[0].inline_traces[0].act.authorization.size(), 0);

      BOOST_CHECK_EXCEPTION(CALL_TEST_FUNCTION( *this, "test_transaction", "send_cf_action_fail", {} ), assert_exception,
           [](const fc::exception& e) {
              return expect_assert_message(e, "context free actions cannot have authorizations");
           }
      );

      BOOST_REQUIRE_EQUAL( validate(), true );
} FC_LOG_AND_RETHROW() }


BOOST_FIXTURE_TEST_CASE(cfa_tx_signature, TESTER)  try {

   action cfa({}, cf_action());

   signed_transaction tx1;
   tx1.context_free_data.emplace_back(fc::raw::pack<uint32_t>(100));
   tx1.context_free_actions.push_back(cfa);
   set_transaction_headers(tx1);

   signed_transaction tx2;
   tx2.context_free_data.emplace_back(fc::raw::pack<uint32_t>(200));
   tx2.context_free_actions.push_back(cfa);
   set_transaction_headers(tx2);

   const private_key_type& priv_key = get_private_key("dummy", "active");
   BOOST_TEST((std::string)tx1.sign(priv_key, chain_id_type()) != (std::string)tx2.sign(priv_key, chain_id_type()));

   BOOST_REQUIRE_EQUAL( validate(), true );
} FC_LOG_AND_RETHROW()

/*************************************************************************************
 * checktime_tests test case
 *************************************************************************************/
BOOST_FIXTURE_TEST_CASE(checktime_pass_tests, TESTER) { try {
	produce_blocks(2);
	create_account( N(testapi) );
	produce_blocks(1000);
	set_code( N(testapi), test_api_wast );
	produce_blocks(1);

   // test checktime_pass
   CALL_TEST_FUNCTION( *this, "test_checktime", "checktime_pass", {});

   BOOST_REQUIRE_EQUAL( validate(), true );
} FC_LOG_AND_RETHROW() }

BOOST_AUTO_TEST_CASE(checktime_fail_tests) { try {
	// TODO: This is an extremely fragile test. It needs improvements:
	//       1) compilation of the smart contract should probably not count towards the CPU time of a transaction that first uses it;
	//       2) checktime should eventually switch to a deterministic metric which should hopefully fix the inconsistencies
	//          of this test succeeding/failing on different machines (for example, succeeding on our local dev machines but failing on Jenkins).
   TESTER t( {fc::milliseconds(5000), fc::milliseconds(5000), fc::milliseconds(-1)} );
   t.produce_blocks(2);

   t.create_account( N(testapi) );
   t.set_code( N(testapi), test_api_wast );
   t.produce_blocks(1);

   auto call_test = [](TESTER& test, auto ac) {
      signed_transaction trx;

      auto pl = vector<permission_level>{{N(testapi), config::active_name}};
      action act(pl, ac);

      trx.actions.push_back(act);
      test.set_transaction_headers(trx);
      auto sigs = trx.sign(test.get_private_key(N(testapi), "active"), chain_id_type());
      trx.get_signature_keys(chain_id_type() );
      auto res = test.push_transaction(trx);
      BOOST_CHECK_EQUAL(res->receipt.status, transaction_receipt::executed);
      test.produce_block();
   };

   BOOST_CHECK_EXCEPTION(call_test( t, test_api_action<TEST_METHOD("test_checktime", "checktime_failure")>{}), tx_cpu_usage_exceeded, is_tx_cpu_usage_exceeded /*tx_deadline_exceeded, is_tx_deadline_exceeded*/);

   BOOST_REQUIRE_EQUAL( t.validate(), true );
} FC_LOG_AND_RETHROW() }

/*************************************************************************************
 * compiler_builtins_tests test case
 *************************************************************************************/
BOOST_FIXTURE_TEST_CASE(compiler_builtins_tests, TESTER) { try {
	produce_blocks(2);
	create_account( N(testapi) );
	produce_blocks(1000);
	set_code( N(testapi), test_api_wast );
	produce_blocks(1);

   // test test_multi3
   CALL_TEST_FUNCTION( *this, "test_compiler_builtins", "test_multi3", {});

   // test test_divti3
   CALL_TEST_FUNCTION( *this, "test_compiler_builtins", "test_divti3", {});

   // test test_divti3_by_0
   BOOST_CHECK_EXCEPTION(CALL_TEST_FUNCTION( *this, "test_compiler_builtins", "test_divti3_by_0", {}), assert_exception,
         [](const fc::exception& e) {
            return expect_assert_message(e, "divide by zero");
         }
      );

   // test test_udivti3
   CALL_TEST_FUNCTION( *this, "test_compiler_builtins", "test_udivti3", {});

   // test test_udivti3_by_0
   BOOST_CHECK_EXCEPTION(CALL_TEST_FUNCTION( *this, "test_compiler_builtins", "test_udivti3_by_0", {}), assert_exception,
         [](const fc::exception& e) {
            return expect_assert_message(e, "divide by zero");
         }
      );

   // test test_modti3
   CALL_TEST_FUNCTION( *this, "test_compiler_builtins", "test_modti3", {});

   // test test_modti3_by_0
   BOOST_CHECK_EXCEPTION(CALL_TEST_FUNCTION( *this, "test_compiler_builtins", "test_modti3_by_0", {}), assert_exception,
         [](const fc::exception& e) {
            return expect_assert_message(e, "divide by zero");
         }
      );

   // test test_lshlti3
   CALL_TEST_FUNCTION( *this, "test_compiler_builtins", "test_lshlti3", {});

   // test test_lshrti3
   CALL_TEST_FUNCTION( *this, "test_compiler_builtins", "test_lshrti3", {});

   // test test_ashlti3
   CALL_TEST_FUNCTION( *this, "test_compiler_builtins", "test_ashlti3", {});

   // test test_ashrti3
   CALL_TEST_FUNCTION( *this, "test_compiler_builtins", "test_ashrti3", {});

   BOOST_REQUIRE_EQUAL( validate(), true );
} FC_LOG_AND_RETHROW() }


/*************************************************************************************
 * transaction_tests test case
 *************************************************************************************/
BOOST_FIXTURE_TEST_CASE(transaction_tests, TESTER) { try {
   produce_blocks(2);
   create_account( N(testapi) );
   produce_blocks(100);
   set_code( N(testapi), test_api_wast );
   produce_blocks(1);

   // test for zero auth
   {
      signed_transaction trx;
      auto tm = test_api_action<TEST_METHOD("test_action", "require_auth")>{};
      action act({}, tm);
      trx.actions.push_back(act);

		set_transaction_headers(trx);
      BOOST_CHECK_EXCEPTION(push_transaction(trx), transaction_exception,
         [](const fc::exception& e) {
            return expect_assert_message(e, "transaction must have at least one authorization");
         }
      );
   }

   // test send_action
   CALL_TEST_FUNCTION(*this, "test_transaction", "send_action", {});

   // test send_action_empty
   CALL_TEST_FUNCTION(*this, "test_transaction", "send_action_empty", {});

   // test send_action_large
   BOOST_CHECK_EXCEPTION(CALL_TEST_FUNCTION(*this, "test_transaction", "send_action_large", {}), assert_exception,
         [](const fc::exception& e) {
            return expect_assert_message(e, "data_len < context.control.get_global_properties().configuration.max_inline_action_size: inline action too big");
         }
      );

   // test send_action_inline_fail
   BOOST_CHECK_EXCEPTION(CALL_TEST_FUNCTION(*this, "test_transaction", "send_action_inline_fail", {}), assert_exception,
         [](const fc::exception& e) {
            return expect_assert_message(e, "test_action::assert_false");
         }
      );
   control->push_next_scheduled_transaction();

   //   test send_transaction
      CALL_TEST_FUNCTION(*this, "test_transaction", "send_transaction", {});
      control->push_next_scheduled_transaction();

   // test send_transaction_empty
   BOOST_CHECK_EXCEPTION(CALL_TEST_FUNCTION(*this, "test_transaction", "send_transaction_empty", {}), tx_no_auths,
         [](const fc::exception& e) {
            return expect_assert_message(e, "transaction must have at least one authorization");
         }
      );
   control->push_next_scheduled_transaction();

   // test error handling on deferred transaction failure
   {
      produce_blocks(10);
      transaction_trace_ptr trace;
      auto c = control->applied_transaction.connect([&]( const transaction_trace_ptr& t) { if (t && t->receipt.status != transaction_receipt::executed) { trace = t; } } );
      CALL_TEST_FUNCTION(*this, "test_transaction", "send_transaction_trigger_error_handler", {});
      control->push_next_scheduled_transaction();
      BOOST_CHECK(trace);
      BOOST_CHECK_EQUAL(trace->receipt.status, transaction_receipt::soft_fail);
      c.disconnect();
   }

   // test test_transaction_size
   CALL_TEST_FUNCTION(*this, "test_transaction", "test_transaction_size", fc::raw::pack(53) ); // TODO: Need a better way to test this.
   control->push_next_scheduled_transaction();

   // test test_read_transaction
   // this is a bit rough, but I couldn't figure out a better way to compare the hashes
   auto tx_trace = CALL_TEST_FUNCTION( *this, "test_transaction", "test_read_transaction", {} );
   string sha_expect = tx_trace->id;
   BOOST_CHECK_EQUAL(tx_trace->action_traces.front().console == sha_expect, true);
   // test test_tapos_block_num
   CALL_TEST_FUNCTION(*this, "test_transaction", "test_tapos_block_num", fc::raw::pack(control->head_block_num()) );

   // test test_tapos_block_prefix
   CALL_TEST_FUNCTION(*this, "test_transaction", "test_tapos_block_prefix", fc::raw::pack(control->head_block_id()._hash[1]) );

   // test send_action_recurse
   BOOST_CHECK_EXCEPTION(CALL_TEST_FUNCTION(*this, "test_transaction", "send_action_recurse", {}), eosio::chain::transaction_exception,
         [](const eosio::chain::transaction_exception& e) {
            return expect_assert_message(e, "inline action recursion depth reached");
         }
      );

   // test send_transaction_expiring_late
   BOOST_CHECK_EXCEPTION(CALL_TEST_FUNCTION( *this, "test_transaction", "send_transaction_expiring_late", fc::raw::pack(N(testapi))),
                         eosio::chain::transaction_exception,  [](const eosio::chain::transaction_exception& e) {
                                                                  return expect_assert_message(e, "Transaction expiration is too far");
                                                               }
      );

   BOOST_REQUIRE_EQUAL( validate(), true );

} FC_LOG_AND_RETHROW() }

BOOST_FIXTURE_TEST_CASE(deferred_transaction_tests, TESTER) { try {
   produce_blocks(20);
   create_accounts( {N(testapi), N(testapi2), N(alice)} );
   set_code( N(testapi), test_api_wast );
   set_code( N(testapi2), test_api_wast );
   produce_blocks(1);

   //schedule
   {
      transaction_trace_ptr trace;
      auto c = control->applied_transaction.connect([&]( const transaction_trace_ptr& t) { if (t && t->scheduled) { trace = t; } } );
      CALL_TEST_FUNCTION(*this, "test_transaction", "send_deferred_transaction", {} );
      //check that it doesn't get executed immediately
      control->push_next_scheduled_transaction();
      BOOST_CHECK(!trace);
      produce_block( fc::seconds(2) );

      //check that it gets executed afterwards
      control->push_next_scheduled_transaction();
      BOOST_CHECK(trace);

      //confirm printed message
      BOOST_TEST(!trace->action_traces.empty());
      BOOST_TEST(trace->action_traces.back().console == "deferred executed\n");
      c.disconnect();
   }

   produce_blocks(10);

   //schedule twice (second deferred transaction should replace first one)
   {
      transaction_trace_ptr trace;
      uint32_t count = 0;
      auto c = control->applied_transaction.connect([&]( const transaction_trace_ptr& t) { if (t && t->scheduled) { trace = t; ++count; } } );
      CALL_TEST_FUNCTION(*this, "test_transaction", "send_deferred_transaction", {});
      CALL_TEST_FUNCTION(*this, "test_transaction", "send_deferred_transaction", {});
      produce_block( fc::seconds(2) );

      //check that only one deferred transaction executed
      control->push_next_scheduled_transaction();
      control->push_next_scheduled_transaction();
      BOOST_CHECK_EQUAL(1, count);
      BOOST_CHECK(trace);
      BOOST_CHECK_EQUAL( 1, trace->action_traces.size() );
      c.disconnect();
   }

   produce_blocks(10);

   //schedule and cancel
   {
      transaction_trace_ptr trace;
      auto c = control->applied_transaction.connect([&]( const transaction_trace_ptr& t) { if (t && t->scheduled) { trace = t; } } );
      CALL_TEST_FUNCTION(*this, "test_transaction", "send_deferred_transaction", {});
      CALL_TEST_FUNCTION(*this, "test_transaction", "cancel_deferred_transaction", {});
      produce_block( fc::seconds(2) );
      control->push_next_scheduled_transaction();
      BOOST_CHECK(!trace);
      c.disconnect();
   }

   produce_blocks(10);

   //cancel_deferred() fails if no transaction is scheduled
   {
      BOOST_CHECK_THROW(CALL_TEST_FUNCTION(*this, "test_transaction", "cancel_deferred_transaction", {}), transaction_exception);
   }

   produce_blocks(10);

   // Send deferred transaction with payer != receiver, payer is alice in this case, this should fail since we don't have authorization of alice
<<<<<<< HEAD
   BOOST_CHECK_THROW(CALL_TEST_FUNCTION(*this, "test_transaction", "send_deferred_tx_given_payer", fc::raw::pack(account_name("alice"))), transaction_exception);

   produce_blocks(10);
=======
   BOOST_CHECK_THROW(CALL_TEST_FUNCTION(*this, "test_transaction", "send_deferred_tx_given_payer", fc::raw::pack(account_name("alice"))), missing_auth_exception);
>>>>>>> c7f7e1d8

   // If we make testapi to be priviledge account, deferred transaction will work no matter who is the payer
   push_action(config::system_account_name, N(setpriv), config::system_account_name,  mutable_variant_object()
                                                       ("account", "testapi")
                                                       ("is_priv", 1));
   CALL_TEST_FUNCTION(*this, "test_transaction", "send_deferred_transaction", fc::raw::pack(account_name("alice")));

   BOOST_REQUIRE_EQUAL( validate(), true );
} FC_LOG_AND_RETHROW() }

template <uint64_t NAME>
struct setprod_act {
   static account_name get_account() {
      return N(config::system_account_name);
   }

   static action_name get_name() {
      return action_name(NAME);
   }
};

/*************************************************************************************
 * chain_tests test case
 *************************************************************************************/
BOOST_FIXTURE_TEST_CASE(chain_tests, TESTER) { try {
   produce_blocks(2);

   create_account( N(testapi) );

   vector<account_name> producers = { N(inita),
                                      N(initb),
                                      N(initc),
                                      N(initd),
                                      N(inite),
                                      N(initf),
                                      N(initg),
                                      N(inith),
                                      N(initi),
                                      N(initj),
                                      N(initk),
                                      N(initl),
                                      N(initm),
                                      N(initn),
                                      N(inito),
                                      N(initp),
                                      N(initq),
                                      N(initr),
                                      N(inits),
                                      N(initt),
                                      N(initu)
   };

   create_accounts( producers );
   set_producers (producers );

   set_code( N(testapi), test_api_wast );
   produce_blocks(100);

   vector<account_name> prods( control->active_producers().producers.size() );
   for ( uint32_t i = 0; i < prods.size(); i++ ) {
      prods[i] = control->active_producers().producers[i].producer_name;
   }

   CALL_TEST_FUNCTION( *this, "test_chain", "test_activeprods", fc::raw::pack(prods) );

   BOOST_REQUIRE_EQUAL( validate(), true );
} FC_LOG_AND_RETHROW() }

/*************************************************************************************
 * db_tests test case
 *************************************************************************************/
BOOST_FIXTURE_TEST_CASE(db_tests, TESTER) { try {
   produce_blocks(2);
   create_account( N(testapi) );
   create_account( N(testapi2) );
   produce_blocks(1000);
   set_code( N(testapi), test_api_db_wast );
   set_code( N(testapi2), test_api_db_wast );
   produce_blocks(1);

   CALL_TEST_FUNCTION( *this, "test_db", "primary_i64_general", {});
   CALL_TEST_FUNCTION( *this, "test_db", "primary_i64_lowerbound", {});
   CALL_TEST_FUNCTION( *this, "test_db", "primary_i64_upperbound", {});
   CALL_TEST_FUNCTION( *this, "test_db", "idx64_general", {});
   CALL_TEST_FUNCTION( *this, "test_db", "idx64_lowerbound", {});
   CALL_TEST_FUNCTION( *this, "test_db", "idx64_upperbound", {});

   // Store value in primary table
   invalid_access_action ia1{.code = N(testapi), .val = 10, .index = 0, .store = true};
   auto res = push_action( action({{N(testapi), config::active_name}},
                                  N(testapi), WASM_TEST_ACTION("test_db", "test_invalid_access"),
                                  fc::raw::pack(ia1)),
                           N(testapi) );
   BOOST_CHECK_EQUAL( res, success() );

   // Attempt to change the value stored in the primary table under the code of N(testapi)
   invalid_access_action ia2{.code = ia1.code, .val = 20, .index = 0, .store = true};
   res = push_action( action({{N(testapi2), config::active_name}},
                             N(testapi2), WASM_TEST_ACTION("test_db", "test_invalid_access"),
                             fc::raw::pack(ia2)),
                      N(testapi2) );
<<<<<<< HEAD
   BOOST_CHECK_EQUAL( boost::algorithm::contains(res, "db access violation"), true );
=======
      wdump((res));
   BOOST_CHECK_EQUAL( boost::algorithm::ends_with(res, "db access violation"), true );
>>>>>>> c7f7e1d8


   // Verify that the value has not changed.
   ia1.store = false;
   res = push_action( action({{N(testapi), config::active_name}},
                             N(testapi), WASM_TEST_ACTION("test_db", "test_invalid_access"),
                             fc::raw::pack(ia1)),
                      N(testapi) );
   BOOST_CHECK_EQUAL( res, success() );

   // Store value in secondary table
   ia1.store = true; ia1.index = 1;
   res = push_action( action({{N(testapi), config::active_name}},
                             N(testapi), WASM_TEST_ACTION("test_db", "test_invalid_access"),
                             fc::raw::pack(ia1)),
                      N(testapi) );
   BOOST_CHECK_EQUAL( res, success() );

   // Attempt to change the value stored in the secondary table under the code of N(testapi)
   ia2.index = 1;
   res = push_action( action({{N(testapi2), config::active_name}},
                             N(testapi2), WASM_TEST_ACTION("test_db", "test_invalid_access"),
                             fc::raw::pack(ia2)),
                      N(testapi2) );
   BOOST_CHECK_EQUAL( boost::algorithm::contains(res, "db access violation"), true );

   // Verify that the value has not changed.
   ia1.store = false;
   res = push_action( action({{N(testapi), config::active_name}},
                             N(testapi), WASM_TEST_ACTION("test_db", "test_invalid_access"),
                             fc::raw::pack(ia1)),
                      N(testapi) );
   BOOST_CHECK_EQUAL( res, success() );

   CALL_TEST_FUNCTION_AND_CHECK_EXCEPTION( *this, "test_db", "idx_double_nan_create_fail", {},
                                           transaction_exception, "NaN is not an allowed value for a secondary key");
   CALL_TEST_FUNCTION_AND_CHECK_EXCEPTION( *this, "test_db", "idx_double_nan_modify_fail", {},
                                           transaction_exception, "NaN is not an allowed value for a secondary key");

   uint32_t lookup_type = 0; // 0 for find, 1 for lower bound, and 2 for upper bound;
   CALL_TEST_FUNCTION_AND_CHECK_EXCEPTION( *this, "test_db", "idx_double_nan_lookup_fail", fc::raw::pack(lookup_type),
                                           transaction_exception, "NaN is not an allowed value for a secondary key");
   lookup_type = 1;
   CALL_TEST_FUNCTION_AND_CHECK_EXCEPTION( *this, "test_db", "idx_double_nan_lookup_fail", fc::raw::pack(lookup_type),
                                           transaction_exception, "NaN is not an allowed value for a secondary key");
   lookup_type = 2;
   CALL_TEST_FUNCTION_AND_CHECK_EXCEPTION( *this, "test_db", "idx_double_nan_lookup_fail", fc::raw::pack(lookup_type),
                                           transaction_exception, "NaN is not an allowed value for a secondary key");

   BOOST_REQUIRE_EQUAL( validate(), true );
} FC_LOG_AND_RETHROW() }

/*************************************************************************************
 * multi_index_tests test case
 *************************************************************************************/
BOOST_FIXTURE_TEST_CASE(multi_index_tests, TESTER) { try {
   produce_blocks(1);
   create_account( N(testapi) );
   produce_blocks(1);
   set_code( N(testapi), test_api_multi_index_wast );
   produce_blocks(1);

   CALL_TEST_FUNCTION( *this, "test_multi_index", "idx64_general", {});
   CALL_TEST_FUNCTION( *this, "test_multi_index", "idx64_store_only", {});
   CALL_TEST_FUNCTION( *this, "test_multi_index", "idx64_check_without_storing", {});
   CALL_TEST_FUNCTION( *this, "test_multi_index", "idx128_general", {});
   CALL_TEST_FUNCTION( *this, "test_multi_index", "idx128_store_only", {});
   CALL_TEST_FUNCTION( *this, "test_multi_index", "idx128_check_without_storing", {});
   CALL_TEST_FUNCTION( *this, "test_multi_index", "idx128_autoincrement_test", {});
   CALL_TEST_FUNCTION( *this, "test_multi_index", "idx128_autoincrement_test_part1", {});
   CALL_TEST_FUNCTION( *this, "test_multi_index", "idx128_autoincrement_test_part2", {});
   CALL_TEST_FUNCTION( *this, "test_multi_index", "idx256_general", {});
   CALL_TEST_FUNCTION( *this, "test_multi_index", "idx_double_general", {});
   CALL_TEST_FUNCTION( *this, "test_multi_index", "idx_long_double_general", {});
   CALL_TEST_FUNCTION_AND_CHECK_EXCEPTION( *this, "test_multi_index", "idx64_pk_iterator_exceed_end", {},
                                           assert_exception, "cannot increment end iterator");
   CALL_TEST_FUNCTION_AND_CHECK_EXCEPTION( *this, "test_multi_index", "idx64_sk_iterator_exceed_end", {},
                                           assert_exception, "cannot increment end iterator");
   CALL_TEST_FUNCTION_AND_CHECK_EXCEPTION( *this, "test_multi_index", "idx64_pk_iterator_exceed_begin", {},
                                           assert_exception, "cannot decrement iterator at beginning of table");
   CALL_TEST_FUNCTION_AND_CHECK_EXCEPTION( *this, "test_multi_index", "idx64_sk_iterator_exceed_begin", {},
                                           assert_exception, "cannot decrement iterator at beginning of index");
   CALL_TEST_FUNCTION_AND_CHECK_EXCEPTION( *this, "test_multi_index", "idx64_pass_pk_ref_to_other_table", {},
                                           assert_exception, "object passed to iterator_to is not in multi_index");
   CALL_TEST_FUNCTION_AND_CHECK_EXCEPTION( *this, "test_multi_index", "idx64_pass_sk_ref_to_other_table", {},
                                           assert_exception, "object passed to iterator_to is not in multi_index");
   CALL_TEST_FUNCTION_AND_CHECK_EXCEPTION( *this, "test_multi_index", "idx64_pass_pk_end_itr_to_iterator_to", {},
                                           assert_exception, "object passed to iterator_to is not in multi_index");
   CALL_TEST_FUNCTION_AND_CHECK_EXCEPTION( *this, "test_multi_index", "idx64_pass_pk_end_itr_to_modify", {},
                                           assert_exception, "cannot pass end iterator to modify");
   CALL_TEST_FUNCTION_AND_CHECK_EXCEPTION( *this, "test_multi_index", "idx64_pass_pk_end_itr_to_erase", {},
                                           assert_exception, "cannot pass end iterator to erase");
   CALL_TEST_FUNCTION_AND_CHECK_EXCEPTION( *this, "test_multi_index", "idx64_pass_sk_end_itr_to_iterator_to", {},
                                           assert_exception, "object passed to iterator_to is not in multi_index");
   CALL_TEST_FUNCTION_AND_CHECK_EXCEPTION( *this, "test_multi_index", "idx64_pass_sk_end_itr_to_modify", {},
                                           assert_exception, "cannot pass end iterator to modify");
   CALL_TEST_FUNCTION_AND_CHECK_EXCEPTION( *this, "test_multi_index", "idx64_pass_sk_end_itr_to_erase", {},
                                           assert_exception, "cannot pass end iterator to erase");
   CALL_TEST_FUNCTION_AND_CHECK_EXCEPTION( *this, "test_multi_index", "idx64_modify_primary_key", {},
                                           assert_exception, "updater cannot change primary key when modifying an object");
   CALL_TEST_FUNCTION_AND_CHECK_EXCEPTION( *this, "test_multi_index", "idx64_run_out_of_avl_pk", {},
                                           assert_exception, "next primary key in table is at autoincrement limit");
   CALL_TEST_FUNCTION( *this, "test_multi_index", "idx64_sk_cache_pk_lookup", {});
   CALL_TEST_FUNCTION( *this, "test_multi_index", "idx64_pk_cache_sk_lookup", {});

   BOOST_REQUIRE_EQUAL( validate(), true );
} FC_LOG_AND_RETHROW() }

/*************************************************************************************
 * fixedpoint_tests test case
 *************************************************************************************/
BOOST_FIXTURE_TEST_CASE(fixedpoint_tests, TESTER) { try {
	produce_blocks(2);
	create_account( N(testapi) );
	produce_blocks(1000);
	set_code( N(testapi), test_api_wast );
	produce_blocks(1000);

	CALL_TEST_FUNCTION( *this, "test_fixedpoint", "create_instances", {});
	CALL_TEST_FUNCTION( *this, "test_fixedpoint", "test_addition", {});
	CALL_TEST_FUNCTION( *this, "test_fixedpoint", "test_subtraction", {});
	CALL_TEST_FUNCTION( *this, "test_fixedpoint", "test_multiplication", {});
	CALL_TEST_FUNCTION( *this, "test_fixedpoint", "test_division", {});
	BOOST_CHECK_EXCEPTION(CALL_TEST_FUNCTION( *this, "test_fixedpoint", "test_division_by_0", {}), assert_exception,
         [](const fc::exception& e) {
            return expect_assert_message(e, "divide by zero");
         }
      );

   BOOST_REQUIRE_EQUAL( validate(), true );
} FC_LOG_AND_RETHROW() }

/*************************************************************************************
 * crypto_tests test cases
 *************************************************************************************/
BOOST_FIXTURE_TEST_CASE(crypto_tests, TESTER) { try {
   produce_blocks(1000);
   create_account(N(testapi) );
   produce_blocks(1000);
   set_code(N(testapi), test_api_wast);
   produce_blocks(1000);
	{
		signed_transaction trx;

      auto pl = vector<permission_level>{{N(testapi), config::active_name}};

      action act(pl, test_api_action<TEST_METHOD("test_crypto", "test_recover_key")>{});
		auto signatures = trx.sign(get_private_key(N(testapi), "active"), chain_id_type());

		produce_block();

      auto payload   = fc::raw::pack( trx.sig_digest( chain_id_type() ) );
      auto pk     = fc::raw::pack( get_public_key( N(testapi), "active" ) );
      auto sigs   = fc::raw::pack( signatures );
      payload.insert( payload.end(), pk.begin(), pk.end() );
      payload.insert( payload.end(), sigs.begin(), sigs.end() );

      CALL_TEST_FUNCTION( *this, "test_crypto", "test_recover_key", payload );
      CALL_TEST_FUNCTION( *this, "test_crypto", "test_recover_key_assert_true", payload );
      payload[payload.size()-1] = 0;
      BOOST_CHECK_EXCEPTION( CALL_TEST_FUNCTION( *this, "test_crypto", "test_recover_key_assert_false", payload ), assert_exception,
            [](const fc::exception& e) {
               return expect_assert_message( e, "check == p: Error expected key different than recovered key" );
            }
         );
	}

   CALL_TEST_FUNCTION( *this, "test_crypto", "test_sha1", {} );
   CALL_TEST_FUNCTION( *this, "test_crypto", "test_sha256", {} );
   CALL_TEST_FUNCTION( *this, "test_crypto", "test_sha512", {} );
   CALL_TEST_FUNCTION( *this, "test_crypto", "test_ripemd160", {} );
   CALL_TEST_FUNCTION( *this, "test_crypto", "sha1_no_data", {} );
   CALL_TEST_FUNCTION( *this, "test_crypto", "sha256_no_data", {} );
   CALL_TEST_FUNCTION( *this, "test_crypto", "sha512_no_data", {} );
   CALL_TEST_FUNCTION( *this, "test_crypto", "ripemd160_no_data", {} );

   BOOST_CHECK_EXCEPTION(CALL_TEST_FUNCTION( *this, "test_crypto", "assert_sha256_false", {} ), assert_exception,
         [](const fc::exception& e) {
            return expect_assert_message(e, "hash miss match");
         }
      );

   CALL_TEST_FUNCTION( *this, "test_crypto", "assert_sha256_true", {} );

   BOOST_CHECK_EXCEPTION(CALL_TEST_FUNCTION( *this, "test_crypto", "assert_sha1_false", {} ), assert_exception,
         [](const fc::exception& e) {
            return expect_assert_message(e, "hash miss match");
         }
      );

   CALL_TEST_FUNCTION( *this, "test_crypto", "assert_sha1_true", {} );

   BOOST_CHECK_EXCEPTION(CALL_TEST_FUNCTION( *this, "test_crypto", "assert_sha1_false", {} ), assert_exception,
         [](const fc::exception& e) {
            return expect_assert_message(e, "hash miss match");
         }
      );

   CALL_TEST_FUNCTION( *this, "test_crypto", "assert_sha1_true", {} );

   BOOST_CHECK_EXCEPTION(CALL_TEST_FUNCTION( *this, "test_crypto", "assert_sha512_false", {} ), assert_exception,
         [](const fc::exception& e) {
            return expect_assert_message(e, "hash miss match");
         }
      );

   CALL_TEST_FUNCTION( *this, "test_crypto", "assert_sha512_true", {} );

   BOOST_CHECK_EXCEPTION(CALL_TEST_FUNCTION( *this, "test_crypto", "assert_ripemd160_false", {} ), assert_exception,
         [](const fc::exception& e) {
            return expect_assert_message(e, "hash miss match");
         }
      );

   CALL_TEST_FUNCTION( *this, "test_crypto", "assert_ripemd160_true", {} );

   BOOST_REQUIRE_EQUAL( validate(), true );
} FC_LOG_AND_RETHROW() }


/*************************************************************************************
 * memory_tests test cases
 *************************************************************************************/
BOOST_FIXTURE_TEST_CASE(memory_tests, TESTER) { try {
   produce_blocks(1000);
   create_account(N(testapi) );
   produce_blocks(1000);
   set_code(N(testapi), test_api_mem_wast);
   produce_blocks(1000);

   CALL_TEST_FUNCTION( *this, "test_memory", "test_memory_allocs", {} );
   produce_blocks(1000);
   CALL_TEST_FUNCTION( *this, "test_memory", "test_memory_hunk", {} );
   produce_blocks(1000);
   CALL_TEST_FUNCTION( *this, "test_memory", "test_memory_hunks", {} );
   produce_blocks(1000);
   //Disabling this for now as it fails due to malloc changes for variable wasm max memory sizes
#if 0
   CALL_TEST_FUNCTION( *this, "test_memory", "test_memory_hunks_disjoint", {} );
   produce_blocks(1000);
#endif
   CALL_TEST_FUNCTION( *this, "test_memory", "test_memset_memcpy", {} );
   produce_blocks(1000);
   CALL_TEST_FUNCTION( *this, "test_memory", "test_memcpy_overlap_start", {} );
   produce_blocks(1000);
   CALL_TEST_FUNCTION( *this, "test_memory", "test_memcpy_overlap_end", {} );
   produce_blocks(1000);
   CALL_TEST_FUNCTION( *this, "test_memory", "test_memcmp", {} );
   produce_blocks(1000);

#define test_memory_oob(func) \
   try { \
      CALL_TEST_FUNCTION( *this, "test_memory", func, {} ); \
      BOOST_FAIL("assert failed in test out of bound memory in " func); \
   } catch (...) { \
      BOOST_REQUIRE_EQUAL(true, true); \
   }

#define test_memory_oob2(func) \
   try { \
      CALL_TEST_FUNCTION( *this, "test_memory", func, {} );\
   } catch (const fc::exception& e) {\
     if (!expect_assert_message(e, "access violation")) throw; \
   }

   test_memory_oob("test_outofbound_0");
   test_memory_oob("test_outofbound_1");
   test_memory_oob("test_outofbound_2");
   test_memory_oob("test_outofbound_3");
   test_memory_oob("test_outofbound_4");
   test_memory_oob("test_outofbound_5");
   test_memory_oob("test_outofbound_6");
   test_memory_oob("test_outofbound_7");
   test_memory_oob("test_outofbound_8");
   test_memory_oob("test_outofbound_9");
   test_memory_oob("test_outofbound_10");
   test_memory_oob("test_outofbound_11");
   test_memory_oob("test_outofbound_12");
   test_memory_oob("test_outofbound_13");

   BOOST_REQUIRE_EQUAL( validate(), true );
} FC_LOG_AND_RETHROW() }


/*************************************************************************************
 * extended_memory_tests test cases
 *************************************************************************************/
BOOST_FIXTURE_TEST_CASE(extended_memory_test_initial_memory, TESTER) { try {
   produce_blocks(1000);
   create_account(N(testapi) );
   produce_blocks(1000);
   set_code(N(testapi), test_api_mem_wast);
   produce_blocks(1000);
   CALL_TEST_FUNCTION( *this, "test_extended_memory", "test_initial_buffer", {} );

   BOOST_REQUIRE_EQUAL( validate(), true );
} FC_LOG_AND_RETHROW() }

BOOST_FIXTURE_TEST_CASE(extended_memory_test_page_memory, TESTER) { try {
   produce_blocks(1000);
   create_account(N(testapi) );
   produce_blocks(1000);
   set_code(N(testapi), test_api_mem_wast);
   produce_blocks(1000);
   CALL_TEST_FUNCTION( *this, "test_extended_memory", "test_page_memory", {} );

   BOOST_REQUIRE_EQUAL( validate(), true );
} FC_LOG_AND_RETHROW() }

BOOST_FIXTURE_TEST_CASE(extended_memory_test_page_memory_exceeded, TESTER) { try {
   produce_blocks(1000);
   create_account(N(testapi) );
   produce_blocks(1000);
   set_code(N(testapi), test_api_mem_wast);
   produce_blocks(1000);
   CALL_TEST_FUNCTION( *this, "test_extended_memory", "test_page_memory_exceeded", {} );

   BOOST_REQUIRE_EQUAL( validate(), true );
} FC_LOG_AND_RETHROW() }

BOOST_FIXTURE_TEST_CASE(extended_memory_test_page_memory_negative_bytes, TESTER) { try {
   produce_blocks(1000);
   create_account(N(testapi) );
   produce_blocks(1000);
   set_code(N(testapi), test_api_mem_wast);
   produce_blocks(1000);
   CALL_TEST_FUNCTION( *this, "test_extended_memory", "test_page_memory_negative_bytes", {} );

   BOOST_REQUIRE_EQUAL( validate(), true );
} FC_LOG_AND_RETHROW() }

/*************************************************************************************
 * print_tests test case
 *************************************************************************************/
BOOST_FIXTURE_TEST_CASE(print_tests, TESTER) { try {
	produce_blocks(2);
	create_account(N(testapi) );
	produce_blocks(1000);

	set_code(N(testapi), test_api_wast);
	produce_blocks(1000);
	string captured = "";

	// test prints
   auto tx1_trace = CALL_TEST_FUNCTION( *this, "test_print", "test_prints", {} );
   auto tx1_act_cnsl = tx1_trace->action_traces.front().console;
   BOOST_CHECK_EQUAL(tx1_act_cnsl == "abcefg", true);

   // test prints_l
   auto tx2_trace = CALL_TEST_FUNCTION( *this, "test_print", "test_prints_l", {} );
   auto tx2_act_cnsl = tx2_trace->action_traces.front().console;
   BOOST_CHECK_EQUAL(tx2_act_cnsl == "abatest", true);


   // test printi
   auto tx3_trace = CALL_TEST_FUNCTION( *this, "test_print", "test_printi", {} );
   auto tx3_act_cnsl = tx3_trace->action_traces.front().console;
   BOOST_CHECK_EQUAL( tx3_act_cnsl.substr(0,1), I64Str(0) );
   BOOST_CHECK_EQUAL( tx3_act_cnsl.substr(1,6), I64Str(556644) );
   BOOST_CHECK_EQUAL( tx3_act_cnsl.substr(7, std::string::npos), I64Str(-1) );

   // test printui
   auto tx4_trace = CALL_TEST_FUNCTION( *this, "test_print", "test_printui", {} );
   auto tx4_act_cnsl = tx4_trace->action_traces.front().console;
   BOOST_CHECK_EQUAL( tx4_act_cnsl.substr(0,1), U64Str(0) );
   BOOST_CHECK_EQUAL( tx4_act_cnsl.substr(1,6), U64Str(556644) );
   BOOST_CHECK_EQUAL( tx4_act_cnsl.substr(7, std::string::npos), U64Str(-1) ); // "18446744073709551615"

   // test printn
   auto tx5_trace = CALL_TEST_FUNCTION( *this, "test_print", "test_printn", {} );
   auto tx5_act_cnsl = tx5_trace->action_traces.front().console;
   BOOST_CHECK_EQUAL( tx5_act_cnsl.substr(0,5), "abcde" );
   BOOST_CHECK_EQUAL( tx5_act_cnsl.substr(5, 5), "ab.de" );
   BOOST_CHECK_EQUAL( tx5_act_cnsl.substr(10, 6), "1q1q1q");
   BOOST_CHECK_EQUAL( tx5_act_cnsl.substr(16, 11), "abcdefghijk");
   BOOST_CHECK_EQUAL( tx5_act_cnsl.substr(27, 12), "abcdefghijkl");
   BOOST_CHECK_EQUAL( tx5_act_cnsl.substr(39, 13), "abcdefghijkl1");
   BOOST_CHECK_EQUAL( tx5_act_cnsl.substr(52, 13), "abcdefghijkl1");
   BOOST_CHECK_EQUAL( tx5_act_cnsl.substr(65, 13), "abcdefghijkl1");

   // test printi128
   auto tx6_trace = CALL_TEST_FUNCTION( *this, "test_print", "test_printi128", {} );
   auto tx6_act_cnsl = tx6_trace->action_traces.front().console;
   size_t start = 0;
   size_t end = tx6_act_cnsl.find('\n', start);
   BOOST_CHECK_EQUAL( tx6_act_cnsl.substr(start, end-start), U128Str(1) );
   start = end + 1; end = tx6_act_cnsl.find('\n', start);
   BOOST_CHECK_EQUAL( tx6_act_cnsl.substr(start, end-start), U128Str(0) );
   start = end + 1; end = tx6_act_cnsl.find('\n', start);
   BOOST_CHECK_EQUAL( tx6_act_cnsl.substr(start, end-start), "-" + U128Str(static_cast<unsigned __int128>(std::numeric_limits<__int128>::lowest())) );
   start = end + 1; end = tx6_act_cnsl.find('\n', start);
   BOOST_CHECK_EQUAL( tx6_act_cnsl.substr(start, end-start), "-" + U128Str(87654323456) );

   // test printui128
   auto tx7_trace = CALL_TEST_FUNCTION( *this, "test_print", "test_printui128", {} );
   auto tx7_act_cnsl = tx7_trace->action_traces.front().console;
   start = 0; end = tx7_act_cnsl.find('\n', start);
   BOOST_CHECK_EQUAL( tx7_act_cnsl.substr(start, end-start), U128Str(std::numeric_limits<unsigned __int128>::max()) );
   start = end + 1; end = tx7_act_cnsl.find('\n', start);
   BOOST_CHECK_EQUAL( tx7_act_cnsl.substr(start, end-start), U128Str(0) );
   start = end + 1; end = tx7_act_cnsl.find('\n', start);
   BOOST_CHECK_EQUAL( tx7_act_cnsl.substr(start, end-start), U128Str(87654323456) );

   // test printsf
   auto tx8_trace = CALL_TEST_FUNCTION( *this, "test_print", "test_printsf", {} );
   auto tx8_act_cnsl = tx8_trace->action_traces.front().console;
   start = 0; end = tx8_act_cnsl.find('\n', start);
   BOOST_CHECK_EQUAL( tx8_act_cnsl.substr(start, end-start), "5.000000e-01" );
   start = end + 1; end = tx8_act_cnsl.find('\n', start);
   BOOST_CHECK_EQUAL( tx8_act_cnsl.substr(start, end-start), "-3.750000e+00" );
   start = end + 1; end = tx8_act_cnsl.find('\n', start);
   BOOST_CHECK_EQUAL( tx8_act_cnsl.substr(start, end-start), "6.666667e-07" );

   // test printdf
   auto tx9_trace = CALL_TEST_FUNCTION( *this, "test_print", "test_printdf", {} );
   auto tx9_act_cnsl = tx9_trace->action_traces.front().console;
   start = 0; end = tx9_act_cnsl.find('\n', start);
   BOOST_CHECK_EQUAL( tx9_act_cnsl.substr(start, end-start), "5.000000000000000e-01" );
   start = end + 1; end = tx9_act_cnsl.find('\n', start);
   BOOST_CHECK_EQUAL( tx9_act_cnsl.substr(start, end-start), "-3.750000000000000e+00" );
   start = end + 1; end = tx9_act_cnsl.find('\n', start);
   BOOST_CHECK_EQUAL( tx9_act_cnsl.substr(start, end-start), "6.666666666666666e-07" );

   // test printqf
   auto tx10_trace = CALL_TEST_FUNCTION( *this, "test_print", "test_printqf", {} );
   auto tx10_act_cnsl = tx10_trace->action_traces.front().console;
   start = 0; end = tx10_act_cnsl.find('\n', start);
   BOOST_CHECK_EQUAL( tx10_act_cnsl.substr(start, end-start), "5.000000000000000000e-01" );
   start = end + 1; end = tx10_act_cnsl.find('\n', start);
   BOOST_CHECK_EQUAL( tx10_act_cnsl.substr(start, end-start), "-3.750000000000000000e+00" );
   start = end + 1; end = tx10_act_cnsl.find('\n', start);
   BOOST_CHECK_EQUAL( tx10_act_cnsl.substr(start, end-start), "6.666666666666666667e-07" );

   BOOST_REQUIRE_EQUAL( validate(), true );
} FC_LOG_AND_RETHROW() }

/*************************************************************************************
 * types_tests test case
 *************************************************************************************/
BOOST_FIXTURE_TEST_CASE(types_tests, TESTER) { try {
	produce_blocks(1000);
	create_account( N(testapi) );

	produce_blocks(1000);
	set_code( N(testapi), test_api_wast );
	produce_blocks(1000);

	CALL_TEST_FUNCTION( *this, "test_types", "types_size", {});
	CALL_TEST_FUNCTION( *this, "test_types", "char_to_symbol", {});
	CALL_TEST_FUNCTION( *this, "test_types", "string_to_name", {});
	CALL_TEST_FUNCTION( *this, "test_types", "name_class", {});

   BOOST_REQUIRE_EQUAL( validate(), true );
} FC_LOG_AND_RETHROW() }

/*************************************************************************************
 * permission_tests test case
 *************************************************************************************/
BOOST_FIXTURE_TEST_CASE(permission_tests, TESTER) { try {
   produce_blocks(1);
   create_account( N(testapi) );

   produce_blocks(1);
   set_code( N(testapi), test_api_wast );
   produce_blocks(1);

   auto get_result_uint64 = [&]() -> uint64_t {
      const auto& db = control->db();
      const auto* t_id = db.find<table_id_object, by_code_scope_table>(boost::make_tuple(N(testapi), N(testapi), N(testapi)));

      FC_ASSERT(t_id != 0, "Table id not found");

      const auto& idx = db.get_index<key_value_index, by_scope_primary>();

      auto itr = idx.lower_bound(boost::make_tuple(t_id->id));
      FC_ASSERT( itr != idx.end() && itr->t_id == t_id->id, "lower_bound failed");

      FC_ASSERT( 0 != itr->value.size(), "unexpected result size");
      return *reinterpret_cast<const uint64_t *>(itr->value.data());
   };

   CALL_TEST_FUNCTION( *this, "test_permission", "check_authorization",
      fc::raw::pack( check_auth {
         .account    = N(testapi),
         .permission = N(active),
         .pubkeys    = {
            get_public_key(N(testapi), "active")
         }
      })
   );
   BOOST_CHECK_EQUAL( uint64_t(1), get_result_uint64() );

   CALL_TEST_FUNCTION( *this, "test_permission", "check_authorization",
      fc::raw::pack( check_auth {
         .account    = N(testapi),
         .permission = N(active),
         .pubkeys    = {
            public_key_type(string("EOS7GfRtyDWWgxV88a5TRaYY59XmHptyfjsFmHHfioGNJtPjpSmGX"))
         }
      })
   );
   BOOST_CHECK_EQUAL( uint64_t(0), get_result_uint64() );

   BOOST_CHECK_EXCEPTION(CALL_TEST_FUNCTION( *this, "test_permission", "check_authorization",
      fc::raw::pack( check_auth {
         .account    = N(testapi),
         .permission = N(active),
         .pubkeys    = {
            get_public_key(N(testapi), "active"),
            public_key_type(string("EOS7GfRtyDWWgxV88a5TRaYY59XmHptyfjsFmHHfioGNJtPjpSmGX"))
         }
      })), tx_irrelevant_sig,
       [](const tx_irrelevant_sig& e) {
         return expect_assert_message(e, "irrelevant signatures from these keys: [\"EOS7GfRtyDWWgxV88a5TRaYY59XmHptyfjsFmHHfioGNJtPjpSmGX\"]");
      }
   );

   CALL_TEST_FUNCTION( *this, "test_permission", "check_authorization",
      fc::raw::pack( check_auth {
         .account    = N(noname),
         .permission = N(active),
         .pubkeys    = {
            get_public_key(N(testapi), "active")
         }
      })
   );
   BOOST_CHECK_EQUAL( uint64_t(0), get_result_uint64() );

   CALL_TEST_FUNCTION( *this, "test_permission", "check_authorization",
      fc::raw::pack( check_auth {
         .account    = N(testapi),
         .permission = N(active),
         .pubkeys    = {}
      })
   );
   BOOST_CHECK_EQUAL( uint64_t(0), get_result_uint64() );

   CALL_TEST_FUNCTION( *this, "test_permission", "check_authorization",
      fc::raw::pack( check_auth {
         .account    = N(testapi),
         .permission = N(noname),
         .pubkeys    = {
            get_public_key(N(testapi), "active")
         }
      })
   );
   BOOST_CHECK_EQUAL( uint64_t(0), get_result_uint64() );

   /*
   BOOST_CHECK_EXCEPTION(CALL_TEST_FUNCTION( *this, "test_permission", "check_authorization",
      fc::raw::pack( check_auth {
         .account    = N(testapi),
         .permission = N(noname),
         .pubkeys    = {
            get_public_key(N(testapi), "active")
         }
      })), fc::exception,
       [](const fc::exception& e) {
         return expect_assert_message(e, "unknown key");
      }
   );
   */
} FC_LOG_AND_RETHROW() }

#if 0
/*************************************************************************************
 * privileged_tests test case
 *************************************************************************************/
BOOST_FIXTURE_TEST_CASE(privileged_tests, tester) { try {
	produce_blocks(2);
	create_account( N(testapi) );
	create_account( N(acc1) );
	produce_blocks(100);
	set_code( N(testapi), test_api_wast );
	produce_blocks(1);

   {
		signed_transaction trx;

      auto pl = vector<permission_level>{{config::system_account_name, config::active_name}};
      action act(pl, test_chain_action<N(setprods)>());
      vector<producer_key> prod_keys = {
                                          { N(inita), get_public_key( N(inita), "active" ) },
                                          { N(initb), get_public_key( N(initb), "active" ) },
                                          { N(initc), get_public_key( N(initc), "active" ) },
                                          { N(initd), get_public_key( N(initd), "active" ) },
                                          { N(inite), get_public_key( N(inite), "active" ) },
                                          { N(initf), get_public_key( N(initf), "active" ) },
                                          { N(initg), get_public_key( N(initg), "active" ) },
                                          { N(inith), get_public_key( N(inith), "active" ) },
                                          { N(initi), get_public_key( N(initi), "active" ) },
                                          { N(initj), get_public_key( N(initj), "active" ) },
                                          { N(initk), get_public_key( N(initk), "active" ) },
                                          { N(initl), get_public_key( N(initl), "active" ) },
                                          { N(initm), get_public_key( N(initm), "active" ) },
                                          { N(initn), get_public_key( N(initn), "active" ) },
                                          { N(inito), get_public_key( N(inito), "active" ) },
                                          { N(initp), get_public_key( N(initp), "active" ) },
                                          { N(initq), get_public_key( N(initq), "active" ) },
                                          { N(initr), get_public_key( N(initr), "active" ) },
                                          { N(inits), get_public_key( N(inits), "active" ) },
                                          { N(initt), get_public_key( N(initt), "active" ) },
                                          { N(initu), get_public_key( N(initu), "active" ) }
                                       };
      vector<char> data = fc::raw::pack(uint32_t(0));
      vector<char> keys = fc::raw::pack(prod_keys);
      data.insert( data.end(), keys.begin(), keys.end() );
      act.data = data;
      trx.actions.push_back(act);

		set_tapos(trx);

		auto sigs = trx.sign(get_private_key(config::system_account_name, "active"), chain_id_type());
      trx.get_signature_keys(chain_id_type() );
		auto res = push_transaction(trx);
		BOOST_CHECK_EQUAL(res.status, transaction_receipt::executed);
	}

   CALL_TEST_FUNCTION( *this, "test_privileged", "test_is_privileged", {} );
   BOOST_CHECK_EXCEPTION( CALL_TEST_FUNCTION( *this, "test_privileged", "test_is_privileged", {} ), transaction_exception,
         [](const fc::exception& e) {
            return expect_assert_message(e, "context.privileged: testapi does not have permission to call this API");
         }
       );

} FC_LOG_AND_RETHROW() }
#endif

/*************************************************************************************
 * real_tests test cases
 *************************************************************************************/
BOOST_FIXTURE_TEST_CASE(datastream_tests, TESTER) { try {
   produce_blocks(1000);
   create_account(N(testapi) );
   produce_blocks(1000);
   set_code(N(testapi), test_api_wast);
   produce_blocks(1000);

   CALL_TEST_FUNCTION( *this, "test_datastream", "test_basic", {} );

   BOOST_REQUIRE_EQUAL( validate(), true );
} FC_LOG_AND_RETHROW() }

BOOST_AUTO_TEST_SUITE_END()<|MERGE_RESOLUTION|>--- conflicted
+++ resolved
@@ -804,13 +804,7 @@
    produce_blocks(10);
 
    // Send deferred transaction with payer != receiver, payer is alice in this case, this should fail since we don't have authorization of alice
-<<<<<<< HEAD
-   BOOST_CHECK_THROW(CALL_TEST_FUNCTION(*this, "test_transaction", "send_deferred_tx_given_payer", fc::raw::pack(account_name("alice"))), transaction_exception);
-
-   produce_blocks(10);
-=======
    BOOST_CHECK_THROW(CALL_TEST_FUNCTION(*this, "test_transaction", "send_deferred_tx_given_payer", fc::raw::pack(account_name("alice"))), missing_auth_exception);
->>>>>>> c7f7e1d8
 
    // If we make testapi to be priviledge account, deferred transaction will work no matter who is the payer
    push_action(config::system_account_name, N(setpriv), config::system_account_name,  mutable_variant_object()
@@ -912,12 +906,7 @@
                              N(testapi2), WASM_TEST_ACTION("test_db", "test_invalid_access"),
                              fc::raw::pack(ia2)),
                       N(testapi2) );
-<<<<<<< HEAD
-   BOOST_CHECK_EQUAL( boost::algorithm::contains(res, "db access violation"), true );
-=======
-      wdump((res));
    BOOST_CHECK_EQUAL( boost::algorithm::ends_with(res, "db access violation"), true );
->>>>>>> c7f7e1d8
 
 
    // Verify that the value has not changed.
