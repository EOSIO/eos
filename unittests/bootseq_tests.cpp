#include <boost/test/unit_test.hpp>
#include <enumivo/testing/tester.hpp>
#include <enumivo/chain/abi_serializer.hpp>

#include <enumivo.system/enumivo.system.wast.hpp>
#include <enumivo.system/enumivo.system.abi.hpp>
// These contracts are still under dev
#include <enumivo.bios/enumivo.bios.wast.hpp>
#include <enumivo.bios/enumivo.bios.abi.hpp>
#include <enumivo.coin/enumivo.coin.wast.hpp>
#include <enumivo.coin/enumivo.coin.abi.hpp>
#include <enumivo.msig/enumivo.msig.wast.hpp>
#include <enumivo.msig/enumivo.msig.abi.hpp>

#include <Runtime/Runtime.h>

#include <fc/variant_object.hpp>

#ifdef NON_VALIDATING_TEST
#define TESTER tester
#else
#define TESTER validating_tester
#endif


using namespace enumivo;
using namespace enumivo::chain;
using namespace enumivo::testing;
using namespace fc;

using mvo = fc::mutable_variant_object;

struct genesis_account {
   account_name aname;
   uint64_t     initial_balance;
};

std::vector<genesis_account> test_genesis( {
  {N(b1),    100'000'000'0000ll},
  {N(whale4), 40'000'000'0000ll},
  {N(whale3), 30'000'000'0000ll},
  {N(whale2), 20'000'000'0000ll},
  {N(proda),      1'000'000'0000ll},
  {N(prodb),      1'000'000'0000ll},
  {N(prodc),      1'000'000'0000ll},
  {N(prodd),      1'000'000'0000ll},
  {N(prode),      1'000'000'0000ll},
  {N(prodf),      1'000'000'0000ll},
  {N(prodg),      1'000'000'0000ll},
  {N(prodh),      1'000'000'0000ll},
  {N(prodi),      1'000'000'0000ll},
  {N(prodj),      1'000'000'0000ll},
  {N(prodk),      1'000'000'0000ll},
  {N(prodl),      1'000'000'0000ll},
  {N(prodm),      1'000'000'0000ll},
  {N(prodn),      1'000'000'0000ll},
  {N(prodo),      1'000'000'0000ll},
  {N(prodp),      1'000'000'0000ll},
  {N(prodq),      1'000'000'0000ll},
  {N(prodr),      1'000'000'0000ll},
  {N(prods),      1'000'000'0000ll},
  {N(prodt),      1'000'000'0000ll},
  {N(produ),      1'000'000'0000ll},
  {N(runnerup1),1'000'000'0000ll},
  {N(runnerup2),1'000'000'0000ll},
  {N(runnerup3),1'000'000'0000ll},
  {N(minow1),        100'0000ll},
  {N(minow2),          1'0000ll},
  {N(minow3),          1'0000ll},
  {N(masses),800'000'000'0000ll}
});

class bootseq_tester : public TESTER {
public:

   fc::variant get_global_state() {
      vector<char> data = get_row_by_account( N(enumivo), N(enumivo), N(global), N(global) );
      if (data.empty()) std::cout << "\nData is empty\n" << std::endl;
      return data.empty() ? fc::variant() : abi_ser.binary_to_variant( "enumivo_global_state", data );

   }

    auto buyram( name payer, name receiver, asset ram ) {
       auto r = base_tester::push_action(N(enumivo), N(buyram), payer, mvo()
                    ("payer", payer)
                    ("receiver", receiver)
                    ("quant", ram)
                    );
       produce_block();
       return r;
    }

    auto delegate_bandwidth( name from, name receiver, asset net, asset cpu, uint8_t transfer = 1) {
       auto r = base_tester::push_action(N(enumivo), N(delegatebw), from, mvo()
                    ("from", "enumivo" )
                    ("receiver", receiver)
                    ("stake_net_quantity", net)
                    ("stake_cpu_quantity", cpu)
                    ("transfer", transfer)
                    );
       produce_block();
       return r;
    }

    void create_currency( name contract, name manager, asset maxsupply, const private_key_type* signer = nullptr ) {
        auto act =  mutable_variant_object()
                ("issuer",       manager )
                ("maximum_supply", maxsupply );

        base_tester::push_action(contract, N(create), contract, act );
    }

    auto issue( name contract, name manager, name to, asset amount ) {
       auto r = base_tester::push_action( contract, N(issue), manager, mutable_variant_object()
                ("to",      to )
                ("quantity", amount )
                ("memo", "")
        );
        produce_block();
        return r;
    }

    auto claim_rewards( name owner ) {
       auto r = base_tester::push_action( config::system_account_name, N(claimrewards), owner, mvo()("owner",  owner ));
       produce_block();
       return r;
    }

    auto set_privileged( name account ) {
       auto r = base_tester::push_action(config::system_account_name, N(setpriv), config::system_account_name,  mvo()("account", account)("is_priv", 1));
       produce_block();
       return r;
    }

    auto register_producer(name producer) {
       auto r = base_tester::push_action(N(enumivo), N(regproducer), producer, mvo()
                       ("producer",  name(producer))
                       ("producer_key", get_public_key( producer, "active" ) )
                       ("url", "" )
                       ("location", 0 )
                    );
       produce_block();
       return r;
    }


    auto undelegate_bandwidth( name from, name receiver, asset net, asset cpu ) {
       auto r = base_tester::push_action(N(enumivo), N(undelegatebw), from, mvo()
                    ("from", from )
                    ("receiver", receiver)
                    ("unstake_net_quantity", net)
                    ("unstake_cpu_quantity", cpu)
                    );
       produce_block();
       return r;
    }

    asset get_balance( const account_name& act ) {
<<<<<<< HEAD
         return get_currency_balance(N(enumivo.coin), symbol(SY(4,ENU)), act);
=======
         return get_currency_balance(N(eosio.token), symbol(CORE_SYMBOL), act);
>>>>>>> cd979827
    }

    void set_code_abi(const account_name& account, const char* wast, const char* abi, const private_key_type* signer = nullptr) {
       wdump((account));
        set_code(account, wast, signer);
        set_abi(account, abi, signer);
        if (account == N(enumivo)) {
           const auto& accnt = control->db().get<account_object,by_name>( account );
           abi_def abi_definition;
           BOOST_REQUIRE_EQUAL(abi_serializer::to_abi(accnt.abi, abi_definition), true);
           abi_ser.set_abi(abi_definition);
        }
        produce_blocks();
    }


    abi_serializer abi_ser;
};

BOOST_AUTO_TEST_SUITE(bootseq_tests)

BOOST_FIXTURE_TEST_CASE( bootseq_test, bootseq_tester ) {
    try {

        // Create enumivo.msig and enumivo.coin
        create_accounts({N(enumivo.msig), N(enumivo.coin)});

        // Set code for the following accounts:
<<<<<<< HEAD
        //  - enumivo (code: enumivo.bios) (already set by tester constructor)
        //  - enumivo.msig (code: enumivo.msig)
        //  - enumivo.coin (code: enumivo.coin)
        set_code_abi(N(enumivo.msig), enumivo_msig_wast, enumivo_msig_abi);//, &enumivo_active_pk);
        set_code_abi(N(enumivo.coin), enumivo_coin_wast, enumivo_coin_abi); //, &enumivo_active_pk);

        // Set privileged for coin.msig and enumivo.coin
        set_privileged(N(enumivo.msig));
        set_privileged(N(enumivo.coin));

        // Verify enumivo.msig and enumivo.coin is privileged
        const auto& enumivo_msig_acc = get<account_object, by_name>(N(enumivo.msig));
        BOOST_TEST(enumivo_msig_acc.privileged == true);
        const auto& enumivo_coin_acc = get<account_object, by_name>(N(enumivo.coin));
        BOOST_TEST(enumivo_coin_acc.privileged == true);

        // Create ENU tokens in enumivo.coin, set its manager as enumivo
        auto max_supply = asset::from_string("10000000000.0000 ENU"); /// 1x larger than 1B initial tokens
        auto initial_supply = asset::from_string("1000000000.0000 ENU"); /// 1x larger than 1B initial tokens
        create_currency(N(enumivo.coin), config::system_account_name, max_supply);
        // Issue the genesis supply of 1 billion ENU tokens to enumivo.system
        issue(N(enumivo.coin), config::system_account_name, config::system_account_name, initial_supply);
=======
        //  - eosio (code: eosio.bios) (already set by tester constructor)
        //  - eosio.msig (code: eosio.msig)
        //  - eosio.token (code: eosio.token)
        set_code_abi(N(eosio.msig), eosio_msig_wast, eosio_msig_abi);//, &eosio_active_pk);
        set_code_abi(N(eosio.token), eosio_token_wast, eosio_token_abi); //, &eosio_active_pk);

        // Set privileged for eosio.msig and eosio.token
        set_privileged(N(eosio.msig));
        set_privileged(N(eosio.token));

        // Verify eosio.msig and eosio.token is privileged
        const auto& eosio_msig_acc = get<account_object, by_name>(N(eosio.msig));
        BOOST_TEST(eosio_msig_acc.privileged == true);
        const auto& eosio_token_acc = get<account_object, by_name>(N(eosio.token));
        BOOST_TEST(eosio_token_acc.privileged == true);


        // Create SYS tokens in eosio.token, set its manager as eosio
        auto max_supply = core_from_string("10000000000.0000"); /// 1x larger than 1B initial tokens
        auto initial_supply = core_from_string("1000000000.0000"); /// 1x larger than 1B initial tokens
        create_currency(N(eosio.token), config::system_account_name, max_supply);
        // Issue the genesis supply of 1 billion SYS tokens to eosio.system
        issue(N(eosio.token), config::system_account_name, config::system_account_name, initial_supply);
>>>>>>> cd979827

        auto actual = get_balance(config::system_account_name);
        BOOST_REQUIRE_EQUAL(initial_supply, actual);

        // Create genesis accounts
        for( const auto& a : test_genesis ) {
           create_account( a.aname, N(enumivo) );
        }

        // Set enumivo.system to enumivo
        set_code_abi(N(enumivo), enumivo_system_wast, enumivo_system_abi);

        // Buy ram and stake cpu and net for each genesis accounts
        for( const auto& a : test_genesis ) {
           auto ib = a.initial_balance;
           auto ram = 1000;
           auto net = (ib - ram) / 2;
           auto cpu = ib - net - ram;

           auto r = buyram(N(enumivo), a.aname, asset(ram));
           BOOST_REQUIRE( !r->except_ptr );

           r = delegate_bandwidth(N(enumivo), a.aname, asset(net), asset(cpu));
           BOOST_REQUIRE( !r->except_ptr );
        }

        auto producer_candidates = {
                N(proda), N(prodb), N(prodc), N(prodd), N(prode), N(prodf), N(prodg),
                N(prodh), N(prodi), N(prodj), N(prodk), N(prodl), N(prodm), N(prodn),
                N(prodo), N(prodp), N(prodq), N(prodr), N(prods), N(prodt), N(produ),
                N(runnerup1), N(runnerup2), N(runnerup3)
        };

        // Register producers
        for( auto pro : producer_candidates ) {
           register_producer(pro);
        }

        // Vote for producers
        auto votepro = [&]( account_name voter, vector<account_name> producers ) {
          std::sort( producers.begin(), producers.end() );
          base_tester::push_action(N(enumivo), N(voteproducer), voter, mvo()
                                ("voter",  name(voter))
                                ("proxy", name(0) )
                                ("producers", producers)
                     );
        };
        votepro( N(b1), { N(proda), N(prodb), N(prodc), N(prodd), N(prode), N(prodf), N(prodg),
                           N(prodh), N(prodi), N(prodj), N(prodk), N(prodl), N(prodm), N(prodn),
                           N(prodo), N(prodp), N(prodq), N(prodr), N(prods), N(prodt), N(produ)} );
        votepro( N(whale2), {N(runnerup1), N(runnerup2), N(runnerup3)} );
        votepro( N(whale3), {N(proda), N(prodb), N(prodc), N(prodd), N(prode)} );

        // Total Stakes = b1 + whale2 + whale3 stake = (100,000,000 - 1,000) + (20,000,000 - 1,000) + (30,000,000 - 1,000)
        BOOST_TEST(get_global_state()["total_activated_stake"].as<int64_t>() == 1499999997000);

        // No producers will be set, since the total activated stake is less than 150,000,000
        produce_blocks_for_n_rounds(2); // 2 rounds since new producer schedule is set when the first block of next round is irreversible
        auto active_schedule = control->head_block_state()->active_schedule;
        BOOST_TEST(active_schedule.producers.size() == 1);
        BOOST_TEST(active_schedule.producers.front().producer_name == "enumivo");

        // Spend some time so the producer pay pool is filled by the inflation rate
        produce_min_num_of_blocks_to_spend_time_wo_inactive_prod(fc::seconds(30 * 24 * 3600)); // 30 days
        // Since the total activated stake is less than 150,000,000, it shouldn't be possible to claim rewards
        BOOST_REQUIRE_THROW(claim_rewards(N(runnerup1)), eosio_assert_message_exception);

        // This will increase the total vote stake by (40,000,000 - 1,000)
        votepro( N(whale4), {N(prodq), N(prodr), N(prods), N(prodt), N(produ)} );
        BOOST_TEST(get_global_state()["total_activated_stake"].as<int64_t>() == 1899999996000);

        // Since the total vote stake is more than 150,000,000, the new producer set will be set
        produce_blocks_for_n_rounds(2); // 2 rounds since new producer schedule is set when the first block of next round is irreversible
        active_schedule = control->head_block_state()->active_schedule;
        BOOST_REQUIRE(active_schedule.producers.size() == 21);
        BOOST_TEST(active_schedule.producers.at(0).producer_name == "proda");
        BOOST_TEST(active_schedule.producers.at(1).producer_name == "prodb");
        BOOST_TEST(active_schedule.producers.at(2).producer_name == "prodc");
        BOOST_TEST(active_schedule.producers.at(3).producer_name == "prodd");
        BOOST_TEST(active_schedule.producers.at(4).producer_name == "prode");
        BOOST_TEST(active_schedule.producers.at(5).producer_name == "prodf");
        BOOST_TEST(active_schedule.producers.at(6).producer_name == "prodg");
        BOOST_TEST(active_schedule.producers.at(7).producer_name == "prodh");
        BOOST_TEST(active_schedule.producers.at(8).producer_name == "prodi");
        BOOST_TEST(active_schedule.producers.at(9).producer_name == "prodj");
        BOOST_TEST(active_schedule.producers.at(10).producer_name == "prodk");
        BOOST_TEST(active_schedule.producers.at(11).producer_name == "prodl");
        BOOST_TEST(active_schedule.producers.at(12).producer_name == "prodm");
        BOOST_TEST(active_schedule.producers.at(13).producer_name == "prodn");
        BOOST_TEST(active_schedule.producers.at(14).producer_name == "prodo");
        BOOST_TEST(active_schedule.producers.at(15).producer_name == "prodp");
        BOOST_TEST(active_schedule.producers.at(16).producer_name == "prodq");
        BOOST_TEST(active_schedule.producers.at(17).producer_name == "prodr");
        BOOST_TEST(active_schedule.producers.at(18).producer_name == "prods");
        BOOST_TEST(active_schedule.producers.at(19).producer_name == "prodt");
        BOOST_TEST(active_schedule.producers.at(20).producer_name == "produ");

        // Spend some time so the producer pay pool is filled by the inflation rate
        produce_min_num_of_blocks_to_spend_time_wo_inactive_prod(fc::seconds(30 * 24 * 3600)); // 30 days
        // Since the total activated stake is larger than 150,000,000, pool should be filled reward should be bigger than zero
        claim_rewards(N(runnerup1));
        BOOST_TEST(get_balance(N(runnerup1)).amount > 0);

        const auto first_june_2018 = fc::seconds(1527811200); // 2018-06-01
        const auto first_june_2028 = fc::seconds(1843430400); // 2028-06-01
        // Ensure that now is yet 10 years after 2018-06-01 yet
        BOOST_REQUIRE(control->head_block_time().time_since_epoch() < first_june_2028);

        // This should thrown an error, since block one can only unstake all his stake after 10 years
<<<<<<< HEAD
        BOOST_REQUIRE_THROW(undelegate_bandwidth(N(b1), N(b1), asset::from_string("49999500.0000 ENU"), asset::from_string("49999500.0000 ENU")), assert_exception);
=======

        BOOST_REQUIRE_THROW(undelegate_bandwidth(N(b1), N(b1), core_from_string("49999500.0000"), core_from_string("49999500.0000")), eosio_assert_message_exception);
>>>>>>> cd979827

        // Skip 10 years
        produce_block(first_june_2028 - control->head_block_time().time_since_epoch());

        // Block one should be able to unstake all his stake now
<<<<<<< HEAD
        undelegate_bandwidth(N(b1), N(b1), asset::from_string("49999500.0000 ENU"), asset::from_string("49999500.0000 ENU"));
=======
        undelegate_bandwidth(N(b1), N(b1), core_from_string("49999500.0000"), core_from_string("49999500.0000"));
>>>>>>> cd979827

        return;
        produce_blocks(7000); /// produce blocks until virutal bandwidth can acomadate a small user
        wlog("minow" );
        votepro( N(minow1), {N(p1), N(p2)} );


#warning Complete this test
    } FC_LOG_AND_RETHROW()
}

BOOST_AUTO_TEST_SUITE_END()<|MERGE_RESOLUTION|>--- conflicted
+++ resolved
@@ -156,11 +156,7 @@
     }
 
     asset get_balance( const account_name& act ) {
-<<<<<<< HEAD
-         return get_currency_balance(N(enumivo.coin), symbol(SY(4,ENU)), act);
-=======
-         return get_currency_balance(N(eosio.token), symbol(CORE_SYMBOL), act);
->>>>>>> cd979827
+         return get_currency_balance(N(enumivo.coin), symbol(CORE_SYMBOL), act);
     }
 
     void set_code_abi(const account_name& account, const char* wast, const char* abi, const private_key_type* signer = nullptr) {
@@ -189,14 +185,13 @@
         create_accounts({N(enumivo.msig), N(enumivo.coin)});
 
         // Set code for the following accounts:
-<<<<<<< HEAD
         //  - enumivo (code: enumivo.bios) (already set by tester constructor)
         //  - enumivo.msig (code: enumivo.msig)
         //  - enumivo.coin (code: enumivo.coin)
         set_code_abi(N(enumivo.msig), enumivo_msig_wast, enumivo_msig_abi);//, &enumivo_active_pk);
         set_code_abi(N(enumivo.coin), enumivo_coin_wast, enumivo_coin_abi); //, &enumivo_active_pk);
 
-        // Set privileged for coin.msig and enumivo.coin
+        // Set privileged for enumivo.msig and enumivo.coin
         set_privileged(N(enumivo.msig));
         set_privileged(N(enumivo.coin));
 
@@ -206,37 +201,13 @@
         const auto& enumivo_coin_acc = get<account_object, by_name>(N(enumivo.coin));
         BOOST_TEST(enumivo_coin_acc.privileged == true);
 
-        // Create ENU tokens in enumivo.coin, set its manager as enumivo
-        auto max_supply = asset::from_string("10000000000.0000 ENU"); /// 1x larger than 1B initial tokens
-        auto initial_supply = asset::from_string("1000000000.0000 ENU"); /// 1x larger than 1B initial tokens
-        create_currency(N(enumivo.coin), config::system_account_name, max_supply);
-        // Issue the genesis supply of 1 billion ENU tokens to enumivo.system
-        issue(N(enumivo.coin), config::system_account_name, config::system_account_name, initial_supply);
-=======
-        //  - eosio (code: eosio.bios) (already set by tester constructor)
-        //  - eosio.msig (code: eosio.msig)
-        //  - eosio.token (code: eosio.token)
-        set_code_abi(N(eosio.msig), eosio_msig_wast, eosio_msig_abi);//, &eosio_active_pk);
-        set_code_abi(N(eosio.token), eosio_token_wast, eosio_token_abi); //, &eosio_active_pk);
-
-        // Set privileged for eosio.msig and eosio.token
-        set_privileged(N(eosio.msig));
-        set_privileged(N(eosio.token));
-
-        // Verify eosio.msig and eosio.token is privileged
-        const auto& eosio_msig_acc = get<account_object, by_name>(N(eosio.msig));
-        BOOST_TEST(eosio_msig_acc.privileged == true);
-        const auto& eosio_token_acc = get<account_object, by_name>(N(eosio.token));
-        BOOST_TEST(eosio_token_acc.privileged == true);
-
-
-        // Create SYS tokens in eosio.token, set its manager as eosio
+
+        // Create SYS tokens in enumivo.coin, set its manager as enumivo
         auto max_supply = core_from_string("10000000000.0000"); /// 1x larger than 1B initial tokens
         auto initial_supply = core_from_string("1000000000.0000"); /// 1x larger than 1B initial tokens
-        create_currency(N(eosio.token), config::system_account_name, max_supply);
-        // Issue the genesis supply of 1 billion SYS tokens to eosio.system
-        issue(N(eosio.token), config::system_account_name, config::system_account_name, initial_supply);
->>>>>>> cd979827
+        create_currency(N(enumivo.coin), config::system_account_name, max_supply);
+        // Issue the genesis supply of 1 billion SYS tokens to enumivo.system
+        issue(N(enumivo.coin), config::system_account_name, config::system_account_name, initial_supply);
 
         auto actual = get_balance(config::system_account_name);
         BOOST_REQUIRE_EQUAL(initial_supply, actual);
@@ -302,7 +273,7 @@
         // Spend some time so the producer pay pool is filled by the inflation rate
         produce_min_num_of_blocks_to_spend_time_wo_inactive_prod(fc::seconds(30 * 24 * 3600)); // 30 days
         // Since the total activated stake is less than 150,000,000, it shouldn't be possible to claim rewards
-        BOOST_REQUIRE_THROW(claim_rewards(N(runnerup1)), eosio_assert_message_exception);
+        BOOST_REQUIRE_THROW(claim_rewards(N(runnerup1)), enumivo_assert_message_exception);
 
         // This will increase the total vote stake by (40,000,000 - 1,000)
         votepro( N(whale4), {N(prodq), N(prodr), N(prods), N(prodt), N(produ)} );
@@ -346,22 +317,14 @@
         BOOST_REQUIRE(control->head_block_time().time_since_epoch() < first_june_2028);
 
         // This should thrown an error, since block one can only unstake all his stake after 10 years
-<<<<<<< HEAD
-        BOOST_REQUIRE_THROW(undelegate_bandwidth(N(b1), N(b1), asset::from_string("49999500.0000 ENU"), asset::from_string("49999500.0000 ENU")), assert_exception);
-=======
-
-        BOOST_REQUIRE_THROW(undelegate_bandwidth(N(b1), N(b1), core_from_string("49999500.0000"), core_from_string("49999500.0000")), eosio_assert_message_exception);
->>>>>>> cd979827
+
+        BOOST_REQUIRE_THROW(undelegate_bandwidth(N(b1), N(b1), core_from_string("49999500.0000"), core_from_string("49999500.0000")), enumivo_assert_message_exception);
 
         // Skip 10 years
         produce_block(first_june_2028 - control->head_block_time().time_since_epoch());
 
         // Block one should be able to unstake all his stake now
-<<<<<<< HEAD
-        undelegate_bandwidth(N(b1), N(b1), asset::from_string("49999500.0000 ENU"), asset::from_string("49999500.0000 ENU"));
-=======
         undelegate_bandwidth(N(b1), N(b1), core_from_string("49999500.0000"), core_from_string("49999500.0000"));
->>>>>>> cd979827
 
         return;
         produce_blocks(7000); /// produce blocks until virutal bandwidth can acomadate a small user
