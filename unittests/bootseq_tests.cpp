#include <boost/test/unit_test.hpp>
#include <enumivo/testing/tester.hpp>
#include <enumivo/chain/abi_serializer.hpp>

#include <enumivo.system/enumivo.system.wast.hpp>
#include <enumivo.system/enumivo.system.abi.hpp>
// These contracts are still under dev
#include <enumivo.bios/enumivo.bios.wast.hpp>
#include <enumivo.bios/enumivo.bios.abi.hpp>
#include <enumivo.coin/enumivo.coin.wast.hpp>
#include <enumivo.coin/enumivo.coin.abi.hpp>
#include <enumivo.msig/enumivo.msig.wast.hpp>
#include <enumivo.msig/enumivo.msig.abi.hpp>

#include <Runtime/Runtime.h>

#include <fc/variant_object.hpp>

#ifdef NON_VALIDATING_TEST
#define TESTER tester
#else
#define TESTER validating_tester
#endif


using namespace enumivo;
using namespace enumivo::chain;
using namespace enumivo::testing;
using namespace fc;

using mvo = fc::mutable_variant_object;

struct genesis_account {
   account_name aname;
   uint64_t     initial_balance;
};

std::vector<genesis_account> test_genesis( {
  {N(b1),    100'000'000'0000ll},
  {N(whale4), 40'000'000'0000ll},
  {N(whale3), 30'000'000'0000ll},
  {N(whale2), 20'000'000'0000ll},
  {N(proda),      1'000'000'0000ll},
  {N(prodb),      1'000'000'0000ll},
  {N(prodc),      1'000'000'0000ll},
  {N(prodd),      1'000'000'0000ll},
  {N(prode),      1'000'000'0000ll},
  {N(prodf),      1'000'000'0000ll},
  {N(prodg),      1'000'000'0000ll},
  {N(prodh),      1'000'000'0000ll},
  {N(prodi),      1'000'000'0000ll},
  {N(prodj),      1'000'000'0000ll},
  {N(prodk),      1'000'000'0000ll},
  {N(prodl),      1'000'000'0000ll},
  {N(prodm),      1'000'000'0000ll},
  {N(prodn),      1'000'000'0000ll},
  {N(prodo),      1'000'000'0000ll},
  {N(prodp),      1'000'000'0000ll},
  {N(prodq),      1'000'000'0000ll},
  {N(prodr),      1'000'000'0000ll},
  {N(prods),      1'000'000'0000ll},
  {N(prodt),      1'000'000'0000ll},
  {N(produ),      1'000'000'0000ll},
  {N(runnerup1),1'000'000'0000ll},
  {N(runnerup2),1'000'000'0000ll},
  {N(runnerup3),1'000'000'0000ll},
  {N(minow1),        100'0000ll},
  {N(minow2),          1'0000ll},
  {N(minow3),          1'0000ll},
  {N(masses),800'000'000'0000ll}
});

class bootseq_tester : public TESTER {
public:

   fc::variant get_global_state() {
      vector<char> data = get_row_by_account( N(eosio), N(eosio), N(global), N(global) );
      if (data.empty()) std::cout << "\nData is empty\n" << std::endl;
      return data.empty() ? fc::variant() : abi_ser.binary_to_variant( "eosio_global_state", data );

   }
  
    auto buyram( name payer, name receiver, asset ram ) {
       auto r = base_tester::push_action(N(eosio), N(buyram), payer, mvo()
                    ("payer", payer)
                    ("receiver", receiver)
                    ("quant", ram) 
                    );
       produce_block();
       return r;
    }

    auto delegate_bandwidth( name from, name receiver, asset net, asset cpu, uint8_t transfer = 1) {
       auto r = base_tester::push_action(N(eosio), N(delegatebw), from, mvo()
                    ("from", "eosio" )
                    ("receiver", receiver)
                    ("stake_net_quantity", net) 
                    ("stake_cpu_quantity", cpu) 
                    ("transfer", transfer) 
                    );
       produce_block();
       return r;
    }

    void create_currency( name contract, name manager, asset maxsupply, const private_key_type* signer = nullptr ) {
        auto act =  mutable_variant_object()
                ("issuer",       manager )
                ("maximum_supply", maxsupply );

        base_tester::push_action(contract, N(create), contract, act );
    }

    auto issue( name contract, name manager, name to, asset amount ) {
       auto r = base_tester::push_action( contract, N(issue), manager, mutable_variant_object()
                ("to",      to )
                ("quantity", amount )
                ("memo", "")
        );
        produce_block();
        return r;
    }

    auto claim_rewards( name owner ) {
       auto r = base_tester::push_action( config::system_account_name, N(claimrewards), owner, mvo()("owner",  owner ));
       produce_block();
       return r;
    }

    auto set_privileged( name account ) {
       auto r = base_tester::push_action(config::system_account_name, N(setpriv), config::system_account_name,  mvo()("account", account)("is_priv", 1));
       produce_block();
       return r;
    }

<<<<<<< HEAD
    asset get_balance( const account_name& act )
    {
         return get_currency_balance(N(enumivo.coin), symbol(SY(4,EOS)), act);
=======
    auto register_producer(name producer) {
       auto r = base_tester::push_action(N(eosio), N(regproducer), producer, mvo()
                       ("producer",  name(producer))
                       ("producer_key", get_public_key( producer, "active" ) )
                       ("url", "" )
                       ("location", 0 )
                    );
       produce_block();
       return r;
    }
    
    auto undelegate_bandwidth( name from, name receiver, asset net, asset cpu ) {
       auto r = base_tester::push_action(N(eosio), N(undelegatebw), from, mvo()
                    ("from", from )
                    ("receiver", receiver)
                    ("unstake_net_quantity", net) 
                    ("unstake_cpu_quantity", cpu) 
                    );
       produce_block();
       return r;              
>>>>>>> 731819b2
    }

    asset get_balance( const account_name& act ) {
         return get_currency_balance(N(eosio.token), symbol(SY(4,EOS)), act);
    }

    void set_code_abi(const account_name& account, const char* wast, const char* abi, const private_key_type* signer = nullptr) {
       wdump((account));
        set_code(account, wast, signer);
        set_abi(account, abi, signer);
        if (account == N(eosio)) {
           const auto& accnt = control->db().get<account_object,by_name>( account );
           abi_def abi_definition;
           BOOST_REQUIRE_EQUAL(abi_serializer::to_abi(accnt.abi, abi_definition), true);
           abi_ser.set_abi(abi_definition);
        }
        produce_blocks();
    }


    abi_serializer abi_ser;
};

BOOST_AUTO_TEST_SUITE(bootseq_tests)

BOOST_FIXTURE_TEST_CASE( bootseq_test, bootseq_tester ) {
    try {
<<<<<<< HEAD
        //set_code_abi(config::system_account_name, enumivo_bios_wast, enumivo_bios_abi);

        // Create the following accounts:
        //  enumivo.msig
        //  enumivo.coin
        create_accounts({N(enumivo.msig), N(enumivo.coin)});
        /*
        auto eosio_active = authority( 1, {}, {{{N(enumivo),N(active)},1}} );
        auto eosio_active_pk = get_private_key( N(enumivo), "active" );

        base_tester::push_action(  N(enumivo), N(newaccount), vector<permission_level>{{N(enumivo),config::active_name}},
                                   fc::variant(newaccount{
                                      .creator  = N(enumivo),
                                      .name     = N(enumivo.msig),
                                      .owner    = eosio_active,
                                      .active   = eosio_active,
                                      .recovery = eosio_active 
                                   }).get_object() );

        base_tester::push_action(  N(enumivo), N(newaccount), vector<permission_level>{{N(enumivo),config::active_name}},
                                   fc::variant(newaccount{
                                      .creator  = N(enumivo),
                                      .name     = N(enumivo.coin),
                                      .owner    = eosio_active,
                                      .active   = eosio_active,
                                      .recovery = eosio_active 
                                   }).get_object() );
                                   */

        // Set code for the following accounts:
        //  enumivo.system  (code: enumivo.bios)
        //  enumivo.msig (code: enumivo.msig)
        //  enumivo.coin    (code: enumivo.coin)
        set_code_abi(N(enumivo.msig), enumivo_msig_wast, enumivo_msig_abi);//, &eosio_active_pk);
        set_code_abi(N(enumivo.coin), enumivo_coin_wast, enumivo_coin_abi); //, &eosio_active_pk);

        ilog(".");
        // Set privileges for enumivo.msig
        auto trace = base_tester::push_action(config::system_account_name, N(setpriv),
                                              config::system_account_name,  mutable_variant_object()
                ("account", "enumivo.msig")
                ("is_priv", 1)
        );

        ilog(".");
        // Todo : how to check the privilege is set? (use is_priv action)
=======

        // Create eosio.msig and eosio.token
        create_accounts({N(eosio.msig), N(eosio.token)});

        // Set code for the following accounts:
        //  - eosio (code: eosio.bios) (already set by tester constructor)
        //  - eosio.msig (code: eosio.msig)
        //  - eosio.token (code: eosio.token)
        set_code_abi(N(eosio.msig), eosio_msig_wast, eosio_msig_abi);//, &eosio_active_pk);
        set_code_abi(N(eosio.token), eosio_token_wast, eosio_token_abi); //, &eosio_active_pk);

        // Set privileged for eosio.msig and eosio.token
        set_privileged(N(eosio.msig));
        set_privileged(N(eosio.token));
>>>>>>> 731819b2

        // Verify eosio.msig and eosio.token is privileged
        const auto& eosio_msig_acc = get<account_object, by_name>(N(eosio.msig));
        BOOST_TEST(eosio_msig_acc.privileged == true);
        const auto& eosio_token_acc = get<account_object, by_name>(N(eosio.token));
        BOOST_TEST(eosio_token_acc.privileged == true);

        // Create EOS tokens in eosio.token, set its manager as eosio
        auto max_supply = asset::from_string("10000000000.0000 EOS"); /// 1x larger than 1B initial tokens
        auto initial_supply = asset::from_string("1000000000.0000 EOS"); /// 1x larger than 1B initial tokens
<<<<<<< HEAD

        // Create EOS tokens in enumivo.coin, set its manager as enumivo.system
        create_currency(N(enumivo.coin), config::system_account_name, max_supply );


        // Issue the genesis supply of 1 billion EOS tokens to enumivo.system
        // Issue the genesis supply of 1 billion EOS tokens to enumivo.system
        issue(N(enumivo.coin), config::system_account_name, config::system_account_name, initial_supply);
=======
        create_currency(N(eosio.token), config::system_account_name, max_supply);
        // Issue the genesis supply of 1 billion EOS tokens to eosio.system
        issue(N(eosio.token), config::system_account_name, config::system_account_name, initial_supply);
>>>>>>> 731819b2

        auto actual = get_balance(config::system_account_name);
        BOOST_REQUIRE_EQUAL(initial_supply, actual);

        // Create genesis accounts
        for( const auto& a : test_genesis ) {
<<<<<<< HEAD
           create_account( a.aname, N(enumivo) );
           /*
           base_tester::push_action(N(enumivo.coin), N(transfer), config::system_account_name, mutable_variant_object()
                    ("from", name(config::system_account_name))
                    ("to", name(a.aname))
                    ("quantity", asset(a.initial_balance))
                    ("memo", "" ) );
                    */
        }
        set_code_abi(N(enumivo), enumivo_system_wast, enumivo_system_abi); //, &eosio_active_pk);
=======
           create_account( a.aname, N(eosio) );
        }
>>>>>>> 731819b2

        // Set eosio.system to eosio
        set_code_abi(N(eosio), eosio_system_wast, eosio_system_abi);

        // Buy ram and stake cpu and net for each genesis accounts 
        for( const auto& a : test_genesis ) {
           auto ib = a.initial_balance;
           auto ram = 1000;
           auto net = (ib - ram) / 2;
           auto cpu = ib - net - ram;

<<<<<<< HEAD
           auto r =  base_tester::push_action(N(enumivo), N(buyram), N(enumivo), mutable_variant_object()
                    ("payer", "enumivo")
                    ("receiver", name(a.aname))
                    ("quant", asset(ram)) 
                    );
           BOOST_REQUIRE( !r->except_ptr );

           r = base_tester::push_action(N(enumivo), N(delegatebw), N(enumivo), mutable_variant_object()
                    ("from", "enumivo" )
                    ("receiver", name(a.aname))
                    ("stake_net_quantity", asset(net)) 
                    ("stake_cpu_quantity", asset(cpu)) 
                    ("transfer", 1) 
                    );

=======
           auto r = buyram(N(eosio), a.aname, asset(ram));
           BOOST_REQUIRE( !r->except_ptr );

           r = delegate_bandwidth(N(eosio), a.aname, asset(net), asset(cpu));
>>>>>>> 731819b2
           BOOST_REQUIRE( !r->except_ptr );
        }

        auto producer_candidates = {
                N(proda), N(prodb), N(prodc), N(prodd), N(prode), N(prodf), N(prodg),
                N(prodh), N(prodi), N(prodj), N(prodk), N(prodl), N(prodm), N(prodn),
                N(prodo), N(prodp), N(prodq), N(prodr), N(prods), N(prodt), N(produ), 
                N(runnerup1), N(runnerup2), N(runnerup3)
        };

<<<<<<< HEAD
        for( auto pro : { N(p1), N(p2), N(p3), N(p4), N(p5) } ) {
           base_tester::push_action(N(enumivo), N(regproducer), pro, mutable_variant_object()
                       ("producer",  name(pro))
                       ("producer_key", get_public_key( pro, "active" ) )
                       ("url", "" )
                       ("location", 0 )
                    );
=======
        // Register producers
        for( auto pro : producer_candidates ) {
           register_producer(pro);
>>>>>>> 731819b2
        }

        // Vote for producers
        auto votepro = [&]( account_name voter, vector<account_name> producers ) {
          std::sort( producers.begin(), producers.end() );
          base_tester::push_action(N(enumivo), N(voteproducer), voter, mvo()
                                ("voter",  name(voter))
                                ("proxy", name(0) )
                                ("producers", producers) 
                     );
        };
        votepro( N(b1), { N(proda), N(prodb), N(prodc), N(prodd), N(prode), N(prodf), N(prodg),
                           N(prodh), N(prodi), N(prodj), N(prodk), N(prodl), N(prodm), N(prodn),
                           N(prodo), N(prodp), N(prodq), N(prodr), N(prods), N(prodt), N(produ)} );
        votepro( N(whale2), {N(runnerup1), N(runnerup2), N(runnerup3)} );
        votepro( N(whale3), {N(proda), N(prodb), N(prodc), N(prodd), N(prode)} );

        // Total Stakes = b1 + whale2 + whale3 stake = (100,000,000 - 1,000) + (20,000,000 - 1,000) + (30,000,000 - 1,000)
        BOOST_TEST(get_global_state()["total_activated_stake"].as<int64_t>() == 1499999997000);

        // No producers will be set, since the total activated stake is less than 150,000,000
        produce_blocks_for_n_rounds(2); // 2 rounds since new producer schedule is set when the first block of next round is irreversible
        auto active_schedule = control->head_block_state()->active_schedule;
        BOOST_TEST(active_schedule.producers.size() == 1);
        BOOST_TEST(active_schedule.producers.front().producer_name == "eosio");

        // Spend some time so the producer pay pool is filled by the inflation rate
        // Since the total activated stake is less than 150,000,000, reward should remain zero
        produce_min_num_of_blocks_to_spend_time_wo_inactive_prod(fc::seconds(30 * 24 * 3600)); // 30 days
        // #warning TODO: now claiming rewards when the pool is empty will throw div by 0 error, fix this as separate issue
        //   claim_rewards(N(runnerup1)); 
        produce_block();
        BOOST_TEST(get_balance(N(runnerup1)).amount == 0);

        // This will increase the total vote stake by (40,000,000 - 1,000)
        votepro( N(whale4), {N(prodq), N(prodr), N(prods), N(prodt), N(produ)} );
        BOOST_TEST(get_global_state()["total_activated_stake"].as<int64_t>() == 1899999996000);

        // Since the total vote stake is more than 150,000,000, the new producer set will be set
        produce_blocks_for_n_rounds(2); // 2 rounds since new producer schedule is set when the first block of next round is irreversible
        active_schedule = control->head_block_state()->active_schedule;
        BOOST_REQUIRE(active_schedule.producers.size() == 21);
        BOOST_TEST(active_schedule.producers.at(0).producer_name == "proda");
        BOOST_TEST(active_schedule.producers.at(1).producer_name == "prodb");
        BOOST_TEST(active_schedule.producers.at(2).producer_name == "prodc");
        BOOST_TEST(active_schedule.producers.at(3).producer_name == "prodd");
        BOOST_TEST(active_schedule.producers.at(4).producer_name == "prode");
        BOOST_TEST(active_schedule.producers.at(5).producer_name == "prodf");
        BOOST_TEST(active_schedule.producers.at(6).producer_name == "prodg");
        BOOST_TEST(active_schedule.producers.at(7).producer_name == "prodh");
        BOOST_TEST(active_schedule.producers.at(8).producer_name == "prodi");
        BOOST_TEST(active_schedule.producers.at(9).producer_name == "prodj");
        BOOST_TEST(active_schedule.producers.at(10).producer_name == "prodk");
        BOOST_TEST(active_schedule.producers.at(11).producer_name == "prodl");
        BOOST_TEST(active_schedule.producers.at(12).producer_name == "prodm");
        BOOST_TEST(active_schedule.producers.at(13).producer_name == "prodn");
        BOOST_TEST(active_schedule.producers.at(14).producer_name == "prodo");
        BOOST_TEST(active_schedule.producers.at(15).producer_name == "prodp");
        BOOST_TEST(active_schedule.producers.at(16).producer_name == "prodq");
        BOOST_TEST(active_schedule.producers.at(17).producer_name == "prodr");
        BOOST_TEST(active_schedule.producers.at(18).producer_name == "prods");
        BOOST_TEST(active_schedule.producers.at(19).producer_name == "prodt");
        BOOST_TEST(active_schedule.producers.at(20).producer_name == "produ");

        // Spend some time so the producer pay pool is filled by the inflation rate
        produce_min_num_of_blocks_to_spend_time_wo_inactive_prod(fc::seconds(30 * 24 * 3600)); // 30 days
        // Since the total activated stake is larger than 150,000,000, pool should be filled reward should be bigger than zero
        claim_rewards(N(runnerup1));
        produce_block();
        BOOST_TEST(get_balance(N(runnerup1)).amount > 0);
  
        const auto first_june_2018 = fc::seconds(1527811200); // 2018-06-01
        const auto first_june_2028 = fc::seconds(1843430400); // 2028-06-01
        // Ensure that now is yet 10 years after 2018-06-01 yet
        BOOST_REQUIRE(control->head_block_time().time_since_epoch() < first_june_2028);

        // This should thrown an error, since block one can only unstake all his stake after 10 years
        BOOST_REQUIRE_THROW(undelegate_bandwidth(N(b1), N(b1), asset::from_string("49999500.0000 EOS"), asset::from_string("49999500.0000 EOS")), assert_exception); 

        // Skip 10 years
        produce_block(first_june_2028 - control->head_block_time().time_since_epoch());
        // Register back producers after 10 years of inactivity
        for( auto pro : producer_candidates ) {
           register_producer(pro);
        }
        // Block one should be able to unstake all his stake now
        undelegate_bandwidth(N(b1), N(b1), asset::from_string("49999500.0000 EOS"), asset::from_string("49999500.0000 EOS"));
       
        return;
        produce_blocks(7000); /// produce blocks until virutal bandwidth can acomadate a small user
        wlog("minow" );
        votepro( N(minow1), {N(p1), N(p2)} );

<<<<<<< HEAD


        // Transfer EOS to genesis accounts
        /*for (auto gen_acc : gen_accounts) {
            auto quantity = "10000.0000 EOS";
            auto stake_quantity = "5000.0000 EOS";

            ilog(".");
            auto trace = base_tester::push_action(N(enumivo.coin), N(transfer), config::system_account_name, mutable_variant_object()
                    ("from", name(config::system_account_name))
                    ("to", gen_acc)
                    ("quantity", quantity)
                    ("memo", gen_acc)
            );
            ilog( "." );

            auto balance = get_balance(gen_acc);
            BOOST_REQUIRE_EQUAL(asset::from_string(quantity), balance);
#if _READY
            // Stake 50% of balance to CPU and other 50% to bandwidth
            BOOST_REQUIRE_EQUAL(success(),
                                stake(config::system_account_name, gen_acc, stake_quantity, stake_quantity, ""));
            auto total = get_total_stake(gen_acc);
            BOOST_REQUIRE_EQUAL(asset::from_string(stake_quantity).amount, total["net_weight"].as_uint64());
            BOOST_REQUIRE_EQUAL(asset::from_string(stake_quantity).amount, total["cpu_weight"].as_uint64());
#endif
        }
        */
        ilog(".");

#warning Complete this test
/*
        // Set code enumivo.system from enumivo.bios to enumivo.system
        set_code_abi(config::system_account_name, enumivo_system_wast, enumivo_system_abi);


        ilog(".");
        // Register these genesis accts as producer account
        for (auto gen_acc : gen_accounts) {
        //    BOOST_REQUIRE_EQUAL(success(), regproducer(gen_acc));
        }
*/
=======
#warning Complete this test
>>>>>>> 731819b2
    } FC_LOG_AND_RETHROW()
}

BOOST_AUTO_TEST_SUITE_END()<|MERGE_RESOLUTION|>--- conflicted
+++ resolved
@@ -74,14 +74,14 @@
 public:
 
    fc::variant get_global_state() {
-      vector<char> data = get_row_by_account( N(eosio), N(eosio), N(global), N(global) );
+      vector<char> data = get_row_by_account( N(enumivo), N(enumivo), N(global), N(global) );
       if (data.empty()) std::cout << "\nData is empty\n" << std::endl;
       return data.empty() ? fc::variant() : abi_ser.binary_to_variant( "eosio_global_state", data );
 
    }
   
     auto buyram( name payer, name receiver, asset ram ) {
-       auto r = base_tester::push_action(N(eosio), N(buyram), payer, mvo()
+       auto r = base_tester::push_action(N(enumivo), N(buyram), payer, mvo()
                     ("payer", payer)
                     ("receiver", receiver)
                     ("quant", ram) 
@@ -91,8 +91,8 @@
     }
 
     auto delegate_bandwidth( name from, name receiver, asset net, asset cpu, uint8_t transfer = 1) {
-       auto r = base_tester::push_action(N(eosio), N(delegatebw), from, mvo()
-                    ("from", "eosio" )
+       auto r = base_tester::push_action(N(enumivo), N(delegatebw), from, mvo()
+                    ("from", "enumivo" )
                     ("receiver", receiver)
                     ("stake_net_quantity", net) 
                     ("stake_cpu_quantity", cpu) 
@@ -132,13 +132,8 @@
        return r;
     }
 
-<<<<<<< HEAD
-    asset get_balance( const account_name& act )
-    {
-         return get_currency_balance(N(enumivo.coin), symbol(SY(4,EOS)), act);
-=======
     auto register_producer(name producer) {
-       auto r = base_tester::push_action(N(eosio), N(regproducer), producer, mvo()
+       auto r = base_tester::push_action(N(enumivo), N(regproducer), producer, mvo()
                        ("producer",  name(producer))
                        ("producer_key", get_public_key( producer, "active" ) )
                        ("url", "" )
@@ -149,7 +144,7 @@
     }
     
     auto undelegate_bandwidth( name from, name receiver, asset net, asset cpu ) {
-       auto r = base_tester::push_action(N(eosio), N(undelegatebw), from, mvo()
+       auto r = base_tester::push_action(N(enumivo), N(undelegatebw), from, mvo()
                     ("from", from )
                     ("receiver", receiver)
                     ("unstake_net_quantity", net) 
@@ -157,18 +152,17 @@
                     );
        produce_block();
        return r;              
->>>>>>> 731819b2
     }
 
     asset get_balance( const account_name& act ) {
-         return get_currency_balance(N(eosio.token), symbol(SY(4,EOS)), act);
+         return get_currency_balance(N(enumivo.coin), symbol(SY(4,EOS)), act);
     }
 
     void set_code_abi(const account_name& account, const char* wast, const char* abi, const private_key_type* signer = nullptr) {
        wdump((account));
         set_code(account, wast, signer);
         set_abi(account, abi, signer);
-        if (account == N(eosio)) {
+        if (account == N(enumivo)) {
            const auto& accnt = control->db().get<account_object,by_name>( account );
            abi_def abi_definition;
            BOOST_REQUIRE_EQUAL(abi_serializer::to_abi(accnt.abi, abi_definition), true);
@@ -185,117 +179,44 @@
 
 BOOST_FIXTURE_TEST_CASE( bootseq_test, bootseq_tester ) {
     try {
-<<<<<<< HEAD
-        //set_code_abi(config::system_account_name, enumivo_bios_wast, enumivo_bios_abi);
-
-        // Create the following accounts:
-        //  enumivo.msig
-        //  enumivo.coin
+
+        // Create enumivo.msig and enumivo.coin
         create_accounts({N(enumivo.msig), N(enumivo.coin)});
-        /*
-        auto eosio_active = authority( 1, {}, {{{N(enumivo),N(active)},1}} );
-        auto eosio_active_pk = get_private_key( N(enumivo), "active" );
-
-        base_tester::push_action(  N(enumivo), N(newaccount), vector<permission_level>{{N(enumivo),config::active_name}},
-                                   fc::variant(newaccount{
-                                      .creator  = N(enumivo),
-                                      .name     = N(enumivo.msig),
-                                      .owner    = eosio_active,
-                                      .active   = eosio_active,
-                                      .recovery = eosio_active 
-                                   }).get_object() );
-
-        base_tester::push_action(  N(enumivo), N(newaccount), vector<permission_level>{{N(enumivo),config::active_name}},
-                                   fc::variant(newaccount{
-                                      .creator  = N(enumivo),
-                                      .name     = N(enumivo.coin),
-                                      .owner    = eosio_active,
-                                      .active   = eosio_active,
-                                      .recovery = eosio_active 
-                                   }).get_object() );
-                                   */
 
         // Set code for the following accounts:
-        //  enumivo.system  (code: enumivo.bios)
-        //  enumivo.msig (code: enumivo.msig)
-        //  enumivo.coin    (code: enumivo.coin)
-        set_code_abi(N(enumivo.msig), enumivo_msig_wast, enumivo_msig_abi);//, &eosio_active_pk);
-        set_code_abi(N(enumivo.coin), enumivo_coin_wast, enumivo_coin_abi); //, &eosio_active_pk);
-
-        ilog(".");
-        // Set privileges for enumivo.msig
-        auto trace = base_tester::push_action(config::system_account_name, N(setpriv),
-                                              config::system_account_name,  mutable_variant_object()
-                ("account", "enumivo.msig")
-                ("is_priv", 1)
-        );
-
-        ilog(".");
-        // Todo : how to check the privilege is set? (use is_priv action)
-=======
-
-        // Create eosio.msig and eosio.token
-        create_accounts({N(eosio.msig), N(eosio.token)});
-
-        // Set code for the following accounts:
-        //  - eosio (code: eosio.bios) (already set by tester constructor)
-        //  - eosio.msig (code: eosio.msig)
-        //  - eosio.token (code: eosio.token)
-        set_code_abi(N(eosio.msig), eosio_msig_wast, eosio_msig_abi);//, &eosio_active_pk);
-        set_code_abi(N(eosio.token), eosio_token_wast, eosio_token_abi); //, &eosio_active_pk);
-
-        // Set privileged for eosio.msig and eosio.token
-        set_privileged(N(eosio.msig));
-        set_privileged(N(eosio.token));
->>>>>>> 731819b2
-
-        // Verify eosio.msig and eosio.token is privileged
-        const auto& eosio_msig_acc = get<account_object, by_name>(N(eosio.msig));
-        BOOST_TEST(eosio_msig_acc.privileged == true);
-        const auto& eosio_token_acc = get<account_object, by_name>(N(eosio.token));
-        BOOST_TEST(eosio_token_acc.privileged == true);
-
-        // Create EOS tokens in eosio.token, set its manager as eosio
+        //  - enumivo (code: enumivo.bios) (already set by tester constructor)
+        //  - enumivo.msig (code: enumivo.msig)
+        //  - enumivo.coin (code: enumivo.coin)
+        set_code_abi(N(enumivo.msig), enumivo_msig_wast, enumivo_msig_abi);//, &enumivo_active_pk);
+        set_code_abi(N(enumivo.coin), enumivo_coin_wast, enumivo_coin_abi); //, &enumivo_active_pk);
+
+        // Set privileged for coin.msig and enumivo.coin
+        set_privileged(N(enumivo.msig));
+        set_privileged(N(enumivo.coin));
+
+        // Verify enumivo.msig and enumivo.coin is privileged
+        const auto& enumivo_msig_acc = get<account_object, by_name>(N(enumivo.msig));
+        BOOST_TEST(enumivo_msig_acc.privileged == true);
+        const auto& enumivo_coin_acc = get<account_object, by_name>(N(enumivo.coin));
+        BOOST_TEST(enumivo_coin_acc.privileged == true);
+
+        // Create EOS tokens in enumivo.coin, set its manager as enumivo
         auto max_supply = asset::from_string("10000000000.0000 EOS"); /// 1x larger than 1B initial tokens
         auto initial_supply = asset::from_string("1000000000.0000 EOS"); /// 1x larger than 1B initial tokens
-<<<<<<< HEAD
-
-        // Create EOS tokens in enumivo.coin, set its manager as enumivo.system
-        create_currency(N(enumivo.coin), config::system_account_name, max_supply );
-
-
-        // Issue the genesis supply of 1 billion EOS tokens to enumivo.system
+        create_currency(N(enumivo.coin), config::system_account_name, max_supply);
         // Issue the genesis supply of 1 billion EOS tokens to enumivo.system
         issue(N(enumivo.coin), config::system_account_name, config::system_account_name, initial_supply);
-=======
-        create_currency(N(eosio.token), config::system_account_name, max_supply);
-        // Issue the genesis supply of 1 billion EOS tokens to eosio.system
-        issue(N(eosio.token), config::system_account_name, config::system_account_name, initial_supply);
->>>>>>> 731819b2
 
         auto actual = get_balance(config::system_account_name);
         BOOST_REQUIRE_EQUAL(initial_supply, actual);
 
         // Create genesis accounts
         for( const auto& a : test_genesis ) {
-<<<<<<< HEAD
            create_account( a.aname, N(enumivo) );
-           /*
-           base_tester::push_action(N(enumivo.coin), N(transfer), config::system_account_name, mutable_variant_object()
-                    ("from", name(config::system_account_name))
-                    ("to", name(a.aname))
-                    ("quantity", asset(a.initial_balance))
-                    ("memo", "" ) );
-                    */
-        }
-        set_code_abi(N(enumivo), enumivo_system_wast, enumivo_system_abi); //, &eosio_active_pk);
-=======
-           create_account( a.aname, N(eosio) );
-        }
->>>>>>> 731819b2
-
-        // Set eosio.system to eosio
-        set_code_abi(N(eosio), eosio_system_wast, eosio_system_abi);
+        }
+
+        // Set enumivo.system to enumivo
+        set_code_abi(N(enumivo), enumivo_system_wast, enumivo_system_abi);
 
         // Buy ram and stake cpu and net for each genesis accounts 
         for( const auto& a : test_genesis ) {
@@ -304,28 +225,10 @@
            auto net = (ib - ram) / 2;
            auto cpu = ib - net - ram;
 
-<<<<<<< HEAD
-           auto r =  base_tester::push_action(N(enumivo), N(buyram), N(enumivo), mutable_variant_object()
-                    ("payer", "enumivo")
-                    ("receiver", name(a.aname))
-                    ("quant", asset(ram)) 
-                    );
+           auto r = buyram(N(enumivo), a.aname, asset(ram));
            BOOST_REQUIRE( !r->except_ptr );
 
-           r = base_tester::push_action(N(enumivo), N(delegatebw), N(enumivo), mutable_variant_object()
-                    ("from", "enumivo" )
-                    ("receiver", name(a.aname))
-                    ("stake_net_quantity", asset(net)) 
-                    ("stake_cpu_quantity", asset(cpu)) 
-                    ("transfer", 1) 
-                    );
-
-=======
-           auto r = buyram(N(eosio), a.aname, asset(ram));
-           BOOST_REQUIRE( !r->except_ptr );
-
-           r = delegate_bandwidth(N(eosio), a.aname, asset(net), asset(cpu));
->>>>>>> 731819b2
+           r = delegate_bandwidth(N(enumivo), a.aname, asset(net), asset(cpu));
            BOOST_REQUIRE( !r->except_ptr );
         }
 
@@ -336,19 +239,9 @@
                 N(runnerup1), N(runnerup2), N(runnerup3)
         };
 
-<<<<<<< HEAD
-        for( auto pro : { N(p1), N(p2), N(p3), N(p4), N(p5) } ) {
-           base_tester::push_action(N(enumivo), N(regproducer), pro, mutable_variant_object()
-                       ("producer",  name(pro))
-                       ("producer_key", get_public_key( pro, "active" ) )
-                       ("url", "" )
-                       ("location", 0 )
-                    );
-=======
         // Register producers
         for( auto pro : producer_candidates ) {
            register_producer(pro);
->>>>>>> 731819b2
         }
 
         // Vote for producers
@@ -373,7 +266,7 @@
         produce_blocks_for_n_rounds(2); // 2 rounds since new producer schedule is set when the first block of next round is irreversible
         auto active_schedule = control->head_block_state()->active_schedule;
         BOOST_TEST(active_schedule.producers.size() == 1);
-        BOOST_TEST(active_schedule.producers.front().producer_name == "eosio");
+        BOOST_TEST(active_schedule.producers.front().producer_name == "enumivo");
 
         // Spend some time so the producer pay pool is filled by the inflation rate
         // Since the total activated stake is less than 150,000,000, reward should remain zero
@@ -442,52 +335,7 @@
         wlog("minow" );
         votepro( N(minow1), {N(p1), N(p2)} );
 
-<<<<<<< HEAD
-
-
-        // Transfer EOS to genesis accounts
-        /*for (auto gen_acc : gen_accounts) {
-            auto quantity = "10000.0000 EOS";
-            auto stake_quantity = "5000.0000 EOS";
-
-            ilog(".");
-            auto trace = base_tester::push_action(N(enumivo.coin), N(transfer), config::system_account_name, mutable_variant_object()
-                    ("from", name(config::system_account_name))
-                    ("to", gen_acc)
-                    ("quantity", quantity)
-                    ("memo", gen_acc)
-            );
-            ilog( "." );
-
-            auto balance = get_balance(gen_acc);
-            BOOST_REQUIRE_EQUAL(asset::from_string(quantity), balance);
-#if _READY
-            // Stake 50% of balance to CPU and other 50% to bandwidth
-            BOOST_REQUIRE_EQUAL(success(),
-                                stake(config::system_account_name, gen_acc, stake_quantity, stake_quantity, ""));
-            auto total = get_total_stake(gen_acc);
-            BOOST_REQUIRE_EQUAL(asset::from_string(stake_quantity).amount, total["net_weight"].as_uint64());
-            BOOST_REQUIRE_EQUAL(asset::from_string(stake_quantity).amount, total["cpu_weight"].as_uint64());
-#endif
-        }
-        */
-        ilog(".");
-
 #warning Complete this test
-/*
-        // Set code enumivo.system from enumivo.bios to enumivo.system
-        set_code_abi(config::system_account_name, enumivo_system_wast, enumivo_system_abi);
-
-
-        ilog(".");
-        // Register these genesis accts as producer account
-        for (auto gen_acc : gen_accounts) {
-        //    BOOST_REQUIRE_EQUAL(success(), regproducer(gen_acc));
-        }
-*/
-=======
-#warning Complete this test
->>>>>>> 731819b2
     } FC_LOG_AND_RETHROW()
 }
 
