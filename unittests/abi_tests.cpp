--- conflicted
+++ resolved
@@ -1868,17 +1868,10 @@
 
    const char *my_other = R"=====(
     {
-<<<<<<< HEAD
       "publickey"     :  "ENU6MRyAjQq8ud7hVNYcfnVPJqcVpscN5So8BhtHuGYqET5GDW5CV",
       "publickey_arr" :  ["ENU6MRyAjQq8ud7hVNYcfnVPJqcVpscN5So8BhtHuGYqET5GDW5CV","ENU6MRyAjQq8ud7hVNYcfnVPJqcVpscN5So8BhtHuGYqET5GDW5CV","ENU6MRyAjQq8ud7hVNYcfnVPJqcVpscN5So8BhtHuGYqET5GDW5CV"],
-      "asset"         : "100.0000 ENU",
-      "asset_arr"     : ["100.0000 ENU","100.0000 ENU"],
-=======
-      "publickey"     :  "EOS6MRyAjQq8ud7hVNYcfnVPJqcVpscN5So8BhtHuGYqET5GDW5CV",
-      "publickey_arr" :  ["EOS6MRyAjQq8ud7hVNYcfnVPJqcVpscN5So8BhtHuGYqET5GDW5CV","EOS6MRyAjQq8ud7hVNYcfnVPJqcVpscN5So8BhtHuGYqET5GDW5CV","EOS6MRyAjQq8ud7hVNYcfnVPJqcVpscN5So8BhtHuGYqET5GDW5CV"],
       "asset"         : "100.0000 SYS",
       "asset_arr"     : ["100.0000 SYS","100.0000 SYS"],
->>>>>>> cd979827
 
       "string"            : "ola ke ase",
       "string_arr"        : ["ola ke ase","ola ke desi"],
