/**
 *  @file
 *  @copyright defined in eos/LICENSE.txt
 */
#include <algorithm>
#include <vector>
#include <iterator>
#include <cstdlib>

#include <boost/test/unit_test.hpp>

#include <fc/variant.hpp>
#include <fc/io/json.hpp>
#include <fc/exception/exception.hpp>
#include <fc/log/logger.hpp>

#include <enumivo/chain/contract_types.hpp>
#include <enumivo/chain/abi_serializer.hpp>
#include <enumivo/chain/eosio_contract.hpp>
#include <enumivo/abi_generator/abi_generator.hpp>

#include <boost/test/framework.hpp>

#include "config.hpp"

using namespace eosio;
using namespace chain;

BOOST_AUTO_TEST_SUITE(abi_tests)

// verify that round trip conversion, via bytes, reproduces the exact same data
fc::variant verify_byte_round_trip_conversion( const abi_serializer& abis, const type_name& type, const fc::variant& var )
{
   auto bytes = abis.variant_to_binary(type, var);

   auto var2 = abis.binary_to_variant(type, bytes);

   std::string r = fc::json::to_string(var2);

   auto bytes2 = abis.variant_to_binary(type, var2);

   BOOST_TEST( fc::to_hex(bytes) == fc::to_hex(bytes2) );

   return var2;
}

auto get_resolver(const abi_def& abi = abi_def())
{
   return [&abi](const account_name &name) -> optional<abi_serializer> {
      return abi_serializer(eosio_contract_abi(abi));
   };
}

// verify that round trip conversion, via actual class, reproduces the exact same data
template<typename T>
fc::variant verify_type_round_trip_conversion( const abi_serializer& abis, const type_name& type, const fc::variant& var )
{ try {

   auto bytes = abis.variant_to_binary(type, var);

   T obj;
   abi_serializer::from_variant(var, obj, get_resolver());

   fc::variant var2;
   abi_serializer::to_variant(obj, var2, get_resolver());

   std::string r = fc::json::to_string(var2);


   auto bytes2 = abis.variant_to_binary(type, var2);

   BOOST_TEST( fc::to_hex(bytes) == fc::to_hex(bytes2) );

   return var2;
} FC_LOG_AND_RETHROW() }


    const char* my_abi = R"=====(
{
  "types": [],
  "structs": [{
      "name"  : "A",
      "base"  : "PublicKeyTypes",
      "fields": []
    },
    {
      "name": "PublicKeyTypes",
      "base" : "AssetTypes",
      "fields": [{
         "name": "publickey",
         "type": "public_key"
      },{
         "name": "publickey_arr",
         "type": "public_key[]"
      }]
    },{
      "name": "AssetTypes",
      "base" : "NativeTypes",
      "fields": [{
         "name": "asset",
         "type": "asset"
      },{
         "name": "asset_arr",
         "type": "asset[]"
      }]
    },{
      "name": "NativeTypes",
      "fields" : [{
         "name": "string",
         "type": "string"
      },{
         "name": "string_arr",
         "type": "string[]"
      },{
         "name": "block_timestamp_type",
         "type": "block_timestamp_type"
      },{
         "name": "time_point",
         "type": "time_point"
      },{
         "name": "time_point_arr",
         "type": "time_point[]"
      },{
         "name": "time_point_sec",
         "type": "time_point_sec"
      },{
         "name": "time_point_sec_arr",
         "type": "time_point_sec[]"
      },{
         "name": "signature",
         "type": "signature"
      },{
         "name": "signature_arr",
         "type": "signature[]"
      },{
         "name": "checksum256",
         "type": "checksum256"
      },{
         "name": "checksum256_arr",
         "type": "checksum256[]"
      },{
         "name": "fieldname",
         "type": "field_name"
      },{
         "name": "fieldname_arr",
         "type": "field_name[]"
      },{
         "name": "fixedstring32",
         "type": "fixed_string32"
      },{
         "name": "fixedstring32_ar",
         "type": "fixed_string32[]"
      },{
         "name": "fixedstring16",
         "type": "fixed_string16"
      },{
         "name": "fixedstring16_ar",
         "type": "fixed_string16[]"
      },{
         "name": "typename",
         "type": "type_name"
      },{
         "name": "typename_arr",
         "type": "type_name[]"
      },{
         "name": "uint8",
         "type": "uint8"
      },{
         "name": "uint8_arr",
         "type": "uint8[]"
      },{
         "name": "uint16",
         "type": "uint16"
      },{
         "name": "uint16_arr",
         "type": "uint16[]"
      },{
         "name": "uint32",
         "type": "uint32"
      },{
         "name": "uint32_arr",
         "type": "uint32[]"
      },{
         "name": "uint64",
         "type": "uint64"
      },{
         "name": "uint64_arr",
         "type": "uint64[]"
      },{
         "name": "uint128",
         "type": "uint128"
      },{
         "name": "uint128_arr",
         "type": "uint128[]"
      },{
         "name": "uint256",
         "type": "uint256"
      },{
         "name": "uint256_arr",
         "type": "uint256[]"
      },{
         "name": "int8",
         "type": "int8"
      },{
         "name": "int8_arr",
         "type": "int8[]"
      },{
         "name": "int16",
         "type": "int16"
      },{
         "name": "int16_arr",
         "type": "int16[]"
      },{
         "name": "int32",
         "type": "int32"
      },{
         "name": "int32_arr",
         "type": "int32[]"
      },{
         "name": "int64",
         "type": "int64"
      },{
         "name": "int64_arr",
         "type": "int64[]"
      },{
         "name": "name",
         "type": "name"
      },{
         "name": "name_arr",
         "type": "name[]"
      },{
         "name": "field",
         "type": "field"
      },{
         "name": "field_arr",
         "type": "field[]"
      },{
         "name": "struct",
         "type": "struct_def"
      },{
         "name": "struct_arr",
         "type": "struct_def[]"
      },{
         "name": "fields",
         "type": "fields"
      },{
         "name": "fields_arr",
         "type": "fields[]"
      },{
         "name": "accountname",
         "type": "account_name"
      },{
         "name": "accountname_arr",
         "type": "account_name[]"
      },{
         "name": "permname",
         "type": "permission_name"
      },{
         "name": "permname_arr",
         "type": "permission_name[]"
      },{
         "name": "actionname",
         "type": "action_name"
      },{
         "name": "actionname_arr",
         "type": "action_name[]"
      },{
         "name": "scopename",
         "type": "scope_name"
      },{
         "name": "scopename_arr",
         "type": "scope_name[]"
      },{
         "name": "permlvl",
         "type": "permission_level"
      },{
         "name": "permlvl_arr",
         "type": "permission_level[]"
      },{
         "name": "action",
         "type": "action"
      },{
         "name": "action_arr",
         "type": "action[]"
      },{
         "name": "permlvlwgt",
         "type": "permission_level_weight"
      },{
         "name": "permlvlwgt_arr",
         "type": "permission_level_weight[]"
      },{
         "name": "transaction",
         "type": "transaction"
      },{
         "name": "transaction_arr",
         "type": "transaction[]"
      },{
         "name": "strx",
         "type": "signed_transaction"
      },{
         "name": "strx_arr",
         "type": "signed_transaction[]"
      },{
         "name": "keyweight",
         "type": "key_weight"
      },{
         "name": "keyweight_arr",
         "type": "key_weight[]"
      },{
         "name": "authority",
         "type": "authority"
      },{
         "name": "authority_arr",
         "type": "authority[]"
      },{
         "name": "typedef",
         "type": "type_def"
      },{
         "name": "typedef_arr",
         "type": "type_def[]"
      },{
         "name": "actiondef",
         "type": "action_def"
      },{
         "name": "actiondef_arr",
         "type": "action_def[]"
      },{
         "name": "tabledef",
         "type": "table_def"
      },{
         "name": "tabledef_arr",
         "type": "table_def[]"
      },{
         "name": "abidef",
         "type": "abi_def"
      },{
         "name": "abidef_arr",
         "type": "abi_def[]"
      }]
    }
  ],
  "actions": [],
  "tables": [],
  "ricardian_clauses": [{"id":"clause A","body":"clause body A"},
              {"id":"clause B","body":"clause body B"}]
}
)=====";

BOOST_AUTO_TEST_CASE(uint_types)
{ try {

   const char* currency_abi = R"=====(
   {
       "types": [],
       "structs": [{
           "name": "transfer",
           "base": "",
           "fields": [{
               "name": "amount64",
               "type": "uint64"
           },{
               "name": "amount32",
               "type": "uint32"
           },{
               "name": "amount16",
               "type": "uint16"
           },{
               "name": "amount8",
               "type": "uint8"
           }]
       }],
       "actions": [],
       "tables": [],
       "ricardian_clauses": []
   }
   )=====";

   auto abi = fc::json::from_string(currency_abi).as<abi_def>();

   abi_serializer abis(eosio_contract_abi(abi));
   abis.validate();

   const char* test_data = R"=====(
   {
     "amount64" : 64,
     "amount32" : 32,
     "amount16" : 16,
     "amount8"  : 8,
   }
   )=====";


   auto var = fc::json::from_string(test_data);
   verify_byte_round_trip_conversion(abi, "transfer", var);

} FC_LOG_AND_RETHROW() }

using namespace eosio::unittests::config;

struct abi_gen_helper {

  abi_gen_helper() {}

  static bool is_abi_generation_exception(const eosio::abi_generation_exception& e) { return true; };

  bool generate_abi(const char* source, const char* abi, bool opt_sfs=false) {

    std::string include_param = std::string("-I") + enumivolib_path;
    std::string pfr_include_param = std::string("-I") + pfr_include_path;
    std::string boost_include_param = std::string("-I") + boost_include_path;
    std::string stdcpp_include_param = std::string("-I") + enumivolib_path + "/libc++/upstream/include";
    std::string stdc_include_param = std::string("-I") + enumivolib_path +  "/musl/upstream/include";

    abi_def output;

    std::string contract;
    std::vector<std::string> actions;

    bool res = runToolOnCodeWithArgs(new find_eosio_abi_macro_action(contract, actions, ""), source,
      {"-fparse-all-comments", "--std=c++14", "--target=wasm32", "-ffreestanding", "-nostdlib",
      "-nostdlibinc", "-fno-threadsafe-statics", "-fno-rtti",  "-fno-exceptions",
      include_param, boost_include_param, stdcpp_include_param,
      stdc_include_param, pfr_include_param }
    );
    FC_ASSERT(res == true);

    res = runToolOnCodeWithArgs(new generate_abi_action(false, opt_sfs, "", output, contract, actions), source,
      {"-fparse-all-comments", "--std=c++14", "--target=wasm32", "-ffreestanding", "-nostdlib",
      "-nostdlibinc", "-fno-threadsafe-statics", "-fno-rtti",  "-fno-exceptions",
      include_param, boost_include_param, stdcpp_include_param,
      stdc_include_param, pfr_include_param }
    );
    FC_ASSERT(res == true);

    abi_serializer(eosio_contract_abi(output)).validate();

    auto abi1 = fc::json::from_string(abi).as<abi_def>();

    auto e = fc::to_hex(fc::raw::pack(abi1)) == fc::to_hex(fc::raw::pack(output));

    if(!e) {
      BOOST_TEST_MESSAGE("Generate ABI:\n" <<
                        "expected: \n" << fc::json::to_pretty_string(abi1) << "\n" <<
                        "generated: \n" << fc::json::to_pretty_string(output));
    }

    return e;
  }

};

BOOST_FIXTURE_TEST_CASE(abigen_unknown_type, abi_gen_helper)
{ try {

   const char* unknown_type = R"=====(
   #include <enumivolib/types.h>
   //@abi action
   struct transfer {
      uint64_t param1;
      char*    param2;
   };
   )=====";

   BOOST_CHECK_EXCEPTION( generate_abi(unknown_type, ""), eosio::abi_generation_exception, abi_gen_helper::is_abi_generation_exception );

} FC_LOG_AND_RETHROW() }

BOOST_FIXTURE_TEST_CASE(abigen_all_types, abi_gen_helper)
{  try {

   const char* all_types = R"=====(
   #pragma GCC diagnostic ignored "-Wpointer-bool-conversion"
<<<<<<< HEAD
   #include <enumivolib/types.hpp>
   #include <enumivolib/asset.hpp>
   #include <enumivolib/action.hpp>
=======
   #include <eosiolib/types.hpp>
   #include <eosiolib/asset.hpp>
   #include <eosiolib/action.hpp>
   #include <eosiolib/time.hpp>
>>>>>>> 6e1e6816
   #include <string>

   typedef eosio::symbol_type symbol;

   //@abi action
   struct test_struct {
     std::string             field1;
     eosio::time_point_sec   field2;
     signature               field3;
     checksum256             field4;
     field_name              field5;
     fixed_string32          field6;
     fixed_string16          field7;
     type_name               field8;
     uint8_t                 field9;
     uint16_t                field10;
     uint32_t                field11;
     uint64_t                field12;
     uint128_t               field13;
     int8_t                  field15;
     int16_t                 field16;
     int32_t                 field17;
     int64_t                 field18;
     eosio::name             field19;
     account_name            field23;
     permission_name         field24;
     action_name             field25;
     scope_name              field26;
     eosio::permission_level field27;
     public_key              field39;
     eosio::asset            field40;
     eosio::extended_asset   field41;
     symbol                  field42;
     eosio::time_point       field43;
     eosio::block_timestamp_type  field44;
   };
   )=====";

   const char* all_types_abi = R"=====(
   {
     "types": [],
     "structs": [{
         "name": "test_struct",
         "base": "",
         "fields": [{
             "name": "field1",
             "type": "string"
           },{
             "name": "field2",
             "type": "time_point_sec"
           },{
             "name": "field3",
             "type": "signature"
           },{
             "name": "field4",
             "type": "checksum256"
           },{
             "name": "field5",
             "type": "field_name"
           },{
             "name": "field6",
             "type": "fixed_string32"
           },{
             "name": "field7",
             "type": "fixed_string16"
           },{
             "name": "field8",
             "type": "type_name"
           },{
             "name": "field9",
             "type": "uint8"
           },{
             "name": "field10",
             "type": "uint16"
           },{
             "name": "field11",
             "type": "uint32"
           },{
             "name": "field12",
             "type": "uint64"
           },{
             "name": "field13",
             "type": "uint128"
           },{
             "name": "field15",
             "type": "int8"
           },{
             "name": "field16",
             "type": "int16"
           },{
             "name": "field17",
             "type": "int32"
           },{
             "name": "field18",
             "type": "int64"
           },{
             "name": "field19",
             "type": "name"
           },{
             "name": "field23",
             "type": "account_name"
           },{
             "name": "field24",
             "type": "permission_name"
           },{
             "name": "field25",
             "type": "action_name"
           },{
             "name": "field26",
             "type": "scope_name"
           },{
             "name": "field27",
             "type": "permission_level"
           },{
             "name": "field39",
             "type": "public_key"
           },{
             "name": "field40",
             "type": "asset"
           },{
             "name": "field41",
             "type": "extended_asset"
           },{
             "name": "field42",
             "type": "symbol"
           },{
             "name": "field43",
             "type": "time_point"
           },{
             "name": "field44",
             "type": "block_timestamp_type"
           }
         ]
       }
     ],
     "actions": [{
         "name": "teststruct",
         "type": "test_struct",
         "ricardian_contract": ""
       }
     ],
     "tables": [],
     "ricardian_clauses": []
   }
   )=====";
   BOOST_TEST( generate_abi(all_types, all_types_abi) == true);

} FC_LOG_AND_RETHROW() }

BOOST_FIXTURE_TEST_CASE(abigen_double_base, abi_gen_helper)
{ try {

   const char* double_base = R"=====(
   #include <enumivolib/types.h>

   struct A {
      uint64_t param3;
   };
   struct B {
      uint64_t param2;
   };

   //@abi action
   struct C : A,B {
      uint64_t param1;
   };
   )=====";

   BOOST_CHECK_EXCEPTION( generate_abi(double_base, ""), eosio::abi_generation_exception, abi_gen_helper::is_abi_generation_exception );

} FC_LOG_AND_RETHROW() }


BOOST_FIXTURE_TEST_CASE(abigen_double_action, abi_gen_helper)
{ try {

   const char* double_action = R"=====(
   #include <enumivolib/types.h>

   struct A {
      uint64_t param3;
   };
   struct B : A {
      uint64_t param2;
   };

   //@abi action action1 action2
   struct C : B {
      uint64_t param1;
   };
   )=====";

   const char* double_action_abi = R"=====(
   {
       "types": [],
       "structs": [{
          "name" : "A",
          "base" : "",
          "fields" : [{
            "name" : "param3",
            "type" : "uint64"
          }]
       },{
          "name" : "B",
          "base" : "A",
          "fields" : [{
            "name" : "param2",
            "type" : "uint64"
          }]
       },{
          "name" : "C",
          "base" : "B",
          "fields" : [{
            "name" : "param1",
            "type" : "uint64"
          }]
       }],
       "actions": [{
          "name" : "action1",
          "type" : "C",
          "ricardian_contract" : ""
       },{
          "name" : "action2",
          "type" : "C",
          "ricardian_contract" : ""
       }],
       "tables": [],
       "ricardian_clauses":[]
   }
   )=====";


   BOOST_TEST( generate_abi(double_action, double_action_abi) == true );

} FC_LOG_AND_RETHROW() }


BOOST_FIXTURE_TEST_CASE(abigen_all_indexes, abi_gen_helper)
{ try {

   const char* all_indexes = R"=====(
   #include <enumivolib/types.hpp>
   #include <string>

   using namespace eosio;

   //@abi table
   struct table1 {
      uint64_t field1;
   };

   //@abi table
   struct table2 {
      uint128_t field1;
      uint128_t field2;
   };

   //@abi table
   struct table3 {
      uint64_t field1;
      uint64_t field2;
      uint64_t field3;
   };

   struct my_complex_value {
      uint64_t    a;
      account_name b;
   };

   //@abi table
   struct table4 {
      std::string key;
      my_complex_value value;
   };

   )=====";

   const char* all_indexes_abi = R"=====(
   {
       "types": [],
       "structs": [{
          "name" : "table1",
          "base" : "",
          "fields" : [{
            "name" : "field1",
            "type" : "uint64"
          }]
       },{
          "name" : "table2",
          "base" : "",
          "fields" : [{
            "name" : "field1",
            "type" : "uint128"
          },{
            "name" : "field2",
            "type" : "uint128"
          }]
       },{
          "name" : "table3",
          "base" : "",
          "fields" : [{
            "name" : "field1",
            "type" : "uint64"
          },{
            "name" : "field2",
            "type" : "uint64"
          },{
            "name" : "field3",
            "type" : "uint64"
          }]
       },{
          "name" : "my_complex_value",
          "base" : "",
          "fields" : [{
            "name" : "a",
            "type" : "uint64"
          },{
            "name" : "b",
            "type" : "account_name"
          }]
       },{
          "name" : "table4",
          "base" : "",
          "fields" : [{
            "name" : "key",
            "type" : "string"
          },{
            "name" : "value",
            "type" : "my_complex_value"
          }]
       }],
       "actions": [],
       "tables": [
        {
          "name": "table1",
          "type": "table1",
          "index_type": "i64",
          "key_names": [
            "field1"
          ],
          "key_types": [
            "uint64"
          ]
        },{
          "name": "table2",
          "type": "table2",
          "index_type": "i128i128",
          "key_names": [
            "field1",
            "field2"
          ],
          "key_types": [
            "uint128",
            "uint128"
          ]
        },{
          "name": "table3",
          "type": "table3",
          "index_type": "i64i64i64",
          "key_names": [
            "field1",
            "field2",
            "field3"
          ],
          "key_types": [
            "uint64",
            "uint64",
            "uint64"
          ]
        },{
          "name": "table4",
          "type": "table4",
          "index_type": "str",
          "key_names": [
            "key",
          ],
          "key_types": [
            "string",
          ]
        },

       ],
       "ricardian_clauses": []
   }
   )=====";

   BOOST_TEST( generate_abi(all_indexes, all_indexes_abi) == true );

} FC_LOG_AND_RETHROW() }

BOOST_FIXTURE_TEST_CASE(abigen_unable_to_determine_index, abi_gen_helper)
{ try {

   const char* unable_to_determine_index = R"=====(
   #include <enumivolib/types.h>

   //@abi table
   struct table1 {
      uint32_t field1;
      uint64_t field2;
   };

   )=====";

   BOOST_CHECK_EXCEPTION( generate_abi(unable_to_determine_index, ""), eosio::abi_generation_exception, abi_gen_helper::is_abi_generation_exception );

} FC_LOG_AND_RETHROW() }

BOOST_FIXTURE_TEST_CASE(abigen_long_field_name, abi_gen_helper)
{ try {

   //TODO: full action / full table
  // typedef fixed_string16 FieldName;
   const char* long_field_name = R"=====(
   #include <enumivolib/types.h>

   //@abi table
   struct table1 {
      uint64_t thisisaverylongfieldname;
   };

   )=====";

   BOOST_TEST( generate_abi(long_field_name, "{}") == false );

} FC_LOG_AND_RETHROW() }

BOOST_FIXTURE_TEST_CASE(abigen_long_type_name, abi_gen_helper)
{ try {

   const char* long_type_name = R"=====(
   #include <enumivolib/types.h>

   struct this_is_a_very_very_very_very_long_type_name {
      uint64_t field;
   };

   //@abi table
   struct table1 {
      this_is_a_very_very_very_very_long_type_name field1;
   };

   )=====";


   BOOST_TEST( generate_abi(long_type_name, "{}") == false );

} FC_LOG_AND_RETHROW() }

BOOST_FIXTURE_TEST_CASE(abigen_same_type_different_namespace, abi_gen_helper)
{ try {

   const char* same_type_different_namespace = R"=====(
   #include <enumivolib/types.h>

   namespace A {
     //@abi table
     struct table1 {
        uint64_t field1;
     };
   }

   namespace B {
     //@abi table
     struct table1 {
        uint64_t field2;
     };
   }

   )=====";

   BOOST_CHECK_EXCEPTION( generate_abi(same_type_different_namespace, ""), eosio::abi_generation_exception, abi_gen_helper::is_abi_generation_exception );

} FC_LOG_AND_RETHROW() }

BOOST_FIXTURE_TEST_CASE(abigen_bad_index_type, abi_gen_helper)
{ try {

   const char* bad_index_type = R"=====(
   #include <enumivolib/types.h>

   //@abi table table1 i128i128
   struct table1 {
      uint32_t key;
      uint64_t field1;
      uint64_t field2;
   };

   )=====";

   BOOST_CHECK_EXCEPTION( generate_abi(bad_index_type, "{}"), eosio::abi_generation_exception, abi_gen_helper::is_abi_generation_exception );

} FC_LOG_AND_RETHROW() }

BOOST_FIXTURE_TEST_CASE(abigen_full_table_decl, abi_gen_helper)
{ try {

   const char* full_table_decl = R"=====(
   #include <enumivolib/types.hpp>

   //@abi table table1 i64
   class table1 {
   public:
      uint64_t  id;
      eosio::name name;
      uint32_t  age;
   };

   )=====";

   const char* full_table_decl_abi = R"=====(
   {
       "types": [],
       "structs": [{
          "name" : "table1",
          "base" : "",
          "fields" : [{
            "name" : "id",
            "type" : "uint64"
          },{
            "name" : "name",
            "type" : "name"
          },{
            "name" : "age",
            "type" : "uint32"
          }]
       }],
       "actions": [],
       "tables": [
        {
          "name": "table1",
          "type": "table1",
          "index_type": "i64",
          "key_names": [
            "id"
          ],
          "key_types": [
            "uint64"
          ]
        }],
       "ricardian_clauses": []
   }
   )=====";

   BOOST_TEST( generate_abi(full_table_decl, full_table_decl_abi) == true );

} FC_LOG_AND_RETHROW() }

BOOST_FIXTURE_TEST_CASE(abigen_str_table_decl, abi_gen_helper)
{ try {

   const char* str_table_decl = R"=====(
   #include <enumivolib/types.hpp>
   #include <string>

   //@abi table
   class table1 {
   public:
      std::string name;
      uint32_t age;
   };

   )=====";

   const char* str_table_decl_abi = R"=====(
   {
     "types": [],
     "structs": [{
         "name": "table1",
         "base": "",
         "fields": [{
            "name" : "name",
            "type" : "string"
          },{
            "name" : "age",
            "type" : "uint32"
          }]
       }
     ],
     "actions": [],
     "tables": [{
         "name": "table1",
         "index_type": "str",
         "key_names": [
           "name"
         ],
         "key_types": [
           "string"
         ],
         "type": "table1"
       }
     ],
     "ricardian_clauses": []
   }
   )=====";

   BOOST_TEST( generate_abi(str_table_decl, str_table_decl_abi) == true );
} FC_LOG_AND_RETHROW() }

BOOST_FIXTURE_TEST_CASE(abigen_union_table, abi_gen_helper)
{ try {

   const char* union_table = R"=====(
   #include <enumivolib/types.h>

   //@abi table
   union table1 {
      uint64_t field1;
      uint32_t field2;
   };

   )=====";

   BOOST_CHECK_EXCEPTION( generate_abi(union_table, ""), eosio::abi_generation_exception, abi_gen_helper::is_abi_generation_exception );

} FC_LOG_AND_RETHROW() }

BOOST_FIXTURE_TEST_CASE(abigen_same_action_different_type, abi_gen_helper)
{ try {

   const char* same_action_different_type = R"=====(
   #include <enumivolib/types.h>

   //@abi action action1
   struct table1 {
      uint64_t field1;
   };

   //@abi action action1
   struct table2 {
      uint64_t field1;
   };

   )=====";

   BOOST_CHECK_EXCEPTION( generate_abi(same_action_different_type, ""), eosio::abi_generation_exception, abi_gen_helper::is_abi_generation_exception );
} FC_LOG_AND_RETHROW() }

BOOST_FIXTURE_TEST_CASE(abigen_template_base, abi_gen_helper)
{ try {

   const char* template_base = R"=====(
   #include <enumivolib/types.h>

   template<typename T>
   class base {
      T field;
   };

   typedef base<uint32_t> base32;

   //@abi table table1 i64
   class table1 : base32 {
   public:
      uint64_t id;
   };

   )=====";

   const char* template_base_abi = R"=====(
   {
       "types": [],
       "structs": [{
          "name" : "base32",
          "base" : "",
          "fields" : [{
            "name" : "field",
            "type" : "uint32"
          }]
       },{
          "name" : "table1",
          "base" : "base32",
          "fields" : [{
            "name" : "id",
            "type" : "uint64"
          }]
       }],
       "actions": [],
       "tables": [
        {
          "name": "table1",
          "type": "table1",
          "index_type": "i64",
          "key_names": [
            "id"
          ],
          "key_types": [
            "uint64"
          ]
        }],
       "ricardian_clauses": []
   }
   )=====";

   BOOST_TEST( generate_abi(template_base, template_base_abi) == true );

} FC_LOG_AND_RETHROW() }

BOOST_FIXTURE_TEST_CASE(abigen_action_and_table, abi_gen_helper)
{ try {

   const char* action_and_table = R"=====(
   #include <enumivolib/types.h>

  /* @abi table
   * @abi action
   */
   class table_action {
   public:
      uint64_t id;
   };

   )=====";

   const char* action_and_table_abi = R"=====(
   {
       "types": [],
       "structs": [{
          "name" : "table_action",
          "base" : "",
          "fields" : [{
            "name" : "id",
            "type" : "uint64"
          }]
       }],
       "actions": [{
          "name" : "tableaction",
          "type" : "table_action",
          "ricardian_contract" : ""
       }],
       "tables": [
        {
          "name": "tableaction",
          "type": "table_action",
          "index_type": "i64",
          "key_names": [
            "id"
          ],
          "key_types": [
            "uint64"
          ]
        }],
       "ricardian_clauses": []
   }
   )=====";

   BOOST_TEST( generate_abi(action_and_table, action_and_table_abi) == true );

} FC_LOG_AND_RETHROW() }

BOOST_FIXTURE_TEST_CASE(abigen_simple_typedef, abi_gen_helper)
{ try {

   const char* simple_typedef = R"=====(
   #include <enumivolib/types.hpp>

   using namespace eosio;

   struct common_params {
      uint64_t c1;
      uint64_t c2;
      uint64_t c3;
   };

   typedef common_params my_base_alias;

   //@abi action
   struct main_action : my_base_alias {
      uint64_t param1;
   };

   )=====";

   const char* simple_typedef_abi = R"=====(
   {
       "types": [{
          "new_type_name" : "my_base_alias",
          "type" : "common_params"
       }],
       "structs": [{
          "name" : "common_params",
          "base" : "",
          "fields" : [{
            "name" : "c1",
            "type" : "uint64"
          },{
            "name" : "c2",
            "type" : "uint64"
          },{
            "name" : "c3",
            "type" : "uint64"
          }]
       },{
          "name" : "main_action",
          "base" : "my_base_alias",
          "fields" : [{
            "name" : "param1",
            "type" : "uint64"
          }]
       }],
       "actions": [{
          "name" : "mainaction",
          "type" : "main_action",
          "ricardian_contract" : ""
       }],
       "tables": [],
       "ricardian_clauses": []
   }
   )=====";

   BOOST_TEST( generate_abi(simple_typedef, simple_typedef_abi) == true );
} FC_LOG_AND_RETHROW() }

BOOST_FIXTURE_TEST_CASE(abigen_field_typedef, abi_gen_helper)
{ try {

   const char* field_typedef = R"=====(
   #include <enumivolib/types.hpp>

   using namespace eosio;

   typedef name my_name_alias;

   struct complex_field {
      uint64_t  f1;
      uint32_t  f2;
   };

   typedef complex_field my_complex_field_alias;

   //@abi table
   struct table1 {
      uint64_t               field1;
      my_complex_field_alias field2;
      my_name_alias          name;
   };

   )=====";

   const char* field_typedef_abi = R"=====(
   {
       "types": [{
          "new_type_name" : "my_complex_field_alias",
          "type" : "complex_field"
       },{
          "new_type_name" : "my_name_alias",
          "type" : "name"
       }],
       "structs": [{
          "name" : "complex_field",
          "base" : "",
          "fields" : [{
            "name": "f1",
            "type": "uint64"
          }, {
            "name": "f2",
            "type": "uint32"
          }]
       },{
          "name" : "table1",
          "base" : "",
          "fields" : [{
            "name": "field1",
            "type": "uint64"
          },{
            "name": "field2",
            "type": "my_complex_field_alias"
          },{
            "name": "name",
            "type": "my_name_alias"
          }]
       }],
       "actions": [],
       "tables": [{
          "name": "table1",
          "type": "table1",
          "index_type": "i64",
          "key_names": [
            "field1"
          ],
          "key_types": [
            "uint64"
          ]
        }],
       "ricardian_clauses": []
   }
   )=====";

   BOOST_TEST( generate_abi(field_typedef, field_typedef_abi) == true );

} FC_LOG_AND_RETHROW() }

BOOST_FIXTURE_TEST_CASE(abigen_vector_of_POD, abi_gen_helper)
{ try {

   const char* abigen_vector_of_POD = R"=====(
   #include <vector>
   #include <string>
   #include <enumivolib/types.hpp>

   using namespace eosio;
   using namespace std;

   //@abi table
   struct table1 {
      uint64_t         field1;
      vector<uint64_t> uints64;
      vector<uint32_t> uints32;
      vector<uint16_t> uints16;
      vector<uint8_t>  uints8;
   };

   )=====";

   const char* abigen_vector_of_POD_abi = R"=====(
   {
     "types": [],
     "structs": [{
         "name": "table1",
         "base": "",
         "fields": [{
             "name": "field1",
             "type": "uint64"
           },{
             "name": "uints64",
             "type": "uint64[]"
           },{
             "name": "uints32",
             "type": "uint32[]"
           },{
             "name": "uints16",
             "type": "uint16[]"
           },{
             "name": "uints8",
             "type": "uint8[]"
           }
         ]
       }
     ],
     "actions": [],
     "tables": [{
         "name": "table1",
         "index_type": "i64",
         "key_names": [
           "field1"
         ],
         "key_types": [
           "uint64"
         ],
         "type": "table1"
       }
     ],
    "ricardian_clauses": []
   }
   )=====";

   BOOST_TEST( generate_abi(abigen_vector_of_POD, abigen_vector_of_POD_abi) == true );

} FC_LOG_AND_RETHROW() }

BOOST_FIXTURE_TEST_CASE(abigen_vector_of_structs, abi_gen_helper)
{ try {

   const char* abigen_vector_of_structs = R"=====(
   #include <vector>
   #include <string>
   #include <enumivolib/types.hpp>

   using namespace eosio;
   using namespace std;

   struct my_struct {
      vector<uint64_t> uints64;
      vector<uint32_t> uints32;
      vector<uint16_t> uints16;
      vector<uint8_t>  uints8;
      string           str;
   };

   //@abi table
   struct table1 {
      uint64_t          field1;
      vector<my_struct> field2;
   };

   )=====";

   const char* abigen_vector_of_structs_abi = R"=====(
   {
     "types": [],
     "structs": [{
         "name": "my_struct",
         "base": "",
         "fields": [{
             "name": "uints64",
             "type": "uint64[]"
           },{
             "name": "uints32",
             "type": "uint32[]"
           },{
             "name": "uints16",
             "type": "uint16[]"
           },{
             "name": "uints8",
             "type": "uint8[]"
           },{
             "name": "str",
             "type": "string"
           }
         ]
       },{
         "name": "table1",
         "base": "",
         "fields": [{
             "name": "field1",
             "type": "uint64"
           },{
             "name": "field2",
             "type": "my_struct[]"
           }
         ]
       }
     ],
     "actions": [],
     "tables": [{
         "name": "table1",
         "index_type": "i64",
         "key_names": [
           "field1"
         ],
         "key_types": [
           "uint64"
         ],
         "type": "table1"
       }
     ],
    "ricardian_clauses": []
   }
   )=====";

   BOOST_TEST( generate_abi(abigen_vector_of_structs, abigen_vector_of_structs_abi) == true );

} FC_LOG_AND_RETHROW() }

BOOST_FIXTURE_TEST_CASE(abigen_vector_multidimension, abi_gen_helper)
{ try {

   const char* abigen_vector_multidimension = R"=====(
   #include <vector>
   #include <string>
   #include <enumivolib/types.hpp>

   using namespace eosio;
   using namespace std;

   //@abi table
   struct table1 {
      uint64_t                 field1;
      vector<vector<uint64_t>> field2;
   };

   )=====";

   BOOST_CHECK_EXCEPTION( generate_abi(abigen_vector_multidimension, ""), eosio::abi_generation_exception, abi_gen_helper::is_abi_generation_exception );

} FC_LOG_AND_RETHROW() }

BOOST_FIXTURE_TEST_CASE(abgigen_vector_alias, abi_gen_helper)
{ try {

   const char* abgigen_vector_alias = R"=====(
   #include <string>
   #include <vector>
   #include <enumivolib/types.hpp>
   #include <enumivolib/print.hpp>

   using namespace std;

   struct row {
    std::vector<uint32_t> cells;
   };

   typedef vector<row> array_of_rows;

   //@abi action
   struct my_action {
     uint64_t id;
     array_of_rows rows;
   };

   )=====";

   const char* abgigen_vector_alias_abi = R"=====(
   {
     "types": [{
         "new_type_name": "array_of_rows",
         "type": "row[]"
       }
     ],
     "structs": [{
         "name": "row",
         "base": "",
         "fields": [{
             "name": "cells",
             "type": "uint32[]"
           }
         ]
       },{
         "name": "my_action",
         "base": "",
         "fields": [{
             "name": "id",
             "type": "uint64"
           },{
             "name": "rows",
             "type": "array_of_rows"
           }
         ]
       }
     ],
     "actions": [{
         "name": "myaction",
         "type": "my_action",
         "ricardian_contract": ""
       }
     ],
     "tables": [],
     "ricardian_clauses": []
   }
   )=====";

   BOOST_TEST( generate_abi(abgigen_vector_alias, abgigen_vector_alias_abi) == true );

} FC_LOG_AND_RETHROW() }

BOOST_FIXTURE_TEST_CASE(abgigen_eosioabi_macro, abi_gen_helper)
{ try {

   const char* abgigen_eosioabi_macro = R"=====(

      #pragma GCC diagnostic push
      #pragma GCC diagnostic ignored "-Wpointer-bool-conversion"

      #include <enumivolib/eosio.hpp>
      #include <enumivolib/print.hpp>


      using namespace eosio;

      struct hello : public eosio::contract {
        public:
            using contract::contract;

            void hi( account_name user ) {
               print( "Hello, ", name{user} );
            }

            void bye( account_name user ) {
               print( "Bye, ", name{user} );
            }
      };

      EOSIO_ABI(hello,(hi))

      #pragma GCC diagnostic pop

   )=====";

   const char* abgigen_eosioabi_macro_abi = R"=====(
   {
     "types": [],
     "structs": [{
         "name": "hi",
         "base": "",
         "fields": [{
             "name": "user",
             "type": "account_name"
           }
         ]
       }
     ],
     "actions": [{
         "name": "hi",
         "type": "hi"
       }
     ],
     "tables": [],
     "ricardian_clauses": []
   }
   )=====";

   BOOST_TEST( generate_abi(abgigen_eosioabi_macro, abgigen_eosioabi_macro_abi) == true );

} FC_LOG_AND_RETHROW() }

BOOST_FIXTURE_TEST_CASE(abgigen_contract_inheritance, abi_gen_helper)
{ try {

   const char* abgigen_contract_inheritance = R"=====(
      #pragma GCC diagnostic push
      #pragma GCC diagnostic ignored "-Wpointer-bool-conversion"

      #include <enumivolib/eosio.hpp>
      #include <enumivolib/print.hpp>


      using namespace eosio;

      struct hello : public eosio::contract {
        public:
            using contract::contract;

            void hi( account_name user ) {
               print( "Hello, ", name{user} );
            }
      };

      struct new_hello : hello {
        public:
            new_hello(account_name self) : hello(self) {}
            void bye( account_name user ) {
               print( "Bye, ", name{user} );
            }
      };

      EOSIO_ABI(new_hello,(hi)(bye))

      #pragma GCC diagnostic pop
   )=====";

   const char* abgigen_contract_inheritance_abi = R"=====(
   {
     "types": [],
     "structs": [{
         "name": "hi",
         "base": "",
         "fields": [{
             "name": "user",
             "type": "account_name"
           }
         ]
       },{
         "name": "bye",
         "base": "",
         "fields": [{
             "name": "user",
             "type": "account_name"
           }
         ]
       }
     ],
     "actions": [{
         "name": "hi",
         "type": "hi"
       },{
         "name": "bye",
         "type": "bye"
       }
     ],
     "tables": [],
     "ricardian_clauses": []
   }
   )=====";

   BOOST_TEST( generate_abi(abgigen_contract_inheritance, abgigen_contract_inheritance_abi) == true );

} FC_LOG_AND_RETHROW() }


BOOST_AUTO_TEST_CASE(general)
{ try {

   auto abi = eosio_contract_abi(fc::json::from_string(my_abi).as<abi_def>());

   abi_serializer abis(abi);
   abis.validate();

   const char *my_other = R"=====(
    {
      "publickey"     :  "EOS6MRyAjQq8ud7hVNYcfnVPJqcVpscN5So8BhtHuGYqET5GDW5CV",
      "publickey_arr" :  ["EOS6MRyAjQq8ud7hVNYcfnVPJqcVpscN5So8BhtHuGYqET5GDW5CV","EOS6MRyAjQq8ud7hVNYcfnVPJqcVpscN5So8BhtHuGYqET5GDW5CV","EOS6MRyAjQq8ud7hVNYcfnVPJqcVpscN5So8BhtHuGYqET5GDW5CV"],
      "asset"         : "100.0000 EOS",
      "asset_arr"     : ["100.0000 EOS","100.0000 EOS"],

      "string"            : "ola ke ase",
      "string_arr"        : ["ola ke ase","ola ke desi"],
      "block_timestamp_type" : "2021-12-20T15",
      "time_point"        : "2021-12-20T15:30",
      "time_point_arr"    : ["2021-12-20T15:30","2021-12-20T15:31"],
      "time_point_sec"    : "2021-12-20T15:30:21",
      "time_point_sec_arr": ["2021-12-20T15:30:21","2021-12-20T15:31:21"],
      "signature"         : "SIG_K1_Jzdpi5RCzHLGsQbpGhndXBzcFs8vT5LHAtWLMxPzBdwRHSmJkcCdVu6oqPUQn1hbGUdErHvxtdSTS1YA73BThQFwV1v4G5",
      "signature_arr"     : ["SIG_K1_Jzdpi5RCzHLGsQbpGhndXBzcFs8vT5LHAtWLMxPzBdwRHSmJkcCdVu6oqPUQn1hbGUdErHvxtdSTS1YA73BThQFwV1v4G5","SIG_K1_Jzdpi5RCzHLGsQbpGhndXBzcFs8vT5LHAtWLMxPzBdwRHSmJkcCdVu6oqPUQn1hbGUdErHvxtdSTS1YA73BThQFwV1v4G5"],
      "checksum256"       : "ba7816bf8f01cfea414140de5dae2223b00361a396177a9cb410ff61f20015ad",
      "checksum256_arr"      : ["ba7816bf8f01cfea414140de5dae2223b00361a396177a9cb410ff61f20015ad","ba7816bf8f01cfea414140de5dae2223b00361a396177a9cb410ff61f20015ad"],
      "fieldname"         : "name1",
      "fieldname_arr"     : ["name1","name2"],
      "fixedstring32"     : "1234567890abcdef1234567890abcdef",
      "fixedstring32_ar"  : ["1234567890abcdef1234567890abcdef","1234567890abcdef1234567890abcdea"],
      "fixedstring16"     : "1234567890abcdef",
      "fixedstring16_ar"  : ["1234567890abcdef","1234567890abcdea"],
      "typename"          : "name3",
      "typename_arr"      : ["name4","name5"],
      "bytes"             : "010203",
      "bytes_arr"         : ["010203","","040506"],
      "uint8"             : 8,
      "uint8_arr"         : [8,9],
      "uint16"            : 16,
      "uint16_arr"        : [16,17],
      "uint32"            : 32,
      "uint32_arr"        : [32,33],
      "uint64"            : 64,
      "uint64_arr"        : [64,65],
      "uint128"           : "128",
      "uint128_arr"       : ["128","129"],
      "uint256"           : "256",
      "uint256_arr"       : ["256","257"],
      "int8"              : 108,
      "int8_arr"          : [108,109],
      "int16"             : 116,
      "int16_arr"         : [116,117],
      "int32"             : 132,
      "int32_arr"         : [132,133],
      "int64"             : 164,
      "int64_arr"         : [164,165],
      "name"              : "xname1",
      "name_arr"          : ["xname2","xname3"],
      "field"             : {"name":"name1", "type":"type1"},
      "field_arr"         : [{"name":"name1", "type":"type1"}, {"name":"name2", "type":"type2"}],
      "struct"            : {"name":"struct1", "base":"base1", "fields": [{"name":"name1", "type":"type1"}, {"name":"name2", "type":"type2"}]},
      "struct_arr"        : [{"name":"struct1", "base":"base1", "fields": [{"name":"name1", "type":"type1"}, {"name":"name2", "type":"type2"}]},{"name":"struct1", "base":"base1", "fields": [{"name":"name1", "type":"type1"}, {"name":"name2", "type":"type2"}]}],
      "fields"            : [{"name":"name1", "type":"type1"}, {"name":"name2", "type":"type2"}],
      "fields_arr"        : [[{"name":"name1", "type":"type1"}, {"name":"name2", "type":"type2"}],[{"name":"name3", "type":"type3"}, {"name":"name4", "type":"type4"}]],
      "accountname"       : "acc1",
      "accountname_arr"   : ["acc1","acc2"],
      "permname"          : "pername",
      "permname_arr"      : ["pername1","pername2"],
      "actionname"        : "actionname",
      "actionname_arr"    : ["actionname1","actionname2"],
      "scopename"         : "acc1",
      "scopename_arr"     : ["acc1","acc2"],
      "permlvl"           : {"actor":"acc1","permission":"permname1"},
      "permlvl_arr"       : [{"actor":"acc1","permission":"permname1"},{"actor":"acc2","permission":"permname2"}],
      "action"            : {"account":"acc1", "name":"actionname1", "authorization":[{"actor":"acc1","permission":"permname1"}], "data":"445566"},
      "action_arr"        : [{"account":"acc1", "name":"actionname1", "authorization":[{"actor":"acc1","permission":"permname1"}], "data":"445566"},{"account":"acc2", "name":"actionname2", "authorization":[{"actor":"acc2","permission":"permname2"}], "data":""}],
      "permlvlwgt"        : {"permission":{"actor":"acc1","permission":"permname1"},"weight":"1"},
      "permlvlwgt_arr"    : [{"permission":{"actor":"acc1","permission":"permname1"},"weight":"1"},{"permission":{"actor":"acc2","permission":"permname2"},"weight":"2"}],
      "transaction"       : {
        "ref_block_num":"1",
        "ref_block_prefix":"2",
        "expiration":"2021-12-20T15:30",
        "context_free_actions":[{"account":"contextfree1", "name":"cfactionname1", "authorization":[{"actor":"cfacc1","permission":"cfpermname1"}], "data":"778899"}],
        "actions":[{"account":"accountname1", "name":"actionname1", "authorization":[{"actor":"acc1","permission":"permname1"}], "data":"445566"}],
        "max_net_usage_words":15,
        "max_cpu_usage_ms":43,
        "delay_sec":0
      },
      "transaction_arr": [{
        "ref_block_num":"1",
        "ref_block_prefix":"2",
        "expiration":"2021-12-20T15:30",
        "context_free_actions":[{"account":"contextfree1", "name":"cfactionname1", "authorization":[{"actor":"cfacc1","permission":"cfpermname1"}], "data":"778899"}],
        "actions":[{"account":"acc1", "name":"actionname1", "authorization":[{"actor":"acc1","permission":"permname1"}], "data":"445566"}],
        "max_net_usage_words":15,
        "max_cpu_usage_ms":43,
        "delay_sec":0
      },{
        "ref_block_num":"2",
        "ref_block_prefix":"3",
        "expiration":"2021-12-20T15:40",
        "context_free_actions":[{"account":"contextfree1", "name":"cfactionname1", "authorization":[{"actor":"cfacc1","permission":"cfpermname1"}], "data":"778899"}],
        "actions":[{"account":"acc2", "name":"actionname2", "authorization":[{"actor":"acc2","permission":"permname2"}], "data":""}],
        "max_net_usage_words":21,
        "max_cpu_usage_ms":87,
        "delay_sec":0
      }],
      "strx": {
        "ref_block_num":"1",
        "ref_block_prefix":"2",
        "expiration":"2021-12-20T15:30",
        "region": "1",
        "signatures" : ["SIG_K1_Jzdpi5RCzHLGsQbpGhndXBzcFs8vT5LHAtWLMxPzBdwRHSmJkcCdVu6oqPUQn1hbGUdErHvxtdSTS1YA73BThQFwV1v4G5"],
        "context_free_data" : ["abcdef","0123456789","ABCDEF0123456789abcdef"],
        "context_free_actions":[{"account":"contextfree1", "name":"cfactionname1", "authorization":[{"actor":"cfacc1","permission":"cfpermname1"}], "data":"778899"}],
        "actions":[{"account":"accountname1", "name":"actionname1", "authorization":[{"actor":"acc1","permission":"permname1"}], "data":"445566"}],
        "max_net_usage_words":15,
        "max_cpu_usage_ms":43,
        "delay_sec":0
      },
      "strx_arr": [{
        "ref_block_num":"1",
        "ref_block_prefix":"2",
        "expiration":"2021-12-20T15:30",
        "region": "1",
        "signatures" : ["SIG_K1_Jzdpi5RCzHLGsQbpGhndXBzcFs8vT5LHAtWLMxPzBdwRHSmJkcCdVu6oqPUQn1hbGUdErHvxtdSTS1YA73BThQFwV1v4G5"],
        "context_free_data" : ["abcdef","0123456789","ABCDEF0123456789abcdef"],
        "context_free_actions":[{"account":"contextfree1", "name":"cfactionname1", "authorization":[{"actor":"cfacc1","permission":"cfpermname1"}], "data":"778899"}],
        "actions":[{"account":"acc1", "name":"actionname1", "authorization":[{"actor":"acc1","permission":"permname1"}], "data":"445566"}],
        "max_net_usage_words":15,
        "max_cpu_usage_ms":43,
        "delay_sec":0
      },{
        "ref_block_num":"2",
        "ref_block_prefix":"3",
        "expiration":"2021-12-20T15:40",
        "region": "1",
        "signatures" : ["SIG_K1_Jzdpi5RCzHLGsQbpGhndXBzcFs8vT5LHAtWLMxPzBdwRHSmJkcCdVu6oqPUQn1hbGUdErHvxtdSTS1YA73BThQFwV1v4G5"],
        "context_free_data" : ["abcdef","0123456789","ABCDEF0123456789abcdef"],
        "context_free_actions":[{"account":"contextfree2", "name":"cfactionname2", "authorization":[{"actor":"cfacc2","permission":"cfpermname2"}], "data":"667788"}],
        "actions":[{"account":"acc2", "name":"actionname2", "authorization":[{"actor":"acc2","permission":"permname2"}], "data":""}],
        "max_net_usage_words":15,
        "max_cpu_usage_ms":43,
        "delay_sec":0
      }],
      "keyweight": {"key":"EOS6MRyAjQq8ud7hVNYcfnVPJqcVpscN5So8BhtHuGYqET5GDW5CV", "weight":"100"},
      "keyweight_arr": [{"key":"EOS6MRyAjQq8ud7hVNYcfnVPJqcVpscN5So8BhtHuGYqET5GDW5CV", "weight":"100"},{"key":"EOS6MRyAjQq8ud7hVNYcfnVPJqcVpscN5So8BhtHuGYqET5GDW5CV", "weight":"200"}],
      "authority": {
         "threshold":"10",
         "keys":[{"key":"EOS6MRyAjQq8ud7hVNYcfnVPJqcVpscN5So8BhtHuGYqET5GDW5CV", "weight":100},{"key":"EOS6MRyAjQq8ud7hVNYcfnVPJqcVpscN5So8BhtHuGYqET5GDW5CV", "weight":200}],
         "accounts":[{"permission":{"actor":"acc1","permission":"permname1"},"weight":"1"},{"permission":{"actor":"acc2","permission":"permname2"},"weight":"2"}],
         "waits":[]
       },
      "authority_arr": [{
         "threshold":"10",
         "keys":[{"key":"EOS6MRyAjQq8ud7hVNYcfnVPJqcVpscN5So8BhtHuGYqET5GDW5CV", "weight":"100"},{"key":"EOS6MRyAjQq8ud7hVNYcfnVPJqcVpscN5So8BhtHuGYqET5GDW5CV", "weight":"200"}],
         "accounts":[{"permission":{"actor":"acc1","permission":"permname1"},"weight":"1"},{"permission":{"actor":"acc2","permission":"permname2"},"weight":"2"}],
         "waits":[]
       },{
         "threshold":"10",
         "keys":[{"key":"EOS6MRyAjQq8ud7hVNYcfnVPJqcVpscN5So8BhtHuGYqET5GDW5CV", "weight":"100"},{"key":"EOS6MRyAjQq8ud7hVNYcfnVPJqcVpscN5So8BhtHuGYqET5GDW5CV", "weight":"200"}],
         "accounts":[{"permission":{"actor":"acc1","permission":"permname1"},"weight":"1"},{"permission":{"actor":"acc2","permission":"permname2"},"weight":"2"}],
         "waits":[]
       }],
      "typedef" : {"new_type_name":"new", "type":"old"},
      "typedef_arr": [{"new_type_name":"new", "type":"old"},{"new_type_name":"new", "type":"old"}],
      "actiondef"       : {"name":"actionname1", "type":"type1", "ricardian_contract":"ricardian1"},
      "actiondef_arr"   : [{"name":"actionname1", "type":"type1","ricardian_contract":"ricardian1"},{"name":"actionname2", "type":"type2","ricardian_contract":"ricardian2"}],
      "tabledef": {"name":"table1","index_type":"indextype1","key_names":["keyname1"],"key_types":["typename1"],"type":"type1"},
      "tabledef_arr": [
         {"name":"table1","index_type":"indextype1","key_names":["keyname1"],"key_types":["typename1"],"type":"type1"},
         {"name":"table2","index_type":"indextype2","key_names":["keyname2"],"key_types":["typename2"],"type":"type2"}
      ],
      "abidef":{
        "types" : [{"new_type_name":"new", "type":"old"}],
        "structs" : [{"name":"struct1", "base":"base1", "fields": [{"name":"name1", "type": "type1"}, {"name":"name2", "type": "type2"}] }],
        "actions" : [{"name":"action1","type":"type1", "ricardian_contract":""}],
        "tables" : [{"name":"table1","index_type":"indextype1","key_names":["keyname1"],"key_types":["typename1"],"type":"type1"}],
        "ricardian_clauses": []
      },
      "abidef_arr": [{
        "types" : [{"new_type_name":"new", "type":"old"}],
        "structs" : [{"name":"struct1", "base":"base1", "fields": [{"name":"name1", "type": "type1"}, {"name":"name2", "type": "type2"}] }],
        "actions" : [{"name":"action1","type":"type1", "ricardian_contract":""}],
        "tables" : [{"name":"table1","index_type":"indextype1","key_names":["keyname1"],"key_types":["typename1"],"type":"type1"}],
        "ricardian_clauses": []
      },{
        "types" : [{"new_type_name":"new", "type":"old"}],
        "structs" : [{"name":"struct1", "base":"base1", "fields": [{"name":"name1", "type": "type1"}, {"name":"name2", "type": "type2"}] }],
        "actions" : [{"name":"action1","type":"type1", "ricardian_contract": ""}],
        "tables" : [{"name":"table1","index_type":"indextype1","key_names":["keyname1"],"key_types":["typename1"],"type":"type1"}],
        "ricardian_clauses": []
      }]
    }
   )=====";

   auto var = fc::json::from_string(my_other);
   verify_byte_round_trip_conversion(abi, "A", var);

} FC_LOG_AND_RETHROW() }

BOOST_AUTO_TEST_CASE(abi_cycle)
{ try {

   const char* typedef_cycle_abi = R"=====(
   {
       "types": [{
          "new_type_name": "A",
          "type": "name"
        },{
          "new_type_name": "name",
          "type": "A"
        }],
       "structs": [],
       "actions": [],
       "tables": [],
       "ricardian_clauses": []
   }
   )=====";

   const char* struct_cycle_abi = R"=====(
   {
       "types": [],
       "structs": [{
         "name": "A",
         "base": "B",
         "fields": []
       },{
         "name": "B",
         "base": "C",
         "fields": []
       },{
         "name": "C",
         "base": "A",
         "fields": []
       }],
       "actions": [],
       "tables": [],
       "ricardian_clauses": []
   }
   )=====";

   auto abi = eosio_contract_abi(fc::json::from_string(typedef_cycle_abi).as<abi_def>());
   abi_serializer abis(abi);

   auto is_assert_exception = [](fc::assert_exception const & e) -> bool {
      wlog(e.to_string()); return true;
   };
   BOOST_CHECK_EXCEPTION( abis.validate(), fc::assert_exception, is_assert_exception );

   abi = fc::json::from_string(struct_cycle_abi).as<abi_def>();
   abis.set_abi(abi);
   BOOST_CHECK_EXCEPTION( abis.validate(), fc::assert_exception, is_assert_exception );

} FC_LOG_AND_RETHROW() }

BOOST_AUTO_TEST_CASE(linkauth_test)
{ try {

   abi_serializer abis(eosio_contract_abi(abi_def()));

   BOOST_CHECK(true);
   const char* test_data = R"=====(
   {
     "account" : "lnkauth.acct",
     "code" : "lnkauth.code",
     "type" : "lnkauth.type",
     "requirement" : "lnkauth.rqm",
   }
   )=====";

   auto var = fc::json::from_string(test_data);

   auto lauth = var.as<linkauth>();
   BOOST_TEST("lnkauth.acct" == lauth.account);
   BOOST_TEST("lnkauth.code" == lauth.code);
   BOOST_TEST("lnkauth.type" == lauth.type);
   BOOST_TEST("lnkauth.rqm" == lauth.requirement);

   auto var2 = verify_byte_round_trip_conversion( abis, "linkauth", var );
   auto linkauth2 = var2.as<linkauth>();
   BOOST_TEST(lauth.account == linkauth2.account);
   BOOST_TEST(lauth.code == linkauth2.code);
   BOOST_TEST(lauth.type == linkauth2.type);
   BOOST_TEST(lauth.requirement == linkauth2.requirement);

   verify_type_round_trip_conversion<linkauth>( abis, "linkauth", var);

} FC_LOG_AND_RETHROW() }

BOOST_AUTO_TEST_CASE(unlinkauth_test)
{ try {

   abi_serializer abis(eosio_contract_abi(abi_def()));

   BOOST_CHECK(true);
   const char* test_data = R"=====(
   {
     "account" : "lnkauth.acct",
     "code" : "lnkauth.code",
     "type" : "lnkauth.type",
   }
   )=====";

   auto var = fc::json::from_string(test_data);

   auto unlauth = var.as<unlinkauth>();
   BOOST_TEST("lnkauth.acct" == unlauth.account);
   BOOST_TEST("lnkauth.code" == unlauth.code);
   BOOST_TEST("lnkauth.type" == unlauth.type);

   auto var2 = verify_byte_round_trip_conversion( abis, "unlinkauth", var );
   auto unlinkauth2 = var2.as<unlinkauth>();
   BOOST_TEST(unlauth.account == unlinkauth2.account);
   BOOST_TEST(unlauth.code == unlinkauth2.code);
   BOOST_TEST(unlauth.type == unlinkauth2.type);

   verify_type_round_trip_conversion<unlinkauth>( abis, "unlinkauth", var);

} FC_LOG_AND_RETHROW() }

BOOST_AUTO_TEST_CASE(updateauth_test)
{ try {

   abi_serializer abis(eosio_contract_abi(abi_def()));

   BOOST_CHECK(true);
   const char* test_data = R"=====(
   {
     "account" : "updauth.acct",
     "permission" : "updauth.prm",
     "parent" : "updauth.prnt",
     "auth" : {
        "threshold" : "2147483145",
        "keys" : [ {"key" : "EOS65rXebLhtk2aTTzP4e9x1AQZs7c5NNXJp89W8R3HyaA6Zyd4im", "weight" : 57005},
                   {"key" : "EOS5eVr9TVnqwnUBNwf9kwMTbrHvX5aPyyEG97dz2b2TNeqWRzbJf", "weight" : 57605} ],
        "accounts" : [ {"permission" : {"actor" : "prm.acct1", "permission" : "prm.prm1"}, "weight" : 53005 },
                       {"permission" : {"actor" : "prm.acct2", "permission" : "prm.prm2"}, "weight" : 53405 } ],
        "waits" : []
     }
   }
   )=====";

   auto var = fc::json::from_string(test_data);

   auto updauth = var.as<updateauth>();
   BOOST_TEST("updauth.acct" == updauth.account);
   BOOST_TEST("updauth.prm" == updauth.permission);
   BOOST_TEST("updauth.prnt" == updauth.parent);
   BOOST_TEST(2147483145u == updauth.auth.threshold);

   BOOST_TEST_REQUIRE(2 == updauth.auth.keys.size());
   BOOST_TEST("EOS65rXebLhtk2aTTzP4e9x1AQZs7c5NNXJp89W8R3HyaA6Zyd4im" == (std::string)updauth.auth.keys[0].key);
   BOOST_TEST(57005u == updauth.auth.keys[0].weight);
   BOOST_TEST("EOS5eVr9TVnqwnUBNwf9kwMTbrHvX5aPyyEG97dz2b2TNeqWRzbJf" == (std::string)updauth.auth.keys[1].key);
   BOOST_TEST(57605u == updauth.auth.keys[1].weight);

   BOOST_TEST_REQUIRE(2 == updauth.auth.accounts.size());
   BOOST_TEST("prm.acct1" == updauth.auth.accounts[0].permission.actor);
   BOOST_TEST("prm.prm1" == updauth.auth.accounts[0].permission.permission);
   BOOST_TEST(53005u == updauth.auth.accounts[0].weight);
   BOOST_TEST("prm.acct2" == updauth.auth.accounts[1].permission.actor);
   BOOST_TEST("prm.prm2" == updauth.auth.accounts[1].permission.permission);
   BOOST_TEST(53405u == updauth.auth.accounts[1].weight);

   auto var2 = verify_byte_round_trip_conversion( abis, "updateauth", var );
   auto updateauth2 = var2.as<updateauth>();
   BOOST_TEST(updauth.account == updateauth2.account);
   BOOST_TEST(updauth.permission == updateauth2.permission);
   BOOST_TEST(updauth.parent == updateauth2.parent);

   BOOST_TEST(updauth.auth.threshold == updateauth2.auth.threshold);

   BOOST_TEST_REQUIRE(updauth.auth.keys.size() == updateauth2.auth.keys.size());
   BOOST_TEST(updauth.auth.keys[0].key == updateauth2.auth.keys[0].key);
   BOOST_TEST(updauth.auth.keys[0].weight == updateauth2.auth.keys[0].weight);
   BOOST_TEST(updauth.auth.keys[1].key == updateauth2.auth.keys[1].key);
   BOOST_TEST(updauth.auth.keys[1].weight == updateauth2.auth.keys[1].weight);

   BOOST_TEST_REQUIRE(updauth.auth.accounts.size() == updateauth2.auth.accounts.size());
   BOOST_TEST(updauth.auth.accounts[0].permission.actor == updateauth2.auth.accounts[0].permission.actor);
   BOOST_TEST(updauth.auth.accounts[0].permission.permission == updateauth2.auth.accounts[0].permission.permission);
   BOOST_TEST(updauth.auth.accounts[0].weight == updateauth2.auth.accounts[0].weight);
   BOOST_TEST(updauth.auth.accounts[1].permission.actor == updateauth2.auth.accounts[1].permission.actor);
   BOOST_TEST(updauth.auth.accounts[1].permission.permission == updateauth2.auth.accounts[1].permission.permission);
   BOOST_TEST(updauth.auth.accounts[1].weight == updateauth2.auth.accounts[1].weight);

   verify_type_round_trip_conversion<updateauth>( abis, "updateauth", var);

} FC_LOG_AND_RETHROW() }

BOOST_AUTO_TEST_CASE(deleteauth_test)
{ try {

   abi_serializer abis(eosio_contract_abi(abi_def()));

   BOOST_CHECK(true);
   const char* test_data = R"=====(
   {
     "account" : "delauth.acct",
     "permission" : "delauth.prm"
   }
   )=====";

   auto var = fc::json::from_string(test_data);

   auto delauth = var.as<deleteauth>();
   BOOST_TEST("delauth.acct" == delauth.account);
   BOOST_TEST("delauth.prm" == delauth.permission);

   auto var2 = verify_byte_round_trip_conversion( abis, "deleteauth", var );
   auto deleteauth2 = var2.as<deleteauth>();
   BOOST_TEST(delauth.account == deleteauth2.account);
   BOOST_TEST(delauth.permission == deleteauth2.permission);

   verify_type_round_trip_conversion<deleteauth>( abis, "deleteauth", var);

} FC_LOG_AND_RETHROW() }

BOOST_AUTO_TEST_CASE(newaccount_test)
{ try {

   abi_serializer abis(eosio_contract_abi(abi_def()));

   BOOST_CHECK(true);
   const char* test_data = R"=====(
   {
     "creator" : "newacct.crtr",
     "name" : "newacct.name",
     "owner" : {
        "threshold" : 2147483145,
        "keys" : [ {"key" : "EOS65rXebLhtk2aTTzP4e9x1AQZs7c5NNXJp89W8R3HyaA6Zyd4im", "weight" : 57005},
                   {"key" : "EOS5eVr9TVnqwnUBNwf9kwMTbrHvX5aPyyEG97dz2b2TNeqWRzbJf", "weight" : 57605} ],
        "accounts" : [ {"permission" : {"actor" : "prm.acct1", "permission" : "prm.prm1"}, "weight" : 53005 },
                       {"permission" : {"actor" : "prm.acct2", "permission" : "prm.prm2"}, "weight" : 53405 }]
     },
     "active" : {
        "threshold" : 2146483145,
        "keys" : [ {"key" : "EOS65rXebLhtk2aTTzP4e9x1AQZs7c5NNXJp89W8R3HyaA6Zyd4im", "weight" : 57005},
                   {"key" : "EOS5eVr9TVnqwnUBNwf9kwMTbrHvX5aPyyEG97dz2b2TNeqWRzbJf", "weight" : 57605} ],
        "accounts" : [ {"permission" : {"actor" : "prm.acct1", "permission" : "prm.prm1"}, "weight" : 53005 },
                       {"permission" : {"actor" : "prm.acct2", "permission" : "prm.prm2"}, "weight" : 53405 }]
     }   }
   )=====";

   auto var = fc::json::from_string(test_data);

   auto newacct = var.as<newaccount>();
   BOOST_TEST("newacct.crtr" == newacct.creator);
   BOOST_TEST("newacct.name" == newacct.name);

   BOOST_TEST(2147483145u == newacct.owner.threshold);

   BOOST_TEST_REQUIRE(2 == newacct.owner.keys.size());
   BOOST_TEST("EOS65rXebLhtk2aTTzP4e9x1AQZs7c5NNXJp89W8R3HyaA6Zyd4im" == (std::string)newacct.owner.keys[0].key);
   BOOST_TEST(57005u == newacct.owner.keys[0].weight);
   BOOST_TEST("EOS5eVr9TVnqwnUBNwf9kwMTbrHvX5aPyyEG97dz2b2TNeqWRzbJf" == (std::string)newacct.owner.keys[1].key);
   BOOST_TEST(57605u == newacct.owner.keys[1].weight);

   BOOST_TEST_REQUIRE(2 == newacct.owner.accounts.size());
   BOOST_TEST("prm.acct1" == newacct.owner.accounts[0].permission.actor);
   BOOST_TEST("prm.prm1" == newacct.owner.accounts[0].permission.permission);
   BOOST_TEST(53005u == newacct.owner.accounts[0].weight);
   BOOST_TEST("prm.acct2" == newacct.owner.accounts[1].permission.actor);
   BOOST_TEST("prm.prm2" == newacct.owner.accounts[1].permission.permission);
   BOOST_TEST(53405u == newacct.owner.accounts[1].weight);

   BOOST_TEST(2146483145u == newacct.active.threshold);

   BOOST_TEST_REQUIRE(2 == newacct.active.keys.size());
   BOOST_TEST("EOS65rXebLhtk2aTTzP4e9x1AQZs7c5NNXJp89W8R3HyaA6Zyd4im" == (std::string)newacct.active.keys[0].key);
   BOOST_TEST(57005u == newacct.active.keys[0].weight);
   BOOST_TEST("EOS5eVr9TVnqwnUBNwf9kwMTbrHvX5aPyyEG97dz2b2TNeqWRzbJf" == (std::string)newacct.active.keys[1].key);
   BOOST_TEST(57605u == newacct.active.keys[1].weight);

   BOOST_TEST_REQUIRE(2 == newacct.active.accounts.size());
   BOOST_TEST("prm.acct1" == newacct.active.accounts[0].permission.actor);
   BOOST_TEST("prm.prm1" == newacct.active.accounts[0].permission.permission);
   BOOST_TEST(53005u == newacct.active.accounts[0].weight);
   BOOST_TEST("prm.acct2" == newacct.active.accounts[1].permission.actor);
   BOOST_TEST("prm.prm2" == newacct.active.accounts[1].permission.permission);
   BOOST_TEST(53405u == newacct.active.accounts[1].weight);


   auto var2 = verify_byte_round_trip_conversion( abis, "newaccount", var );
   auto newaccount2 = var2.as<newaccount>();
   BOOST_TEST(newacct.creator == newaccount2.creator);
   BOOST_TEST(newacct.name == newaccount2.name);

   BOOST_TEST(newacct.owner.threshold == newaccount2.owner.threshold);

   BOOST_TEST_REQUIRE(newacct.owner.keys.size() == newaccount2.owner.keys.size());
   BOOST_TEST(newacct.owner.keys[0].key == newaccount2.owner.keys[0].key);
   BOOST_TEST(newacct.owner.keys[0].weight == newaccount2.owner.keys[0].weight);
   BOOST_TEST(newacct.owner.keys[1].key == newaccount2.owner.keys[1].key);
   BOOST_TEST(newacct.owner.keys[1].weight == newaccount2.owner.keys[1].weight);

   BOOST_TEST_REQUIRE(newacct.owner.accounts.size() == newaccount2.owner.accounts.size());
   BOOST_TEST(newacct.owner.accounts[0].permission.actor == newaccount2.owner.accounts[0].permission.actor);
   BOOST_TEST(newacct.owner.accounts[0].permission.permission == newaccount2.owner.accounts[0].permission.permission);
   BOOST_TEST(newacct.owner.accounts[0].weight == newaccount2.owner.accounts[0].weight);
   BOOST_TEST(newacct.owner.accounts[1].permission.actor == newaccount2.owner.accounts[1].permission.actor);
   BOOST_TEST(newacct.owner.accounts[1].permission.permission == newaccount2.owner.accounts[1].permission.permission);
   BOOST_TEST(newacct.owner.accounts[1].weight == newaccount2.owner.accounts[1].weight);

   BOOST_TEST(newacct.active.threshold == newaccount2.active.threshold);

   BOOST_TEST_REQUIRE(newacct.active.keys.size() == newaccount2.active.keys.size());
   BOOST_TEST(newacct.active.keys[0].key == newaccount2.active.keys[0].key);
   BOOST_TEST(newacct.active.keys[0].weight == newaccount2.active.keys[0].weight);
   BOOST_TEST(newacct.active.keys[1].key == newaccount2.active.keys[1].key);
   BOOST_TEST(newacct.active.keys[1].weight == newaccount2.active.keys[1].weight);

   BOOST_TEST_REQUIRE(newacct.active.accounts.size() == newaccount2.active.accounts.size());
   BOOST_TEST(newacct.active.accounts[0].permission.actor == newaccount2.active.accounts[0].permission.actor);
   BOOST_TEST(newacct.active.accounts[0].permission.permission == newaccount2.active.accounts[0].permission.permission);
   BOOST_TEST(newacct.active.accounts[0].weight == newaccount2.active.accounts[0].weight);
   BOOST_TEST(newacct.active.accounts[1].permission.actor == newaccount2.active.accounts[1].permission.actor);
   BOOST_TEST(newacct.active.accounts[1].permission.permission == newaccount2.active.accounts[1].permission.permission);
   BOOST_TEST(newacct.active.accounts[1].weight == newaccount2.active.accounts[1].weight);


   verify_type_round_trip_conversion<newaccount>( abis, "newaccount", var);

} FC_LOG_AND_RETHROW() }


BOOST_AUTO_TEST_CASE(setcode_test)
{ try {

   abi_serializer abis(eosio_contract_abi(abi_def()));

   const char* test_data = R"=====(
   {
     "account" : "setcode.acc",
     "vmtype" : "0",
     "vmversion" : "0",
     "code" : "0061736d0100000001390a60037e7e7f017f60047e7e7f7f017f60017e0060057e7e7e7f7f"
   }
   )=====";

   auto var = fc::json::from_string(test_data);

   auto set_code = var.as<setcode>();
   BOOST_TEST("setcode.acc" == set_code.account);
   BOOST_TEST(0 == set_code.vmtype);
   BOOST_TEST(0 == set_code.vmversion);
   BOOST_TEST("0061736d0100000001390a60037e7e7f017f60047e7e7f7f017f60017e0060057e7e7e7f7f" == fc::to_hex(set_code.code.data(), set_code.code.size()));

   auto var2 = verify_byte_round_trip_conversion( abis, "setcode", var );
   auto setcode2 = var2.as<setcode>();
   BOOST_TEST(set_code.account == setcode2.account);
   BOOST_TEST(set_code.vmtype == setcode2.vmtype);
   BOOST_TEST(set_code.vmversion == setcode2.vmversion);
   BOOST_TEST(set_code.code == setcode2.code);

   verify_type_round_trip_conversion<setcode>( abis, "setcode", var);

} FC_LOG_AND_RETHROW() }

BOOST_AUTO_TEST_CASE(setabi_test)
{ try {

   abi_serializer abis(eosio_contract_abi(abi_def()));

   const char* test_data = R"=====(
   {
      "account": "setabi.acc",
      "abi":  {
        "types": [{
            "new_type_name": "account_name",
            "type": "name"
          }
        ],
        "structs": [{
            "name": "transfer_base",
            "base": "",
            "fields": [{
               "name": "memo",
               "type": "string"
            }]
          },{
            "name": "transfer",
            "base": "transfer_base",
            "fields": [{
               "name": "from",
               "type": "account_name"
            },{
               "name": "to",
               "type": "account_name"
            },{
               "name": "amount",
               "type": "uint64"
            }]
          },{
            "name": "account",
            "base": "",
            "fields": [{
               "name": "account",
               "type": "name"
            },{
               "name": "balance",
               "type": "uint64"
            }]
          }
        ],
        "actions": [{
            "name": "transfer",
            "type": "transfer",
            "ricardian_contract": "transfer contract"
          }
        ],
        "tables": [{
            "name": "account",
            "type": "account",
            "index_type": "i64",
            "key_names" : ["account"],
            "key_types" : ["name"]
          }
        ],
       "ricardian_clauses": []
      }
   }
   )=====";

   auto var = fc::json::from_string(test_data);

   auto set_abi = var.as<setabi>();
   BOOST_TEST("setabi.acc" == set_abi.account);

   BOOST_TEST_REQUIRE(1 == set_abi.abi.types.size());

   BOOST_TEST("account_name" == set_abi.abi.types[0].new_type_name);
   BOOST_TEST("name" == set_abi.abi.types[0].type);

   BOOST_TEST_REQUIRE(3 == set_abi.abi.structs.size());

   BOOST_TEST("transfer_base" == set_abi.abi.structs[0].name);
   BOOST_TEST("" == set_abi.abi.structs[0].base);
   BOOST_TEST_REQUIRE(1 == set_abi.abi.structs[0].fields.size());
   BOOST_TEST("memo" == set_abi.abi.structs[0].fields[0].name);
   BOOST_TEST("string" == set_abi.abi.structs[0].fields[0].type);

   BOOST_TEST("transfer" == set_abi.abi.structs[1].name);
   BOOST_TEST("transfer_base" == set_abi.abi.structs[1].base);
   BOOST_TEST_REQUIRE(3 == set_abi.abi.structs[1].fields.size());
   BOOST_TEST("from" == set_abi.abi.structs[1].fields[0].name);
   BOOST_TEST("account_name" == set_abi.abi.structs[1].fields[0].type);
   BOOST_TEST("to" == set_abi.abi.structs[1].fields[1].name);
   BOOST_TEST("account_name" == set_abi.abi.structs[1].fields[1].type);
   BOOST_TEST("amount" == set_abi.abi.structs[1].fields[2].name);
   BOOST_TEST("uint64" == set_abi.abi.structs[1].fields[2].type);

   BOOST_TEST("account" == set_abi.abi.structs[2].name);
   BOOST_TEST("" == set_abi.abi.structs[2].base);
   BOOST_TEST_REQUIRE(2 == set_abi.abi.structs[2].fields.size());
   BOOST_TEST("account" == set_abi.abi.structs[2].fields[0].name);
   BOOST_TEST("name" == set_abi.abi.structs[2].fields[0].type);
   BOOST_TEST("balance" == set_abi.abi.structs[2].fields[1].name);
   BOOST_TEST("uint64" == set_abi.abi.structs[2].fields[1].type);

   BOOST_TEST_REQUIRE(1 == set_abi.abi.actions.size());
   BOOST_TEST("transfer" == set_abi.abi.actions[0].name);
   BOOST_TEST("transfer" == set_abi.abi.actions[0].type);

   BOOST_TEST_REQUIRE(1 == set_abi.abi.tables.size());
   BOOST_TEST("account" == set_abi.abi.tables[0].name);
   BOOST_TEST("account" == set_abi.abi.tables[0].type);
   BOOST_TEST("i64" == set_abi.abi.tables[0].index_type);
   BOOST_TEST_REQUIRE(1 == set_abi.abi.tables[0].key_names.size());
   BOOST_TEST("account" == set_abi.abi.tables[0].key_names[0]);
   BOOST_TEST_REQUIRE(1 == set_abi.abi.tables[0].key_types.size());
   BOOST_TEST("name" == set_abi.abi.tables[0].key_types[0]);

   auto var2 = verify_byte_round_trip_conversion( abis, "setabi", var );
   auto setabi2 = var2.as<setabi>();

   BOOST_TEST(set_abi.account == setabi2.account);

   BOOST_TEST_REQUIRE(set_abi.abi.types.size() == setabi2.abi.types.size());

   BOOST_TEST(set_abi.abi.types[0].new_type_name == setabi2.abi.types[0].new_type_name);
   BOOST_TEST(set_abi.abi.types[0].type == setabi2.abi.types[0].type);

   BOOST_TEST_REQUIRE(set_abi.abi.structs.size() == setabi2.abi.structs.size());

   BOOST_TEST(set_abi.abi.structs[0].name == setabi2.abi.structs[0].name);
   BOOST_TEST(set_abi.abi.structs[0].base == setabi2.abi.structs[0].base);
   BOOST_TEST_REQUIRE(set_abi.abi.structs[0].fields.size() == setabi2.abi.structs[0].fields.size());
   BOOST_TEST(set_abi.abi.structs[0].fields[0].name == setabi2.abi.structs[0].fields[0].name);
   BOOST_TEST(set_abi.abi.structs[0].fields[0].type == setabi2.abi.structs[0].fields[0].type);

   BOOST_TEST(set_abi.abi.structs[1].name == setabi2.abi.structs[1].name);
   BOOST_TEST(set_abi.abi.structs[1].base == setabi2.abi.structs[1].base);
   BOOST_TEST_REQUIRE(set_abi.abi.structs[1].fields.size() == setabi2.abi.structs[1].fields.size());
   BOOST_TEST(set_abi.abi.structs[1].fields[0].name == setabi2.abi.structs[1].fields[0].name);
   BOOST_TEST(set_abi.abi.structs[1].fields[0].type == setabi2.abi.structs[1].fields[0].type);
   BOOST_TEST(set_abi.abi.structs[1].fields[1].name == setabi2.abi.structs[1].fields[1].name);
   BOOST_TEST(set_abi.abi.structs[1].fields[1].type == setabi2.abi.structs[1].fields[1].type);
   BOOST_TEST(set_abi.abi.structs[1].fields[2].name == setabi2.abi.structs[1].fields[2].name);
   BOOST_TEST(set_abi.abi.structs[1].fields[2].type == setabi2.abi.structs[1].fields[2].type);

   BOOST_TEST(set_abi.abi.structs[2].name == setabi2.abi.structs[2].name);
   BOOST_TEST(set_abi.abi.structs[2].base == setabi2.abi.structs[2].base);
   BOOST_TEST_REQUIRE(set_abi.abi.structs[2].fields.size() == setabi2.abi.structs[2].fields.size());
   BOOST_TEST(set_abi.abi.structs[2].fields[0].name == setabi2.abi.structs[2].fields[0].name);
   BOOST_TEST(set_abi.abi.structs[2].fields[0].type == setabi2.abi.structs[2].fields[0].type);
   BOOST_TEST(set_abi.abi.structs[2].fields[1].name == setabi2.abi.structs[2].fields[1].name);
   BOOST_TEST(set_abi.abi.structs[2].fields[1].type == setabi2.abi.structs[2].fields[1].type);

   BOOST_TEST_REQUIRE(set_abi.abi.actions.size() == setabi2.abi.actions.size());
   BOOST_TEST(set_abi.abi.actions[0].name == setabi2.abi.actions[0].name);
   BOOST_TEST(set_abi.abi.actions[0].type == setabi2.abi.actions[0].type);

   BOOST_TEST_REQUIRE(set_abi.abi.tables.size() == setabi2.abi.tables.size());
   BOOST_TEST(set_abi.abi.tables[0].name == setabi2.abi.tables[0].name);
   BOOST_TEST(set_abi.abi.tables[0].type == setabi2.abi.tables[0].type);
   BOOST_TEST(set_abi.abi.tables[0].index_type == setabi2.abi.tables[0].index_type);
   BOOST_TEST_REQUIRE(set_abi.abi.tables[0].key_names.size() == setabi2.abi.tables[0].key_names.size());
   BOOST_TEST(set_abi.abi.tables[0].key_names[0] == setabi2.abi.tables[0].key_names[0]);
   BOOST_TEST_REQUIRE(set_abi.abi.tables[0].key_types.size() == setabi2.abi.tables[0].key_types.size());
   BOOST_TEST(set_abi.abi.tables[0].key_types[0] == setabi2.abi.tables[0].key_types[0]);

   verify_type_round_trip_conversion<setabi>( abis, "setabi", var);

} FC_LOG_AND_RETHROW() }




struct action1 {
   action1() = default;
   action1(uint64_t b1, uint32_t b2, uint8_t b3) : blah1(b1), blah2(b2), blah3(b3) {}
   uint64_t blah1;
   uint32_t blah2;
   uint8_t blah3;
   static account_name get_account() { return N(acount1); }
   static account_name get_name() { return N(action1); }

   template<typename Stream>
   friend Stream& operator<<( Stream& ds, const action1& act ) {
     ds << act.blah1 << act.blah2 << act.blah3;
     return ds;
   }

   template<typename Stream>
   friend Stream& operator>>( Stream& ds, action1& act ) {
      ds >> act.blah1 >> act.blah2 >> act.blah3;
     return ds;
   }
};

struct action2 {
   action2() = default;
   action2(uint32_t b1, uint64_t b2, uint8_t b3) : blah1(b1), blah2(b2), blah3(b3) {}
   uint32_t blah1;
   uint64_t blah2;
   uint8_t blah3;
   static account_name get_account() { return N(acount2); }
   static account_name get_name() { return N(action2); }

   template<typename Stream>
   friend Stream& operator<<( Stream& ds, const action2& act ) {
     ds << act.blah1 << act.blah2 << act.blah3;
     return ds;
   }

   template<typename Stream>
   friend Stream& operator>>( Stream& ds, action2& act ) {
      ds >> act.blah1 >> act.blah2 >> act.blah3;
     return ds;
   }
};

template<typename T>
void verify_action_equal(const chain::action& exp, const chain::action& act)
{
   BOOST_REQUIRE_EQUAL((std::string)exp.account, (std::string)act.account);
   BOOST_REQUIRE_EQUAL((std::string)exp.name, (std::string)act.name);
   BOOST_REQUIRE_EQUAL(exp.authorization.size(), act.authorization.size());
   for(unsigned int i = 0; i < exp.authorization.size(); ++i)
   {
      BOOST_REQUIRE_EQUAL((std::string)exp.authorization[i].actor, (std::string)act.authorization[i].actor);
      BOOST_REQUIRE_EQUAL((std::string)exp.authorization[i].permission, (std::string)act.authorization[i].permission);
   }
   BOOST_REQUIRE_EQUAL(exp.data.size(), act.data.size());
   BOOST_REQUIRE(!memcmp(exp.data.data(), act.data.data(), exp.data.size()));
}

private_key_type get_private_key( name keyname, string role ) {
   return private_key_type::regenerate<fc::ecc::private_key_shim>(fc::sha256::hash(string(keyname)+role));
}

public_key_type  get_public_key( name keyname, string role ) {
   return get_private_key( keyname, role ).get_public_key();
}

// This test causes the pack logic performed using the FC_REFLECT defined packing (because of
// packed_transaction::data), to be combined with the unpack logic performed using the abi_serializer,
// and thus the abi_def for non-built-in-types.  This test will expose if any of the transaction and
// its sub-types have different packing/unpacking orders in FC_REFLECT vs. their abi_def
BOOST_AUTO_TEST_CASE(packed_transaction)
{ try {

   chain::transaction txn;
   txn.ref_block_num = 1;
   txn.ref_block_prefix = 2;
   txn.expiration.from_iso_string("2021-12-20T15:30");
   name a = N(alice);
   txn.context_free_actions.emplace_back(
         vector<permission_level>{{N(testapi1), config::active_name}},
         newaccount{
               .creator  = config::system_account_name,
               .name     = a,
               .owner    = authority( get_public_key( a, "owner" )),
               .active   = authority( get_public_key( a, "active" ) )
         });
   txn.context_free_actions.emplace_back(
         vector<permission_level>{{N(testapi2), config::active_name}},
         action1{ 15, 23, (uint8_t)3});
   txn.actions.emplace_back(
         vector<permission_level>{{N(testapi3), config::active_name}},
         action2{ 42, 67, (uint8_t)1});
   txn.actions.emplace_back(
         vector<permission_level>{{N(testapi4), config::active_name}},
         action2{ 61, 23, (uint8_t)2});
   txn.max_net_usage_words = 15;
   txn.max_cpu_usage_ms = 43;

   // pack the transaction to verify that the var unpacking logic is correct
   auto packed_txn = chain::packed_transaction(txn);

   const char* packed_transaction_abi = R"=====(
   {
       "types": [{
          "new_type_name": "compression_type",
          "type": "int64"
        }],
       "structs": [{
          "name": "packed_transaction",
          "base": "",
          "fields": [{
             "name": "signatures",
             "type": "signature[]"
          },{
             "name": "compression",
             "type": "compression_type"
          },{
             "name": "data",
             "type": "bytes"
          }]
       },{
          "name": "action1",
          "base": "",
          "fields": [{
             "name": "blah1",
             "type": "uint64"
          },{
             "name": "blah2",
             "type": "uint32"
          },{
             "name": "blah3",
             "type": "uint8"
          }]
       },{
          "name": "action2",
          "base": "",
          "fields": [{
             "name": "blah1",
             "type": "uint32"
          },{
             "name": "blah2",
             "type": "uint64"
          },{
             "name": "blah3",
             "type": "uint8"
          }]
       }]
       "actions": [{
           "name": "action1",
           "type": "action1"
         },{
           "name": "action2",
           "type": "action2"
         }
       ],
       "tables": [],
       "ricardian_clauses": []
   }
   )=====";
   fc::variant var;
   abi_serializer::to_variant(packed_txn, var, get_resolver(fc::json::from_string(packed_transaction_abi).as<abi_def>()));

   chain::packed_transaction packed_txn2;
   abi_serializer::from_variant(var, packed_txn2, get_resolver(fc::json::from_string(packed_transaction_abi).as<abi_def>()));

   const auto txn2 = packed_txn2.get_transaction();

   BOOST_REQUIRE_EQUAL(txn.ref_block_num, txn2.ref_block_num);
   BOOST_REQUIRE_EQUAL(txn.ref_block_prefix, txn2.ref_block_prefix);
   BOOST_REQUIRE(txn.expiration == txn2.expiration);
   BOOST_REQUIRE_EQUAL(txn.context_free_actions.size(), txn2.context_free_actions.size());
   for (unsigned int i = 0; i < txn.context_free_actions.size(); ++i)
      verify_action_equal<action1>(txn.context_free_actions[i], txn2.context_free_actions[i]);
   BOOST_REQUIRE_EQUAL(txn.actions.size(), txn2.actions.size());
   for (unsigned int i = 0; i < txn.actions.size(); ++i)
      verify_action_equal<action2>(txn.actions[i], txn2.actions[i]);
   BOOST_REQUIRE_EQUAL(txn.max_net_usage_words.value, txn2.max_net_usage_words.value);
   BOOST_REQUIRE_EQUAL(txn.max_cpu_usage_ms, txn2.max_cpu_usage_ms);
} FC_LOG_AND_RETHROW() }

BOOST_AUTO_TEST_CASE(abi_type_repeat)
{ try {

   const char* repeat_abi = R"=====(
   {
     "types": [{
         "new_type_name": "actor_name",
         "type": "name"
       },{
         "new_type_name": "actor_name",
         "type": "name"
       }
     ],
     "structs": [{
         "name": "transfer",
         "base": "",
         "fields": [{
            "name": "from",
            "type": "actor_name"
         },{
            "name": "to",
            "type": "actor_name"
         },{
            "name": "amount",
            "type": "uint64"
         }]
       },{
         "name": "account",
         "base": "",
         "fields": [{
            "name": "account",
            "type": "name"
         },{
            "name": "balance",
            "type": "uint64"
         }]
       }
     ],
     "actions": [{
         "name": "transfer",
         "type": "transfer"
       }
     ],
     "tables": [{
         "name": "account",
         "type": "account",
         "index_type": "i64",
         "key_names" : ["account"],
         "key_types" : ["name"]
       }
     ],
    "ricardian_clauses": []
   }
   )=====";

   auto abi = eosio_contract_abi(fc::json::from_string(repeat_abi).as<abi_def>());
   auto is_table_exception = [](fc::assert_exception const & e) -> bool { return e.to_detail_string().find("types.size") != std::string::npos; };
   BOOST_CHECK_EXCEPTION( abi_serializer abis(abi), fc::assert_exception, is_table_exception );
} FC_LOG_AND_RETHROW() }

BOOST_AUTO_TEST_CASE(abi_struct_repeat)
{ try {

   const char* repeat_abi = R"=====(
   {
     "types": [{
         "new_type_name": "actor_name",
         "type": "name"
       }
     ],
     "structs": [{
         "name": "transfer",
         "base": "",
         "fields": [{
            "name": "from",
            "type": "actor_name"
         },{
            "name": "to",
            "type": "actor_name"
         },{
            "name": "amount",
            "type": "uint64"
         }]
       },{
         "name": "transfer",
         "base": "",
         "fields": [{
            "name": "account",
            "type": "name"
         },{
            "name": "balance",
            "type": "uint64"
         }]
       }
     ],
     "actions": [{
         "name": "transfer",
         "type": "transfer"
       }
     ],
     "tables": [{
         "name": "account",
         "type": "account",
         "index_type": "i64",
         "key_names" : ["account"],
         "key_types" : ["name"]
       }
     ],
     "ricardian_clauses": []
   }
   )=====";

   auto abi = eosio_contract_abi(fc::json::from_string(repeat_abi).as<abi_def>());
   auto is_table_exception = [](fc::assert_exception const & e) -> bool { return e.to_detail_string().find("structs.size") != std::string::npos; };
   BOOST_CHECK_EXCEPTION( abi_serializer abis(abi), fc::assert_exception, is_table_exception );
} FC_LOG_AND_RETHROW() }

BOOST_AUTO_TEST_CASE(abi_action_repeat)
{ try {

   const char* repeat_abi = R"=====(
   {
     "types": [{
         "new_type_name": "actor_name",
         "type": "name"
       }
     ],
     "structs": [{
         "name": "transfer",
         "base": "",
         "fields": [{
            "name": "from",
            "type": "actor_name"
         },{
            "name": "to",
            "type": "actor_name"
         },{
            "name": "amount",
            "type": "uint64"
         }]
       },{
         "name": "account",
         "base": "",
         "fields": [{
            "name": "account",
            "type": "name"
         },{
            "name": "balance",
            "type": "uint64"
         }]
       }
     ],
     "actions": [{
         "name": "transfer",
         "type": "transfer"
       },{
         "name": "transfer",
         "type": "transfer"
       }
     ],
     "tables": [{
         "name": "account",
         "type": "account",
         "index_type": "i64",
         "key_names" : ["account"],
         "key_types" : ["name"]
       }
     ],
    "ricardian_clauses": []
   }
   )=====";

   auto abi = eosio_contract_abi(fc::json::from_string(repeat_abi).as<abi_def>());
   auto is_table_exception = [](fc::assert_exception const & e) -> bool { return e.to_detail_string().find("actions.size") != std::string::npos; };
   BOOST_CHECK_EXCEPTION( abi_serializer abis(abi), fc::assert_exception, is_table_exception );
} FC_LOG_AND_RETHROW() }

BOOST_AUTO_TEST_CASE(abi_table_repeat)
{ try {

   const char* repeat_abi = R"=====(
   {
     "types": [{
         "new_type_name": "actor_name",
         "type": "name"
       }
     ],
     "structs": [{
         "name": "transfer",
         "base": "",
         "fields": [{
            "name": "from",
            "type": "actor_name"
         },{
            "name": "to",
            "type": "actor_name"
         },{
            "name": "amount",
            "type": "uint64"
         }]
       },{
         "name": "account",
         "base": "",
         "fields": [{
            "name": "account",
            "type": "name"
         },{
            "name": "balance",
            "type": "uint64"
         }]
       }
     ],
     "actions": [{
         "name": "transfer",
         "type": "transfer",
         "ricardian_contract": "transfer contract"
       }
     ],
     "tables": [{
         "name": "account",
         "type": "account",
         "index_type": "i64",
         "key_names" : ["account"],
         "key_types" : ["name"]
       },{
         "name": "account",
         "type": "account",
         "index_type": "i64",
         "key_names" : ["account"],
         "key_types" : ["name"]
       }
     ]
   }
   )=====";

   auto abi = eosio_contract_abi(fc::json::from_string(repeat_abi).as<abi_def>());
   auto is_table_exception = [](fc::assert_exception const & e) -> bool { return e.to_detail_string().find("tables.size") != std::string::npos; };
   BOOST_CHECK_EXCEPTION( abi_serializer abis(abi), fc::assert_exception, is_table_exception );
} FC_LOG_AND_RETHROW() }

BOOST_AUTO_TEST_SUITE_END()<|MERGE_RESOLUTION|>--- conflicted
+++ resolved
@@ -470,16 +470,10 @@
 
    const char* all_types = R"=====(
    #pragma GCC diagnostic ignored "-Wpointer-bool-conversion"
-<<<<<<< HEAD
    #include <enumivolib/types.hpp>
    #include <enumivolib/asset.hpp>
    #include <enumivolib/action.hpp>
-=======
-   #include <eosiolib/types.hpp>
-   #include <eosiolib/asset.hpp>
-   #include <eosiolib/action.hpp>
-   #include <eosiolib/time.hpp>
->>>>>>> 6e1e6816
+   #include <enumivolib/time.hpp>
    #include <string>
 
    typedef eosio::symbol_type symbol;
