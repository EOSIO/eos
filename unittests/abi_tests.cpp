/**
 *  @file
 *  @copyright defined in enumivo/LICENSE.txt
 */
#include <algorithm>
#include <vector>
#include <iterator>
#include <cstdlib>

#include <boost/test/unit_test.hpp>

#include <fc/variant.hpp>
#include <fc/io/json.hpp>
#include <fc/exception/exception.hpp>
#include <fc/log/logger.hpp>

#include <enumivo/chain/contract_types.hpp>
#include <enumivo/chain/abi_serializer.hpp>
#include <enumivo/chain/enumivo_contract.hpp>
#include <enumivo/abi_generator/abi_generator.hpp>

#include <boost/test/framework.hpp>

#include <config.hpp>

using namespace enumivo;
using namespace chain;

BOOST_AUTO_TEST_SUITE(abi_tests)

// verify that round trip conversion, via bytes, reproduces the exact same data
fc::variant verify_byte_round_trip_conversion( const abi_serializer& abis, const type_name& type, const fc::variant& var )
{
   auto bytes = abis.variant_to_binary(type, var);

   auto var2 = abis.binary_to_variant(type, bytes);

   std::string r = fc::json::to_string(var2);

   auto bytes2 = abis.variant_to_binary(type, var2);

   BOOST_TEST( fc::to_hex(bytes) == fc::to_hex(bytes2) );

   return var2;
}

auto get_resolver(const abi_def& abi = abi_def())
{
   return [&abi](const account_name &name) -> optional<abi_serializer> {
      return abi_serializer(enumivo_contract_abi(abi));
   };
}

// verify that round trip conversion, via actual class, reproduces the exact same data
template<typename T>
fc::variant verify_type_round_trip_conversion( const abi_serializer& abis, const type_name& type, const fc::variant& var )
{ try {

   auto bytes = abis.variant_to_binary(type, var);

   T obj;
   abi_serializer::from_variant(var, obj, get_resolver());

   fc::variant var2;
   abi_serializer::to_variant(obj, var2, get_resolver());

   std::string r = fc::json::to_string(var2);


   auto bytes2 = abis.variant_to_binary(type, var2);

   BOOST_TEST( fc::to_hex(bytes) == fc::to_hex(bytes2) );

   return var2;
} FC_LOG_AND_RETHROW() }


    const char* my_abi = R"=====(
{
   "version": "",
   "types": [{
      "new_type_name": "type_name",
      "type": "string"
   },{
      "new_type_name": "field_name",
      "type": "string"
   },{
      "new_type_name": "fields",
      "type": "field_def[]"
   },{
      "new_type_name": "scope_name",
      "type": "name"
   }],
   "structs": [{
      "name": "abi_extension",
      "base": "",
      "fields": [{
         "name": "type",
         "type": "uint16"
      },{
         "name": "data",
         "type": "bytes"
      }]
   },{
      "name": "type_def",
      "base": "",
      "fields": [{
         "name": "new_type_name",
         "type": "type_name"
      },{
         "name": "type",
         "type": "type_name"
      }]
   },{
      "name": "field_def",
      "base": "",
      "fields": [{
         "name": "name",
         "type": "field_name"
      },{
         "name": "type",
         "type": "type_name"
      }]
   },{
      "name": "struct_def",
      "base": "",
      "fields": [{
         "name": "name",
         "type": "type_name"
      },{
         "name": "base",
         "type": "type_name"
      }{
         "name": "fields",
         "type": "field_def[]"
      }]
   },{
      "name": "action_def",
      "base": "",
      "fields": [{
         "name": "name",
         "type": "action_name"
      },{
         "name": "type",
         "type": "type_name"
      },{
         "name": "ricardian_contract",
         "type": "string"
      }]
   },{
      "name": "table_def",
      "base": "",
      "fields": [{
         "name": "name",
         "type": "table_name"
      },{
         "name": "index_type",
         "type": "type_name"
      },{
         "name": "key_names",
         "type": "field_name[]"
      },{
         "name": "key_types",
         "type": "type_name[]"
      },{
         "name": "type",
         "type": "type_name"
      }]
   },{
     "name": "clause_pair",
     "base": "",
     "fields": [{
         "name": "id",
         "type": "string"
     },{
         "name": "body",
         "type": "string"
     }]
   },{
      "name": "abi_def",
      "base": "",
      "fields": [{
         "name": "version",
         "type": "string"
      },{
         "name": "types",
         "type": "type_def[]"
      },{
         "name": "structs",
         "type": "struct_def[]"
      },{
         "name": "actions",
         "type": "action_def[]"
      },{
         "name": "tables",
         "type": "table_def[]"
      },{
         "name": "ricardian_clauses",
         "type": "clause_pair[]"
      },{
         "name": "abi_extensions",
         "type": "abi_extension[]"
      }]
   },{
      "name"  : "A",
      "base"  : "PublicKeyTypes",
      "fields": []
   },{
      "name": "signed_transaction",
      "base": "transaction",
      "fields": [{
         "name": "signatures",
         "type": "signature[]"
      },{
         "name": "context_free_data",
         "type": "bytes[]"
      }]
   },{
      "name": "PublicKeyTypes",
      "base" : "AssetTypes",
      "fields": [{
         "name": "publickey",
         "type": "public_key"
      },{
         "name": "publickey_arr",
         "type": "public_key[]"
      }]
    },{
      "name": "AssetTypes",
      "base" : "NativeTypes",
      "fields": [{
         "name": "asset",
         "type": "asset"
      },{
         "name": "asset_arr",
         "type": "asset[]"
      }]
    },{
      "name": "NativeTypes",
      "fields" : [{
         "name": "string",
         "type": "string"
      },{
         "name": "string_arr",
         "type": "string[]"
      },{
         "name": "block_timestamp_type",
         "type": "block_timestamp_type"
      },{
         "name": "time_point",
         "type": "time_point"
      },{
         "name": "time_point_arr",
         "type": "time_point[]"
      },{
         "name": "time_point_sec",
         "type": "time_point_sec"
      },{
         "name": "time_point_sec_arr",
         "type": "time_point_sec[]"
      },{
         "name": "signature",
         "type": "signature"
      },{
         "name": "signature_arr",
         "type": "signature[]"
      },{
         "name": "checksum256",
         "type": "checksum256"
      },{
         "name": "checksum256_arr",
         "type": "checksum256[]"
      },{
         "name": "fieldname",
         "type": "field_name"
      },{
         "name": "fieldname_arr",
         "type": "field_name[]"
      },{
         "name": "typename",
         "type": "type_name"
      },{
         "name": "typename_arr",
         "type": "type_name[]"
      },{
         "name": "uint8",
         "type": "uint8"
      },{
         "name": "uint8_arr",
         "type": "uint8[]"
      },{
         "name": "uint16",
         "type": "uint16"
      },{
         "name": "uint16_arr",
         "type": "uint16[]"
      },{
         "name": "uint32",
         "type": "uint32"
      },{
         "name": "uint32_arr",
         "type": "uint32[]"
      },{
         "name": "uint64",
         "type": "uint64"
      },{
         "name": "uint64_arr",
         "type": "uint64[]"
      },{
         "name": "uint128",
         "type": "uint128"
      },{
         "name": "uint128_arr",
         "type": "uint128[]"
      },{
         "name": "int8",
         "type": "int8"
      },{
         "name": "int8_arr",
         "type": "int8[]"
      },{
         "name": "int16",
         "type": "int16"
      },{
         "name": "int16_arr",
         "type": "int16[]"
      },{
         "name": "int32",
         "type": "int32"
      },{
         "name": "int32_arr",
         "type": "int32[]"
      },{
         "name": "int64",
         "type": "int64"
      },{
         "name": "int64_arr",
         "type": "int64[]"
      },{
         "name": "int128",
         "type": "int128"
      },{
         "name": "int128_arr",
         "type": "int128[]"
      },{
         "name": "name",
         "type": "name"
      },{
         "name": "name_arr",
         "type": "name[]"
      },{
         "name": "field",
         "type": "field_def"
      },{
         "name": "field_arr",
         "type": "field_def[]"
      },{
         "name": "struct",
         "type": "struct_def"
      },{
         "name": "struct_arr",
         "type": "struct_def[]"
      },{
         "name": "fields",
         "type": "fields"
      },{
         "name": "fields_arr",
         "type": "fields[]"
      },{
         "name": "accountname",
         "type": "account_name"
      },{
         "name": "accountname_arr",
         "type": "account_name[]"
      },{
         "name": "permname",
         "type": "permission_name"
      },{
         "name": "permname_arr",
         "type": "permission_name[]"
      },{
         "name": "actionname",
         "type": "action_name"
      },{
         "name": "actionname_arr",
         "type": "action_name[]"
      },{
         "name": "scopename",
         "type": "scope_name"
      },{
         "name": "scopename_arr",
         "type": "scope_name[]"
      },{
         "name": "permlvl",
         "type": "permission_level"
      },{
         "name": "permlvl_arr",
         "type": "permission_level[]"
      },{
         "name": "action",
         "type": "action"
      },{
         "name": "action_arr",
         "type": "action[]"
      },{
         "name": "permlvlwgt",
         "type": "permission_level_weight"
      },{
         "name": "permlvlwgt_arr",
         "type": "permission_level_weight[]"
      },{
         "name": "transaction",
         "type": "transaction"
      },{
         "name": "transaction_arr",
         "type": "transaction[]"
      },{
         "name": "strx",
         "type": "signed_transaction"
      },{
         "name": "strx_arr",
         "type": "signed_transaction[]"
      },{
         "name": "keyweight",
         "type": "key_weight"
      },{
         "name": "keyweight_arr",
         "type": "key_weight[]"
      },{
         "name": "authority",
         "type": "authority"
      },{
         "name": "authority_arr",
         "type": "authority[]"
      },{
         "name": "typedef",
         "type": "type_def"
      },{
         "name": "typedef_arr",
         "type": "type_def[]"
      },{
         "name": "actiondef",
         "type": "action_def"
      },{
         "name": "actiondef_arr",
         "type": "action_def[]"
      },{
         "name": "tabledef",
         "type": "table_def"
      },{
         "name": "tabledef_arr",
         "type": "table_def[]"
      },{
         "name": "abidef",
         "type": "abi_def"
      },{
         "name": "abidef_arr",
         "type": "abi_def[]"
      }]
    }
  ],
  "actions": [],
  "tables": [],
  "ricardian_clauses": [{"id":"clause A","body":"clause body A"},
              {"id":"clause B","body":"clause body B"}],
  "abi_extensions": []
}
)=====";

BOOST_AUTO_TEST_CASE(uint_types)
{ try {

   const char* currency_abi = R"=====(
   {
       "types": [],
       "structs": [{
           "name": "transfer",
           "base": "",
           "fields": [{
               "name": "amount64",
               "type": "uint64"
           },{
               "name": "amount32",
               "type": "uint32"
           },{
               "name": "amount16",
               "type": "uint16"
           },{
               "name": "amount8",
               "type": "uint8"
           }]
       }],
       "actions": [],
       "tables": [],
       "ricardian_clauses": []
   }
   )=====";

   auto abi = fc::json::from_string(currency_abi).as<abi_def>();

   abi_serializer abis(enumivo_contract_abi(abi));
   abis.validate();

   const char* test_data = R"=====(
   {
     "amount64" : 64,
     "amount32" : 32,
     "amount16" : 16,
     "amount8"  : 8,
   }
   )=====";


   auto var = fc::json::from_string(test_data);
   verify_byte_round_trip_conversion(abi, "transfer", var);

} FC_LOG_AND_RETHROW() }

using namespace enumivo::unittests::config;

struct abi_gen_helper {

  abi_gen_helper() {}

  static bool is_abi_generation_exception(const enumivo::abi_generation_exception& e) { return true; };

  bool generate_abi(const char* source, const char* abi, bool opt_sfs=false) {

    std::string include_param = std::string("-I") + enumivolib_path;
    std::string pfr_include_param = std::string("-I") + pfr_include_path;
    std::string boost_include_param = std::string("-I") + boost_include_path;
    std::string stdcpp_include_param = std::string("-I") + enumivolib_path + "/libc++/upstream/include";
    std::string stdc_include_param = std::string("-I") + enumivolib_path +  "/musl/upstream/include";

    abi_def output;

    std::string contract;
    std::vector<std::string> actions;

    bool res = runToolOnCodeWithArgs(new find_enumivo_abi_macro_action(contract, actions, ""), source,
      {"-fparse-all-comments", "--std=c++14", "--target=wasm32", "-ffreestanding", "-nostdlib",
      "-nostdlibinc", "-fno-threadsafe-statics", "-fno-rtti",  "-fno-exceptions",
      include_param, boost_include_param, stdcpp_include_param,
      stdc_include_param, pfr_include_param }
    );
    FC_ASSERT(res == true);

    res = runToolOnCodeWithArgs(new generate_abi_action(false, opt_sfs, "", output, contract, actions), source,
      {"-fparse-all-comments", "--std=c++14", "--target=wasm32", "-ffreestanding", "-nostdlib",
      "-nostdlibinc", "-fno-threadsafe-statics", "-fno-rtti",  "-fno-exceptions",
      include_param, boost_include_param, stdcpp_include_param,
      stdc_include_param, pfr_include_param }
    );
    FC_ASSERT(res == true);

<<<<<<< HEAD
    abi_serializer(enumivo_contract_abi(output)).validate();
=======
    abi_serializer(output).validate();
>>>>>>> f442d63d

    auto abi1 = fc::json::from_string(abi).as<abi_def>();

    auto e = fc::to_hex(fc::raw::pack(abi1)) == fc::to_hex(fc::raw::pack(output));

    if(!e) {
      BOOST_TEST_MESSAGE("Generate ABI:\n" <<
                        "expected: \n" << fc::json::to_pretty_string(abi1) << "\n" <<
                        "generated: \n" << fc::json::to_pretty_string(output));
    }

    return e;
  }

};

BOOST_FIXTURE_TEST_CASE(abigen_unknown_type, abi_gen_helper)
{ try {

   const char* unknown_type = R"=====(
   #include <enumivolib/types.h>
   //@abi action
   struct transfer {
      uint64_t param1;
      char*    param2;
   };
   )=====";

   BOOST_CHECK_EXCEPTION( generate_abi(unknown_type, ""), enumivo::abi_generation_exception, abi_gen_helper::is_abi_generation_exception );

} FC_LOG_AND_RETHROW() }

BOOST_FIXTURE_TEST_CASE(abigen_all_types, abi_gen_helper)
{  try {

   const char* all_types = R"=====(
   #pragma GCC diagnostic ignored "-Wpointer-bool-conversion"
<<<<<<< HEAD
   #include <enumivolib/types.hpp>
   #include <enumivolib/asset.hpp>
   #include <enumivolib/action.hpp>
   #include <enumivolib/time.hpp>
   #include <string>

   typedef enumivo::symbol_type symbol;

   //@abi action
   struct test_struct {
     std::string             field1;
     enumivo::time_point_sec   field2;
     signature               field3;
     checksum256             field4;
     field_name              field5;
     fixed_string32          field6;
     fixed_string16          field7;
     type_name               field8;
     uint8_t                 field9;
     uint16_t                field10;
     uint32_t                field11;
     uint64_t                field12;
     uint128_t               field13;
     int8_t                  field15;
     int16_t                 field16;
     int32_t                 field17;
     int64_t                 field18;
     enumivo::name             field19;
     account_name            field23;
     permission_name         field24;
     action_name             field25;
     scope_name              field26;
     enumivo::permission_level field27;
     public_key              field39;
     enumivo::asset            field40;
     enumivo::extended_asset   field41;
     symbol                  field42;
     enumivo::time_point       field43;
     enumivo::block_timestamp_type  field44;
=======
   #include <eosiolib/types.hpp>
   #include <eosiolib/varint.hpp>
   #include <eosiolib/asset.hpp>
   #include <eosiolib/time.hpp>

   using namespace eosio;

   typedef signed_int varint32;
   typedef unsigned_int varuint32;
   typedef symbol_type symbol;

   //@abi action
   struct test_struct {
      bool                    field1;
      int8_t                  field2;
      uint8_t                 field3;
      int16_t                 field4;
      uint16_t                field5;
      int32_t                 field6;
      uint32_t                field7;
      int64_t                 field8;
      uint64_t                field9;
      int128_t                field10;
      uint128_t               field11;
      varint32                field12;
      varuint32               field13;
      time_point              field14;
      time_point_sec          field15;
      block_timestamp_type    field16;
      name                    field17;
      bytes                   field18;
      std::string             field19;
      checksum160             field20;
      checksum256             field21;
      checksum512             field22;
      public_key              field23;
      signature               field24;
      symbol                  field25;
      asset                   field26;
      extended_asset          field27;
>>>>>>> f442d63d
   };
   )=====";

   const char* all_types_abi = R"=====(
   {
     "types": [],
     "structs": [{
      "name": "test_struct",
      "base": "",
      "fields": [{
          "name": "field1",
          "type": "bool"
        },{
          "name": "field2",
          "type": "int8"
        },{
          "name": "field3",
          "type": "uint8"
        },{
          "name": "field4",
          "type": "int16"
        },{
          "name": "field5",
          "type": "uint16"
        },{
          "name": "field6",
          "type": "int32"
        },{
          "name": "field7",
          "type": "uint32"
        },{
          "name": "field8",
          "type": "int64"
        },{
          "name": "field9",
          "type": "uint64"
        },{
          "name": "field10",
          "type": "int128"
        },{
          "name": "field11",
          "type": "uint128"
        },{
          "name": "field12",
          "type": "varint32"
        },{
          "name": "field13",
          "type": "varuint32"
        },{
          "name": "field14",
          "type": "time_point"
        },{
          "name": "field15",
          "type": "time_point_sec"
        },{
          "name": "field16",
          "type": "block_timestamp_type"
        },{
          "name": "field17",
          "type": "name"
        },{
          "name": "field18",
          "type": "bytes"
        },{
          "name": "field19",
          "type": "string"
        },{
          "name": "field20",
          "type": "checksum160"
        },{
          "name": "field21",
          "type": "checksum256"
        },{
          "name": "field22",
          "type": "checksum512"
        },{
          "name": "field23",
          "type": "public_key"
        },{
          "name": "field24",
          "type": "signature"
        },{
          "name": "field25",
          "type": "symbol"
        },{
          "name": "field26",
          "type": "asset"
        },{
          "name": "field27",
          "type": "extended_asset"
        }
      ]
     }],
     "actions": [{
         "name": "teststruct",
         "type": "test_struct",
         "ricardian_contract": ""
       }
     ],
     "tables": [],
     "ricardian_clauses": []
   }
   )=====";
   BOOST_TEST( generate_abi(all_types, all_types_abi) == true);

} FC_LOG_AND_RETHROW() }

BOOST_FIXTURE_TEST_CASE(abigen_double_base, abi_gen_helper)
{ try {

   const char* double_base = R"=====(
   #include <enumivolib/types.h>

   struct A {
      uint64_t param3;
   };
   struct B {
      uint64_t param2;
   };

   //@abi action
   struct C : A,B {
      uint64_t param1;
   };
   )=====";

   BOOST_CHECK_EXCEPTION( generate_abi(double_base, ""), enumivo::abi_generation_exception, abi_gen_helper::is_abi_generation_exception );

} FC_LOG_AND_RETHROW() }


BOOST_FIXTURE_TEST_CASE(abigen_double_action, abi_gen_helper)
{ try {

   const char* double_action = R"=====(
   #include <enumivolib/types.h>

   struct A {
      uint64_t param3;
   };
   struct B : A {
      uint64_t param2;
   };

   //@abi action action1 action2
   struct C : B {
      uint64_t param1;
   };
   )=====";

   const char* double_action_abi = R"=====(
   {
       "types": [],
       "structs": [{
          "name" : "A",
          "base" : "",
          "fields" : [{
            "name" : "param3",
            "type" : "uint64"
          }]
       },{
          "name" : "B",
          "base" : "A",
          "fields" : [{
            "name" : "param2",
            "type" : "uint64"
          }]
       },{
          "name" : "C",
          "base" : "B",
          "fields" : [{
            "name" : "param1",
            "type" : "uint64"
          }]
       }],
       "actions": [{
          "name" : "action1",
          "type" : "C",
          "ricardian_contract" : ""
       },{
          "name" : "action2",
          "type" : "C",
          "ricardian_contract" : ""
       }],
       "tables": [],
       "ricardian_clauses":[]
   }
   )=====";


   BOOST_TEST( generate_abi(double_action, double_action_abi) == true );

} FC_LOG_AND_RETHROW() }


BOOST_FIXTURE_TEST_CASE(abigen_all_indexes, abi_gen_helper)
{ try {

   const char* all_indexes = R"=====(
   #include <enumivolib/types.hpp>
   #include <string>

   using namespace enumivo;

   //@abi table
   struct table1 {
      uint64_t field1;
   };

   //@abi table
   struct table2 {
      uint128_t field1;
      uint128_t field2;
   };

   //@abi table
   struct table3 {
      uint64_t field1;
      uint64_t field2;
      uint64_t field3;
   };

   struct my_complex_value {
      uint64_t a;
      name     b;
   };

   //@abi table
   struct table4 {
      std::string key;
      my_complex_value value;
   };

   )=====";

   const char* all_indexes_abi = R"=====(
   {
       "types": [],
       "structs": [{
          "name" : "table1",
          "base" : "",
          "fields" : [{
            "name" : "field1",
            "type" : "uint64"
          }]
       },{
          "name" : "table2",
          "base" : "",
          "fields" : [{
            "name" : "field1",
            "type" : "uint128"
          },{
            "name" : "field2",
            "type" : "uint128"
          }]
       },{
          "name" : "table3",
          "base" : "",
          "fields" : [{
            "name" : "field1",
            "type" : "uint64"
          },{
            "name" : "field2",
            "type" : "uint64"
          },{
            "name" : "field3",
            "type" : "uint64"
          }]
       },{
          "name" : "my_complex_value",
          "base" : "",
          "fields" : [{
            "name" : "a",
            "type" : "uint64"
          },{
            "name" : "b",
            "type" : "name"
          }]
       },{
          "name" : "table4",
          "base" : "",
          "fields" : [{
            "name" : "key",
            "type" : "string"
          },{
            "name" : "value",
            "type" : "my_complex_value"
          }]
       }],
       "actions": [],
       "tables": [
        {
          "name": "table1",
          "type": "table1",
          "index_type": "i64",
          "key_names": [
            "field1"
          ],
          "key_types": [
            "uint64"
          ]
        },{
          "name": "table2",
          "type": "table2",
          "index_type": "i128i128",
          "key_names": [
            "field1",
            "field2"
          ],
          "key_types": [
            "uint128",
            "uint128"
          ]
        },{
          "name": "table3",
          "type": "table3",
          "index_type": "i64i64i64",
          "key_names": [
            "field1",
            "field2",
            "field3"
          ],
          "key_types": [
            "uint64",
            "uint64",
            "uint64"
          ]
        },{
          "name": "table4",
          "type": "table4",
          "index_type": "str",
          "key_names": [
            "key",
          ],
          "key_types": [
            "string",
          ]
        },

       ],
       "ricardian_clauses": []
   }
   )=====";

   BOOST_TEST( generate_abi(all_indexes, all_indexes_abi) == true );

} FC_LOG_AND_RETHROW() }

BOOST_FIXTURE_TEST_CASE(abigen_unable_to_determine_index, abi_gen_helper)
{ try {

   const char* unable_to_determine_index = R"=====(
   #include <enumivolib/types.h>

   //@abi table
   struct table1 {
      uint32_t field1;
      uint64_t field2;
   };

   )=====";

   BOOST_CHECK_EXCEPTION( generate_abi(unable_to_determine_index, ""), enumivo::abi_generation_exception, abi_gen_helper::is_abi_generation_exception );

} FC_LOG_AND_RETHROW() }

BOOST_FIXTURE_TEST_CASE(abigen_long_field_name, abi_gen_helper)
{ try {

   //TODO: full action / full table
  // typedef fixed_string16 FieldName;
   const char* long_field_name = R"=====(
   #include <enumivolib/types.h>

   //@abi table
   struct table1 {
      uint64_t thisisaverylongfieldname;
   };

   )=====";

   BOOST_TEST( generate_abi(long_field_name, "{}") == false );

} FC_LOG_AND_RETHROW() }

BOOST_FIXTURE_TEST_CASE(abigen_long_type_name, abi_gen_helper)
{ try {

   const char* long_type_name = R"=====(
   #include <enumivolib/types.h>

   struct this_is_a_very_very_very_very_long_type_name {
      uint64_t field;
   };

   //@abi table
   struct table1 {
      this_is_a_very_very_very_very_long_type_name field1;
   };

   )=====";


   BOOST_TEST( generate_abi(long_type_name, "{}") == false );

} FC_LOG_AND_RETHROW() }

BOOST_FIXTURE_TEST_CASE(abigen_same_type_different_namespace, abi_gen_helper)
{ try {

   const char* same_type_different_namespace = R"=====(
   #include <enumivolib/types.h>

   namespace A {
     //@abi table
     struct table1 {
        uint64_t field1;
     };
   }

   namespace B {
     //@abi table
     struct table1 {
        uint64_t field2;
     };
   }

   )=====";

   BOOST_CHECK_EXCEPTION( generate_abi(same_type_different_namespace, ""), enumivo::abi_generation_exception, abi_gen_helper::is_abi_generation_exception );

} FC_LOG_AND_RETHROW() }

BOOST_FIXTURE_TEST_CASE(abigen_bad_index_type, abi_gen_helper)
{ try {

   const char* bad_index_type = R"=====(
   #include <enumivolib/types.h>

   //@abi table table1 i128i128
   struct table1 {
      uint32_t key;
      uint64_t field1;
      uint64_t field2;
   };

   )=====";

   BOOST_CHECK_EXCEPTION( generate_abi(bad_index_type, "{}"), enumivo::abi_generation_exception, abi_gen_helper::is_abi_generation_exception );

} FC_LOG_AND_RETHROW() }

BOOST_FIXTURE_TEST_CASE(abigen_full_table_decl, abi_gen_helper)
{ try {

   const char* full_table_decl = R"=====(
   #include <enumivolib/types.hpp>

   //@abi table table1 i64
   class table1 {
   public:
      uint64_t  id;
      enumivo::name name;
      uint32_t  age;
   };

   )=====";

   const char* full_table_decl_abi = R"=====(
   {
       "types": [],
       "structs": [{
          "name" : "table1",
          "base" : "",
          "fields" : [{
            "name" : "id",
            "type" : "uint64"
          },{
            "name" : "name",
            "type" : "name"
          },{
            "name" : "age",
            "type" : "uint32"
          }]
       }],
       "actions": [],
       "tables": [
        {
          "name": "table1",
          "type": "table1",
          "index_type": "i64",
          "key_names": [
            "id"
          ],
          "key_types": [
            "uint64"
          ]
        }],
       "ricardian_clauses": []
   }
   )=====";

   BOOST_TEST( generate_abi(full_table_decl, full_table_decl_abi) == true );

} FC_LOG_AND_RETHROW() }

BOOST_FIXTURE_TEST_CASE(abigen_str_table_decl, abi_gen_helper)
{ try {

   const char* str_table_decl = R"=====(
   #include <enumivolib/types.hpp>
   #include <string>

   //@abi table
   class table1 {
   public:
      std::string name;
      uint32_t age;
   };

   )=====";

   const char* str_table_decl_abi = R"=====(
   {
     "types": [],
     "structs": [{
         "name": "table1",
         "base": "",
         "fields": [{
            "name" : "name",
            "type" : "string"
          },{
            "name" : "age",
            "type" : "uint32"
          }]
       }
     ],
     "actions": [],
     "tables": [{
         "name": "table1",
         "index_type": "str",
         "key_names": [
           "name"
         ],
         "key_types": [
           "string"
         ],
         "type": "table1"
       }
     ],
     "ricardian_clauses": []
   }
   )=====";

   BOOST_TEST( generate_abi(str_table_decl, str_table_decl_abi) == true );
} FC_LOG_AND_RETHROW() }

BOOST_FIXTURE_TEST_CASE(abigen_union_table, abi_gen_helper)
{ try {

   const char* union_table = R"=====(
   #include <enumivolib/types.h>

   //@abi table
   union table1 {
      uint64_t field1;
      uint32_t field2;
   };

   )=====";

   BOOST_CHECK_EXCEPTION( generate_abi(union_table, ""), enumivo::abi_generation_exception, abi_gen_helper::is_abi_generation_exception );

} FC_LOG_AND_RETHROW() }

BOOST_FIXTURE_TEST_CASE(abigen_same_action_different_type, abi_gen_helper)
{ try {

   const char* same_action_different_type = R"=====(
   #include <enumivolib/types.h>

   //@abi action action1
   struct table1 {
      uint64_t field1;
   };

   //@abi action action1
   struct table2 {
      uint64_t field1;
   };

   )=====";

   BOOST_CHECK_EXCEPTION( generate_abi(same_action_different_type, ""), enumivo::abi_generation_exception, abi_gen_helper::is_abi_generation_exception );
} FC_LOG_AND_RETHROW() }

BOOST_FIXTURE_TEST_CASE(abigen_template_base, abi_gen_helper)
{ try {

   const char* template_base = R"=====(
   #include <enumivolib/types.h>

   template<typename T>
   class base {
      T field;
   };

   typedef base<uint32_t> base32;

   //@abi table table1 i64
   class table1 : base32 {
   public:
      uint64_t id;
   };

   )=====";

   const char* template_base_abi = R"=====(
   {
       "types": [],
       "structs": [{
          "name" : "base32",
          "base" : "",
          "fields" : [{
            "name" : "field",
            "type" : "uint32"
          }]
       },{
          "name" : "table1",
          "base" : "base32",
          "fields" : [{
            "name" : "id",
            "type" : "uint64"
          }]
       }],
       "actions": [],
       "tables": [
        {
          "name": "table1",
          "type": "table1",
          "index_type": "i64",
          "key_names": [
            "id"
          ],
          "key_types": [
            "uint64"
          ]
        }],
       "ricardian_clauses": []
   }
   )=====";

   BOOST_TEST( generate_abi(template_base, template_base_abi) == true );

} FC_LOG_AND_RETHROW() }

BOOST_FIXTURE_TEST_CASE(abigen_action_and_table, abi_gen_helper)
{ try {

   const char* action_and_table = R"=====(
   #include <enumivolib/types.h>

  /* @abi table
   * @abi action
   */
   class table_action {
   public:
      uint64_t id;
   };

   )=====";

   const char* action_and_table_abi = R"=====(
   {
       "types": [],
       "structs": [{
          "name" : "table_action",
          "base" : "",
          "fields" : [{
            "name" : "id",
            "type" : "uint64"
          }]
       }],
       "actions": [{
          "name" : "tableaction",
          "type" : "table_action",
          "ricardian_contract" : ""
       }],
       "tables": [
        {
          "name": "tableaction",
          "type": "table_action",
          "index_type": "i64",
          "key_names": [
            "id"
          ],
          "key_types": [
            "uint64"
          ]
        }],
       "ricardian_clauses": []
   }
   )=====";

   BOOST_TEST( generate_abi(action_and_table, action_and_table_abi) == true );

} FC_LOG_AND_RETHROW() }

BOOST_FIXTURE_TEST_CASE(abigen_simple_typedef, abi_gen_helper)
{ try {

   const char* simple_typedef = R"=====(
   #include <enumivolib/types.hpp>

   using namespace enumivo;

   struct common_params {
      uint64_t c1;
      uint64_t c2;
      uint64_t c3;
   };

   typedef common_params my_base_alias;

   //@abi action
   struct main_action : my_base_alias {
      uint64_t param1;
   };

   )=====";

   const char* simple_typedef_abi = R"=====(
   {
       "types": [{
          "new_type_name" : "my_base_alias",
          "type" : "common_params"
       }],
       "structs": [{
          "name" : "common_params",
          "base" : "",
          "fields" : [{
            "name" : "c1",
            "type" : "uint64"
          },{
            "name" : "c2",
            "type" : "uint64"
          },{
            "name" : "c3",
            "type" : "uint64"
          }]
       },{
          "name" : "main_action",
          "base" : "my_base_alias",
          "fields" : [{
            "name" : "param1",
            "type" : "uint64"
          }]
       }],
       "actions": [{
          "name" : "mainaction",
          "type" : "main_action",
          "ricardian_contract" : ""
       }],
       "tables": [],
       "ricardian_clauses": []
   }
   )=====";

   BOOST_TEST( generate_abi(simple_typedef, simple_typedef_abi) == true );
} FC_LOG_AND_RETHROW() }

BOOST_FIXTURE_TEST_CASE(abigen_field_typedef, abi_gen_helper)
{ try {

   const char* field_typedef = R"=====(
   #include <enumivolib/types.hpp>

   using namespace enumivo;

   typedef name my_name_alias;

   struct complex_field {
      uint64_t  f1;
      uint32_t  f2;
   };

   typedef complex_field my_complex_field_alias;

   //@abi table
   struct table1 {
      uint64_t               field1;
      my_complex_field_alias field2;
      my_name_alias          name;
   };

   )=====";

   const char* field_typedef_abi = R"=====(
   {
       "types": [{
          "new_type_name" : "my_complex_field_alias",
          "type" : "complex_field"
       },{
          "new_type_name" : "my_name_alias",
          "type" : "name"
       }],
       "structs": [{
          "name" : "complex_field",
          "base" : "",
          "fields" : [{
            "name": "f1",
            "type": "uint64"
          }, {
            "name": "f2",
            "type": "uint32"
          }]
       },{
          "name" : "table1",
          "base" : "",
          "fields" : [{
            "name": "field1",
            "type": "uint64"
          },{
            "name": "field2",
            "type": "my_complex_field_alias"
          },{
            "name": "name",
            "type": "my_name_alias"
          }]
       }],
       "actions": [],
       "tables": [{
          "name": "table1",
          "type": "table1",
          "index_type": "i64",
          "key_names": [
            "field1"
          ],
          "key_types": [
            "uint64"
          ]
        }],
       "ricardian_clauses": []
   }
   )=====";

   BOOST_TEST( generate_abi(field_typedef, field_typedef_abi) == true );

} FC_LOG_AND_RETHROW() }

BOOST_FIXTURE_TEST_CASE(abigen_vector_of_POD, abi_gen_helper)
{ try {

   const char* abigen_vector_of_POD = R"=====(
   #include <vector>
   #include <string>
   #include <enumivolib/types.hpp>

   using namespace enumivo;
   using namespace std;

   //@abi table
   struct table1 {
      uint64_t         field1;
      vector<uint64_t> uints64;
      vector<uint32_t> uints32;
      vector<uint16_t> uints16;
      vector<uint8_t>  uints8;
   };

   )=====";

   const char* abigen_vector_of_POD_abi = R"=====(
   {
     "types": [],
     "structs": [{
         "name": "table1",
         "base": "",
         "fields": [{
             "name": "field1",
             "type": "uint64"
           },{
             "name": "uints64",
             "type": "uint64[]"
           },{
             "name": "uints32",
             "type": "uint32[]"
           },{
             "name": "uints16",
             "type": "uint16[]"
           },{
             "name": "uints8",
             "type": "uint8[]"
           }
         ]
       }
     ],
     "actions": [],
     "tables": [{
         "name": "table1",
         "index_type": "i64",
         "key_names": [
           "field1"
         ],
         "key_types": [
           "uint64"
         ],
         "type": "table1"
       }
     ],
    "ricardian_clauses": []
   }
   )=====";

   BOOST_TEST( generate_abi(abigen_vector_of_POD, abigen_vector_of_POD_abi) == true );

} FC_LOG_AND_RETHROW() }

BOOST_FIXTURE_TEST_CASE(abigen_vector_of_structs, abi_gen_helper)
{ try {

   const char* abigen_vector_of_structs = R"=====(
   #include <vector>
   #include <string>
   #include <enumivolib/types.hpp>

   using namespace enumivo;
   using namespace std;

   struct my_struct {
      vector<uint64_t> uints64;
      vector<uint32_t> uints32;
      vector<uint16_t> uints16;
      vector<uint8_t>  uints8;
      string           str;
   };

   //@abi table
   struct table1 {
      uint64_t          field1;
      vector<my_struct> field2;
   };

   )=====";

   const char* abigen_vector_of_structs_abi = R"=====(
   {
     "types": [],
     "structs": [{
         "name": "my_struct",
         "base": "",
         "fields": [{
             "name": "uints64",
             "type": "uint64[]"
           },{
             "name": "uints32",
             "type": "uint32[]"
           },{
             "name": "uints16",
             "type": "uint16[]"
           },{
             "name": "uints8",
             "type": "uint8[]"
           },{
             "name": "str",
             "type": "string"
           }
         ]
       },{
         "name": "table1",
         "base": "",
         "fields": [{
             "name": "field1",
             "type": "uint64"
           },{
             "name": "field2",
             "type": "my_struct[]"
           }
         ]
       }
     ],
     "actions": [],
     "tables": [{
         "name": "table1",
         "index_type": "i64",
         "key_names": [
           "field1"
         ],
         "key_types": [
           "uint64"
         ],
         "type": "table1"
       }
     ],
    "ricardian_clauses": []
   }
   )=====";

   BOOST_TEST( generate_abi(abigen_vector_of_structs, abigen_vector_of_structs_abi) == true );

} FC_LOG_AND_RETHROW() }

BOOST_FIXTURE_TEST_CASE(abigen_vector_multidimension, abi_gen_helper)
{ try {

   const char* abigen_vector_multidimension = R"=====(
   #include <vector>
   #include <string>
   #include <enumivolib/types.hpp>

   using namespace enumivo;
   using namespace std;

   //@abi table
   struct table1 {
      uint64_t                 field1;
      vector<vector<uint64_t>> field2;
   };

   )=====";

   BOOST_CHECK_EXCEPTION( generate_abi(abigen_vector_multidimension, ""), enumivo::abi_generation_exception, abi_gen_helper::is_abi_generation_exception );

} FC_LOG_AND_RETHROW() }

BOOST_FIXTURE_TEST_CASE(abigen_vector_alias, abi_gen_helper)
{ try {

   const char* abigen_vector_alias = R"=====(
   #include <string>
   #include <vector>
   #include <enumivolib/types.hpp>
   #include <enumivolib/print.hpp>

   using namespace std;

   struct row {
    std::vector<uint32_t> cells;
   };

   typedef vector<row> array_of_rows;

   //@abi action
   struct my_action {
     uint64_t id;
     array_of_rows rows;
   };

   )=====";

   const char* abigen_vector_alias_abi = R"=====(
   {
     "types": [{
         "new_type_name": "array_of_rows",
         "type": "row[]"
       }
     ],
     "structs": [{
         "name": "row",
         "base": "",
         "fields": [{
             "name": "cells",
             "type": "uint32[]"
           }
         ]
       },{
         "name": "my_action",
         "base": "",
         "fields": [{
             "name": "id",
             "type": "uint64"
           },{
             "name": "rows",
             "type": "array_of_rows"
           }
         ]
       }
     ],
     "actions": [{
         "name": "myaction",
         "type": "my_action",
         "ricardian_contract": ""
       }
     ],
     "tables": [],
     "ricardian_clauses": []
   }
   )=====";

   BOOST_TEST( generate_abi(abigen_vector_alias, abigen_vector_alias_abi) == true );

} FC_LOG_AND_RETHROW() }

<<<<<<< HEAD
BOOST_FIXTURE_TEST_CASE(abgigen_enumivoabi_macro, abi_gen_helper)
{ try {

   const char* abgigen_enumivoabi_macro = R"=====(
=======
BOOST_FIXTURE_TEST_CASE(abigen_eosioabi_macro, abi_gen_helper)
{ try {

   const char* abigen_eosioabi_macro = R"=====(
>>>>>>> f442d63d

      #pragma GCC diagnostic push
      #pragma GCC diagnostic ignored "-Wpointer-bool-conversion"

      #include <enumivolib/enumivo.hpp>
      #include <enumivolib/print.hpp>


      using namespace enumivo;

      struct hello : public enumivo::contract {
        public:
            using contract::contract;

            void hi( name user ) {
               print( "Hello, ", name{user} );
            }

            void bye( name user ) {
               print( "Bye, ", name{user} );
            }
      };

      ENUMIVO_ABI(hello,(hi))

      #pragma GCC diagnostic pop

   )=====";

<<<<<<< HEAD
   const char* abgigen_enumivoabi_macro_abi = R"=====(
=======
   const char* abigen_eosioabi_macro_abi = R"=====(
>>>>>>> f442d63d
   {
     "types": [],
     "structs": [{
         "name": "hi",
         "base": "",
         "fields": [{
             "name": "user",
             "type": "name"
           }
         ]
       }
     ],
     "actions": [{
         "name": "hi",
         "type": "hi"
       }
     ],
     "tables": [],
     "ricardian_clauses": []
   }
   )=====";

<<<<<<< HEAD
   BOOST_TEST( generate_abi(abgigen_enumivoabi_macro, abgigen_enumivoabi_macro_abi) == true );
=======
   BOOST_TEST( generate_abi(abigen_eosioabi_macro, abigen_eosioabi_macro_abi) == true );
>>>>>>> f442d63d

} FC_LOG_AND_RETHROW() }

BOOST_FIXTURE_TEST_CASE(abigen_contract_inheritance, abi_gen_helper)
{ try {

   const char* abigen_contract_inheritance = R"=====(
      #pragma GCC diagnostic push
      #pragma GCC diagnostic ignored "-Wpointer-bool-conversion"

      #include <enumivolib/enumivo.hpp>
      #include <enumivolib/print.hpp>


      using namespace enumivo;

      struct hello : public enumivo::contract {
        public:
            using contract::contract;

            void hi( name user ) {
               print( "Hello, ", name{user} );
            }
      };

      struct new_hello : hello {
        public:
            new_hello(account_name self) : hello(self) {}
            void bye( name user ) {
               print( "Bye, ", name{user} );
            }
      };

      ENUMIVO_ABI(new_hello,(hi)(bye))

      #pragma GCC diagnostic pop
   )=====";

   const char* abigen_contract_inheritance_abi = R"=====(
   {
     "types": [],
     "structs": [{
         "name": "hi",
         "base": "",
         "fields": [{
             "name": "user",
             "type": "name"
           }
         ]
       },{
         "name": "bye",
         "base": "",
         "fields": [{
             "name": "user",
             "type": "name"
           }
         ]
       }
     ],
     "actions": [{
         "name": "hi",
         "type": "hi"
       },{
         "name": "bye",
         "type": "bye"
       }
     ],
     "tables": [],
     "ricardian_clauses": []
   }
   )=====";

   BOOST_TEST( generate_abi(abigen_contract_inheritance, abigen_contract_inheritance_abi) == true );

} FC_LOG_AND_RETHROW() }


BOOST_AUTO_TEST_CASE(general)
{ try {

   auto abi = enumivo_contract_abi(fc::json::from_string(my_abi).as<abi_def>());

   abi_serializer abis(abi);
   abis.validate();

   const char *my_other = R"=====(
    {
      "publickey"     :  "EOS6MRyAjQq8ud7hVNYcfnVPJqcVpscN5So8BhtHuGYqET5GDW5CV",
      "publickey_arr" :  ["EOS6MRyAjQq8ud7hVNYcfnVPJqcVpscN5So8BhtHuGYqET5GDW5CV","EOS6MRyAjQq8ud7hVNYcfnVPJqcVpscN5So8BhtHuGYqET5GDW5CV","EOS6MRyAjQq8ud7hVNYcfnVPJqcVpscN5So8BhtHuGYqET5GDW5CV"],
      "asset"         : "100.0000 EOS",
      "asset_arr"     : ["100.0000 EOS","100.0000 EOS"],

      "string"            : "ola ke ase",
      "string_arr"        : ["ola ke ase","ola ke desi"],
      "block_timestamp_type" : "2021-12-20T15",
      "time_point"        : "2021-12-20T15:30",
      "time_point_arr"    : ["2021-12-20T15:30","2021-12-20T15:31"],
      "time_point_sec"    : "2021-12-20T15:30:21",
      "time_point_sec_arr": ["2021-12-20T15:30:21","2021-12-20T15:31:21"],
      "signature"         : "SIG_K1_Jzdpi5RCzHLGsQbpGhndXBzcFs8vT5LHAtWLMxPzBdwRHSmJkcCdVu6oqPUQn1hbGUdErHvxtdSTS1YA73BThQFwV1v4G5",
      "signature_arr"     : ["SIG_K1_Jzdpi5RCzHLGsQbpGhndXBzcFs8vT5LHAtWLMxPzBdwRHSmJkcCdVu6oqPUQn1hbGUdErHvxtdSTS1YA73BThQFwV1v4G5","SIG_K1_Jzdpi5RCzHLGsQbpGhndXBzcFs8vT5LHAtWLMxPzBdwRHSmJkcCdVu6oqPUQn1hbGUdErHvxtdSTS1YA73BThQFwV1v4G5"],
      "checksum256"       : "ba7816bf8f01cfea414140de5dae2223b00361a396177a9cb410ff61f20015ad",
      "checksum256_arr"      : ["ba7816bf8f01cfea414140de5dae2223b00361a396177a9cb410ff61f20015ad","ba7816bf8f01cfea414140de5dae2223b00361a396177a9cb410ff61f20015ad"],
      "fieldname"         : "name1",
      "fieldname_arr"     : ["name1","name2"],
      "typename"          : "name3",
      "typename_arr"      : ["name4","name5"],
      "bytes"             : "010203",
      "bytes_arr"         : ["010203","","040506"],
      "uint8"             : 8,
      "uint8_arr"         : [8,9],
      "uint16"            : 16,
      "uint16_arr"        : [16,17],
      "uint32"            : 32,
      "uint32_arr"        : [32,33],
      "uint64"            : 64,
      "uint64_arr"        : [64,65],
      "uint128"           : 128,
      "uint128_arr"       : ["0x00000000000000000000000000000080",129],
      "int8"              : 108,
      "int8_arr"          : [108,109],
      "int16"             : 116,
      "int16_arr"         : [116,117],
      "int32"             : 132,
      "int32_arr"         : [132,133],
      "int64"             : 164,
      "int64_arr"         : [164,165],
      "int128"            : -128,
      "int128_arr"        : ["0xFFFFFFFFFFFFFFFFFFFFFFFFFFFFFF80",-129],
      "name"              : "xname1",
      "name_arr"          : ["xname2","xname3"],
      "field"             : {"name":"name1", "type":"type1"},
      "field_arr"         : [{"name":"name1", "type":"type1"}, {"name":"name2", "type":"type2"}],
      "struct"            : {"name":"struct1", "base":"base1", "fields": [{"name":"name1", "type":"type1"}, {"name":"name2", "type":"type2"}]},
      "struct_arr"        : [{"name":"struct1", "base":"base1", "fields": [{"name":"name1", "type":"type1"}, {"name":"name2", "type":"type2"}]},{"name":"struct1", "base":"base1", "fields": [{"name":"name1", "type":"type1"}, {"name":"name2", "type":"type2"}]}],
      "fields"            : [{"name":"name1", "type":"type1"}, {"name":"name2", "type":"type2"}],
      "fields_arr"        : [[{"name":"name1", "type":"type1"}, {"name":"name2", "type":"type2"}],[{"name":"name3", "type":"type3"}, {"name":"name4", "type":"type4"}]],
      "accountname"       : "acc1",
      "accountname_arr"   : ["acc1","acc2"],
      "permname"          : "pername",
      "permname_arr"      : ["pername1","pername2"],
      "actionname"        : "actionname",
      "actionname_arr"    : ["actionname1","actionname2"],
      "scopename"         : "acc1",
      "scopename_arr"     : ["acc1","acc2"],
      "permlvl"           : {"actor":"acc1","permission":"permname1"},
      "permlvl_arr"       : [{"actor":"acc1","permission":"permname1"},{"actor":"acc2","permission":"permname2"}],
      "action"            : {"account":"acc1", "name":"actionname1", "authorization":[{"actor":"acc1","permission":"permname1"}], "data":"445566"},
      "action_arr"        : [{"account":"acc1", "name":"actionname1", "authorization":[{"actor":"acc1","permission":"permname1"}], "data":"445566"},{"account":"acc2", "name":"actionname2", "authorization":[{"actor":"acc2","permission":"permname2"}], "data":""}],
      "permlvlwgt"        : {"permission":{"actor":"acc1","permission":"permname1"},"weight":"1"},
      "permlvlwgt_arr"    : [{"permission":{"actor":"acc1","permission":"permname1"},"weight":"1"},{"permission":{"actor":"acc2","permission":"permname2"},"weight":"2"}],
      "transaction"       : {
        "ref_block_num":"1",
        "ref_block_prefix":"2",
        "expiration":"2021-12-20T15:30",
        "context_free_actions":[{"account":"contextfree1", "name":"cfactionname1", "authorization":[{"actor":"cfacc1","permission":"cfpermname1"}], "data":"778899"}],
        "actions":[{"account":"accountname1", "name":"actionname1", "authorization":[{"actor":"acc1","permission":"permname1"}], "data":"445566"}],
        "max_net_usage_words":15,
        "max_cpu_usage_ms":43,
        "delay_sec":0,
        "transaction_extensions": []
      },
      "transaction_arr": [{
        "ref_block_num":"1",
        "ref_block_prefix":"2",
        "expiration":"2021-12-20T15:30",
        "context_free_actions":[{"account":"contextfree1", "name":"cfactionname1", "authorization":[{"actor":"cfacc1","permission":"cfpermname1"}], "data":"778899"}],
        "actions":[{"account":"acc1", "name":"actionname1", "authorization":[{"actor":"acc1","permission":"permname1"}], "data":"445566"}],
        "max_net_usage_words":15,
        "max_cpu_usage_ms":43,
        "delay_sec":0,
        "transaction_extensions": []
      },{
        "ref_block_num":"2",
        "ref_block_prefix":"3",
        "expiration":"2021-12-20T15:40",
        "context_free_actions":[{"account":"contextfree1", "name":"cfactionname1", "authorization":[{"actor":"cfacc1","permission":"cfpermname1"}], "data":"778899"}],
        "actions":[{"account":"acc2", "name":"actionname2", "authorization":[{"actor":"acc2","permission":"permname2"}], "data":""}],
        "max_net_usage_words":21,
        "max_cpu_usage_ms":87,
        "delay_sec":0,
        "transaction_extensions": []
      }],
      "strx": {
        "ref_block_num":"1",
        "ref_block_prefix":"2",
        "expiration":"2021-12-20T15:30",
        "region": "1",
        "signatures" : ["SIG_K1_Jzdpi5RCzHLGsQbpGhndXBzcFs8vT5LHAtWLMxPzBdwRHSmJkcCdVu6oqPUQn1hbGUdErHvxtdSTS1YA73BThQFwV1v4G5"],
        "context_free_data" : ["abcdef","0123456789","ABCDEF0123456789abcdef"],
        "context_free_actions":[{"account":"contextfree1", "name":"cfactionname1", "authorization":[{"actor":"cfacc1","permission":"cfpermname1"}], "data":"778899"}],
        "actions":[{"account":"accountname1", "name":"actionname1", "authorization":[{"actor":"acc1","permission":"permname1"}], "data":"445566"}],
        "max_net_usage_words":15,
        "max_cpu_usage_ms":43,
        "delay_sec":0,
        "transaction_extensions": []
      },
      "strx_arr": [{
        "ref_block_num":"1",
        "ref_block_prefix":"2",
        "expiration":"2021-12-20T15:30",
        "region": "1",
        "signatures" : ["SIG_K1_Jzdpi5RCzHLGsQbpGhndXBzcFs8vT5LHAtWLMxPzBdwRHSmJkcCdVu6oqPUQn1hbGUdErHvxtdSTS1YA73BThQFwV1v4G5"],
        "context_free_data" : ["abcdef","0123456789","ABCDEF0123456789abcdef"],
        "context_free_actions":[{"account":"contextfree1", "name":"cfactionname1", "authorization":[{"actor":"cfacc1","permission":"cfpermname1"}], "data":"778899"}],
        "actions":[{"account":"acc1", "name":"actionname1", "authorization":[{"actor":"acc1","permission":"permname1"}], "data":"445566"}],
        "max_net_usage_words":15,
        "max_cpu_usage_ms":43,
        "delay_sec":0,
        "transaction_extensions": []
      },{
        "ref_block_num":"2",
        "ref_block_prefix":"3",
        "expiration":"2021-12-20T15:40",
        "region": "1",
        "signatures" : ["SIG_K1_Jzdpi5RCzHLGsQbpGhndXBzcFs8vT5LHAtWLMxPzBdwRHSmJkcCdVu6oqPUQn1hbGUdErHvxtdSTS1YA73BThQFwV1v4G5"],
        "context_free_data" : ["abcdef","0123456789","ABCDEF0123456789abcdef"],
        "context_free_actions":[{"account":"contextfree2", "name":"cfactionname2", "authorization":[{"actor":"cfacc2","permission":"cfpermname2"}], "data":"667788"}],
        "actions":[{"account":"acc2", "name":"actionname2", "authorization":[{"actor":"acc2","permission":"permname2"}], "data":""}],
        "max_net_usage_words":15,
        "max_cpu_usage_ms":43,
        "delay_sec":0,
        "transaction_extensions": []
      }],
      "keyweight": {"key":"EOS6MRyAjQq8ud7hVNYcfnVPJqcVpscN5So8BhtHuGYqET5GDW5CV", "weight":"100"},
      "keyweight_arr": [{"key":"EOS6MRyAjQq8ud7hVNYcfnVPJqcVpscN5So8BhtHuGYqET5GDW5CV", "weight":"100"},{"key":"EOS6MRyAjQq8ud7hVNYcfnVPJqcVpscN5So8BhtHuGYqET5GDW5CV", "weight":"200"}],
      "authority": {
         "threshold":"10",
         "keys":[{"key":"EOS6MRyAjQq8ud7hVNYcfnVPJqcVpscN5So8BhtHuGYqET5GDW5CV", "weight":100},{"key":"EOS6MRyAjQq8ud7hVNYcfnVPJqcVpscN5So8BhtHuGYqET5GDW5CV", "weight":200}],
         "accounts":[{"permission":{"actor":"acc1","permission":"permname1"},"weight":"1"},{"permission":{"actor":"acc2","permission":"permname2"},"weight":"2"}],
         "waits":[]
       },
      "authority_arr": [{
         "threshold":"10",
         "keys":[{"key":"EOS6MRyAjQq8ud7hVNYcfnVPJqcVpscN5So8BhtHuGYqET5GDW5CV", "weight":"100"},{"key":"EOS6MRyAjQq8ud7hVNYcfnVPJqcVpscN5So8BhtHuGYqET5GDW5CV", "weight":"200"}],
         "accounts":[{"permission":{"actor":"acc1","permission":"permname1"},"weight":"1"},{"permission":{"actor":"acc2","permission":"permname2"},"weight":"2"}],
         "waits":[]
       },{
         "threshold":"10",
         "keys":[{"key":"EOS6MRyAjQq8ud7hVNYcfnVPJqcVpscN5So8BhtHuGYqET5GDW5CV", "weight":"100"},{"key":"EOS6MRyAjQq8ud7hVNYcfnVPJqcVpscN5So8BhtHuGYqET5GDW5CV", "weight":"200"}],
         "accounts":[{"permission":{"actor":"acc1","permission":"permname1"},"weight":"1"},{"permission":{"actor":"acc2","permission":"permname2"},"weight":"2"}],
         "waits":[]
       }],
      "typedef" : {"new_type_name":"new", "type":"old"},
      "typedef_arr": [{"new_type_name":"new", "type":"old"},{"new_type_name":"new", "type":"old"}],
      "actiondef"       : {"name":"actionname1", "type":"type1", "ricardian_contract":"ricardian1"},
      "actiondef_arr"   : [{"name":"actionname1", "type":"type1","ricardian_contract":"ricardian1"},{"name":"actionname2", "type":"type2","ricardian_contract":"ricardian2"}],
      "tabledef": {"name":"table1","index_type":"indextype1","key_names":["keyname1"],"key_types":["typename1"],"type":"type1"},
      "tabledef_arr": [
         {"name":"table1","index_type":"indextype1","key_names":["keyname1"],"key_types":["typename1"],"type":"type1"},
         {"name":"table2","index_type":"indextype2","key_names":["keyname2"],"key_types":["typename2"],"type":"type2"}
      ],
      "abidef":{
        "version": "",
        "types" : [{"new_type_name":"new", "type":"old"}],
        "structs" : [{"name":"struct1", "base":"base1", "fields": [{"name":"name1", "type": "type1"}, {"name":"name2", "type": "type2"}] }],
        "actions" : [{"name":"action1","type":"type1", "ricardian_contract":""}],
        "tables" : [{"name":"table1","index_type":"indextype1","key_names":["keyname1"],"key_types":["typename1"],"type":"type1"}],
        "ricardian_clauses": [],
        "abi_extensions": []
      },
      "abidef_arr": [{
        "version": "",
        "types" : [{"new_type_name":"new", "type":"old"}],
        "structs" : [{"name":"struct1", "base":"base1", "fields": [{"name":"name1", "type": "type1"}, {"name":"name2", "type": "type2"}] }],
        "actions" : [{"name":"action1","type":"type1", "ricardian_contract":""}],
        "tables" : [{"name":"table1","index_type":"indextype1","key_names":["keyname1"],"key_types":["typename1"],"type":"type1"}],
        "ricardian_clauses": [],
        "abi_extensions": []
      },{
        "version": "",
        "types" : [{"new_type_name":"new", "type":"old"}],
        "structs" : [{"name":"struct1", "base":"base1", "fields": [{"name":"name1", "type": "type1"}, {"name":"name2", "type": "type2"}] }],
        "actions" : [{"name":"action1","type":"type1", "ricardian_contract": ""}],
        "tables" : [{"name":"table1","index_type":"indextype1","key_names":["keyname1"],"key_types":["typename1"],"type":"type1"}],
        "ricardian_clauses": [],
        "abi_extensions": []
      }]
    }
   )=====";

   auto var = fc::json::from_string(my_other);
   verify_byte_round_trip_conversion(abi, "A", var);

} FC_LOG_AND_RETHROW() }

BOOST_AUTO_TEST_CASE(abi_cycle)
{ try {

   const char* typedef_cycle_abi = R"=====(
   {
       "types": [{
          "new_type_name": "A",
          "type": "name"
        },{
          "new_type_name": "name",
          "type": "A"
        }],
       "structs": [],
       "actions": [],
       "tables": [],
       "ricardian_clauses": []
   }
   )=====";

   const char* struct_cycle_abi = R"=====(
   {
       "types": [],
       "structs": [{
         "name": "A",
         "base": "B",
         "fields": []
       },{
         "name": "B",
         "base": "C",
         "fields": []
       },{
         "name": "C",
         "base": "A",
         "fields": []
       }],
       "actions": [],
       "tables": [],
       "ricardian_clauses": []
   }
   )=====";

   auto abi = enumivo_contract_abi(fc::json::from_string(typedef_cycle_abi).as<abi_def>());
   abi_serializer abis(abi);

   auto is_assert_exception = [](fc::assert_exception const & e) -> bool {
      wlog(e.to_string()); return true;
   };
   BOOST_CHECK_EXCEPTION( abis.validate(), fc::assert_exception, is_assert_exception );

   abi = fc::json::from_string(struct_cycle_abi).as<abi_def>();
   abis.set_abi(abi);
   BOOST_CHECK_EXCEPTION( abis.validate(), fc::assert_exception, is_assert_exception );

} FC_LOG_AND_RETHROW() }

BOOST_AUTO_TEST_CASE(linkauth_test)
{ try {

   abi_serializer abis(enumivo_contract_abi(abi_def()));

   BOOST_CHECK(true);
   const char* test_data = R"=====(
   {
     "account" : "lnkauth.acct",
     "code" : "lnkauth.code",
     "type" : "lnkauth.type",
     "requirement" : "lnkauth.rqm",
   }
   )=====";

   auto var = fc::json::from_string(test_data);

   auto lauth = var.as<linkauth>();
   BOOST_TEST("lnkauth.acct" == lauth.account);
   BOOST_TEST("lnkauth.code" == lauth.code);
   BOOST_TEST("lnkauth.type" == lauth.type);
   BOOST_TEST("lnkauth.rqm" == lauth.requirement);

   auto var2 = verify_byte_round_trip_conversion( abis, "linkauth", var );
   auto linkauth2 = var2.as<linkauth>();
   BOOST_TEST(lauth.account == linkauth2.account);
   BOOST_TEST(lauth.code == linkauth2.code);
   BOOST_TEST(lauth.type == linkauth2.type);
   BOOST_TEST(lauth.requirement == linkauth2.requirement);

   verify_type_round_trip_conversion<linkauth>( abis, "linkauth", var);

} FC_LOG_AND_RETHROW() }

BOOST_AUTO_TEST_CASE(unlinkauth_test)
{ try {

   abi_serializer abis(enumivo_contract_abi(abi_def()));

   BOOST_CHECK(true);
   const char* test_data = R"=====(
   {
     "account" : "lnkauth.acct",
     "code" : "lnkauth.code",
     "type" : "lnkauth.type",
   }
   )=====";

   auto var = fc::json::from_string(test_data);

   auto unlauth = var.as<unlinkauth>();
   BOOST_TEST("lnkauth.acct" == unlauth.account);
   BOOST_TEST("lnkauth.code" == unlauth.code);
   BOOST_TEST("lnkauth.type" == unlauth.type);

   auto var2 = verify_byte_round_trip_conversion( abis, "unlinkauth", var );
   auto unlinkauth2 = var2.as<unlinkauth>();
   BOOST_TEST(unlauth.account == unlinkauth2.account);
   BOOST_TEST(unlauth.code == unlinkauth2.code);
   BOOST_TEST(unlauth.type == unlinkauth2.type);

   verify_type_round_trip_conversion<unlinkauth>( abis, "unlinkauth", var);

} FC_LOG_AND_RETHROW() }

BOOST_AUTO_TEST_CASE(updateauth_test)
{ try {

   abi_serializer abis(enumivo_contract_abi(abi_def()));

   BOOST_CHECK(true);
   const char* test_data = R"=====(
   {
     "account" : "updauth.acct",
     "permission" : "updauth.prm",
     "parent" : "updauth.prnt",
     "auth" : {
        "threshold" : "2147483145",
        "keys" : [ {"key" : "EOS65rXebLhtk2aTTzP4e9x1AQZs7c5NNXJp89W8R3HyaA6Zyd4im", "weight" : 57005},
                   {"key" : "EOS5eVr9TVnqwnUBNwf9kwMTbrHvX5aPyyEG97dz2b2TNeqWRzbJf", "weight" : 57605} ],
        "accounts" : [ {"permission" : {"actor" : "prm.acct1", "permission" : "prm.prm1"}, "weight" : 53005 },
                       {"permission" : {"actor" : "prm.acct2", "permission" : "prm.prm2"}, "weight" : 53405 } ],
        "waits" : []
     }
   }
   )=====";

   auto var = fc::json::from_string(test_data);

   auto updauth = var.as<updateauth>();
   BOOST_TEST("updauth.acct" == updauth.account);
   BOOST_TEST("updauth.prm" == updauth.permission);
   BOOST_TEST("updauth.prnt" == updauth.parent);
   BOOST_TEST(2147483145u == updauth.auth.threshold);

   BOOST_TEST_REQUIRE(2 == updauth.auth.keys.size());
   BOOST_TEST("EOS65rXebLhtk2aTTzP4e9x1AQZs7c5NNXJp89W8R3HyaA6Zyd4im" == (std::string)updauth.auth.keys[0].key);
   BOOST_TEST(57005u == updauth.auth.keys[0].weight);
   BOOST_TEST("EOS5eVr9TVnqwnUBNwf9kwMTbrHvX5aPyyEG97dz2b2TNeqWRzbJf" == (std::string)updauth.auth.keys[1].key);
   BOOST_TEST(57605u == updauth.auth.keys[1].weight);

   BOOST_TEST_REQUIRE(2 == updauth.auth.accounts.size());
   BOOST_TEST("prm.acct1" == updauth.auth.accounts[0].permission.actor);
   BOOST_TEST("prm.prm1" == updauth.auth.accounts[0].permission.permission);
   BOOST_TEST(53005u == updauth.auth.accounts[0].weight);
   BOOST_TEST("prm.acct2" == updauth.auth.accounts[1].permission.actor);
   BOOST_TEST("prm.prm2" == updauth.auth.accounts[1].permission.permission);
   BOOST_TEST(53405u == updauth.auth.accounts[1].weight);

   auto var2 = verify_byte_round_trip_conversion( abis, "updateauth", var );
   auto updateauth2 = var2.as<updateauth>();
   BOOST_TEST(updauth.account == updateauth2.account);
   BOOST_TEST(updauth.permission == updateauth2.permission);
   BOOST_TEST(updauth.parent == updateauth2.parent);

   BOOST_TEST(updauth.auth.threshold == updateauth2.auth.threshold);

   BOOST_TEST_REQUIRE(updauth.auth.keys.size() == updateauth2.auth.keys.size());
   BOOST_TEST(updauth.auth.keys[0].key == updateauth2.auth.keys[0].key);
   BOOST_TEST(updauth.auth.keys[0].weight == updateauth2.auth.keys[0].weight);
   BOOST_TEST(updauth.auth.keys[1].key == updateauth2.auth.keys[1].key);
   BOOST_TEST(updauth.auth.keys[1].weight == updateauth2.auth.keys[1].weight);

   BOOST_TEST_REQUIRE(updauth.auth.accounts.size() == updateauth2.auth.accounts.size());
   BOOST_TEST(updauth.auth.accounts[0].permission.actor == updateauth2.auth.accounts[0].permission.actor);
   BOOST_TEST(updauth.auth.accounts[0].permission.permission == updateauth2.auth.accounts[0].permission.permission);
   BOOST_TEST(updauth.auth.accounts[0].weight == updateauth2.auth.accounts[0].weight);
   BOOST_TEST(updauth.auth.accounts[1].permission.actor == updateauth2.auth.accounts[1].permission.actor);
   BOOST_TEST(updauth.auth.accounts[1].permission.permission == updateauth2.auth.accounts[1].permission.permission);
   BOOST_TEST(updauth.auth.accounts[1].weight == updateauth2.auth.accounts[1].weight);

   verify_type_round_trip_conversion<updateauth>( abis, "updateauth", var);

} FC_LOG_AND_RETHROW() }

BOOST_AUTO_TEST_CASE(deleteauth_test)
{ try {

   abi_serializer abis(enumivo_contract_abi(abi_def()));

   BOOST_CHECK(true);
   const char* test_data = R"=====(
   {
     "account" : "delauth.acct",
     "permission" : "delauth.prm"
   }
   )=====";

   auto var = fc::json::from_string(test_data);

   auto delauth = var.as<deleteauth>();
   BOOST_TEST("delauth.acct" == delauth.account);
   BOOST_TEST("delauth.prm" == delauth.permission);

   auto var2 = verify_byte_round_trip_conversion( abis, "deleteauth", var );
   auto deleteauth2 = var2.as<deleteauth>();
   BOOST_TEST(delauth.account == deleteauth2.account);
   BOOST_TEST(delauth.permission == deleteauth2.permission);

   verify_type_round_trip_conversion<deleteauth>( abis, "deleteauth", var);

} FC_LOG_AND_RETHROW() }

BOOST_AUTO_TEST_CASE(newaccount_test)
{ try {

   abi_serializer abis(enumivo_contract_abi(abi_def()));

   BOOST_CHECK(true);
   const char* test_data = R"=====(
   {
     "creator" : "newacct.crtr",
     "name" : "newacct.name",
     "owner" : {
        "threshold" : 2147483145,
        "keys" : [ {"key" : "EOS65rXebLhtk2aTTzP4e9x1AQZs7c5NNXJp89W8R3HyaA6Zyd4im", "weight" : 57005},
                   {"key" : "EOS5eVr9TVnqwnUBNwf9kwMTbrHvX5aPyyEG97dz2b2TNeqWRzbJf", "weight" : 57605} ],
        "accounts" : [ {"permission" : {"actor" : "prm.acct1", "permission" : "prm.prm1"}, "weight" : 53005 },
                       {"permission" : {"actor" : "prm.acct2", "permission" : "prm.prm2"}, "weight" : 53405 }],
        "waits" : []
     },
     "active" : {
        "threshold" : 2146483145,
        "keys" : [ {"key" : "EOS65rXebLhtk2aTTzP4e9x1AQZs7c5NNXJp89W8R3HyaA6Zyd4im", "weight" : 57005},
                   {"key" : "EOS5eVr9TVnqwnUBNwf9kwMTbrHvX5aPyyEG97dz2b2TNeqWRzbJf", "weight" : 57605} ],
        "accounts" : [ {"permission" : {"actor" : "prm.acct1", "permission" : "prm.prm1"}, "weight" : 53005 },
                       {"permission" : {"actor" : "prm.acct2", "permission" : "prm.prm2"}, "weight" : 53405 }],
        "waits" : []
     }   }
   )=====";

   auto var = fc::json::from_string(test_data);

   auto newacct = var.as<newaccount>();
   BOOST_TEST("newacct.crtr" == newacct.creator);
   BOOST_TEST("newacct.name" == newacct.name);

   BOOST_TEST(2147483145u == newacct.owner.threshold);

   BOOST_TEST_REQUIRE(2 == newacct.owner.keys.size());
   BOOST_TEST("EOS65rXebLhtk2aTTzP4e9x1AQZs7c5NNXJp89W8R3HyaA6Zyd4im" == (std::string)newacct.owner.keys[0].key);
   BOOST_TEST(57005u == newacct.owner.keys[0].weight);
   BOOST_TEST("EOS5eVr9TVnqwnUBNwf9kwMTbrHvX5aPyyEG97dz2b2TNeqWRzbJf" == (std::string)newacct.owner.keys[1].key);
   BOOST_TEST(57605u == newacct.owner.keys[1].weight);

   BOOST_TEST_REQUIRE(2 == newacct.owner.accounts.size());
   BOOST_TEST("prm.acct1" == newacct.owner.accounts[0].permission.actor);
   BOOST_TEST("prm.prm1" == newacct.owner.accounts[0].permission.permission);
   BOOST_TEST(53005u == newacct.owner.accounts[0].weight);
   BOOST_TEST("prm.acct2" == newacct.owner.accounts[1].permission.actor);
   BOOST_TEST("prm.prm2" == newacct.owner.accounts[1].permission.permission);
   BOOST_TEST(53405u == newacct.owner.accounts[1].weight);

   BOOST_TEST(2146483145u == newacct.active.threshold);

   BOOST_TEST_REQUIRE(2 == newacct.active.keys.size());
   BOOST_TEST("EOS65rXebLhtk2aTTzP4e9x1AQZs7c5NNXJp89W8R3HyaA6Zyd4im" == (std::string)newacct.active.keys[0].key);
   BOOST_TEST(57005u == newacct.active.keys[0].weight);
   BOOST_TEST("EOS5eVr9TVnqwnUBNwf9kwMTbrHvX5aPyyEG97dz2b2TNeqWRzbJf" == (std::string)newacct.active.keys[1].key);
   BOOST_TEST(57605u == newacct.active.keys[1].weight);

   BOOST_TEST_REQUIRE(2 == newacct.active.accounts.size());
   BOOST_TEST("prm.acct1" == newacct.active.accounts[0].permission.actor);
   BOOST_TEST("prm.prm1" == newacct.active.accounts[0].permission.permission);
   BOOST_TEST(53005u == newacct.active.accounts[0].weight);
   BOOST_TEST("prm.acct2" == newacct.active.accounts[1].permission.actor);
   BOOST_TEST("prm.prm2" == newacct.active.accounts[1].permission.permission);
   BOOST_TEST(53405u == newacct.active.accounts[1].weight);


   auto var2 = verify_byte_round_trip_conversion( abis, "newaccount", var );
   auto newaccount2 = var2.as<newaccount>();
   BOOST_TEST(newacct.creator == newaccount2.creator);
   BOOST_TEST(newacct.name == newaccount2.name);

   BOOST_TEST(newacct.owner.threshold == newaccount2.owner.threshold);

   BOOST_TEST_REQUIRE(newacct.owner.keys.size() == newaccount2.owner.keys.size());
   BOOST_TEST(newacct.owner.keys[0].key == newaccount2.owner.keys[0].key);
   BOOST_TEST(newacct.owner.keys[0].weight == newaccount2.owner.keys[0].weight);
   BOOST_TEST(newacct.owner.keys[1].key == newaccount2.owner.keys[1].key);
   BOOST_TEST(newacct.owner.keys[1].weight == newaccount2.owner.keys[1].weight);

   BOOST_TEST_REQUIRE(newacct.owner.accounts.size() == newaccount2.owner.accounts.size());
   BOOST_TEST(newacct.owner.accounts[0].permission.actor == newaccount2.owner.accounts[0].permission.actor);
   BOOST_TEST(newacct.owner.accounts[0].permission.permission == newaccount2.owner.accounts[0].permission.permission);
   BOOST_TEST(newacct.owner.accounts[0].weight == newaccount2.owner.accounts[0].weight);
   BOOST_TEST(newacct.owner.accounts[1].permission.actor == newaccount2.owner.accounts[1].permission.actor);
   BOOST_TEST(newacct.owner.accounts[1].permission.permission == newaccount2.owner.accounts[1].permission.permission);
   BOOST_TEST(newacct.owner.accounts[1].weight == newaccount2.owner.accounts[1].weight);

   BOOST_TEST(newacct.active.threshold == newaccount2.active.threshold);

   BOOST_TEST_REQUIRE(newacct.active.keys.size() == newaccount2.active.keys.size());
   BOOST_TEST(newacct.active.keys[0].key == newaccount2.active.keys[0].key);
   BOOST_TEST(newacct.active.keys[0].weight == newaccount2.active.keys[0].weight);
   BOOST_TEST(newacct.active.keys[1].key == newaccount2.active.keys[1].key);
   BOOST_TEST(newacct.active.keys[1].weight == newaccount2.active.keys[1].weight);

   BOOST_TEST_REQUIRE(newacct.active.accounts.size() == newaccount2.active.accounts.size());
   BOOST_TEST(newacct.active.accounts[0].permission.actor == newaccount2.active.accounts[0].permission.actor);
   BOOST_TEST(newacct.active.accounts[0].permission.permission == newaccount2.active.accounts[0].permission.permission);
   BOOST_TEST(newacct.active.accounts[0].weight == newaccount2.active.accounts[0].weight);
   BOOST_TEST(newacct.active.accounts[1].permission.actor == newaccount2.active.accounts[1].permission.actor);
   BOOST_TEST(newacct.active.accounts[1].permission.permission == newaccount2.active.accounts[1].permission.permission);
   BOOST_TEST(newacct.active.accounts[1].weight == newaccount2.active.accounts[1].weight);


   verify_type_round_trip_conversion<newaccount>( abis, "newaccount", var);

} FC_LOG_AND_RETHROW() }


BOOST_AUTO_TEST_CASE(setcode_test)
{ try {

   abi_serializer abis(enumivo_contract_abi(abi_def()));

   const char* test_data = R"=====(
   {
     "account" : "setcode.acc",
     "vmtype" : "0",
     "vmversion" : "0",
     "code" : "0061736d0100000001390a60037e7e7f017f60047e7e7f7f017f60017e0060057e7e7e7f7f"
   }
   )=====";

   auto var = fc::json::from_string(test_data);

   auto set_code = var.as<setcode>();
   BOOST_TEST("setcode.acc" == set_code.account);
   BOOST_TEST(0 == set_code.vmtype);
   BOOST_TEST(0 == set_code.vmversion);
   BOOST_TEST("0061736d0100000001390a60037e7e7f017f60047e7e7f7f017f60017e0060057e7e7e7f7f" == fc::to_hex(set_code.code.data(), set_code.code.size()));

   auto var2 = verify_byte_round_trip_conversion( abis, "setcode", var );
   auto setcode2 = var2.as<setcode>();
   BOOST_TEST(set_code.account == setcode2.account);
   BOOST_TEST(set_code.vmtype == setcode2.vmtype);
   BOOST_TEST(set_code.vmversion == setcode2.vmversion);
   BOOST_TEST(set_code.code == setcode2.code);

   verify_type_round_trip_conversion<setcode>( abis, "setcode", var);

} FC_LOG_AND_RETHROW() }

BOOST_AUTO_TEST_CASE(setabi_test)
{ try {

<<<<<<< HEAD
   abi_serializer abis(enumivo_contract_abi(abi_def()));
=======
   const char* abi_def_abi = R"=====(
      {
         "version": "",
         "types": [{
            "new_type_name": "type_name",
            "type": "string"
         },{
            "new_type_name": "field_name",
            "type": "string"
         }],
         "structs": [{
            "name": "abi_extension",
            "base": "",
            "fields": [{
               "name": "type",
               "type": "uint16"
            },{
               "name": "data",
               "type": "bytes"
            }]
         },{
            "name": "type_def",
            "base": "",
            "fields": [{
               "name": "new_type_name",
               "type": "type_name"
            },{
               "name": "type",
               "type": "type_name"
            }]
         },{
            "name": "field_def",
            "base": "",
            "fields": [{
               "name": "name",
               "type": "field_name"
            },{
               "name": "type",
               "type": "type_name"
            }]
         },{
            "name": "struct_def",
            "base": "",
            "fields": [{
               "name": "name",
               "type": "type_name"
            },{
               "name": "base",
               "type": "type_name"
            }{
               "name": "fields",
               "type": "field_def[]"
            }]
         },{
               "name": "action_def",
               "base": "",
               "fields": [{
                  "name": "name",
                  "type": "action_name"
               },{
                  "name": "type",
                  "type": "type_name"
               },{
                  "name": "ricardian_contract",
                  "type": "string"
               }]
         },{
               "name": "table_def",
               "base": "",
               "fields": [{
                  "name": "name",
                  "type": "table_name"
               },{
                  "name": "index_type",
                  "type": "type_name"
               },{
                  "name": "key_names",
                  "type": "field_name[]"
               },{
                  "name": "key_types",
                  "type": "type_name[]"
               },{
                  "name": "type",
                  "type": "type_name"
               }]
         },{
            "name": "clause_pair",
            "base": "",
            "fields": [{
               "name": "id",
               "type": "string"
            },{
               "name": "body",
               "type": "string"
            }]
         },{
               "name": "abi_def",
               "base": "",
               "fields": [{
                  "name": "version",
                  "type": "string"
               },{
                  "name": "types",
                  "type": "type_def[]"
               },{
                  "name": "structs",
                  "type": "struct_def[]"
               },{
                  "name": "actions",
                  "type": "action_def[]"
               },{
                  "name": "tables",
                  "type": "table_def[]"
               },{
                  "name": "ricardian_clauses",
                  "type": "clause_pair[]"
               },{
                  "name": "abi_extensions",
                  "type": "abi_extension[]"
               }]
         }],
         "actions": [],
         "tables": [],
         "ricardian_clauses": [],
         "abi_extensions": []
      }
   )=====";
>>>>>>> f442d63d

   auto v = fc::json::from_string(abi_def_abi);

   abi_serializer abis(eosio_contract_abi(v.as<abi_def>()));

   const char* abi_string = R"=====(
      {
        "version": "",
        "types": [{
            "new_type_name": "account_name",
            "type": "name"
          }
        ],
        "structs": [{
            "name": "transfer_base",
            "base": "",
            "fields": [{
               "name": "memo",
               "type": "string"
            }]
          },{
            "name": "transfer",
            "base": "transfer_base",
            "fields": [{
               "name": "from",
               "type": "account_name"
            },{
               "name": "to",
               "type": "account_name"
            },{
               "name": "amount",
               "type": "uint64"
            }]
          },{
            "name": "account",
            "base": "",
            "fields": [{
               "name": "account",
               "type": "name"
            },{
               "name": "balance",
               "type": "uint64"
            }]
          }
        ],
        "actions": [{
            "name": "transfer",
            "type": "transfer",
            "ricardian_contract": "transfer contract"
          }
        ],
        "tables": [{
            "name": "account",
            "type": "account",
            "index_type": "i64",
            "key_names" : ["account"],
            "key_types" : ["name"]
          }
        ],
       "ricardian_clauses": [],
       "abi_extensions": []
      }
   )=====";

   auto var = fc::json::from_string(abi_string);
   auto abi = var.as<abi_def>();

   BOOST_TEST_REQUIRE(1 == abi.types.size());

   BOOST_TEST("account_name" == abi.types[0].new_type_name);
   BOOST_TEST("name" == abi.types[0].type);

   BOOST_TEST_REQUIRE(3 == abi.structs.size());

   BOOST_TEST("transfer_base" == abi.structs[0].name);
   BOOST_TEST("" == abi.structs[0].base);
   BOOST_TEST_REQUIRE(1 == abi.structs[0].fields.size());
   BOOST_TEST("memo" == abi.structs[0].fields[0].name);
   BOOST_TEST("string" == abi.structs[0].fields[0].type);

   BOOST_TEST("transfer" == abi.structs[1].name);
   BOOST_TEST("transfer_base" == abi.structs[1].base);
   BOOST_TEST_REQUIRE(3 == abi.structs[1].fields.size());
   BOOST_TEST("from" == abi.structs[1].fields[0].name);
   BOOST_TEST("account_name" == abi.structs[1].fields[0].type);
   BOOST_TEST("to" == abi.structs[1].fields[1].name);
   BOOST_TEST("account_name" == abi.structs[1].fields[1].type);
   BOOST_TEST("amount" == abi.structs[1].fields[2].name);
   BOOST_TEST("uint64" == abi.structs[1].fields[2].type);

   BOOST_TEST("account" == abi.structs[2].name);
   BOOST_TEST("" == abi.structs[2].base);
   BOOST_TEST_REQUIRE(2 == abi.structs[2].fields.size());
   BOOST_TEST("account" == abi.structs[2].fields[0].name);
   BOOST_TEST("name" == abi.structs[2].fields[0].type);
   BOOST_TEST("balance" == abi.structs[2].fields[1].name);
   BOOST_TEST("uint64" == abi.structs[2].fields[1].type);

   BOOST_TEST_REQUIRE(1 == abi.actions.size());
   BOOST_TEST("transfer" == abi.actions[0].name);
   BOOST_TEST("transfer" == abi.actions[0].type);

   BOOST_TEST_REQUIRE(1 == abi.tables.size());
   BOOST_TEST("account" == abi.tables[0].name);
   BOOST_TEST("account" == abi.tables[0].type);
   BOOST_TEST("i64" == abi.tables[0].index_type);
   BOOST_TEST_REQUIRE(1 == abi.tables[0].key_names.size());
   BOOST_TEST("account" == abi.tables[0].key_names[0]);
   BOOST_TEST_REQUIRE(1 == abi.tables[0].key_types.size());
   BOOST_TEST("name" == abi.tables[0].key_types[0]);

   auto var2 = verify_byte_round_trip_conversion( abis, "abi_def", var );
   auto abi2 = var2.as<abi_def>();

   BOOST_TEST_REQUIRE(abi.types.size() == abi2.types.size());

   BOOST_TEST(abi.types[0].new_type_name == abi2.types[0].new_type_name);
   BOOST_TEST(abi.types[0].type == abi2.types[0].type);

   BOOST_TEST_REQUIRE(abi.structs.size() == abi2.structs.size());

   BOOST_TEST(abi.structs[0].name == abi2.structs[0].name);
   BOOST_TEST(abi.structs[0].base == abi2.structs[0].base);
   BOOST_TEST_REQUIRE(abi.structs[0].fields.size() == abi2.structs[0].fields.size());
   BOOST_TEST(abi.structs[0].fields[0].name == abi2.structs[0].fields[0].name);
   BOOST_TEST(abi.structs[0].fields[0].type == abi2.structs[0].fields[0].type);

   BOOST_TEST(abi.structs[1].name == abi2.structs[1].name);
   BOOST_TEST(abi.structs[1].base == abi2.structs[1].base);
   BOOST_TEST_REQUIRE(abi.structs[1].fields.size() == abi2.structs[1].fields.size());
   BOOST_TEST(abi.structs[1].fields[0].name == abi2.structs[1].fields[0].name);
   BOOST_TEST(abi.structs[1].fields[0].type == abi2.structs[1].fields[0].type);
   BOOST_TEST(abi.structs[1].fields[1].name == abi2.structs[1].fields[1].name);
   BOOST_TEST(abi.structs[1].fields[1].type == abi2.structs[1].fields[1].type);
   BOOST_TEST(abi.structs[1].fields[2].name == abi2.structs[1].fields[2].name);
   BOOST_TEST(abi.structs[1].fields[2].type == abi2.structs[1].fields[2].type);

   BOOST_TEST(abi.structs[2].name == abi2.structs[2].name);
   BOOST_TEST(abi.structs[2].base == abi2.structs[2].base);
   BOOST_TEST_REQUIRE(abi.structs[2].fields.size() == abi2.structs[2].fields.size());
   BOOST_TEST(abi.structs[2].fields[0].name == abi2.structs[2].fields[0].name);
   BOOST_TEST(abi.structs[2].fields[0].type == abi2.structs[2].fields[0].type);
   BOOST_TEST(abi.structs[2].fields[1].name == abi2.structs[2].fields[1].name);
   BOOST_TEST(abi.structs[2].fields[1].type == abi2.structs[2].fields[1].type);

   BOOST_TEST_REQUIRE(abi.actions.size() == abi2.actions.size());
   BOOST_TEST(abi.actions[0].name == abi2.actions[0].name);
   BOOST_TEST(abi.actions[0].type == abi2.actions[0].type);

   BOOST_TEST_REQUIRE(abi.tables.size() == abi2.tables.size());
   BOOST_TEST(abi.tables[0].name == abi2.tables[0].name);
   BOOST_TEST(abi.tables[0].type == abi2.tables[0].type);
   BOOST_TEST(abi.tables[0].index_type == abi2.tables[0].index_type);
   BOOST_TEST_REQUIRE(abi.tables[0].key_names.size() == abi2.tables[0].key_names.size());
   BOOST_TEST(abi.tables[0].key_names[0] == abi2.tables[0].key_names[0]);
   BOOST_TEST_REQUIRE(abi.tables[0].key_types.size() == abi2.tables[0].key_types.size());
   BOOST_TEST(abi.tables[0].key_types[0] == abi2.tables[0].key_types[0]);

} FC_LOG_AND_RETHROW() }




struct action1 {
   action1() = default;
   action1(uint64_t b1, uint32_t b2, uint8_t b3) : blah1(b1), blah2(b2), blah3(b3) {}
   uint64_t blah1;
   uint32_t blah2;
   uint8_t blah3;
   static account_name get_account() { return N(acount1); }
   static account_name get_name() { return N(action1); }

   template<typename Stream>
   friend Stream& operator<<( Stream& ds, const action1& act ) {
     ds << act.blah1 << act.blah2 << act.blah3;
     return ds;
   }

   template<typename Stream>
   friend Stream& operator>>( Stream& ds, action1& act ) {
      ds >> act.blah1 >> act.blah2 >> act.blah3;
     return ds;
   }
};

struct action2 {
   action2() = default;
   action2(uint32_t b1, uint64_t b2, uint8_t b3) : blah1(b1), blah2(b2), blah3(b3) {}
   uint32_t blah1;
   uint64_t blah2;
   uint8_t blah3;
   static account_name get_account() { return N(acount2); }
   static account_name get_name() { return N(action2); }

   template<typename Stream>
   friend Stream& operator<<( Stream& ds, const action2& act ) {
     ds << act.blah1 << act.blah2 << act.blah3;
     return ds;
   }

   template<typename Stream>
   friend Stream& operator>>( Stream& ds, action2& act ) {
      ds >> act.blah1 >> act.blah2 >> act.blah3;
     return ds;
   }
};

template<typename T>
void verify_action_equal(const chain::action& exp, const chain::action& act)
{
   BOOST_REQUIRE_EQUAL((std::string)exp.account, (std::string)act.account);
   BOOST_REQUIRE_EQUAL((std::string)exp.name, (std::string)act.name);
   BOOST_REQUIRE_EQUAL(exp.authorization.size(), act.authorization.size());
   for(unsigned int i = 0; i < exp.authorization.size(); ++i)
   {
      BOOST_REQUIRE_EQUAL((std::string)exp.authorization[i].actor, (std::string)act.authorization[i].actor);
      BOOST_REQUIRE_EQUAL((std::string)exp.authorization[i].permission, (std::string)act.authorization[i].permission);
   }
   BOOST_REQUIRE_EQUAL(exp.data.size(), act.data.size());
   BOOST_REQUIRE(!memcmp(exp.data.data(), act.data.data(), exp.data.size()));
}

private_key_type get_private_key( name keyname, string role ) {
   return private_key_type::regenerate<fc::ecc::private_key_shim>(fc::sha256::hash(string(keyname)+role));
}

public_key_type  get_public_key( name keyname, string role ) {
   return get_private_key( keyname, role ).get_public_key();
}

// This test causes the pack logic performed using the FC_REFLECT defined packing (because of
// packed_transaction::data), to be combined with the unpack logic performed using the abi_serializer,
// and thus the abi_def for non-built-in-types.  This test will expose if any of the transaction and
// its sub-types have different packing/unpacking orders in FC_REFLECT vs. their abi_def
BOOST_AUTO_TEST_CASE(packed_transaction)
{ try {

   chain::transaction txn;
   txn.ref_block_num = 1;
   txn.ref_block_prefix = 2;
   txn.expiration.from_iso_string("2021-12-20T15:30");
   name a = N(alice);
   txn.context_free_actions.emplace_back(
         vector<permission_level>{{N(testapi1), config::active_name}},
         newaccount{
               .creator  = config::system_account_name,
               .name     = a,
               .owner    = authority( get_public_key( a, "owner" )),
               .active   = authority( get_public_key( a, "active" ) )
         });
   txn.context_free_actions.emplace_back(
         vector<permission_level>{{N(testapi2), config::active_name}},
         action1{ 15, 23, (uint8_t)3});
   txn.actions.emplace_back(
         vector<permission_level>{{N(testapi3), config::active_name}},
         action2{ 42, 67, (uint8_t)1});
   txn.actions.emplace_back(
         vector<permission_level>{{N(testapi4), config::active_name}},
         action2{ 61, 23, (uint8_t)2});
   txn.max_net_usage_words = 15;
   txn.max_cpu_usage_ms = 43;

   // pack the transaction to verify that the var unpacking logic is correct
   auto packed_txn = chain::packed_transaction(txn);

   const char* packed_transaction_abi = R"=====(
   {
       "types": [{
          "new_type_name": "compression_type",
          "type": "int64"
        }],
       "structs": [{
          "name": "packed_transaction",
          "base": "",
          "fields": [{
             "name": "signatures",
             "type": "signature[]"
          },{
             "name": "compression",
             "type": "compression_type"
          },{
             "name": "data",
             "type": "bytes"
          }]
       },{
          "name": "action1",
          "base": "",
          "fields": [{
             "name": "blah1",
             "type": "uint64"
          },{
             "name": "blah2",
             "type": "uint32"
          },{
             "name": "blah3",
             "type": "uint8"
          }]
       },{
          "name": "action2",
          "base": "",
          "fields": [{
             "name": "blah1",
             "type": "uint32"
          },{
             "name": "blah2",
             "type": "uint64"
          },{
             "name": "blah3",
             "type": "uint8"
          }]
       }]
       "actions": [{
           "name": "action1",
           "type": "action1"
         },{
           "name": "action2",
           "type": "action2"
         }
       ],
       "tables": [],
       "ricardian_clauses": []
   }
   )=====";
   fc::variant var;
   abi_serializer::to_variant(packed_txn, var, get_resolver(fc::json::from_string(packed_transaction_abi).as<abi_def>()));

   chain::packed_transaction packed_txn2;
   abi_serializer::from_variant(var, packed_txn2, get_resolver(fc::json::from_string(packed_transaction_abi).as<abi_def>()));

   const auto txn2 = packed_txn2.get_transaction();

   BOOST_REQUIRE_EQUAL(txn.ref_block_num, txn2.ref_block_num);
   BOOST_REQUIRE_EQUAL(txn.ref_block_prefix, txn2.ref_block_prefix);
   BOOST_REQUIRE(txn.expiration == txn2.expiration);
   BOOST_REQUIRE_EQUAL(txn.context_free_actions.size(), txn2.context_free_actions.size());
   for (unsigned int i = 0; i < txn.context_free_actions.size(); ++i)
      verify_action_equal<action1>(txn.context_free_actions[i], txn2.context_free_actions[i]);
   BOOST_REQUIRE_EQUAL(txn.actions.size(), txn2.actions.size());
   for (unsigned int i = 0; i < txn.actions.size(); ++i)
      verify_action_equal<action2>(txn.actions[i], txn2.actions[i]);
   BOOST_REQUIRE_EQUAL(txn.max_net_usage_words.value, txn2.max_net_usage_words.value);
   BOOST_REQUIRE_EQUAL(txn.max_cpu_usage_ms, txn2.max_cpu_usage_ms);
} FC_LOG_AND_RETHROW() }

BOOST_AUTO_TEST_CASE(abi_type_repeat)
{ try {

   const char* repeat_abi = R"=====(
   {
     "types": [{
         "new_type_name": "actor_name",
         "type": "name"
       },{
         "new_type_name": "actor_name",
         "type": "name"
       }
     ],
     "structs": [{
         "name": "transfer",
         "base": "",
         "fields": [{
            "name": "from",
            "type": "actor_name"
         },{
            "name": "to",
            "type": "actor_name"
         },{
            "name": "amount",
            "type": "uint64"
         }]
       },{
         "name": "account",
         "base": "",
         "fields": [{
            "name": "account",
            "type": "name"
         },{
            "name": "balance",
            "type": "uint64"
         }]
       }
     ],
     "actions": [{
         "name": "transfer",
         "type": "transfer"
       }
     ],
     "tables": [{
         "name": "account",
         "type": "account",
         "index_type": "i64",
         "key_names" : ["account"],
         "key_types" : ["name"]
       }
     ],
    "ricardian_clauses": []
   }
   )=====";

   auto abi = enumivo_contract_abi(fc::json::from_string(repeat_abi).as<abi_def>());
   auto is_table_exception = [](fc::assert_exception const & e) -> bool { return e.to_detail_string().find("types.size") != std::string::npos; };
   BOOST_CHECK_EXCEPTION( abi_serializer abis(abi), fc::assert_exception, is_table_exception );
} FC_LOG_AND_RETHROW() }

BOOST_AUTO_TEST_CASE(abi_struct_repeat)
{ try {

   const char* repeat_abi = R"=====(
   {
     "types": [{
         "new_type_name": "actor_name",
         "type": "name"
       }
     ],
     "structs": [{
         "name": "transfer",
         "base": "",
         "fields": [{
            "name": "from",
            "type": "actor_name"
         },{
            "name": "to",
            "type": "actor_name"
         },{
            "name": "amount",
            "type": "uint64"
         }]
       },{
         "name": "transfer",
         "base": "",
         "fields": [{
            "name": "account",
            "type": "name"
         },{
            "name": "balance",
            "type": "uint64"
         }]
       }
     ],
     "actions": [{
         "name": "transfer",
         "type": "transfer"
       }
     ],
     "tables": [{
         "name": "account",
         "type": "account",
         "index_type": "i64",
         "key_names" : ["account"],
         "key_types" : ["name"]
       }
     ],
     "ricardian_clauses": []
   }
   )=====";

   auto abi = enumivo_contract_abi(fc::json::from_string(repeat_abi).as<abi_def>());
   auto is_table_exception = [](fc::assert_exception const & e) -> bool { return e.to_detail_string().find("structs.size") != std::string::npos; };
   BOOST_CHECK_EXCEPTION( abi_serializer abis(abi), fc::assert_exception, is_table_exception );
} FC_LOG_AND_RETHROW() }

BOOST_AUTO_TEST_CASE(abi_action_repeat)
{ try {

   const char* repeat_abi = R"=====(
   {
     "types": [{
         "new_type_name": "actor_name",
         "type": "name"
       }
     ],
     "structs": [{
         "name": "transfer",
         "base": "",
         "fields": [{
            "name": "from",
            "type": "actor_name"
         },{
            "name": "to",
            "type": "actor_name"
         },{
            "name": "amount",
            "type": "uint64"
         }]
       },{
         "name": "account",
         "base": "",
         "fields": [{
            "name": "account",
            "type": "name"
         },{
            "name": "balance",
            "type": "uint64"
         }]
       }
     ],
     "actions": [{
         "name": "transfer",
         "type": "transfer"
       },{
         "name": "transfer",
         "type": "transfer"
       }
     ],
     "tables": [{
         "name": "account",
         "type": "account",
         "index_type": "i64",
         "key_names" : ["account"],
         "key_types" : ["name"]
       }
     ],
    "ricardian_clauses": []
   }
   )=====";

   auto abi = enumivo_contract_abi(fc::json::from_string(repeat_abi).as<abi_def>());
   auto is_table_exception = [](fc::assert_exception const & e) -> bool { return e.to_detail_string().find("actions.size") != std::string::npos; };
   BOOST_CHECK_EXCEPTION( abi_serializer abis(abi), fc::assert_exception, is_table_exception );
} FC_LOG_AND_RETHROW() }

BOOST_AUTO_TEST_CASE(abi_table_repeat)
{ try {

   const char* repeat_abi = R"=====(
   {
     "types": [{
         "new_type_name": "actor_name",
         "type": "name"
       }
     ],
     "structs": [{
         "name": "transfer",
         "base": "",
         "fields": [{
            "name": "from",
            "type": "actor_name"
         },{
            "name": "to",
            "type": "actor_name"
         },{
            "name": "amount",
            "type": "uint64"
         }]
       },{
         "name": "account",
         "base": "",
         "fields": [{
            "name": "account",
            "type": "name"
         },{
            "name": "balance",
            "type": "uint64"
         }]
       }
     ],
     "actions": [{
         "name": "transfer",
         "type": "transfer",
         "ricardian_contract": "transfer contract"
       }
     ],
     "tables": [{
         "name": "account",
         "type": "account",
         "index_type": "i64",
         "key_names" : ["account"],
         "key_types" : ["name"]
       },{
         "name": "account",
         "type": "account",
         "index_type": "i64",
         "key_names" : ["account"],
         "key_types" : ["name"]
       }
     ]
   }
   )=====";

   auto abi = enumivo_contract_abi(fc::json::from_string(repeat_abi).as<abi_def>());
   auto is_table_exception = [](fc::assert_exception const & e) -> bool { return e.to_detail_string().find("tables.size") != std::string::npos; };
   BOOST_CHECK_EXCEPTION( abi_serializer abis(abi), fc::assert_exception, is_table_exception );
} FC_LOG_AND_RETHROW() }

BOOST_AUTO_TEST_SUITE_END()<|MERGE_RESOLUTION|>--- conflicted
+++ resolved
@@ -553,11 +553,7 @@
     );
     FC_ASSERT(res == true);
 
-<<<<<<< HEAD
-    abi_serializer(enumivo_contract_abi(output)).validate();
-=======
     abi_serializer(output).validate();
->>>>>>> f442d63d
 
     auto abi1 = fc::json::from_string(abi).as<abi_def>();
 
@@ -595,53 +591,12 @@
 
    const char* all_types = R"=====(
    #pragma GCC diagnostic ignored "-Wpointer-bool-conversion"
-<<<<<<< HEAD
    #include <enumivolib/types.hpp>
+   #include <enumivolib/varint.hpp>
    #include <enumivolib/asset.hpp>
-   #include <enumivolib/action.hpp>
    #include <enumivolib/time.hpp>
-   #include <string>
-
-   typedef enumivo::symbol_type symbol;
-
-   //@abi action
-   struct test_struct {
-     std::string             field1;
-     enumivo::time_point_sec   field2;
-     signature               field3;
-     checksum256             field4;
-     field_name              field5;
-     fixed_string32          field6;
-     fixed_string16          field7;
-     type_name               field8;
-     uint8_t                 field9;
-     uint16_t                field10;
-     uint32_t                field11;
-     uint64_t                field12;
-     uint128_t               field13;
-     int8_t                  field15;
-     int16_t                 field16;
-     int32_t                 field17;
-     int64_t                 field18;
-     enumivo::name             field19;
-     account_name            field23;
-     permission_name         field24;
-     action_name             field25;
-     scope_name              field26;
-     enumivo::permission_level field27;
-     public_key              field39;
-     enumivo::asset            field40;
-     enumivo::extended_asset   field41;
-     symbol                  field42;
-     enumivo::time_point       field43;
-     enumivo::block_timestamp_type  field44;
-=======
-   #include <eosiolib/types.hpp>
-   #include <eosiolib/varint.hpp>
-   #include <eosiolib/asset.hpp>
-   #include <eosiolib/time.hpp>
-
-   using namespace eosio;
+
+   using namespace enumivo;
 
    typedef signed_int varint32;
    typedef unsigned_int varuint32;
@@ -676,7 +631,6 @@
       symbol                  field25;
       asset                   field26;
       extended_asset          field27;
->>>>>>> f442d63d
    };
    )=====";
 
@@ -1770,17 +1724,10 @@
 
 } FC_LOG_AND_RETHROW() }
 
-<<<<<<< HEAD
 BOOST_FIXTURE_TEST_CASE(abgigen_enumivoabi_macro, abi_gen_helper)
 { try {
 
    const char* abgigen_enumivoabi_macro = R"=====(
-=======
-BOOST_FIXTURE_TEST_CASE(abigen_eosioabi_macro, abi_gen_helper)
-{ try {
-
-   const char* abigen_eosioabi_macro = R"=====(
->>>>>>> f442d63d
 
       #pragma GCC diagnostic push
       #pragma GCC diagnostic ignored "-Wpointer-bool-conversion"
@@ -1810,11 +1757,7 @@
 
    )=====";
 
-<<<<<<< HEAD
    const char* abgigen_enumivoabi_macro_abi = R"=====(
-=======
-   const char* abigen_eosioabi_macro_abi = R"=====(
->>>>>>> f442d63d
    {
      "types": [],
      "structs": [{
@@ -1837,11 +1780,7 @@
    }
    )=====";
 
-<<<<<<< HEAD
    BOOST_TEST( generate_abi(abgigen_enumivoabi_macro, abgigen_enumivoabi_macro_abi) == true );
-=======
-   BOOST_TEST( generate_abi(abigen_eosioabi_macro, abigen_eosioabi_macro_abi) == true );
->>>>>>> f442d63d
 
 } FC_LOG_AND_RETHROW() }
 
@@ -2492,9 +2431,6 @@
 BOOST_AUTO_TEST_CASE(setabi_test)
 { try {
 
-<<<<<<< HEAD
-   abi_serializer abis(enumivo_contract_abi(abi_def()));
-=======
    const char* abi_def_abi = R"=====(
       {
          "version": "",
@@ -2622,11 +2558,10 @@
          "abi_extensions": []
       }
    )=====";
->>>>>>> f442d63d
 
    auto v = fc::json::from_string(abi_def_abi);
 
-   abi_serializer abis(eosio_contract_abi(v.as<abi_def>()));
+   abi_serializer abis(enumivo_contract_abi(v.as<abi_def>()));
 
    const char* abi_string = R"=====(
       {
