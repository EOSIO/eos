/**
 *  @file
 *  @copyright defined in enumivo/LICENSE.txt
 */
#include <algorithm>
#include <vector>
#include <iterator>
#include <cstdlib>

#include <boost/test/unit_test.hpp>

#include <fc/variant.hpp>
#include <fc/io/json.hpp>
#include <fc/exception/exception.hpp>
#include <fc/log/logger.hpp>

#include <enumivo/chain/contract_types.hpp>
#include <enumivo/chain/abi_serializer.hpp>
#include <enumivo/chain/enumivo_contract.hpp>
#include <enumivo/abi_generator/abi_generator.hpp>

#include <boost/test/framework.hpp>

#include <config.hpp>

using namespace enumivo;
using namespace chain;

BOOST_AUTO_TEST_SUITE(abi_tests)

// verify that round trip conversion, via bytes, reproduces the exact same data
fc::variant verify_byte_round_trip_conversion( const abi_serializer& abis, const type_name& type, const fc::variant& var )
{
   auto bytes = abis.variant_to_binary(type, var);

   auto var2 = abis.binary_to_variant(type, bytes);

   std::string r = fc::json::to_string(var2);

   auto bytes2 = abis.variant_to_binary(type, var2);

   BOOST_TEST( fc::to_hex(bytes) == fc::to_hex(bytes2) );

   return var2;
}

auto get_resolver(const abi_def& abi = abi_def())
{
   return [&abi](const account_name &name) -> optional<abi_serializer> {
      return abi_serializer(enumivo_contract_abi(abi));
   };
}

// verify that round trip conversion, via actual class, reproduces the exact same data
template<typename T>
fc::variant verify_type_round_trip_conversion( const abi_serializer& abis, const type_name& type, const fc::variant& var )
{ try {

   auto bytes = abis.variant_to_binary(type, var);

   T obj;
   abi_serializer::from_variant(var, obj, get_resolver());

   fc::variant var2;
   abi_serializer::to_variant(obj, var2, get_resolver());

   std::string r = fc::json::to_string(var2);


   auto bytes2 = abis.variant_to_binary(type, var2);

   BOOST_TEST( fc::to_hex(bytes) == fc::to_hex(bytes2) );

   return var2;
} FC_LOG_AND_RETHROW() }


    const char* my_abi = R"=====(
{
   "version": "",
   "types": [{
      "new_type_name": "type_name",
      "type": "string"
   },{
      "new_type_name": "field_name",
      "type": "string"
   },{
      "new_type_name": "fields",
      "type": "field_def[]"
   },{
      "new_type_name": "scope_name",
      "type": "name"
   }],
   "structs": [{
      "name": "abi_extension",
      "base": "",
      "fields": [{
         "name": "type",
         "type": "uint16"
      },{
         "name": "data",
         "type": "bytes"
      }]
   },{
      "name": "type_def",
      "base": "",
      "fields": [{
         "name": "new_type_name",
         "type": "type_name"
      },{
         "name": "type",
         "type": "type_name"
      }]
   },{
      "name": "field_def",
      "base": "",
      "fields": [{
         "name": "name",
         "type": "field_name"
      },{
         "name": "type",
         "type": "type_name"
      }]
   },{
      "name": "struct_def",
      "base": "",
      "fields": [{
         "name": "name",
         "type": "type_name"
      },{
         "name": "base",
         "type": "type_name"
      }{
         "name": "fields",
         "type": "field_def[]"
      }]
   },{
      "name": "action_def",
      "base": "",
      "fields": [{
         "name": "name",
         "type": "action_name"
      },{
         "name": "type",
         "type": "type_name"
      },{
         "name": "ricardian_contract",
         "type": "string"
      }]
   },{
      "name": "table_def",
      "base": "",
      "fields": [{
         "name": "name",
         "type": "table_name"
      },{
         "name": "index_type",
         "type": "type_name"
      },{
         "name": "key_names",
         "type": "field_name[]"
      },{
         "name": "key_types",
         "type": "type_name[]"
      },{
         "name": "type",
         "type": "type_name"
      }]
   },{
     "name": "clause_pair",
     "base": "",
     "fields": [{
         "name": "id",
         "type": "string"
     },{
         "name": "body",
         "type": "string"
     }]
   },{
      "name": "abi_def",
      "base": "",
      "fields": [{
         "name": "version",
         "type": "string"
      },{
         "name": "types",
         "type": "type_def[]"
      },{
         "name": "structs",
         "type": "struct_def[]"
      },{
         "name": "actions",
         "type": "action_def[]"
      },{
         "name": "tables",
         "type": "table_def[]"
      },{
         "name": "ricardian_clauses",
         "type": "clause_pair[]"
      },{
         "name": "abi_extensions",
         "type": "abi_extension[]"
      }]
   },{
      "name"  : "A",
      "base"  : "PublicKeyTypes",
      "fields": []
   },{
      "name": "signed_transaction",
      "base": "transaction",
      "fields": [{
         "name": "signatures",
         "type": "signature[]"
      },{
         "name": "context_free_data",
         "type": "bytes[]"
      }]
   },{
      "name": "PublicKeyTypes",
      "base" : "AssetTypes",
      "fields": [{
         "name": "publickey",
         "type": "public_key"
      },{
         "name": "publickey_arr",
         "type": "public_key[]"
      }]
    },{
      "name": "AssetTypes",
      "base" : "NativeTypes",
      "fields": [{
         "name": "asset",
         "type": "asset"
      },{
         "name": "asset_arr",
         "type": "asset[]"
      }]
    },{
      "name": "NativeTypes",
      "fields" : [{
         "name": "string",
         "type": "string"
      },{
         "name": "string_arr",
         "type": "string[]"
      },{
         "name": "block_timestamp_type",
         "type": "block_timestamp_type"
      },{
         "name": "time_point",
         "type": "time_point"
      },{
         "name": "time_point_arr",
         "type": "time_point[]"
      },{
         "name": "time_point_sec",
         "type": "time_point_sec"
      },{
         "name": "time_point_sec_arr",
         "type": "time_point_sec[]"
      },{
         "name": "signature",
         "type": "signature"
      },{
         "name": "signature_arr",
         "type": "signature[]"
      },{
         "name": "checksum256",
         "type": "checksum256"
      },{
         "name": "checksum256_arr",
         "type": "checksum256[]"
      },{
         "name": "fieldname",
         "type": "field_name"
      },{
         "name": "fieldname_arr",
         "type": "field_name[]"
      },{
         "name": "typename",
         "type": "type_name"
      },{
         "name": "typename_arr",
         "type": "type_name[]"
      },{
         "name": "uint8",
         "type": "uint8"
      },{
         "name": "uint8_arr",
         "type": "uint8[]"
      },{
         "name": "uint16",
         "type": "uint16"
      },{
         "name": "uint16_arr",
         "type": "uint16[]"
      },{
         "name": "uint32",
         "type": "uint32"
      },{
         "name": "uint32_arr",
         "type": "uint32[]"
      },{
         "name": "uint64",
         "type": "uint64"
      },{
         "name": "uint64_arr",
         "type": "uint64[]"
      },{
         "name": "uint128",
         "type": "uint128"
      },{
         "name": "uint128_arr",
         "type": "uint128[]"
      },{
         "name": "int8",
         "type": "int8"
      },{
         "name": "int8_arr",
         "type": "int8[]"
      },{
         "name": "int16",
         "type": "int16"
      },{
         "name": "int16_arr",
         "type": "int16[]"
      },{
         "name": "int32",
         "type": "int32"
      },{
         "name": "int32_arr",
         "type": "int32[]"
      },{
         "name": "int64",
         "type": "int64"
      },{
         "name": "int64_arr",
         "type": "int64[]"
      },{
         "name": "int128",
         "type": "int128"
      },{
         "name": "int128_arr",
         "type": "int128[]"
      },{
         "name": "name",
         "type": "name"
      },{
         "name": "name_arr",
         "type": "name[]"
      },{
         "name": "field",
         "type": "field_def"
      },{
         "name": "field_arr",
         "type": "field_def[]"
      },{
         "name": "struct",
         "type": "struct_def"
      },{
         "name": "struct_arr",
         "type": "struct_def[]"
      },{
         "name": "fields",
         "type": "fields"
      },{
         "name": "fields_arr",
         "type": "fields[]"
      },{
         "name": "accountname",
         "type": "account_name"
      },{
         "name": "accountname_arr",
         "type": "account_name[]"
      },{
         "name": "permname",
         "type": "permission_name"
      },{
         "name": "permname_arr",
         "type": "permission_name[]"
      },{
         "name": "actionname",
         "type": "action_name"
      },{
         "name": "actionname_arr",
         "type": "action_name[]"
      },{
         "name": "scopename",
         "type": "scope_name"
      },{
         "name": "scopename_arr",
         "type": "scope_name[]"
      },{
         "name": "permlvl",
         "type": "permission_level"
      },{
         "name": "permlvl_arr",
         "type": "permission_level[]"
      },{
         "name": "action",
         "type": "action"
      },{
         "name": "action_arr",
         "type": "action[]"
      },{
         "name": "permlvlwgt",
         "type": "permission_level_weight"
      },{
         "name": "permlvlwgt_arr",
         "type": "permission_level_weight[]"
      },{
         "name": "transaction",
         "type": "transaction"
      },{
         "name": "transaction_arr",
         "type": "transaction[]"
      },{
         "name": "strx",
         "type": "signed_transaction"
      },{
         "name": "strx_arr",
         "type": "signed_transaction[]"
      },{
         "name": "keyweight",
         "type": "key_weight"
      },{
         "name": "keyweight_arr",
         "type": "key_weight[]"
      },{
         "name": "authority",
         "type": "authority"
      },{
         "name": "authority_arr",
         "type": "authority[]"
      },{
         "name": "typedef",
         "type": "type_def"
      },{
         "name": "typedef_arr",
         "type": "type_def[]"
      },{
         "name": "actiondef",
         "type": "action_def"
      },{
         "name": "actiondef_arr",
         "type": "action_def[]"
      },{
         "name": "tabledef",
         "type": "table_def"
      },{
         "name": "tabledef_arr",
         "type": "table_def[]"
      },{
         "name": "abidef",
         "type": "abi_def"
      },{
         "name": "abidef_arr",
         "type": "abi_def[]"
      }]
    }
  ],
  "actions": [],
  "tables": [],
  "ricardian_clauses": [{"id":"clause A","body":"clause body A"},
              {"id":"clause B","body":"clause body B"}],
  "abi_extensions": []
}
)=====";

BOOST_AUTO_TEST_CASE(uint_types)
{ try {

   const char* currency_abi = R"=====(
   {
       "types": [],
       "structs": [{
           "name": "transfer",
           "base": "",
           "fields": [{
               "name": "amount64",
               "type": "uint64"
           },{
               "name": "amount32",
               "type": "uint32"
           },{
               "name": "amount16",
               "type": "uint16"
           },{
               "name": "amount8",
               "type": "uint8"
           }]
       }],
       "actions": [],
       "tables": [],
       "ricardian_clauses": []
   }
   )=====";

   auto abi = fc::json::from_string(currency_abi).as<abi_def>();

   abi_serializer abis(enumivo_contract_abi(abi));
   abis.validate();

   const char* test_data = R"=====(
   {
     "amount64" : 64,
     "amount32" : 32,
     "amount16" : 16,
     "amount8"  : 8,
   }
   )=====";


   auto var = fc::json::from_string(test_data);
   verify_byte_round_trip_conversion(abi, "transfer", var);

} FC_LOG_AND_RETHROW() }

using namespace enumivo::unittests::config;

struct abi_gen_helper {

  abi_gen_helper() {}

  static bool is_abi_generation_exception(const enumivo::abi_generation_exception& e) { return true; };

  bool generate_abi(const char* source, const char* abi, bool opt_sfs=false) {

    std::string include_param = std::string("-I") + enumivolib_path;
    std::string pfr_include_param = std::string("-I") + pfr_include_path;
    std::string boost_include_param = std::string("-I") + boost_include_path;
    std::string stdcpp_include_param = std::string("-I") + enumivolib_path + "/libc++/upstream/include";
    std::string stdc_include_param = std::string("-I") + enumivolib_path +  "/musl/upstream/include";

    abi_def output;

    std::string contract;
    std::vector<std::string> actions;

    bool res = runToolOnCodeWithArgs(new find_enumivo_abi_macro_action(contract, actions, ""), source,
      {"-fparse-all-comments", "--std=c++14", "--target=wasm32", "-ffreestanding", "-nostdlib",
      "-nostdlibinc", "-fno-threadsafe-statics", "-fno-rtti",  "-fno-exceptions",
      include_param, boost_include_param, stdcpp_include_param,
      stdc_include_param, pfr_include_param }
    );
    FC_ASSERT(res == true);

    res = runToolOnCodeWithArgs(new generate_abi_action(false, opt_sfs, "", output, contract, actions), source,
      {"-fparse-all-comments", "--std=c++14", "--target=wasm32", "-ffreestanding", "-nostdlib",
      "-nostdlibinc", "-fno-threadsafe-statics", "-fno-rtti",  "-fno-exceptions",
      include_param, boost_include_param, stdcpp_include_param,
      stdc_include_param, pfr_include_param }
    );
    FC_ASSERT(res == true);

    abi_serializer(output).validate();

    auto abi1 = fc::json::from_string(abi).as<abi_def>();

    auto e = fc::to_hex(fc::raw::pack(abi1)) == fc::to_hex(fc::raw::pack(output));

    if(!e) {
      BOOST_TEST_MESSAGE("Generate ABI:\n" <<
                        "expected: \n" << fc::json::to_pretty_string(abi1) << "\n" <<
                        "generated: \n" << fc::json::to_pretty_string(output));
    }

    return e;
  }

};

BOOST_FIXTURE_TEST_CASE(abigen_unknown_type, abi_gen_helper)
{ try {

   const char* unknown_type = R"=====(
   #include <enumivolib/types.h>
   //@abi action
   struct transfer {
      uint64_t param1;
      char*    param2;
   };
   )=====";

   BOOST_CHECK_EXCEPTION( generate_abi(unknown_type, ""), enumivo::abi_generation_exception, abi_gen_helper::is_abi_generation_exception );

} FC_LOG_AND_RETHROW() }

BOOST_FIXTURE_TEST_CASE(abigen_all_types, abi_gen_helper)
{  try {

   const char* all_types = R"=====(
   #pragma GCC diagnostic ignored "-Wpointer-bool-conversion"
   #include <enumivolib/types.hpp>
   #include <enumivolib/varint.hpp>
   #include <enumivolib/asset.hpp>
   #include <enumivolib/time.hpp>

   using namespace enumivo;

   typedef signed_int varint32;
   typedef unsigned_int varuint32;
   typedef symbol_type symbol;

   //@abi action
   struct test_struct {
      bool                    field1;
      int8_t                  field2;
      uint8_t                 field3;
      int16_t                 field4;
      uint16_t                field5;
      int32_t                 field6;
      uint32_t                field7;
      int64_t                 field8;
      uint64_t                field9;
      int128_t                field10;
      uint128_t               field11;
      varint32                field12;
      varuint32               field13;
      time_point              field14;
      time_point_sec          field15;
      block_timestamp_type    field16;
      name                    field17;
      bytes                   field18;
      std::string             field19;
      checksum160             field20;
      checksum256             field21;
      checksum512             field22;
      public_key              field23;
      signature               field24;
      symbol                  field25;
      asset                   field26;
      extended_asset          field27;
   };
   )=====";

   const char* all_types_abi = R"=====(
   {
     "types": [],
     "structs": [{
      "name": "test_struct",
      "base": "",
      "fields": [{
          "name": "field1",
          "type": "bool"
        },{
          "name": "field2",
          "type": "int8"
        },{
          "name": "field3",
          "type": "uint8"
        },{
          "name": "field4",
          "type": "int16"
        },{
          "name": "field5",
          "type": "uint16"
        },{
          "name": "field6",
          "type": "int32"
        },{
          "name": "field7",
          "type": "uint32"
        },{
          "name": "field8",
          "type": "int64"
        },{
          "name": "field9",
          "type": "uint64"
        },{
          "name": "field10",
          "type": "int128"
        },{
          "name": "field11",
          "type": "uint128"
        },{
          "name": "field12",
          "type": "varint32"
        },{
          "name": "field13",
          "type": "varuint32"
        },{
          "name": "field14",
          "type": "time_point"
        },{
          "name": "field15",
          "type": "time_point_sec"
        },{
          "name": "field16",
          "type": "block_timestamp_type"
        },{
          "name": "field17",
          "type": "name"
        },{
          "name": "field18",
          "type": "bytes"
        },{
          "name": "field19",
          "type": "string"
        },{
          "name": "field20",
          "type": "checksum160"
        },{
          "name": "field21",
          "type": "checksum256"
        },{
          "name": "field22",
          "type": "checksum512"
        },{
          "name": "field23",
          "type": "public_key"
        },{
          "name": "field24",
          "type": "signature"
        },{
          "name": "field25",
          "type": "symbol"
        },{
          "name": "field26",
          "type": "asset"
        },{
          "name": "field27",
          "type": "extended_asset"
        }
      ]
     }],
     "actions": [{
         "name": "teststruct",
         "type": "test_struct",
         "ricardian_contract": ""
       }
     ],
     "tables": [],
     "ricardian_clauses": []
   }
   )=====";
   BOOST_TEST( generate_abi(all_types, all_types_abi) == true);

} FC_LOG_AND_RETHROW() }

BOOST_FIXTURE_TEST_CASE(abigen_double_base, abi_gen_helper)
{ try {

   const char* double_base = R"=====(
   #include <enumivolib/types.h>

   struct A {
      uint64_t param3;
   };
   struct B {
      uint64_t param2;
   };

   //@abi action
   struct C : A,B {
      uint64_t param1;
   };
   )=====";

   BOOST_CHECK_EXCEPTION( generate_abi(double_base, ""), enumivo::abi_generation_exception, abi_gen_helper::is_abi_generation_exception );

} FC_LOG_AND_RETHROW() }


BOOST_FIXTURE_TEST_CASE(abigen_double_action, abi_gen_helper)
{ try {

   const char* double_action = R"=====(
   #include <enumivolib/types.h>

   struct A {
      uint64_t param3;
   };
   struct B : A {
      uint64_t param2;
   };

   //@abi action action1 action2
   struct C : B {
      uint64_t param1;
   };
   )=====";

   const char* double_action_abi = R"=====(
   {
       "types": [],
       "structs": [{
          "name" : "A",
          "base" : "",
          "fields" : [{
            "name" : "param3",
            "type" : "uint64"
          }]
       },{
          "name" : "B",
          "base" : "A",
          "fields" : [{
            "name" : "param2",
            "type" : "uint64"
          }]
       },{
          "name" : "C",
          "base" : "B",
          "fields" : [{
            "name" : "param1",
            "type" : "uint64"
          }]
       }],
       "actions": [{
          "name" : "action1",
          "type" : "C",
          "ricardian_contract" : ""
       },{
          "name" : "action2",
          "type" : "C",
          "ricardian_contract" : ""
       }],
       "tables": [],
       "ricardian_clauses":[]
   }
   )=====";


   BOOST_TEST( generate_abi(double_action, double_action_abi) == true );

} FC_LOG_AND_RETHROW() }


BOOST_FIXTURE_TEST_CASE(abigen_all_indexes, abi_gen_helper)
{ try {

   const char* all_indexes = R"=====(
   #include <enumivolib/types.hpp>
   #include <string>

   using namespace enumivo;

   //@abi table
   struct table1 {
      uint64_t field1;
   };

   //@abi table
   struct table2 {
      uint128_t field1;
      uint128_t field2;
   };

   //@abi table
   struct table3 {
      uint64_t field1;
      uint64_t field2;
      uint64_t field3;
   };

   struct my_complex_value {
      uint64_t a;
      name     b;
   };

   //@abi table
   struct table4 {
      std::string key;
      my_complex_value value;
   };

   )=====";

   const char* all_indexes_abi = R"=====(
   {
       "types": [],
       "structs": [{
          "name" : "table1",
          "base" : "",
          "fields" : [{
            "name" : "field1",
            "type" : "uint64"
          }]
       },{
          "name" : "table2",
          "base" : "",
          "fields" : [{
            "name" : "field1",
            "type" : "uint128"
          },{
            "name" : "field2",
            "type" : "uint128"
          }]
       },{
          "name" : "table3",
          "base" : "",
          "fields" : [{
            "name" : "field1",
            "type" : "uint64"
          },{
            "name" : "field2",
            "type" : "uint64"
          },{
            "name" : "field3",
            "type" : "uint64"
          }]
       },{
          "name" : "my_complex_value",
          "base" : "",
          "fields" : [{
            "name" : "a",
            "type" : "uint64"
          },{
            "name" : "b",
            "type" : "name"
          }]
       },{
          "name" : "table4",
          "base" : "",
          "fields" : [{
            "name" : "key",
            "type" : "string"
          },{
            "name" : "value",
            "type" : "my_complex_value"
          }]
       }],
       "actions": [],
       "tables": [
        {
          "name": "table1",
          "type": "table1",
          "index_type": "i64",
          "key_names": [
            "field1"
          ],
          "key_types": [
            "uint64"
          ]
        },{
          "name": "table2",
          "type": "table2",
          "index_type": "i128i128",
          "key_names": [
            "field1",
            "field2"
          ],
          "key_types": [
            "uint128",
            "uint128"
          ]
        },{
          "name": "table3",
          "type": "table3",
          "index_type": "i64i64i64",
          "key_names": [
            "field1",
            "field2",
            "field3"
          ],
          "key_types": [
            "uint64",
            "uint64",
            "uint64"
          ]
        },{
          "name": "table4",
          "type": "table4",
          "index_type": "str",
          "key_names": [
            "key",
          ],
          "key_types": [
            "string",
          ]
        },

       ],
       "ricardian_clauses": []
   }
   )=====";

   BOOST_TEST( generate_abi(all_indexes, all_indexes_abi) == true );

} FC_LOG_AND_RETHROW() }

BOOST_FIXTURE_TEST_CASE(abigen_unable_to_determine_index, abi_gen_helper)
{ try {

   const char* unable_to_determine_index = R"=====(
   #include <enumivolib/types.h>

   //@abi table
   struct table1 {
      uint32_t field1;
      uint64_t field2;
   };

   )=====";

   BOOST_CHECK_EXCEPTION( generate_abi(unable_to_determine_index, ""), enumivo::abi_generation_exception, abi_gen_helper::is_abi_generation_exception );

} FC_LOG_AND_RETHROW() }

BOOST_FIXTURE_TEST_CASE(abigen_long_field_name, abi_gen_helper)
{ try {

   //TODO: full action / full table
  // typedef fixed_string16 FieldName;
   const char* long_field_name = R"=====(
   #include <enumivolib/types.h>

   //@abi table
   struct table1 {
      uint64_t thisisaverylongfieldname;
   };

   )=====";

   BOOST_TEST( generate_abi(long_field_name, "{}") == false );

} FC_LOG_AND_RETHROW() }

BOOST_FIXTURE_TEST_CASE(abigen_long_type_name, abi_gen_helper)
{ try {

   const char* long_type_name = R"=====(
   #include <enumivolib/types.h>

   struct this_is_a_very_very_very_very_long_type_name {
      uint64_t field;
   };

   //@abi table
   struct table1 {
      this_is_a_very_very_very_very_long_type_name field1;
   };

   )=====";


   BOOST_TEST( generate_abi(long_type_name, "{}") == false );

} FC_LOG_AND_RETHROW() }

BOOST_FIXTURE_TEST_CASE(abigen_same_type_different_namespace, abi_gen_helper)
{ try {

   const char* same_type_different_namespace = R"=====(
   #include <enumivolib/types.h>

   namespace A {
     //@abi table
     struct table1 {
        uint64_t field1;
     };
   }

   namespace B {
     //@abi table
     struct table1 {
        uint64_t field2;
     };
   }

   )=====";

   BOOST_CHECK_EXCEPTION( generate_abi(same_type_different_namespace, ""), enumivo::abi_generation_exception, abi_gen_helper::is_abi_generation_exception );

} FC_LOG_AND_RETHROW() }

BOOST_FIXTURE_TEST_CASE(abigen_bad_index_type, abi_gen_helper)
{ try {

   const char* bad_index_type = R"=====(
   #include <enumivolib/types.h>

   //@abi table table1 i128i128
   struct table1 {
      uint32_t key;
      uint64_t field1;
      uint64_t field2;
   };

   )=====";

   BOOST_CHECK_EXCEPTION( generate_abi(bad_index_type, "{}"), enumivo::abi_generation_exception, abi_gen_helper::is_abi_generation_exception );

} FC_LOG_AND_RETHROW() }

BOOST_FIXTURE_TEST_CASE(abigen_full_table_decl, abi_gen_helper)
{ try {

   const char* full_table_decl = R"=====(
   #include <enumivolib/types.hpp>

   //@abi table table1 i64
   class table1 {
   public:
      uint64_t  id;
      enumivo::name name;
      uint32_t  age;
   };

   )=====";

   const char* full_table_decl_abi = R"=====(
   {
       "types": [],
       "structs": [{
          "name" : "table1",
          "base" : "",
          "fields" : [{
            "name" : "id",
            "type" : "uint64"
          },{
            "name" : "name",
            "type" : "name"
          },{
            "name" : "age",
            "type" : "uint32"
          }]
       }],
       "actions": [],
       "tables": [
        {
          "name": "table1",
          "type": "table1",
          "index_type": "i64",
          "key_names": [
            "id"
          ],
          "key_types": [
            "uint64"
          ]
        }],
       "ricardian_clauses": []
   }
   )=====";

   BOOST_TEST( generate_abi(full_table_decl, full_table_decl_abi) == true );

} FC_LOG_AND_RETHROW() }

BOOST_FIXTURE_TEST_CASE(abigen_str_table_decl, abi_gen_helper)
{ try {

   const char* str_table_decl = R"=====(
   #include <enumivolib/types.hpp>
   #include <string>

   //@abi table
   class table1 {
   public:
      std::string name;
      uint32_t age;
   };

   )=====";

   const char* str_table_decl_abi = R"=====(
   {
     "types": [],
     "structs": [{
         "name": "table1",
         "base": "",
         "fields": [{
            "name" : "name",
            "type" : "string"
          },{
            "name" : "age",
            "type" : "uint32"
          }]
       }
     ],
     "actions": [],
     "tables": [{
         "name": "table1",
         "index_type": "str",
         "key_names": [
           "name"
         ],
         "key_types": [
           "string"
         ],
         "type": "table1"
       }
     ],
     "ricardian_clauses": []
   }
   )=====";

   BOOST_TEST( generate_abi(str_table_decl, str_table_decl_abi) == true );
} FC_LOG_AND_RETHROW() }

BOOST_FIXTURE_TEST_CASE(abigen_union_table, abi_gen_helper)
{ try {

   const char* union_table = R"=====(
   #include <enumivolib/types.h>

   //@abi table
   union table1 {
      uint64_t field1;
      uint32_t field2;
   };

   )=====";

   BOOST_CHECK_EXCEPTION( generate_abi(union_table, ""), enumivo::abi_generation_exception, abi_gen_helper::is_abi_generation_exception );

} FC_LOG_AND_RETHROW() }

BOOST_FIXTURE_TEST_CASE(abigen_same_action_different_type, abi_gen_helper)
{ try {

   const char* same_action_different_type = R"=====(
   #include <enumivolib/types.h>

   //@abi action action1
   struct table1 {
      uint64_t field1;
   };

   //@abi action action1
   struct table2 {
      uint64_t field1;
   };

   )=====";

   BOOST_CHECK_EXCEPTION( generate_abi(same_action_different_type, ""), enumivo::abi_generation_exception, abi_gen_helper::is_abi_generation_exception );
} FC_LOG_AND_RETHROW() }

BOOST_FIXTURE_TEST_CASE(abigen_template_base, abi_gen_helper)
{ try {

   const char* template_base = R"=====(
   #include <enumivolib/types.h>

   template<typename T>
   class base {
      T field;
   };

   typedef base<uint32_t> base32;

   //@abi table table1 i64
   class table1 : base32 {
   public:
      uint64_t id;
   };

   )=====";

   const char* template_base_abi = R"=====(
   {
       "types": [],
       "structs": [{
          "name" : "base32",
          "base" : "",
          "fields" : [{
            "name" : "field",
            "type" : "uint32"
          }]
       },{
          "name" : "table1",
          "base" : "base32",
          "fields" : [{
            "name" : "id",
            "type" : "uint64"
          }]
       }],
       "actions": [],
       "tables": [
        {
          "name": "table1",
          "type": "table1",
          "index_type": "i64",
          "key_names": [
            "id"
          ],
          "key_types": [
            "uint64"
          ]
        }],
       "ricardian_clauses": []
   }
   )=====";

   BOOST_TEST( generate_abi(template_base, template_base_abi) == true );

} FC_LOG_AND_RETHROW() }

BOOST_FIXTURE_TEST_CASE(abigen_action_and_table, abi_gen_helper)
{ try {

   const char* action_and_table = R"=====(
   #include <enumivolib/types.h>

  /* @abi table
   * @abi action
   */
   class table_action {
   public:
      uint64_t id;
   };

   )=====";

   const char* action_and_table_abi = R"=====(
   {
       "types": [],
       "structs": [{
          "name" : "table_action",
          "base" : "",
          "fields" : [{
            "name" : "id",
            "type" : "uint64"
          }]
       }],
       "actions": [{
          "name" : "tableaction",
          "type" : "table_action",
          "ricardian_contract" : ""
       }],
       "tables": [
        {
          "name": "tableaction",
          "type": "table_action",
          "index_type": "i64",
          "key_names": [
            "id"
          ],
          "key_types": [
            "uint64"
          ]
        }],
       "ricardian_clauses": []
   }
   )=====";

   BOOST_TEST( generate_abi(action_and_table, action_and_table_abi) == true );

} FC_LOG_AND_RETHROW() }

BOOST_FIXTURE_TEST_CASE(abigen_simple_typedef, abi_gen_helper)
{ try {

   const char* simple_typedef = R"=====(
   #include <enumivolib/types.hpp>

   using namespace enumivo;

   struct common_params {
      uint64_t c1;
      uint64_t c2;
      uint64_t c3;
   };

   typedef common_params my_base_alias;

   //@abi action
   struct main_action : my_base_alias {
      uint64_t param1;
   };

   )=====";

   const char* simple_typedef_abi = R"=====(
   {
       "types": [{
          "new_type_name" : "my_base_alias",
          "type" : "common_params"
       }],
       "structs": [{
          "name" : "common_params",
          "base" : "",
          "fields" : [{
            "name" : "c1",
            "type" : "uint64"
          },{
            "name" : "c2",
            "type" : "uint64"
          },{
            "name" : "c3",
            "type" : "uint64"
          }]
       },{
          "name" : "main_action",
          "base" : "my_base_alias",
          "fields" : [{
            "name" : "param1",
            "type" : "uint64"
          }]
       }],
       "actions": [{
          "name" : "mainaction",
          "type" : "main_action",
          "ricardian_contract" : ""
       }],
       "tables": [],
       "ricardian_clauses": []
   }
   )=====";

   BOOST_TEST( generate_abi(simple_typedef, simple_typedef_abi) == true );
} FC_LOG_AND_RETHROW() }

BOOST_FIXTURE_TEST_CASE(abigen_field_typedef, abi_gen_helper)
{ try {

   const char* field_typedef = R"=====(
   #include <enumivolib/types.hpp>

   using namespace enumivo;

   typedef name my_name_alias;

   struct complex_field {
      uint64_t  f1;
      uint32_t  f2;
   };

   typedef complex_field my_complex_field_alias;

   //@abi table
   struct table1 {
      uint64_t               field1;
      my_complex_field_alias field2;
      my_name_alias          name;
   };

   )=====";

   const char* field_typedef_abi = R"=====(
   {
       "types": [{
          "new_type_name" : "my_complex_field_alias",
          "type" : "complex_field"
       },{
          "new_type_name" : "my_name_alias",
          "type" : "name"
       }],
       "structs": [{
          "name" : "complex_field",
          "base" : "",
          "fields" : [{
            "name": "f1",
            "type": "uint64"
          }, {
            "name": "f2",
            "type": "uint32"
          }]
       },{
          "name" : "table1",
          "base" : "",
          "fields" : [{
            "name": "field1",
            "type": "uint64"
          },{
            "name": "field2",
            "type": "my_complex_field_alias"
          },{
            "name": "name",
            "type": "my_name_alias"
          }]
       }],
       "actions": [],
       "tables": [{
          "name": "table1",
          "type": "table1",
          "index_type": "i64",
          "key_names": [
            "field1"
          ],
          "key_types": [
            "uint64"
          ]
        }],
       "ricardian_clauses": []
   }
   )=====";

   BOOST_TEST( generate_abi(field_typedef, field_typedef_abi) == true );

} FC_LOG_AND_RETHROW() }

BOOST_FIXTURE_TEST_CASE(abigen_vector_of_POD, abi_gen_helper)
{ try {

   const char* abigen_vector_of_POD = R"=====(
   #include <vector>
   #include <string>
   #include <enumivolib/types.hpp>

   using namespace enumivo;
   using namespace std;

   //@abi table
   struct table1 {
      uint64_t         field1;
      vector<uint64_t> uints64;
      vector<uint32_t> uints32;
      vector<uint16_t> uints16;
      vector<uint8_t>  uints8;
   };

   )=====";

   const char* abigen_vector_of_POD_abi = R"=====(
   {
     "types": [],
     "structs": [{
         "name": "table1",
         "base": "",
         "fields": [{
             "name": "field1",
             "type": "uint64"
           },{
             "name": "uints64",
             "type": "uint64[]"
           },{
             "name": "uints32",
             "type": "uint32[]"
           },{
             "name": "uints16",
             "type": "uint16[]"
           },{
             "name": "uints8",
             "type": "uint8[]"
           }
         ]
       }
     ],
     "actions": [],
     "tables": [{
         "name": "table1",
         "index_type": "i64",
         "key_names": [
           "field1"
         ],
         "key_types": [
           "uint64"
         ],
         "type": "table1"
       }
     ],
    "ricardian_clauses": []
   }
   )=====";

   BOOST_TEST( generate_abi(abigen_vector_of_POD, abigen_vector_of_POD_abi) == true );

} FC_LOG_AND_RETHROW() }

BOOST_FIXTURE_TEST_CASE(abigen_vector_of_structs, abi_gen_helper)
{ try {

   const char* abigen_vector_of_structs = R"=====(
   #include <vector>
   #include <string>
   #include <enumivolib/types.hpp>

   using namespace enumivo;
   using namespace std;

   struct my_struct {
      vector<uint64_t> uints64;
      vector<uint32_t> uints32;
      vector<uint16_t> uints16;
      vector<uint8_t>  uints8;
      string           str;
   };

   //@abi table
   struct table1 {
      uint64_t          field1;
      vector<my_struct> field2;
   };

   )=====";

   const char* abigen_vector_of_structs_abi = R"=====(
   {
     "types": [],
     "structs": [{
         "name": "my_struct",
         "base": "",
         "fields": [{
             "name": "uints64",
             "type": "uint64[]"
           },{
             "name": "uints32",
             "type": "uint32[]"
           },{
             "name": "uints16",
             "type": "uint16[]"
           },{
             "name": "uints8",
             "type": "uint8[]"
           },{
             "name": "str",
             "type": "string"
           }
         ]
       },{
         "name": "table1",
         "base": "",
         "fields": [{
             "name": "field1",
             "type": "uint64"
           },{
             "name": "field2",
             "type": "my_struct[]"
           }
         ]
       }
     ],
     "actions": [],
     "tables": [{
         "name": "table1",
         "index_type": "i64",
         "key_names": [
           "field1"
         ],
         "key_types": [
           "uint64"
         ],
         "type": "table1"
       }
     ],
    "ricardian_clauses": []
   }
   )=====";

   BOOST_TEST( generate_abi(abigen_vector_of_structs, abigen_vector_of_structs_abi) == true );

} FC_LOG_AND_RETHROW() }

BOOST_FIXTURE_TEST_CASE(abigen_vector_multidimension, abi_gen_helper)
{ try {

   const char* abigen_vector_multidimension = R"=====(
   #include <vector>
   #include <string>
   #include <enumivolib/types.hpp>

   using namespace enumivo;
   using namespace std;

   //@abi table
   struct table1 {
      uint64_t                 field1;
      vector<vector<uint64_t>> field2;
   };

   )=====";

   BOOST_CHECK_EXCEPTION( generate_abi(abigen_vector_multidimension, ""), enumivo::abi_generation_exception, abi_gen_helper::is_abi_generation_exception );

} FC_LOG_AND_RETHROW() }

BOOST_FIXTURE_TEST_CASE(abigen_vector_alias, abi_gen_helper)
{ try {

   const char* abigen_vector_alias = R"=====(
   #include <string>
   #include <vector>
   #include <enumivolib/types.hpp>
   #include <enumivolib/print.hpp>

   using namespace std;

   struct row {
    std::vector<uint32_t> cells;
   };

   typedef vector<row> array_of_rows;

   //@abi action
   struct my_action {
     uint64_t id;
     array_of_rows rows;
   };

   )=====";

   const char* abigen_vector_alias_abi = R"=====(
   {
     "types": [{
         "new_type_name": "array_of_rows",
         "type": "row[]"
       }
     ],
     "structs": [{
         "name": "row",
         "base": "",
         "fields": [{
             "name": "cells",
             "type": "uint32[]"
           }
         ]
       },{
         "name": "my_action",
         "base": "",
         "fields": [{
             "name": "id",
             "type": "uint64"
           },{
             "name": "rows",
             "type": "array_of_rows"
           }
         ]
       }
     ],
     "actions": [{
         "name": "myaction",
         "type": "my_action",
         "ricardian_contract": ""
       }
     ],
     "tables": [],
     "ricardian_clauses": []
   }
   )=====";

   BOOST_TEST( generate_abi(abigen_vector_alias, abigen_vector_alias_abi) == true );

} FC_LOG_AND_RETHROW() }

BOOST_FIXTURE_TEST_CASE(abgigen_enumivoabi_macro, abi_gen_helper)
{ try {

   const char* abgigen_enumivoabi_macro = R"=====(

      #pragma GCC diagnostic push
      #pragma GCC diagnostic ignored "-Wpointer-bool-conversion"

      #include <enumivolib/enumivo.hpp>
      #include <enumivolib/print.hpp>


      using namespace enumivo;

      struct hello : public enumivo::contract {
        public:
            using contract::contract;

            void hi( name user ) {
               print( "Hello, ", name{user} );
            }

            void bye( name user ) {
               print( "Bye, ", name{user} );
            }
      };

      ENUMIVO_ABI(hello,(hi))

      #pragma GCC diagnostic pop

   )=====";

   const char* abgigen_enumivoabi_macro_abi = R"=====(
   {
     "types": [],
     "structs": [{
         "name": "hi",
         "base": "",
         "fields": [{
             "name": "user",
             "type": "name"
           }
         ]
       }
     ],
     "actions": [{
         "name": "hi",
         "type": "hi"
       }
     ],
     "tables": [],
     "ricardian_clauses": []
   }
   )=====";

   BOOST_TEST( generate_abi(abgigen_enumivoabi_macro, abgigen_enumivoabi_macro_abi) == true );

} FC_LOG_AND_RETHROW() }

BOOST_FIXTURE_TEST_CASE(abigen_contract_inheritance, abi_gen_helper)
{ try {

   const char* abigen_contract_inheritance = R"=====(
      #pragma GCC diagnostic push
      #pragma GCC diagnostic ignored "-Wpointer-bool-conversion"

      #include <enumivolib/enumivo.hpp>
      #include <enumivolib/print.hpp>


      using namespace enumivo;

      struct hello : public enumivo::contract {
        public:
            using contract::contract;

            void hi( name user ) {
               print( "Hello, ", name{user} );
            }
      };

      struct new_hello : hello {
        public:
            new_hello(account_name self) : hello(self) {}
            void bye( name user ) {
               print( "Bye, ", name{user} );
            }
      };

      ENUMIVO_ABI(new_hello,(hi)(bye))

      #pragma GCC diagnostic pop
   )=====";

   const char* abigen_contract_inheritance_abi = R"=====(
   {
     "types": [],
     "structs": [{
         "name": "hi",
         "base": "",
         "fields": [{
             "name": "user",
             "type": "name"
           }
         ]
       },{
         "name": "bye",
         "base": "",
         "fields": [{
             "name": "user",
             "type": "name"
           }
         ]
       }
     ],
     "actions": [{
         "name": "hi",
         "type": "hi"
       },{
         "name": "bye",
         "type": "bye"
       }
     ],
     "tables": [],
     "ricardian_clauses": []
   }
   )=====";

   BOOST_TEST( generate_abi(abigen_contract_inheritance, abigen_contract_inheritance_abi) == true );

} FC_LOG_AND_RETHROW() }


BOOST_AUTO_TEST_CASE(general)
{ try {

   auto abi = enumivo_contract_abi(fc::json::from_string(my_abi).as<abi_def>());

   abi_serializer abis(abi);
   abis.validate();

   const char *my_other = R"=====(
    {
      "publickey"     :  "ENU6MRyAjQq8ud7hVNYcfnVPJqcVpscN5So8BhtHuGYqET5GDW5CV",
      "publickey_arr" :  ["ENU6MRyAjQq8ud7hVNYcfnVPJqcVpscN5So8BhtHuGYqET5GDW5CV","ENU6MRyAjQq8ud7hVNYcfnVPJqcVpscN5So8BhtHuGYqET5GDW5CV","ENU6MRyAjQq8ud7hVNYcfnVPJqcVpscN5So8BhtHuGYqET5GDW5CV"],
      "asset"         : "100.0000 ENU",
      "asset_arr"     : ["100.0000 ENU","100.0000 ENU"],

      "string"            : "ola ke ase",
      "string_arr"        : ["ola ke ase","ola ke desi"],
      "block_timestamp_type" : "2021-12-20T15",
      "time_point"        : "2021-12-20T15:30",
      "time_point_arr"    : ["2021-12-20T15:30","2021-12-20T15:31"],
      "time_point_sec"    : "2021-12-20T15:30:21",
      "time_point_sec_arr": ["2021-12-20T15:30:21","2021-12-20T15:31:21"],
      "signature"         : "SIG_K1_Jzdpi5RCzHLGsQbpGhndXBzcFs8vT5LHAtWLMxPzBdwRHSmJkcCdVu6oqPUQn1hbGUdErHvxtdSTS1YA73BThQFwV1v4G5",
      "signature_arr"     : ["SIG_K1_Jzdpi5RCzHLGsQbpGhndXBzcFs8vT5LHAtWLMxPzBdwRHSmJkcCdVu6oqPUQn1hbGUdErHvxtdSTS1YA73BThQFwV1v4G5","SIG_K1_Jzdpi5RCzHLGsQbpGhndXBzcFs8vT5LHAtWLMxPzBdwRHSmJkcCdVu6oqPUQn1hbGUdErHvxtdSTS1YA73BThQFwV1v4G5"],
      "checksum256"       : "ba7816bf8f01cfea414140de5dae2223b00361a396177a9cb410ff61f20015ad",
      "checksum256_arr"      : ["ba7816bf8f01cfea414140de5dae2223b00361a396177a9cb410ff61f20015ad","ba7816bf8f01cfea414140de5dae2223b00361a396177a9cb410ff61f20015ad"],
      "fieldname"         : "name1",
      "fieldname_arr"     : ["name1","name2"],
      "typename"          : "name3",
      "typename_arr"      : ["name4","name5"],
      "bytes"             : "010203",
      "bytes_arr"         : ["010203","","040506"],
      "uint8"             : 8,
      "uint8_arr"         : [8,9],
      "uint16"            : 16,
      "uint16_arr"        : [16,17],
      "uint32"            : 32,
      "uint32_arr"        : [32,33],
      "uint64"            : 64,
      "uint64_arr"        : [64,65],
      "uint128"           : 128,
      "uint128_arr"       : ["0x00000000000000000000000000000080",129],
      "int8"              : 108,
      "int8_arr"          : [108,109],
      "int16"             : 116,
      "int16_arr"         : [116,117],
      "int32"             : 132,
      "int32_arr"         : [132,133],
      "int64"             : 164,
      "int64_arr"         : [164,165],
      "int128"            : -128,
      "int128_arr"        : ["0xFFFFFFFFFFFFFFFFFFFFFFFFFFFFFF80",-129],
      "name"              : "xname1",
      "name_arr"          : ["xname2","xname3"],
      "field"             : {"name":"name1", "type":"type1"},
      "field_arr"         : [{"name":"name1", "type":"type1"}, {"name":"name2", "type":"type2"}],
      "struct"            : {"name":"struct1", "base":"base1", "fields": [{"name":"name1", "type":"type1"}, {"name":"name2", "type":"type2"}]},
      "struct_arr"        : [{"name":"struct1", "base":"base1", "fields": [{"name":"name1", "type":"type1"}, {"name":"name2", "type":"type2"}]},{"name":"struct1", "base":"base1", "fields": [{"name":"name1", "type":"type1"}, {"name":"name2", "type":"type2"}]}],
      "fields"            : [{"name":"name1", "type":"type1"}, {"name":"name2", "type":"type2"}],
      "fields_arr"        : [[{"name":"name1", "type":"type1"}, {"name":"name2", "type":"type2"}],[{"name":"name3", "type":"type3"}, {"name":"name4", "type":"type4"}]],
      "accountname"       : "acc1",
      "accountname_arr"   : ["acc1","acc2"],
      "permname"          : "pername",
      "permname_arr"      : ["pername1","pername2"],
      "actionname"        : "actionname",
      "actionname_arr"    : ["actionname1","actionname2"],
      "scopename"         : "acc1",
      "scopename_arr"     : ["acc1","acc2"],
      "permlvl"           : {"actor":"acc1","permission":"permname1"},
      "permlvl_arr"       : [{"actor":"acc1","permission":"permname1"},{"actor":"acc2","permission":"permname2"}],
      "action"            : {"account":"acc1", "name":"actionname1", "authorization":[{"actor":"acc1","permission":"permname1"}], "data":"445566"},
      "action_arr"        : [{"account":"acc1", "name":"actionname1", "authorization":[{"actor":"acc1","permission":"permname1"}], "data":"445566"},{"account":"acc2", "name":"actionname2", "authorization":[{"actor":"acc2","permission":"permname2"}], "data":""}],
      "permlvlwgt"        : {"permission":{"actor":"acc1","permission":"permname1"},"weight":"1"},
      "permlvlwgt_arr"    : [{"permission":{"actor":"acc1","permission":"permname1"},"weight":"1"},{"permission":{"actor":"acc2","permission":"permname2"},"weight":"2"}],
      "transaction"       : {
        "ref_block_num":"1",
        "ref_block_prefix":"2",
        "expiration":"2021-12-20T15:30",
        "context_free_actions":[{"account":"contextfree1", "name":"cfactionname1", "authorization":[{"actor":"cfacc1","permission":"cfpermname1"}], "data":"778899"}],
        "actions":[{"account":"accountname1", "name":"actionname1", "authorization":[{"actor":"acc1","permission":"permname1"}], "data":"445566"}],
        "max_net_usage_words":15,
        "max_cpu_usage_ms":43,
        "delay_sec":0,
        "transaction_extensions": []
      },
      "transaction_arr": [{
        "ref_block_num":"1",
        "ref_block_prefix":"2",
        "expiration":"2021-12-20T15:30",
        "context_free_actions":[{"account":"contextfree1", "name":"cfactionname1", "authorization":[{"actor":"cfacc1","permission":"cfpermname1"}], "data":"778899"}],
        "actions":[{"account":"acc1", "name":"actionname1", "authorization":[{"actor":"acc1","permission":"permname1"}], "data":"445566"}],
        "max_net_usage_words":15,
        "max_cpu_usage_ms":43,
        "delay_sec":0,
        "transaction_extensions": []
      },{
        "ref_block_num":"2",
        "ref_block_prefix":"3",
        "expiration":"2021-12-20T15:40",
        "context_free_actions":[{"account":"contextfree1", "name":"cfactionname1", "authorization":[{"actor":"cfacc1","permission":"cfpermname1"}], "data":"778899"}],
        "actions":[{"account":"acc2", "name":"actionname2", "authorization":[{"actor":"acc2","permission":"permname2"}], "data":""}],
        "max_net_usage_words":21,
        "max_cpu_usage_ms":87,
        "delay_sec":0,
        "transaction_extensions": []
      }],
      "strx": {
        "ref_block_num":"1",
        "ref_block_prefix":"2",
        "expiration":"2021-12-20T15:30",
        "region": "1",
        "signatures" : ["SIG_K1_Jzdpi5RCzHLGsQbpGhndXBzcFs8vT5LHAtWLMxPzBdwRHSmJkcCdVu6oqPUQn1hbGUdErHvxtdSTS1YA73BThQFwV1v4G5"],
        "context_free_data" : ["abcdef","0123456789","ABCDEF0123456789abcdef"],
        "context_free_actions":[{"account":"contextfree1", "name":"cfactionname1", "authorization":[{"actor":"cfacc1","permission":"cfpermname1"}], "data":"778899"}],
        "actions":[{"account":"accountname1", "name":"actionname1", "authorization":[{"actor":"acc1","permission":"permname1"}], "data":"445566"}],
        "max_net_usage_words":15,
        "max_cpu_usage_ms":43,
        "delay_sec":0,
        "transaction_extensions": []
      },
      "strx_arr": [{
        "ref_block_num":"1",
        "ref_block_prefix":"2",
        "expiration":"2021-12-20T15:30",
        "region": "1",
        "signatures" : ["SIG_K1_Jzdpi5RCzHLGsQbpGhndXBzcFs8vT5LHAtWLMxPzBdwRHSmJkcCdVu6oqPUQn1hbGUdErHvxtdSTS1YA73BThQFwV1v4G5"],
        "context_free_data" : ["abcdef","0123456789","ABCDEF0123456789abcdef"],
        "context_free_actions":[{"account":"contextfree1", "name":"cfactionname1", "authorization":[{"actor":"cfacc1","permission":"cfpermname1"}], "data":"778899"}],
        "actions":[{"account":"acc1", "name":"actionname1", "authorization":[{"actor":"acc1","permission":"permname1"}], "data":"445566"}],
        "max_net_usage_words":15,
        "max_cpu_usage_ms":43,
        "delay_sec":0,
        "transaction_extensions": []
      },{
        "ref_block_num":"2",
        "ref_block_prefix":"3",
        "expiration":"2021-12-20T15:40",
        "region": "1",
        "signatures" : ["SIG_K1_Jzdpi5RCzHLGsQbpGhndXBzcFs8vT5LHAtWLMxPzBdwRHSmJkcCdVu6oqPUQn1hbGUdErHvxtdSTS1YA73BThQFwV1v4G5"],
        "context_free_data" : ["abcdef","0123456789","ABCDEF0123456789abcdef"],
        "context_free_actions":[{"account":"contextfree2", "name":"cfactionname2", "authorization":[{"actor":"cfacc2","permission":"cfpermname2"}], "data":"667788"}],
        "actions":[{"account":"acc2", "name":"actionname2", "authorization":[{"actor":"acc2","permission":"permname2"}], "data":""}],
        "max_net_usage_words":15,
        "max_cpu_usage_ms":43,
        "delay_sec":0,
        "transaction_extensions": []
      }],
      "keyweight": {"key":"ENU6MRyAjQq8ud7hVNYcfnVPJqcVpscN5So8BhtHuGYqET5GDW5CV", "weight":"100"},
      "keyweight_arr": [{"key":"ENU6MRyAjQq8ud7hVNYcfnVPJqcVpscN5So8BhtHuGYqET5GDW5CV", "weight":"100"},{"key":"ENU6MRyAjQq8ud7hVNYcfnVPJqcVpscN5So8BhtHuGYqET5GDW5CV", "weight":"200"}],
      "authority": {
         "threshold":"10",
         "keys":[{"key":"ENU6MRyAjQq8ud7hVNYcfnVPJqcVpscN5So8BhtHuGYqET5GDW5CV", "weight":100},{"key":"ENU6MRyAjQq8ud7hVNYcfnVPJqcVpscN5So8BhtHuGYqET5GDW5CV", "weight":200}],
         "accounts":[{"permission":{"actor":"acc1","permission":"permname1"},"weight":"1"},{"permission":{"actor":"acc2","permission":"permname2"},"weight":"2"}],
         "waits":[]
       },
      "authority_arr": [{
         "threshold":"10",
         "keys":[{"key":"ENU6MRyAjQq8ud7hVNYcfnVPJqcVpscN5So8BhtHuGYqET5GDW5CV", "weight":"100"},{"key":"ENU6MRyAjQq8ud7hVNYcfnVPJqcVpscN5So8BhtHuGYqET5GDW5CV", "weight":"200"}],
         "accounts":[{"permission":{"actor":"acc1","permission":"permname1"},"weight":"1"},{"permission":{"actor":"acc2","permission":"permname2"},"weight":"2"}],
         "waits":[]
       },{
         "threshold":"10",
         "keys":[{"key":"ENU6MRyAjQq8ud7hVNYcfnVPJqcVpscN5So8BhtHuGYqET5GDW5CV", "weight":"100"},{"key":"ENU6MRyAjQq8ud7hVNYcfnVPJqcVpscN5So8BhtHuGYqET5GDW5CV", "weight":"200"}],
         "accounts":[{"permission":{"actor":"acc1","permission":"permname1"},"weight":"1"},{"permission":{"actor":"acc2","permission":"permname2"},"weight":"2"}],
         "waits":[]
       }],
      "typedef" : {"new_type_name":"new", "type":"old"},
      "typedef_arr": [{"new_type_name":"new", "type":"old"},{"new_type_name":"new", "type":"old"}],
      "actiondef"       : {"name":"actionname1", "type":"type1", "ricardian_contract":"ricardian1"},
      "actiondef_arr"   : [{"name":"actionname1", "type":"type1","ricardian_contract":"ricardian1"},{"name":"actionname2", "type":"type2","ricardian_contract":"ricardian2"}],
      "tabledef": {"name":"table1","index_type":"indextype1","key_names":["keyname1"],"key_types":["typename1"],"type":"type1"},
      "tabledef_arr": [
         {"name":"table1","index_type":"indextype1","key_names":["keyname1"],"key_types":["typename1"],"type":"type1"},
         {"name":"table2","index_type":"indextype2","key_names":["keyname2"],"key_types":["typename2"],"type":"type2"}
      ],
      "abidef":{
        "version": "",
        "types" : [{"new_type_name":"new", "type":"old"}],
        "structs" : [{"name":"struct1", "base":"base1", "fields": [{"name":"name1", "type": "type1"}, {"name":"name2", "type": "type2"}] }],
        "actions" : [{"name":"action1","type":"type1", "ricardian_contract":""}],
        "tables" : [{"name":"table1","index_type":"indextype1","key_names":["keyname1"],"key_types":["typename1"],"type":"type1"}],
        "ricardian_clauses": [],
        "abi_extensions": []
      },
      "abidef_arr": [{
        "version": "",
        "types" : [{"new_type_name":"new", "type":"old"}],
        "structs" : [{"name":"struct1", "base":"base1", "fields": [{"name":"name1", "type": "type1"}, {"name":"name2", "type": "type2"}] }],
        "actions" : [{"name":"action1","type":"type1", "ricardian_contract":""}],
        "tables" : [{"name":"table1","index_type":"indextype1","key_names":["keyname1"],"key_types":["typename1"],"type":"type1"}],
        "ricardian_clauses": [],
        "abi_extensions": []
      },{
        "version": "",
        "types" : [{"new_type_name":"new", "type":"old"}],
        "structs" : [{"name":"struct1", "base":"base1", "fields": [{"name":"name1", "type": "type1"}, {"name":"name2", "type": "type2"}] }],
        "actions" : [{"name":"action1","type":"type1", "ricardian_contract": ""}],
        "tables" : [{"name":"table1","index_type":"indextype1","key_names":["keyname1"],"key_types":["typename1"],"type":"type1"}],
        "ricardian_clauses": [],
        "abi_extensions": []
      }]
    }
   )=====";

   auto var = fc::json::from_string(my_other);
   verify_byte_round_trip_conversion(abi, "A", var);

} FC_LOG_AND_RETHROW() }

BOOST_AUTO_TEST_CASE(abi_cycle)
{ try {

   const char* typedef_cycle_abi = R"=====(
   {
       "types": [{
          "new_type_name": "A",
          "type": "name"
        },{
          "new_type_name": "name",
          "type": "A"
        }],
       "structs": [],
       "actions": [],
       "tables": [],
       "ricardian_clauses": []
   }
   )=====";

   const char* struct_cycle_abi = R"=====(
   {
       "types": [],
       "structs": [{
         "name": "A",
         "base": "B",
         "fields": []
       },{
         "name": "B",
         "base": "C",
         "fields": []
       },{
         "name": "C",
         "base": "A",
         "fields": []
       }],
       "actions": [],
       "tables": [],
       "ricardian_clauses": []
   }
   )=====";

   auto abi = enumivo_contract_abi(fc::json::from_string(typedef_cycle_abi).as<abi_def>());

   auto is_assert_exception = [](fc::assert_exception const & e) -> bool {
      wlog(e.to_string()); return true;
   };
   BOOST_CHECK_EXCEPTION( abi_serializer abis(abi), fc::assert_exception, is_assert_exception );

   abi = fc::json::from_string(struct_cycle_abi).as<abi_def>();
   abi_serializer abis;
   BOOST_CHECK_EXCEPTION( abis.set_abi(abi), fc::assert_exception, is_assert_exception );

} FC_LOG_AND_RETHROW() }

BOOST_AUTO_TEST_CASE(linkauth_test)
{ try {

   abi_serializer abis(enumivo_contract_abi(abi_def()));

   BOOST_CHECK(true);
   const char* test_data = R"=====(
   {
     "account" : "lnkauth.acct",
     "code" : "lnkauth.code",
     "type" : "lnkauth.type",
     "requirement" : "lnkauth.rqm",
   }
   )=====";

   auto var = fc::json::from_string(test_data);

   auto lauth = var.as<linkauth>();
   BOOST_TEST("lnkauth.acct" == lauth.account);
   BOOST_TEST("lnkauth.code" == lauth.code);
   BOOST_TEST("lnkauth.type" == lauth.type);
   BOOST_TEST("lnkauth.rqm" == lauth.requirement);

   auto var2 = verify_byte_round_trip_conversion( abis, "linkauth", var );
   auto linkauth2 = var2.as<linkauth>();
   BOOST_TEST(lauth.account == linkauth2.account);
   BOOST_TEST(lauth.code == linkauth2.code);
   BOOST_TEST(lauth.type == linkauth2.type);
   BOOST_TEST(lauth.requirement == linkauth2.requirement);

   verify_type_round_trip_conversion<linkauth>( abis, "linkauth", var);

} FC_LOG_AND_RETHROW() }

BOOST_AUTO_TEST_CASE(unlinkauth_test)
{ try {

   abi_serializer abis(enumivo_contract_abi(abi_def()));

   BOOST_CHECK(true);
   const char* test_data = R"=====(
   {
     "account" : "lnkauth.acct",
     "code" : "lnkauth.code",
     "type" : "lnkauth.type",
   }
   )=====";

   auto var = fc::json::from_string(test_data);

   auto unlauth = var.as<unlinkauth>();
   BOOST_TEST("lnkauth.acct" == unlauth.account);
   BOOST_TEST("lnkauth.code" == unlauth.code);
   BOOST_TEST("lnkauth.type" == unlauth.type);

   auto var2 = verify_byte_round_trip_conversion( abis, "unlinkauth", var );
   auto unlinkauth2 = var2.as<unlinkauth>();
   BOOST_TEST(unlauth.account == unlinkauth2.account);
   BOOST_TEST(unlauth.code == unlinkauth2.code);
   BOOST_TEST(unlauth.type == unlinkauth2.type);

   verify_type_round_trip_conversion<unlinkauth>( abis, "unlinkauth", var);

} FC_LOG_AND_RETHROW() }

BOOST_AUTO_TEST_CASE(updateauth_test)
{ try {

   abi_serializer abis(enumivo_contract_abi(abi_def()));

   BOOST_CHECK(true);
   const char* test_data = R"=====(
   {
     "account" : "updauth.acct",
     "permission" : "updauth.prm",
     "parent" : "updauth.prnt",
     "auth" : {
        "threshold" : "2147483145",
        "keys" : [ {"key" : "ENU65rXebLhtk2aTTzP4e9x1AQZs7c5NNXJp89W8R3HyaA6Zyd4im", "weight" : 57005},
                   {"key" : "ENU5eVr9TVnqwnUBNwf9kwMTbrHvX5aPyyEG97dz2b2TNeqWRzbJf", "weight" : 57605} ],
        "accounts" : [ {"permission" : {"actor" : "prm.acct1", "permission" : "prm.prm1"}, "weight" : 53005 },
                       {"permission" : {"actor" : "prm.acct2", "permission" : "prm.prm2"}, "weight" : 53405 } ],
        "waits" : []
     }
   }
   )=====";

   auto var = fc::json::from_string(test_data);

   auto updauth = var.as<updateauth>();
   BOOST_TEST("updauth.acct" == updauth.account);
   BOOST_TEST("updauth.prm" == updauth.permission);
   BOOST_TEST("updauth.prnt" == updauth.parent);
   BOOST_TEST(2147483145u == updauth.auth.threshold);

   BOOST_TEST_REQUIRE(2 == updauth.auth.keys.size());
   BOOST_TEST("ENU65rXebLhtk2aTTzP4e9x1AQZs7c5NNXJp89W8R3HyaA6Zyd4im" == (std::string)updauth.auth.keys[0].key);
   BOOST_TEST(57005u == updauth.auth.keys[0].weight);
   BOOST_TEST("ENU5eVr9TVnqwnUBNwf9kwMTbrHvX5aPyyEG97dz2b2TNeqWRzbJf" == (std::string)updauth.auth.keys[1].key);
   BOOST_TEST(57605u == updauth.auth.keys[1].weight);

   BOOST_TEST_REQUIRE(2 == updauth.auth.accounts.size());
   BOOST_TEST("prm.acct1" == updauth.auth.accounts[0].permission.actor);
   BOOST_TEST("prm.prm1" == updauth.auth.accounts[0].permission.permission);
   BOOST_TEST(53005u == updauth.auth.accounts[0].weight);
   BOOST_TEST("prm.acct2" == updauth.auth.accounts[1].permission.actor);
   BOOST_TEST("prm.prm2" == updauth.auth.accounts[1].permission.permission);
   BOOST_TEST(53405u == updauth.auth.accounts[1].weight);

   auto var2 = verify_byte_round_trip_conversion( abis, "updateauth", var );
   auto updateauth2 = var2.as<updateauth>();
   BOOST_TEST(updauth.account == updateauth2.account);
   BOOST_TEST(updauth.permission == updateauth2.permission);
   BOOST_TEST(updauth.parent == updateauth2.parent);

   BOOST_TEST(updauth.auth.threshold == updateauth2.auth.threshold);

   BOOST_TEST_REQUIRE(updauth.auth.keys.size() == updateauth2.auth.keys.size());
   BOOST_TEST(updauth.auth.keys[0].key == updateauth2.auth.keys[0].key);
   BOOST_TEST(updauth.auth.keys[0].weight == updateauth2.auth.keys[0].weight);
   BOOST_TEST(updauth.auth.keys[1].key == updateauth2.auth.keys[1].key);
   BOOST_TEST(updauth.auth.keys[1].weight == updateauth2.auth.keys[1].weight);

   BOOST_TEST_REQUIRE(updauth.auth.accounts.size() == updateauth2.auth.accounts.size());
   BOOST_TEST(updauth.auth.accounts[0].permission.actor == updateauth2.auth.accounts[0].permission.actor);
   BOOST_TEST(updauth.auth.accounts[0].permission.permission == updateauth2.auth.accounts[0].permission.permission);
   BOOST_TEST(updauth.auth.accounts[0].weight == updateauth2.auth.accounts[0].weight);
   BOOST_TEST(updauth.auth.accounts[1].permission.actor == updateauth2.auth.accounts[1].permission.actor);
   BOOST_TEST(updauth.auth.accounts[1].permission.permission == updateauth2.auth.accounts[1].permission.permission);
   BOOST_TEST(updauth.auth.accounts[1].weight == updateauth2.auth.accounts[1].weight);

   verify_type_round_trip_conversion<updateauth>( abis, "updateauth", var);

} FC_LOG_AND_RETHROW() }

BOOST_AUTO_TEST_CASE(deleteauth_test)
{ try {

   abi_serializer abis(enumivo_contract_abi(abi_def()));

   BOOST_CHECK(true);
   const char* test_data = R"=====(
   {
     "account" : "delauth.acct",
     "permission" : "delauth.prm"
   }
   )=====";

   auto var = fc::json::from_string(test_data);

   auto delauth = var.as<deleteauth>();
   BOOST_TEST("delauth.acct" == delauth.account);
   BOOST_TEST("delauth.prm" == delauth.permission);

   auto var2 = verify_byte_round_trip_conversion( abis, "deleteauth", var );
   auto deleteauth2 = var2.as<deleteauth>();
   BOOST_TEST(delauth.account == deleteauth2.account);
   BOOST_TEST(delauth.permission == deleteauth2.permission);

   verify_type_round_trip_conversion<deleteauth>( abis, "deleteauth", var);

} FC_LOG_AND_RETHROW() }

BOOST_AUTO_TEST_CASE(newaccount_test)
{ try {

   abi_serializer abis(enumivo_contract_abi(abi_def()));

   BOOST_CHECK(true);
   const char* test_data = R"=====(
   {
     "creator" : "newacct.crtr",
     "name" : "newacct.name",
     "owner" : {
        "threshold" : 2147483145,
        "keys" : [ {"key" : "ENU65rXebLhtk2aTTzP4e9x1AQZs7c5NNXJp89W8R3HyaA6Zyd4im", "weight" : 57005},
                   {"key" : "ENU5eVr9TVnqwnUBNwf9kwMTbrHvX5aPyyEG97dz2b2TNeqWRzbJf", "weight" : 57605} ],
        "accounts" : [ {"permission" : {"actor" : "prm.acct1", "permission" : "prm.prm1"}, "weight" : 53005 },
                       {"permission" : {"actor" : "prm.acct2", "permission" : "prm.prm2"}, "weight" : 53405 }],
        "waits" : []
     },
     "active" : {
        "threshold" : 2146483145,
        "keys" : [ {"key" : "ENU65rXebLhtk2aTTzP4e9x1AQZs7c5NNXJp89W8R3HyaA6Zyd4im", "weight" : 57005},
                   {"key" : "ENU5eVr9TVnqwnUBNwf9kwMTbrHvX5aPyyEG97dz2b2TNeqWRzbJf", "weight" : 57605} ],
        "accounts" : [ {"permission" : {"actor" : "prm.acct1", "permission" : "prm.prm1"}, "weight" : 53005 },
                       {"permission" : {"actor" : "prm.acct2", "permission" : "prm.prm2"}, "weight" : 53405 }],
        "waits" : []
     }   }
   )=====";

   auto var = fc::json::from_string(test_data);

   auto newacct = var.as<newaccount>();
   BOOST_TEST("newacct.crtr" == newacct.creator);
   BOOST_TEST("newacct.name" == newacct.name);

   BOOST_TEST(2147483145u == newacct.owner.threshold);

   BOOST_TEST_REQUIRE(2 == newacct.owner.keys.size());
   BOOST_TEST("ENU65rXebLhtk2aTTzP4e9x1AQZs7c5NNXJp89W8R3HyaA6Zyd4im" == (std::string)newacct.owner.keys[0].key);
   BOOST_TEST(57005u == newacct.owner.keys[0].weight);
   BOOST_TEST("ENU5eVr9TVnqwnUBNwf9kwMTbrHvX5aPyyEG97dz2b2TNeqWRzbJf" == (std::string)newacct.owner.keys[1].key);
   BOOST_TEST(57605u == newacct.owner.keys[1].weight);

   BOOST_TEST_REQUIRE(2 == newacct.owner.accounts.size());
   BOOST_TEST("prm.acct1" == newacct.owner.accounts[0].permission.actor);
   BOOST_TEST("prm.prm1" == newacct.owner.accounts[0].permission.permission);
   BOOST_TEST(53005u == newacct.owner.accounts[0].weight);
   BOOST_TEST("prm.acct2" == newacct.owner.accounts[1].permission.actor);
   BOOST_TEST("prm.prm2" == newacct.owner.accounts[1].permission.permission);
   BOOST_TEST(53405u == newacct.owner.accounts[1].weight);

   BOOST_TEST(2146483145u == newacct.active.threshold);

   BOOST_TEST_REQUIRE(2 == newacct.active.keys.size());
   BOOST_TEST("ENU65rXebLhtk2aTTzP4e9x1AQZs7c5NNXJp89W8R3HyaA6Zyd4im" == (std::string)newacct.active.keys[0].key);
   BOOST_TEST(57005u == newacct.active.keys[0].weight);
   BOOST_TEST("ENU5eVr9TVnqwnUBNwf9kwMTbrHvX5aPyyEG97dz2b2TNeqWRzbJf" == (std::string)newacct.active.keys[1].key);
   BOOST_TEST(57605u == newacct.active.keys[1].weight);

   BOOST_TEST_REQUIRE(2 == newacct.active.accounts.size());
   BOOST_TEST("prm.acct1" == newacct.active.accounts[0].permission.actor);
   BOOST_TEST("prm.prm1" == newacct.active.accounts[0].permission.permission);
   BOOST_TEST(53005u == newacct.active.accounts[0].weight);
   BOOST_TEST("prm.acct2" == newacct.active.accounts[1].permission.actor);
   BOOST_TEST("prm.prm2" == newacct.active.accounts[1].permission.permission);
   BOOST_TEST(53405u == newacct.active.accounts[1].weight);


   auto var2 = verify_byte_round_trip_conversion( abis, "newaccount", var );
   auto newaccount2 = var2.as<newaccount>();
   BOOST_TEST(newacct.creator == newaccount2.creator);
   BOOST_TEST(newacct.name == newaccount2.name);

   BOOST_TEST(newacct.owner.threshold == newaccount2.owner.threshold);

   BOOST_TEST_REQUIRE(newacct.owner.keys.size() == newaccount2.owner.keys.size());
   BOOST_TEST(newacct.owner.keys[0].key == newaccount2.owner.keys[0].key);
   BOOST_TEST(newacct.owner.keys[0].weight == newaccount2.owner.keys[0].weight);
   BOOST_TEST(newacct.owner.keys[1].key == newaccount2.owner.keys[1].key);
   BOOST_TEST(newacct.owner.keys[1].weight == newaccount2.owner.keys[1].weight);

   BOOST_TEST_REQUIRE(newacct.owner.accounts.size() == newaccount2.owner.accounts.size());
   BOOST_TEST(newacct.owner.accounts[0].permission.actor == newaccount2.owner.accounts[0].permission.actor);
   BOOST_TEST(newacct.owner.accounts[0].permission.permission == newaccount2.owner.accounts[0].permission.permission);
   BOOST_TEST(newacct.owner.accounts[0].weight == newaccount2.owner.accounts[0].weight);
   BOOST_TEST(newacct.owner.accounts[1].permission.actor == newaccount2.owner.accounts[1].permission.actor);
   BOOST_TEST(newacct.owner.accounts[1].permission.permission == newaccount2.owner.accounts[1].permission.permission);
   BOOST_TEST(newacct.owner.accounts[1].weight == newaccount2.owner.accounts[1].weight);

   BOOST_TEST(newacct.active.threshold == newaccount2.active.threshold);

   BOOST_TEST_REQUIRE(newacct.active.keys.size() == newaccount2.active.keys.size());
   BOOST_TEST(newacct.active.keys[0].key == newaccount2.active.keys[0].key);
   BOOST_TEST(newacct.active.keys[0].weight == newaccount2.active.keys[0].weight);
   BOOST_TEST(newacct.active.keys[1].key == newaccount2.active.keys[1].key);
   BOOST_TEST(newacct.active.keys[1].weight == newaccount2.active.keys[1].weight);

   BOOST_TEST_REQUIRE(newacct.active.accounts.size() == newaccount2.active.accounts.size());
   BOOST_TEST(newacct.active.accounts[0].permission.actor == newaccount2.active.accounts[0].permission.actor);
   BOOST_TEST(newacct.active.accounts[0].permission.permission == newaccount2.active.accounts[0].permission.permission);
   BOOST_TEST(newacct.active.accounts[0].weight == newaccount2.active.accounts[0].weight);
   BOOST_TEST(newacct.active.accounts[1].permission.actor == newaccount2.active.accounts[1].permission.actor);
   BOOST_TEST(newacct.active.accounts[1].permission.permission == newaccount2.active.accounts[1].permission.permission);
   BOOST_TEST(newacct.active.accounts[1].weight == newaccount2.active.accounts[1].weight);


   verify_type_round_trip_conversion<newaccount>( abis, "newaccount", var);

} FC_LOG_AND_RETHROW() }


BOOST_AUTO_TEST_CASE(setcode_test)
{ try {

   abi_serializer abis(enumivo_contract_abi(abi_def()));

   const char* test_data = R"=====(
   {
     "account" : "setcode.acc",
     "vmtype" : "0",
     "vmversion" : "0",
     "code" : "0061736d0100000001390a60037e7e7f017f60047e7e7f7f017f60017e0060057e7e7e7f7f"
   }
   )=====";

   auto var = fc::json::from_string(test_data);

   auto set_code = var.as<setcode>();
   BOOST_TEST("setcode.acc" == set_code.account);
   BOOST_TEST(0 == set_code.vmtype);
   BOOST_TEST(0 == set_code.vmversion);
   BOOST_TEST("0061736d0100000001390a60037e7e7f017f60047e7e7f7f017f60017e0060057e7e7e7f7f" == fc::to_hex(set_code.code.data(), set_code.code.size()));

   auto var2 = verify_byte_round_trip_conversion( abis, "setcode", var );
   auto setcode2 = var2.as<setcode>();
   BOOST_TEST(set_code.account == setcode2.account);
   BOOST_TEST(set_code.vmtype == setcode2.vmtype);
   BOOST_TEST(set_code.vmversion == setcode2.vmversion);
   BOOST_TEST(set_code.code == setcode2.code);

   verify_type_round_trip_conversion<setcode>( abis, "setcode", var);

} FC_LOG_AND_RETHROW() }

BOOST_AUTO_TEST_CASE(setabi_test)
{ try {

   const char* abi_def_abi = R"=====(
      {
         "version": "",
         "types": [{
            "new_type_name": "type_name",
            "type": "string"
         },{
            "new_type_name": "field_name",
            "type": "string"
         }],
         "structs": [{
            "name": "abi_extension",
            "base": "",
            "fields": [{
               "name": "type",
               "type": "uint16"
            },{
               "name": "data",
               "type": "bytes"
            }]
         },{
            "name": "type_def",
            "base": "",
            "fields": [{
               "name": "new_type_name",
               "type": "type_name"
            },{
               "name": "type",
               "type": "type_name"
            }]
         },{
            "name": "field_def",
            "base": "",
            "fields": [{
               "name": "name",
               "type": "field_name"
            },{
               "name": "type",
               "type": "type_name"
            }]
         },{
            "name": "struct_def",
            "base": "",
            "fields": [{
               "name": "name",
               "type": "type_name"
            },{
               "name": "base",
               "type": "type_name"
            }{
               "name": "fields",
               "type": "field_def[]"
            }]
         },{
               "name": "action_def",
               "base": "",
               "fields": [{
                  "name": "name",
                  "type": "action_name"
               },{
                  "name": "type",
                  "type": "type_name"
               },{
                  "name": "ricardian_contract",
                  "type": "string"
               }]
         },{
               "name": "table_def",
               "base": "",
               "fields": [{
                  "name": "name",
                  "type": "table_name"
               },{
                  "name": "index_type",
                  "type": "type_name"
               },{
                  "name": "key_names",
                  "type": "field_name[]"
               },{
                  "name": "key_types",
                  "type": "type_name[]"
               },{
                  "name": "type",
                  "type": "type_name"
               }]
         },{
            "name": "clause_pair",
            "base": "",
            "fields": [{
               "name": "id",
               "type": "string"
            },{
               "name": "body",
               "type": "string"
            }]
         },{
               "name": "abi_def",
               "base": "",
               "fields": [{
                  "name": "version",
                  "type": "string"
               },{
                  "name": "types",
                  "type": "type_def[]"
               },{
                  "name": "structs",
                  "type": "struct_def[]"
               },{
                  "name": "actions",
                  "type": "action_def[]"
               },{
                  "name": "tables",
                  "type": "table_def[]"
               },{
                  "name": "ricardian_clauses",
                  "type": "clause_pair[]"
               },{
                  "name": "abi_extensions",
                  "type": "abi_extension[]"
               }]
         }],
         "actions": [],
         "tables": [],
         "ricardian_clauses": [],
         "abi_extensions": []
      }
   )=====";

   auto v = fc::json::from_string(abi_def_abi);

   abi_serializer abis(enumivo_contract_abi(v.as<abi_def>()));

   const char* abi_string = R"=====(
      {
        "version": "",
        "types": [{
            "new_type_name": "account_name",
            "type": "name"
          }
        ],
        "structs": [{
            "name": "transfer_base",
            "base": "",
            "fields": [{
               "name": "memo",
               "type": "string"
            }]
          },{
            "name": "transfer",
            "base": "transfer_base",
            "fields": [{
               "name": "from",
               "type": "account_name"
            },{
               "name": "to",
               "type": "account_name"
            },{
               "name": "amount",
               "type": "uint64"
            }]
          },{
            "name": "account",
            "base": "",
            "fields": [{
               "name": "account",
               "type": "name"
            },{
               "name": "balance",
               "type": "uint64"
            }]
          }
        ],
        "actions": [{
            "name": "transfer",
            "type": "transfer",
            "ricardian_contract": "transfer contract"
          }
        ],
        "tables": [{
            "name": "account",
            "type": "account",
            "index_type": "i64",
            "key_names" : ["account"],
            "key_types" : ["name"]
          }
        ],
       "ricardian_clauses": [],
       "abi_extensions": []
      }
   )=====";

   auto var = fc::json::from_string(abi_string);
   auto abi = var.as<abi_def>();

   BOOST_TEST_REQUIRE(1 == abi.types.size());

   BOOST_TEST("account_name" == abi.types[0].new_type_name);
   BOOST_TEST("name" == abi.types[0].type);

   BOOST_TEST_REQUIRE(3 == abi.structs.size());

   BOOST_TEST("transfer_base" == abi.structs[0].name);
   BOOST_TEST("" == abi.structs[0].base);
   BOOST_TEST_REQUIRE(1 == abi.structs[0].fields.size());
   BOOST_TEST("memo" == abi.structs[0].fields[0].name);
   BOOST_TEST("string" == abi.structs[0].fields[0].type);

   BOOST_TEST("transfer" == abi.structs[1].name);
   BOOST_TEST("transfer_base" == abi.structs[1].base);
   BOOST_TEST_REQUIRE(3 == abi.structs[1].fields.size());
   BOOST_TEST("from" == abi.structs[1].fields[0].name);
   BOOST_TEST("account_name" == abi.structs[1].fields[0].type);
   BOOST_TEST("to" == abi.structs[1].fields[1].name);
   BOOST_TEST("account_name" == abi.structs[1].fields[1].type);
   BOOST_TEST("amount" == abi.structs[1].fields[2].name);
   BOOST_TEST("uint64" == abi.structs[1].fields[2].type);

   BOOST_TEST("account" == abi.structs[2].name);
   BOOST_TEST("" == abi.structs[2].base);
   BOOST_TEST_REQUIRE(2 == abi.structs[2].fields.size());
   BOOST_TEST("account" == abi.structs[2].fields[0].name);
   BOOST_TEST("name" == abi.structs[2].fields[0].type);
   BOOST_TEST("balance" == abi.structs[2].fields[1].name);
   BOOST_TEST("uint64" == abi.structs[2].fields[1].type);

   BOOST_TEST_REQUIRE(1 == abi.actions.size());
   BOOST_TEST("transfer" == abi.actions[0].name);
   BOOST_TEST("transfer" == abi.actions[0].type);

   BOOST_TEST_REQUIRE(1 == abi.tables.size());
   BOOST_TEST("account" == abi.tables[0].name);
   BOOST_TEST("account" == abi.tables[0].type);
   BOOST_TEST("i64" == abi.tables[0].index_type);
   BOOST_TEST_REQUIRE(1 == abi.tables[0].key_names.size());
   BOOST_TEST("account" == abi.tables[0].key_names[0]);
   BOOST_TEST_REQUIRE(1 == abi.tables[0].key_types.size());
   BOOST_TEST("name" == abi.tables[0].key_types[0]);

   auto var2 = verify_byte_round_trip_conversion( abis, "abi_def", var );
   auto abi2 = var2.as<abi_def>();

   BOOST_TEST_REQUIRE(abi.types.size() == abi2.types.size());

   BOOST_TEST(abi.types[0].new_type_name == abi2.types[0].new_type_name);
   BOOST_TEST(abi.types[0].type == abi2.types[0].type);

   BOOST_TEST_REQUIRE(abi.structs.size() == abi2.structs.size());

   BOOST_TEST(abi.structs[0].name == abi2.structs[0].name);
   BOOST_TEST(abi.structs[0].base == abi2.structs[0].base);
   BOOST_TEST_REQUIRE(abi.structs[0].fields.size() == abi2.structs[0].fields.size());
   BOOST_TEST(abi.structs[0].fields[0].name == abi2.structs[0].fields[0].name);
   BOOST_TEST(abi.structs[0].fields[0].type == abi2.structs[0].fields[0].type);

   BOOST_TEST(abi.structs[1].name == abi2.structs[1].name);
   BOOST_TEST(abi.structs[1].base == abi2.structs[1].base);
   BOOST_TEST_REQUIRE(abi.structs[1].fields.size() == abi2.structs[1].fields.size());
   BOOST_TEST(abi.structs[1].fields[0].name == abi2.structs[1].fields[0].name);
   BOOST_TEST(abi.structs[1].fields[0].type == abi2.structs[1].fields[0].type);
   BOOST_TEST(abi.structs[1].fields[1].name == abi2.structs[1].fields[1].name);
   BOOST_TEST(abi.structs[1].fields[1].type == abi2.structs[1].fields[1].type);
   BOOST_TEST(abi.structs[1].fields[2].name == abi2.structs[1].fields[2].name);
   BOOST_TEST(abi.structs[1].fields[2].type == abi2.structs[1].fields[2].type);

   BOOST_TEST(abi.structs[2].name == abi2.structs[2].name);
   BOOST_TEST(abi.structs[2].base == abi2.structs[2].base);
   BOOST_TEST_REQUIRE(abi.structs[2].fields.size() == abi2.structs[2].fields.size());
   BOOST_TEST(abi.structs[2].fields[0].name == abi2.structs[2].fields[0].name);
   BOOST_TEST(abi.structs[2].fields[0].type == abi2.structs[2].fields[0].type);
   BOOST_TEST(abi.structs[2].fields[1].name == abi2.structs[2].fields[1].name);
   BOOST_TEST(abi.structs[2].fields[1].type == abi2.structs[2].fields[1].type);

   BOOST_TEST_REQUIRE(abi.actions.size() == abi2.actions.size());
   BOOST_TEST(abi.actions[0].name == abi2.actions[0].name);
   BOOST_TEST(abi.actions[0].type == abi2.actions[0].type);

   BOOST_TEST_REQUIRE(abi.tables.size() == abi2.tables.size());
   BOOST_TEST(abi.tables[0].name == abi2.tables[0].name);
   BOOST_TEST(abi.tables[0].type == abi2.tables[0].type);
   BOOST_TEST(abi.tables[0].index_type == abi2.tables[0].index_type);
   BOOST_TEST_REQUIRE(abi.tables[0].key_names.size() == abi2.tables[0].key_names.size());
   BOOST_TEST(abi.tables[0].key_names[0] == abi2.tables[0].key_names[0]);
   BOOST_TEST_REQUIRE(abi.tables[0].key_types.size() == abi2.tables[0].key_types.size());
   BOOST_TEST(abi.tables[0].key_types[0] == abi2.tables[0].key_types[0]);

} FC_LOG_AND_RETHROW() }




struct action1 {
   action1() = default;
   action1(uint64_t b1, uint32_t b2, uint8_t b3) : blah1(b1), blah2(b2), blah3(b3) {}
   uint64_t blah1;
   uint32_t blah2;
   uint8_t blah3;
   static account_name get_account() { return N(acount1); }
   static account_name get_name() { return N(action1); }

   template<typename Stream>
   friend Stream& operator<<( Stream& ds, const action1& act ) {
     ds << act.blah1 << act.blah2 << act.blah3;
     return ds;
   }

   template<typename Stream>
   friend Stream& operator>>( Stream& ds, action1& act ) {
      ds >> act.blah1 >> act.blah2 >> act.blah3;
     return ds;
   }
};

struct action2 {
   action2() = default;
   action2(uint32_t b1, uint64_t b2, uint8_t b3) : blah1(b1), blah2(b2), blah3(b3) {}
   uint32_t blah1;
   uint64_t blah2;
   uint8_t blah3;
   static account_name get_account() { return N(acount2); }
   static account_name get_name() { return N(action2); }

   template<typename Stream>
   friend Stream& operator<<( Stream& ds, const action2& act ) {
     ds << act.blah1 << act.blah2 << act.blah3;
     return ds;
   }

   template<typename Stream>
   friend Stream& operator>>( Stream& ds, action2& act ) {
      ds >> act.blah1 >> act.blah2 >> act.blah3;
     return ds;
   }
};

template<typename T>
void verify_action_equal(const chain::action& exp, const chain::action& act)
{
   BOOST_REQUIRE_EQUAL((std::string)exp.account, (std::string)act.account);
   BOOST_REQUIRE_EQUAL((std::string)exp.name, (std::string)act.name);
   BOOST_REQUIRE_EQUAL(exp.authorization.size(), act.authorization.size());
   for(unsigned int i = 0; i < exp.authorization.size(); ++i)
   {
      BOOST_REQUIRE_EQUAL((std::string)exp.authorization[i].actor, (std::string)act.authorization[i].actor);
      BOOST_REQUIRE_EQUAL((std::string)exp.authorization[i].permission, (std::string)act.authorization[i].permission);
   }
   BOOST_REQUIRE_EQUAL(exp.data.size(), act.data.size());
   BOOST_REQUIRE(!memcmp(exp.data.data(), act.data.data(), exp.data.size()));
}

private_key_type get_private_key( name keyname, string role ) {
   return private_key_type::regenerate<fc::ecc::private_key_shim>(fc::sha256::hash(string(keyname)+role));
}

public_key_type  get_public_key( name keyname, string role ) {
   return get_private_key( keyname, role ).get_public_key();
}

// This test causes the pack logic performed using the FC_REFLECT defined packing (because of
// packed_transaction::data), to be combined with the unpack logic performed using the abi_serializer,
// and thus the abi_def for non-built-in-types.  This test will expose if any of the transaction and
// its sub-types have different packing/unpacking orders in FC_REFLECT vs. their abi_def
BOOST_AUTO_TEST_CASE(packed_transaction)
{ try {

   chain::transaction txn;
   txn.ref_block_num = 1;
   txn.ref_block_prefix = 2;
   txn.expiration.from_iso_string("2021-12-20T15:30");
   name a = N(alice);
   txn.context_free_actions.emplace_back(
         vector<permission_level>{{N(testapi1), config::active_name}},
         newaccount{
               .creator  = config::system_account_name,
               .name     = a,
               .owner    = authority( get_public_key( a, "owner" )),
               .active   = authority( get_public_key( a, "active" ) )
         });
   txn.context_free_actions.emplace_back(
         vector<permission_level>{{N(testapi2), config::active_name}},
         action1{ 15, 23, (uint8_t)3});
   txn.actions.emplace_back(
         vector<permission_level>{{N(testapi3), config::active_name}},
         action2{ 42, 67, (uint8_t)1});
   txn.actions.emplace_back(
         vector<permission_level>{{N(testapi4), config::active_name}},
         action2{ 61, 23, (uint8_t)2});
   txn.max_net_usage_words = 15;
   txn.max_cpu_usage_ms = 43;

   // pack the transaction to verify that the var unpacking logic is correct
   auto packed_txn = chain::packed_transaction(txn);

   const char* packed_transaction_abi = R"=====(
   {
       "types": [{
          "new_type_name": "compression_type",
          "type": "int64"
        }],
       "structs": [{
          "name": "packed_transaction",
          "base": "",
          "fields": [{
             "name": "signatures",
             "type": "signature[]"
          },{
             "name": "compression",
             "type": "compression_type"
          },{
             "name": "data",
             "type": "bytes"
          }]
       },{
          "name": "action1",
          "base": "",
          "fields": [{
             "name": "blah1",
             "type": "uint64"
          },{
             "name": "blah2",
             "type": "uint32"
          },{
             "name": "blah3",
             "type": "uint8"
          }]
       },{
          "name": "action2",
          "base": "",
          "fields": [{
             "name": "blah1",
             "type": "uint32"
          },{
             "name": "blah2",
             "type": "uint64"
          },{
             "name": "blah3",
             "type": "uint8"
          }]
       }]
       "actions": [{
           "name": "action1",
           "type": "action1"
         },{
           "name": "action2",
           "type": "action2"
         }
       ],
       "tables": [],
       "ricardian_clauses": []
   }
   )=====";
   fc::variant var;
   abi_serializer::to_variant(packed_txn, var, get_resolver(fc::json::from_string(packed_transaction_abi).as<abi_def>()));

   chain::packed_transaction packed_txn2;
   abi_serializer::from_variant(var, packed_txn2, get_resolver(fc::json::from_string(packed_transaction_abi).as<abi_def>()));

   const auto txn2 = packed_txn2.get_transaction();

   BOOST_REQUIRE_EQUAL(txn.ref_block_num, txn2.ref_block_num);
   BOOST_REQUIRE_EQUAL(txn.ref_block_prefix, txn2.ref_block_prefix);
   BOOST_REQUIRE(txn.expiration == txn2.expiration);
   BOOST_REQUIRE_EQUAL(txn.context_free_actions.size(), txn2.context_free_actions.size());
   for (unsigned int i = 0; i < txn.context_free_actions.size(); ++i)
      verify_action_equal<action1>(txn.context_free_actions[i], txn2.context_free_actions[i]);
   BOOST_REQUIRE_EQUAL(txn.actions.size(), txn2.actions.size());
   for (unsigned int i = 0; i < txn.actions.size(); ++i)
      verify_action_equal<action2>(txn.actions[i], txn2.actions[i]);
   BOOST_REQUIRE_EQUAL(txn.max_net_usage_words.value, txn2.max_net_usage_words.value);
   BOOST_REQUIRE_EQUAL(txn.max_cpu_usage_ms, txn2.max_cpu_usage_ms);
} FC_LOG_AND_RETHROW() }

BOOST_AUTO_TEST_CASE(abi_type_repeat)
{ try {

   const char* repeat_abi = R"=====(
   {
     "types": [{
         "new_type_name": "actor_name",
         "type": "name"
       },{
         "new_type_name": "actor_name",
         "type": "name"
       }
     ],
     "structs": [{
         "name": "transfer",
         "base": "",
         "fields": [{
            "name": "from",
            "type": "actor_name"
         },{
            "name": "to",
            "type": "actor_name"
         },{
            "name": "amount",
            "type": "uint64"
         }]
       },{
         "name": "account",
         "base": "",
         "fields": [{
            "name": "account",
            "type": "name"
         },{
            "name": "balance",
            "type": "uint64"
         }]
       }
     ],
     "actions": [{
         "name": "transfer",
         "type": "transfer"
       }
     ],
     "tables": [{
         "name": "account",
         "type": "account",
         "index_type": "i64",
         "key_names" : ["account"],
         "key_types" : ["name"]
       }
     ],
    "ricardian_clauses": []
   }
   )=====";

   auto abi = enumivo_contract_abi(fc::json::from_string(repeat_abi).as<abi_def>());
   auto is_table_exception = [](fc::assert_exception const & e) -> bool { return e.to_detail_string().find("type already exists") != std::string::npos; };
   BOOST_CHECK_EXCEPTION( abi_serializer abis(abi), fc::assert_exception, is_table_exception );
} FC_LOG_AND_RETHROW() }

BOOST_AUTO_TEST_CASE(abi_struct_repeat)
{ try {

   const char* repeat_abi = R"=====(
   {
     "types": [{
         "new_type_name": "actor_name",
         "type": "name"
       }
     ],
     "structs": [{
         "name": "transfer",
         "base": "",
         "fields": [{
            "name": "from",
            "type": "actor_name"
         },{
            "name": "to",
            "type": "actor_name"
         },{
            "name": "amount",
            "type": "uint64"
         }]
       },{
         "name": "transfer",
         "base": "",
         "fields": [{
            "name": "account",
            "type": "name"
         },{
            "name": "balance",
            "type": "uint64"
         }]
       }
     ],
     "actions": [{
         "name": "transfer",
         "type": "transfer"
       }
     ],
     "tables": [{
         "name": "account",
         "type": "account",
         "index_type": "i64",
         "key_names" : ["account"],
         "key_types" : ["name"]
       }
     ],
     "ricardian_clauses": []
   }
   )=====";

   auto abi = enumivo_contract_abi(fc::json::from_string(repeat_abi).as<abi_def>());
   auto is_table_exception = [](fc::assert_exception const & e) -> bool { return e.to_detail_string().find("structs.size") != std::string::npos; };
   BOOST_CHECK_EXCEPTION( abi_serializer abis(abi), fc::assert_exception, is_table_exception );
} FC_LOG_AND_RETHROW() }

BOOST_AUTO_TEST_CASE(abi_action_repeat)
{ try {

   const char* repeat_abi = R"=====(
   {
     "types": [{
         "new_type_name": "actor_name",
         "type": "name"
       }
     ],
     "structs": [{
         "name": "transfer",
         "base": "",
         "fields": [{
            "name": "from",
            "type": "actor_name"
         },{
            "name": "to",
            "type": "actor_name"
         },{
            "name": "amount",
            "type": "uint64"
         }]
       },{
         "name": "account",
         "base": "",
         "fields": [{
            "name": "account",
            "type": "name"
         },{
            "name": "balance",
            "type": "uint64"
         }]
       }
     ],
     "actions": [{
         "name": "transfer",
         "type": "transfer"
       },{
         "name": "transfer",
         "type": "transfer"
       }
     ],
     "tables": [{
         "name": "account",
         "type": "account",
         "index_type": "i64",
         "key_names" : ["account"],
         "key_types" : ["name"]
       }
     ],
    "ricardian_clauses": []
   }
   )=====";

   auto abi = enumivo_contract_abi(fc::json::from_string(repeat_abi).as<abi_def>());
   auto is_table_exception = [](fc::assert_exception const & e) -> bool { return e.to_detail_string().find("actions.size") != std::string::npos; };
   BOOST_CHECK_EXCEPTION( abi_serializer abis(abi), fc::assert_exception, is_table_exception );
} FC_LOG_AND_RETHROW() }

BOOST_AUTO_TEST_CASE(abi_table_repeat)
{ try {

   const char* repeat_abi = R"=====(
   {
     "types": [{
         "new_type_name": "actor_name",
         "type": "name"
       }
     ],
     "structs": [{
         "name": "transfer",
         "base": "",
         "fields": [{
            "name": "from",
            "type": "actor_name"
         },{
            "name": "to",
            "type": "actor_name"
         },{
            "name": "amount",
            "type": "uint64"
         }]
       },{
         "name": "account",
         "base": "",
         "fields": [{
            "name": "account",
            "type": "name"
         },{
            "name": "balance",
            "type": "uint64"
         }]
       }
     ],
     "actions": [{
         "name": "transfer",
         "type": "transfer",
         "ricardian_contract": "transfer contract"
       }
     ],
     "tables": [{
         "name": "account",
         "type": "account",
         "index_type": "i64",
         "key_names" : ["account"],
         "key_types" : ["name"]
       },{
         "name": "account",
         "type": "account",
         "index_type": "i64",
         "key_names" : ["account"],
         "key_types" : ["name"]
       }
     ]
   }
   )=====";

   auto abi = enumivo_contract_abi(fc::json::from_string(repeat_abi).as<abi_def>());
   auto is_table_exception = [](fc::assert_exception const & e) -> bool { return e.to_detail_string().find("tables.size") != std::string::npos; };
   BOOST_CHECK_EXCEPTION( abi_serializer abis(abi), fc::assert_exception, is_table_exception );
} FC_LOG_AND_RETHROW() }

BOOST_AUTO_TEST_CASE(abi_type_def)
{ try {
   // inifinite loop in types
   const char* repeat_abi = R"=====(
   {
     "types": [{
         "new_type_name": "account_name",
         "type": "name"
       }
     ],
     "structs": [{
         "name": "transfer",
         "base": "",
         "fields": [{
            "name": "from",
            "type": "account_name"
         },{
            "name": "to",
            "type": "name"
         },{
            "name": "amount",
            "type": "uint64"
         }]
       }
     ],
     "actions": [{
         "name": "transfer",
         "type": "transfer",
         "ricardian_contract": "transfer contract"
       }
     ],
     "tables": []
   }
   )=====";

   abi_serializer abis(fc::json::from_string(repeat_abi).as<abi_def>());
   BOOST_CHECK(abis.is_type("name"));
   BOOST_CHECK(abis.is_type("account_name"));

   const char* test_data = R"=====(
   {
     "from" : "kevin",
     "to" : "dan",
     "amount" : 16
   }
   )=====";

   auto var = fc::json::from_string(test_data);
   verify_byte_round_trip_conversion(abis, "transfer", var);

} FC_LOG_AND_RETHROW() }

BOOST_AUTO_TEST_CASE(abi_type_loop)
{ try {
   // inifinite loop in types
   const char* repeat_abi = R"=====(
   {
     "types": [{
         "new_type_name": "account_name",
         "type": "name"
       },{
         "new_type_name": "name",
         "type": "account_name"
       }
     ],
     "structs": [{
         "name": "transfer",
         "base": "",
         "fields": [{
            "name": "from",
            "type": "account_name"
         },{
            "name": "to",
            "type": "name"
         },{
            "name": "amount",
            "type": "uint64"
         }]
       }
     ],
     "actions": [{
         "name": "transfer",
         "type": "transfer",
         "ricardian_contract": "transfer contract"
       }
     ],
     "tables": []
   }
   )=====";

   auto is_type_exception = [](fc::assert_exception const & e) -> bool { return e.to_detail_string().find("type already exists") != std::string::npos; };
   BOOST_CHECK_EXCEPTION( abi_serializer abis(fc::json::from_string(repeat_abi).as<abi_def>()), fc::assert_exception, is_type_exception );

} FC_LOG_AND_RETHROW() }

BOOST_AUTO_TEST_CASE(abi_type_redefine)
{ try {
   // inifinite loop in types
   const char* repeat_abi = R"=====(
   {
     "types": [{
         "new_type_name": "account_name",
         "type": "account_name"
       }
     ],
     "structs": [{
         "name": "transfer",
         "base": "",
         "fields": [{
            "name": "from",
            "type": "account_name"
         },{
            "name": "to",
            "type": "name"
         },{
            "name": "amount",
            "type": "uint64"
         }]
       }
     ],
     "actions": [{
         "name": "transfer",
         "type": "transfer",
         "ricardian_contract": "transfer contract"
       }
     ],
     "tables": []
   }
   )=====";

   auto is_type_exception = [](fc::assert_exception const & e) -> bool { return e.to_detail_string().find("invalid type") != std::string::npos; };
   BOOST_CHECK_EXCEPTION( abi_serializer abis(fc::json::from_string(repeat_abi).as<abi_def>()), fc::assert_exception, is_type_exception );

} FC_LOG_AND_RETHROW() }

BOOST_AUTO_TEST_CASE(abi_type_redefine_to_name)
{ try {
      // inifinite loop in types
      const char* repeat_abi = R"=====(
   {
     "types": [{
         "new_type_name": "name",
         "type": "name"
       }
     ],
     "structs": [],
     "actions": [],
     "tables": []
   }
   )=====";

   auto is_type_exception = [](fc::assert_exception const & e) -> bool { return e.to_detail_string().find("type already exists") != std::string::npos; };
   BOOST_CHECK_EXCEPTION( abi_serializer abis(fc::json::from_string(repeat_abi).as<abi_def>()), fc::assert_exception, is_type_exception );

} FC_LOG_AND_RETHROW() }

<<<<<<< HEAD
BOOST_AUTO_TEST_CASE(abi_account_name_in_enumivo_abi)
=======
BOOST_AUTO_TEST_CASE(abi_type_nested_in_vector)
{ try {
      // inifinite loop in types
      const char* repeat_abi = R"=====(
   {
     "types": [],
     "structs": [{
         "name": "store_t",
         "base": "",
         "fields": [{
            "name": "id",
            "type": "uint64"
         },{
            "name": "childs",
            "type": "store_t[]"
         }],
     "actions": [],
     "tables": []
   }
   )=====";

   BOOST_CHECK_THROW( abi_serializer abis(fc::json::from_string(repeat_abi).as<abi_def>()), fc::exception );

} FC_LOG_AND_RETHROW() }

BOOST_AUTO_TEST_CASE(abi_account_name_in_eosio_abi)
>>>>>>> 807bba9b
{ try {
   // inifinite loop in types
   const char* repeat_abi = R"=====(
   {
     "types": [{
         "new_type_name": "account_name",
         "type": "name"
       }
     ],
     "structs": [{
         "name": "transfer",
         "base": "",
         "fields": [{
            "name": "from",
            "type": "account_name"
         },{
            "name": "to",
            "type": "name"
         },{
            "name": "amount",
            "type": "uint64"
         }]
       }
     ],
     "actions": [{
         "name": "transfer",
         "type": "transfer",
         "ricardian_contract": "transfer contract"
       }
     ],
     "tables": []
   }
   )=====";

   auto abi = enumivo_contract_abi(fc::json::from_string(repeat_abi).as<abi_def>());
   auto is_type_exception = [](fc::assert_exception const & e) -> bool { return e.to_detail_string().find("abi.types.size") != std::string::npos; };

} FC_LOG_AND_RETHROW() }


BOOST_AUTO_TEST_SUITE_END()<|MERGE_RESOLUTION|>--- conflicted
+++ resolved
@@ -3297,9 +3297,6 @@
 
 } FC_LOG_AND_RETHROW() }
 
-<<<<<<< HEAD
-BOOST_AUTO_TEST_CASE(abi_account_name_in_enumivo_abi)
-=======
 BOOST_AUTO_TEST_CASE(abi_type_nested_in_vector)
 { try {
       // inifinite loop in types
@@ -3325,8 +3322,7 @@
 
 } FC_LOG_AND_RETHROW() }
 
-BOOST_AUTO_TEST_CASE(abi_account_name_in_eosio_abi)
->>>>>>> 807bba9b
+BOOST_AUTO_TEST_CASE(abi_account_name_in_enumivo_abi)
 { try {
    // inifinite loop in types
    const char* repeat_abi = R"=====(
