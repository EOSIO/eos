--- conflicted
+++ resolved
@@ -102,11 +102,7 @@
          ("host", "player1")
          ("by", "player1")
          ("mvt", mvt)
-<<<<<<< HEAD
-      ), assert_exception, enumivo_assert_message_starts_with("it's not your turn yet"));
-=======
-      ), eosio_assert_message_exception, eosio_assert_message_starts_with("it's not your turn yet"));
->>>>>>> cd979827
+      ), enumivo_assert_message_exception, enumivo_assert_message_starts_with("it's not your turn yet"));
 
    mvt = mutable_variant_object()
            ("row", 1)
@@ -116,11 +112,7 @@
          ("host", "player1")
          ("by", "player2")
          ("mvt", mvt)
-<<<<<<< HEAD
-      ), assert_exception, enumivo_assert_message_starts_with("not a valid movement"));
-=======
-      ), eosio_assert_message_exception, eosio_assert_message_starts_with("not a valid movement"));
->>>>>>> cd979827
+      ), enumivo_assert_message_exception, enumivo_assert_message_starts_with("not a valid movement"));
 
    mvt = mutable_variant_object()
            ("row", 0)
@@ -170,11 +162,7 @@
          ("host", "player1")
          ("by", "player2")
          ("mvt", mvt)
-<<<<<<< HEAD
-      ), assert_exception, enumivo_assert_message_starts_with("the game has ended"));
-=======
-      ), eosio_assert_message_exception, eosio_assert_message_starts_with("the game has ended"));
->>>>>>> cd979827
+      ), enumivo_assert_message_exception, enumivo_assert_message_starts_with("the game has ended"));
 
    game current;
    chain.get_table_entry(current, N(tic.tac.toe), N(player1), N(games), N(player2));
@@ -193,21 +181,13 @@
          ("host", "player1")
          ("by", "player2")
          ("mvt", mvt)
-<<<<<<< HEAD
-      ), assert_exception, enumivo_assert_message_starts_with("game doesn't exists"));
-=======
-      ), eosio_assert_message_exception, eosio_assert_message_starts_with("game doesn't exists"));
->>>>>>> cd979827
+      ), enumivo_assert_message_exception, enumivo_assert_message_starts_with("game doesn't exists"));
 
    BOOST_CHECK_EXCEPTION(chain.push_action(N(tic.tac.toe), N(restart), N(player2), mutable_variant_object()
          ("challenger", "player2")
          ("host", "player1")
          ("by", "player2")
-<<<<<<< HEAD
-      ), assert_exception, enumivo_assert_message_starts_with("game doesn't exists"));
-=======
-      ), eosio_assert_message_exception, eosio_assert_message_starts_with("game doesn't exists"));
->>>>>>> cd979827
+      ), enumivo_assert_message_exception, enumivo_assert_message_starts_with("game doesn't exists"));
 
    chain.push_action(N(tic.tac.toe), N(create), N(player2), mutable_variant_object()
            ("challenger", "player1")
@@ -240,11 +220,7 @@
          ("host", "player2")
          ("by", "player2")
          ("mvt", mvt)
-<<<<<<< HEAD
-      ), assert_exception, enumivo_assert_message_starts_with("it's not your turn yet"));
-=======
-      ), eosio_assert_message_exception, eosio_assert_message_starts_with("it's not your turn yet"));
->>>>>>> cd979827
+      ), enumivo_assert_message_exception, enumivo_assert_message_starts_with("it's not your turn yet"));
 } FC_LOG_AND_RETHROW()
 
 BOOST_AUTO_TEST_SUITE_END()