--- conflicted
+++ resolved
@@ -502,8 +502,6 @@
    BOOST_REQUIRE_EQUAL( success(), sellram( "alice1111111", bought_bytes ) );
    BOOST_REQUIRE_EQUAL( asset::from_string("100000999.9991 EOS"), get_balance( "alice1111111" ) );
 
-<<<<<<< HEAD
-=======
    newtotal = get_total_stake( "alice1111111" );
    auto startbytes = newtotal["ram_bytes"].as_uint64();
 
@@ -528,7 +526,6 @@
 
    BOOST_REQUIRE_EQUAL( asset::from_string("100000999.9943 EOS"), get_balance( "alice1111111" ) );
 
->>>>>>> 6b4c6fe7
 } FC_LOG_AND_RETHROW() 
 
 BOOST_FIXTURE_TEST_CASE( stake_unstake, eosio_system_tester ) try {
