#include <boost/test/unit_test.hpp>
#include <eosio/testing/tester.hpp>
#include <eosio/chain/abi_serializer.hpp>
#include <eosio/chain/contract_table_objects.hpp>
#include <eosio/chain/global_property_object.hpp>

#include <eosio.system/eosio.system.wast.hpp>
#include <eosio.system/eosio.system.abi.hpp>

#include <eosio.token/eosio.token.wast.hpp>
#include <eosio.token/eosio.token.abi.hpp>

#include <Runtime/Runtime.h>

#include <fc/variant_object.hpp>

#ifdef NON_VALIDATING_TEST
#define TESTER tester
#else
#define TESTER validating_tester
#endif

using namespace eosio::testing;
using namespace eosio;
using namespace eosio::chain;
using namespace eosio::testing;
using namespace fc;

using mvo = fc::mutable_variant_object;

class eosio_system_tester : public TESTER {
public:

   eosio_system_tester() {
      produce_blocks( 2 );

      create_accounts( { N(eosio.token) } );

      produce_blocks( 100 );

      set_code( N(eosio.token), eosio_token_wast );
      set_abi( N(eosio.token), eosio_token_abi );

      create_currency( N(eosio.token), config::system_account_name, asset::from_string("10000000000.0000 EOS") );
      issue(config::system_account_name,      "1000000000.0000 EOS");
      BOOST_REQUIRE_EQUAL( asset::from_string("1000000000.0000 EOS"), get_balance( "eosio" ) );

      set_code( config::system_account_name, eosio_system_wast );
      set_abi( config::system_account_name, eosio_system_abi );

      produce_blocks();

      create_account_with_resources( N(alice), N(eosio), asset::from_string("1.0000 EOS"), false );
      create_account_with_resources( N(bob), N(eosio), asset::from_string("0.4500 EOS"), false );
      create_account_with_resources( N(carol), N(eosio), asset::from_string("1.0000 EOS"), false );

      BOOST_REQUIRE_EQUAL( asset::from_string("1000000000.0000 EOS"), get_balance( "eosio" ) );

      // eosio pays it self for these...
      //BOOST_REQUIRE_EQUAL( asset::from_string("999999998.5000 EOS"), get_balance( "eosio" ) );

      produce_blocks();

      {
         const auto& accnt = control->db().get<account_object,by_name>( config::system_account_name );
         abi_def abi;
         BOOST_REQUIRE_EQUAL(abi_serializer::to_abi(accnt.abi, abi), true);
         abi_ser.set_abi(abi);
      }
      {
         const auto& accnt = control->db().get<account_object,by_name>( N(eosio.token) );
         abi_def abi;
         BOOST_REQUIRE_EQUAL(abi_serializer::to_abi(accnt.abi, abi), true);
         token_abi_ser.set_abi(abi);
      }
   }

   void create_accounts_with_resources( vector<account_name> accounts, account_name creator = N(eosio) ) {
      for( auto a : accounts ) {
         create_account_with_resources( a, creator );
      }
   }

   transaction_trace_ptr create_account_with_resources( account_name a, account_name creator ) {
      signed_transaction trx;
      set_transaction_headers(trx);

      authority owner_auth;
      owner_auth =  authority( get_public_key( a, "owner" ) );

      trx.actions.emplace_back( vector<permission_level>{{creator,config::active_name}},
                                newaccount{
                                   .creator  = creator,
                                   .name     = a,
                                   .owner    = owner_auth,
                                   .active   = authority( get_public_key( a, "active" ) )
                                });

      trx.actions.emplace_back( get_action( N(eosio), N(buyrambytes), vector<permission_level>{{creator,config::active_name}},
                                            mvo()
                                            ("payer", creator)
                                            ("receiver", a)
                                            ("bytes", 8000) )
                              );
      trx.actions.emplace_back( get_action( N(eosio), N(delegatebw), vector<permission_level>{{creator,config::active_name}},
                                            mvo()
                                            ("from", creator)
                                            ("receiver", a)
                                            ("stake_net_quantity", "10.0000 EOS" )
                                            ("stake_cpu_quantity", "10.0000 EOS" )
<<<<<<< HEAD
                                            ("transfer", true)
=======
                                            ("transfer", 0 )
>>>>>>> 7aa4d94a
                                          )
                                );

      set_transaction_headers(trx);
      trx.sign( get_private_key( creator, "active" ), chain_id_type()  );
      return push_transaction( trx );
   }

   transaction_trace_ptr create_account_with_resources( account_name a, account_name creator, asset ramfunds, bool multisig,
                                                        asset net = asset::from_string("10.0000 EOS"), asset cpu = asset::from_string("10.0000 EOS") ) {
      signed_transaction trx;
      set_transaction_headers(trx);

      authority owner_auth;
      if (multisig) {
         // multisig between account's owner key and creators active permission
         owner_auth = authority(2, {key_weight{get_public_key( a, "owner" ), 1}}, {permission_level_weight{{creator, config::active_name}, 1}});
      } else {
         owner_auth =  authority( get_public_key( a, "owner" ) );
      }

      trx.actions.emplace_back( vector<permission_level>{{creator,config::active_name}},
                                newaccount{
                                   .creator  = creator,
                                   .name     = a,
                                   .owner    = owner_auth,
                                   .active   = authority( get_public_key( a, "active" ) )
                                });

      trx.actions.emplace_back( get_action( N(eosio), N(buyram), vector<permission_level>{{creator,config::active_name}},
                                            mvo()
                                            ("payer", creator)
                                            ("receiver", a)
                                            ("quant", ramfunds) )
                              );

      trx.actions.emplace_back( get_action( N(eosio), N(delegatebw), vector<permission_level>{{creator,config::active_name}},
                                            mvo()
                                            ("from", creator)
                                            ("receiver", a)
                                            ("stake_net_quantity", net )
                                            ("stake_cpu_quantity", cpu )
<<<<<<< HEAD
                                            ("transfer", false)
=======
                                            ("transfer", 0 )
>>>>>>> 7aa4d94a
                                          )
                                );

      set_transaction_headers(trx);
      trx.sign( get_private_key( creator, "active" ), chain_id_type()  );
      return push_transaction( trx );
   }

   transaction_trace_ptr setup_producer_accounts() {
      std::vector<account_name> accounts;
      accounts.reserve( 'z' - 'a' + 1);
      std::string root( "init" );
      for ( char c = 'a'; c <= 'z' ; ++c ) {
         accounts.emplace_back( root + std::string(1, c) );
      }
      
      account_name creator(N(eosio));
      signed_transaction trx;
      set_transaction_headers(trx);
      asset cpu = asset::from_string("1000000.0000 EOS");
      asset net = asset::from_string("1000000.0000 EOS");
      asset ram = asset::from_string("1.0000 EOS"); 

      for (const auto& a: accounts) {
         authority owner_auth( get_public_key( a, "owner" ) );
         trx.actions.emplace_back( vector<permission_level>{{creator,config::active_name}},
                                   newaccount{
                                         .creator  = creator,
                                         .name     = a,
                                         .owner    = owner_auth,
                                         .active   = authority( get_public_key( a, "active" ) )
                                         });

         trx.actions.emplace_back( get_action( N(eosio), N(buyram), vector<permission_level>{ {creator, config::active_name} },
                                               mvo()
                                               ("payer", creator)
                                               ("receiver", a)
                                               ("quant", ram) )
                                   );
         
         trx.actions.emplace_back( get_action( N(eosio), N(delegatebw), vector<permission_level>{ {creator, config::active_name} },
                                               mvo()
                                               ("from", creator)
                                               ("receiver", a)
                                               ("stake_net_quantity", net)
                                               ("stake_cpu_quantity", cpu )
<<<<<<< HEAD
                                               ("transfer", true)
=======
                                            ("transfer", 0 )
>>>>>>> 7aa4d94a
                                               )
                                   );
      }
      
      set_transaction_headers(trx);
      trx.sign( get_private_key( creator, "active" ), chain_id_type()  );
      return push_transaction( trx );
   }

   action_result buyram( const account_name& payer, account_name receiver, string eosin ) {
      return push_action( payer, N(buyram), mvo()( "payer",payer)("receiver",receiver)("quant",eosin) );
   }
   action_result buyrambytes( const account_name& payer, account_name receiver, uint32_t numbytes ) {
      return push_action( payer, N(buyrambytes), mvo()( "payer",payer)("receiver",receiver)("bytes",numbytes) );
   }

   action_result sellram( const account_name& account, uint32_t numbytes ) {
      return push_action( account, N(sellram), mvo()( "account", account)("bytes",numbytes) );
   }

   action_result push_action( const account_name& signer, const action_name &name, const variant_object &data, bool auth = true ) {
         string action_type_name = abi_ser.get_action_type(name);

         action act;
         act.account = config::system_account_name;
         act.name = name;
         act.data = abi_ser.variant_to_binary( action_type_name, data );

         return base_tester::push_action( std::move(act), auth ? uint64_t(signer) : signer == N(bob) ? N(alice) : N(bob) );
   }

   action_result stake( const account_name& from, const account_name& to, const string& net, const string& cpu ) {
      return push_action( from, N(delegatebw), mvo()
                          ("from",     from)
                          ("receiver", to)
                          ("stake_net_quantity", net)
                          ("stake_cpu_quantity", cpu)
<<<<<<< HEAD
                          ("transfer", true)
=======
                                            ("transfer", 0 )
>>>>>>> 7aa4d94a
      );
   }

   action_result stake( const account_name& acnt, const string& net, const string& cpu ) {
      return stake( acnt, acnt, net, cpu );
   }

   action_result unstake( const account_name& from, const account_name& to, const string& net, const string& cpu ) {
      return push_action( name(from), N(undelegatebw), mvo()
                          ("from",     from)
                          ("receiver", to)
                          ("unstake_net_quantity", net)
                          ("unstake_cpu_quantity", cpu)
      );
   }

   action_result unstake( const account_name& acnt, const string& net, const string& cpu ) {
      return unstake( acnt, acnt, net, cpu );
   }

   static fc::variant_object producer_parameters_example( int n ) {
      return mutable_variant_object()
         ("max_block_net_usage", 10000000 + n )
         ("target_block_net_usage_pct", 10 + n )
         ("max_transaction_net_usage", 1000000 + n )
         ("base_per_transaction_net_usage", 100 + n)
         ("net_usage_leeway", 500 + n )
         ("context_free_discount_net_usage_num", 1 + n )
         ("context_free_discount_net_usage_den", 100 + n )
         ("max_block_cpu_usage", 10000000 + n )
         ("target_block_cpu_usage_pct", 10 + n )
         ("max_transaction_cpu_usage", 1000000 + n )
         ("base_per_transaction_cpu_usage", 100 + n)
         ("base_per_action_cpu_usage", 100 + n)
         ("base_setcode_cpu_usage", 100 + n)
         ("per_signature_cpu_usage", 100 + n)
         ("cpu_usage_leeway", 2048 + n )
         ("context_free_discount_cpu_usage_num", 1 + n )
         ("context_free_discount_cpu_usage_den", 100 + n )
         ("max_transaction_lifetime", 3600 + n)
         ("deferred_trx_expiration_window", 600 + n)
         ("max_transaction_delay", 10*86400+n)
         ("max_inline_action_size", 4096 + n)
         ("max_inline_action_depth", 4 + n)
         ("max_authority_depth", 6 + n)
         ("max_generated_transaction_count", 10 + n)
         ("max_ram_size", (n % 10 + 1) * 1024 * 1024)
         ("percent_of_max_inflation_rate", 50 + n)
         ("ram_reserve_ratio", 100 + n);
   }

   action_result regproducer( const account_name& acnt, int params_fixture = 1 ) {
      return push_action( acnt, N(regproducer), mvo()
                          ("producer",  acnt )
                          ("producer_key", get_public_key( acnt, "active" ) )
                          ("url", "" )
      );
   }

   uint32_t last_block_time() const {
      return time_point_sec( control->head_block_time() ).sec_since_epoch();
   }

   asset get_balance( const account_name& act ) {
      //return get_currency_balance( config::system_account_name, symbol(SY(4,EOS)), act );
      //temporary code. current get_currency_balancy uses table name N(accounts) from currency.h
      //generic_currency table name is N(account).
      const auto& db  = control->db();
      const auto* tbl = db.find<table_id_object, by_code_scope_table>(boost::make_tuple(N(eosio.token), act, N(accounts)));
      share_type result = 0;

      // the balance is implied to be 0 if either the table or row does not exist
      if (tbl) {
         const auto *obj = db.find<key_value_object, by_scope_primary>(boost::make_tuple(tbl->id, symbol(SY(4,EOS)).to_symbol_code()));
         if (obj) {
            // balance is the first field in the serialization
            fc::datastream<const char *> ds(obj->value.data(), obj->value.size());
            fc::raw::unpack(ds, result);
         }
      }
      return asset( result, symbol(SY(4,EOS)) );
   }

   fc::variant get_total_stake( const account_name& act ) {
      vector<char> data = get_row_by_account( config::system_account_name, act, N(userres), act );
      return data.empty() ? fc::variant() : abi_ser.binary_to_variant( "user_resources", data );
   }

   fc::variant get_voter_info( const account_name& act ) {
      vector<char> data = get_row_by_account( config::system_account_name, config::system_account_name, N(voters), act );
      return data.empty() ? fc::variant() : abi_ser.binary_to_variant( "voter_info", data );
   }

   fc::variant get_producer_info( const account_name& act ) {
      vector<char> data = get_row_by_account( config::system_account_name, config::system_account_name, N(producers), act );
      return abi_ser.binary_to_variant( "producer_info", data );
   }

   void create_currency( name contract, name manager, asset maxsupply ) {
      auto act =  mutable_variant_object()
         ("issuer",       manager )
         ("maximum_supply", maxsupply )
         ("can_freeze", 0)
         ("can_recall", 0)
         ("can_whitelist", 0);

      base_tester::push_action(contract, N(create), contract, act );
   }

   void issue( name to, const string& amount, name manager = config::system_account_name ) {
      base_tester::push_action( N(eosio.token), N(issue), manager, mutable_variant_object()
                                ("to",      to )
                                ("quantity", asset::from_string(amount) )
                                ("memo", "")
                                );
   }
   void transfer( name from, name to, const string& amount, name manager = config::system_account_name ) {
      base_tester::push_action( N(eosio.token), N(transfer), manager, mutable_variant_object()
                                ("from",    from)
                                ("to",      to )
                                ("quantity", asset::from_string(amount) )
                                ("memo", "")
                                );
   }

   double stake2votes( asset stake ) {
      auto now = control->pending_block_time().time_since_epoch().count() / 1000000;
      return stake.amount * pow(2, int64_t(now/ (86400 * 7))/ double(52) ); // 52 week periods (i.e. ~years)
   }

   double stake2votes( const string& s ) {
      return stake2votes( asset::from_string(s) );
   }

   fc::variant get_stats( const string& symbolname ) {
      auto symb = eosio::chain::symbol::from_string(symbolname);
      auto symbol_code = symb.to_symbol_code().value;
      vector<char> data = get_row_by_account( N(eosio.token), symbol_code, N(stat), symbol_code );
      return data.empty() ? fc::variant() : token_abi_ser.binary_to_variant( "currency_stats", data );
   }

   asset get_token_supply() {
      return get_stats("4,EOS")["supply"].as<asset>();
   }

   fc::variant get_global_state() {
      vector<char> data = get_row_by_account( N(eosio), N(eosio), N(global), N(global) );
      if (data.empty()) std::cout << "\nData is empty\n" << std::endl;
      return data.empty() ? fc::variant() : abi_ser.binary_to_variant( "eosio_global_state", data );

   }

   abi_serializer abi_ser;
   abi_serializer token_abi_ser;
};

fc::mutable_variant_object voter( account_name acct ) {
   return mutable_variant_object()
      ("owner", acct)
      ("proxy", name(0).to_string())
      ("producers", variants() )
      ("staked", int64_t(0))
      //("last_vote_weight", double(0))
      ("proxied_vote_weight", double(0))
      ("is_proxy", 0)
      ("deferred_trx_id", 0)
      ("last_unstake_time", fc::time_point_sec() )
      ("unstaking", asset() )
      ;
}

fc::mutable_variant_object voter( account_name acct, const string& vote_stake ) {
   return voter( acct )( "staked", asset::from_string( vote_stake ).amount );
}

fc::mutable_variant_object proxy( account_name acct ) {
   return voter( acct )( "is_proxy", 1 );
}

inline uint64_t M( const string& eos_str ) {
   return asset::from_string( eos_str ).amount;
}

BOOST_AUTO_TEST_SUITE(eosio_system_tests)

BOOST_FIXTURE_TEST_CASE( stake_unstake, eosio_system_tester ) try {
   //issue( "eosio", "1000.0000 EOS", config::system_account_name );

   BOOST_REQUIRE_EQUAL( asset::from_string("1000000000.0000 EOS"), get_balance( "eosio" ) );
   BOOST_REQUIRE_EQUAL( asset::from_string("0.0000 EOS"), get_balance( "alice" ) );
   transfer( "eosio", "alice", "1000.0000 EOS", "eosio" );
   BOOST_REQUIRE_EQUAL( asset::from_string("999999000.0000 EOS"), get_balance( "eosio" ) );
   BOOST_REQUIRE_EQUAL( asset::from_string("1000.0000 EOS"), get_balance( "alice" ) );
   BOOST_REQUIRE_EQUAL( success(), stake( "eosio", "alice", "200.0000 EOS", "100.0000 EOS" ) );

   auto total = get_total_stake("alice");
   BOOST_REQUIRE_EQUAL( asset::from_string("210.0000 EOS"), total["net_weight"].as<asset>());
   BOOST_REQUIRE_EQUAL( asset::from_string("110.0000 EOS"), total["cpu_weight"].as<asset>());

   BOOST_REQUIRE_EQUAL( success(), stake( "alice", "alice", "200.0000 EOS", "100.0000 EOS" ) );
   BOOST_REQUIRE_EQUAL( asset::from_string("700.0000 EOS"), get_balance( "alice" ) );
   BOOST_REQUIRE_EQUAL( success(), unstake( "alice", "alice", "200.0000 EOS", "100.0000 EOS" ) );
   BOOST_REQUIRE_EQUAL( asset::from_string("700.0000 EOS"), get_balance( "alice" ) );

   produce_block( fc::hours(3*24-1) );
   produce_blocks(1);
   BOOST_REQUIRE_EQUAL( asset::from_string("700.0000 EOS"), get_balance( "alice" ) );
   //after 3 days funds should be released
   produce_block( fc::hours(1) );
   produce_blocks(1);
   BOOST_REQUIRE_EQUAL( asset::from_string("1000.0000 EOS"), get_balance( "alice" ) );
   BOOST_REQUIRE_EQUAL( success(), stake( "alice", "bob", "200.0000 EOS", "100.0000 EOS" ) );
   BOOST_REQUIRE_EQUAL( asset::from_string("700.0000 EOS"), get_balance( "alice" ) );
   BOOST_REQUIRE_EQUAL( success(), buyram( "alice", "bob", "200.0000 EOS" ) );
   BOOST_REQUIRE_EQUAL( success(), buyrambytes( "alice", "bob", 100 ) );
   BOOST_REQUIRE_EQUAL( success(), sellram( "bob", 100 ) );
   BOOST_REQUIRE_EQUAL( success(), buyrambytes( "alice", "bob", 10000 ) );

#warning uncomment the following 2 lines to reproduce the pricing model issue
   //BOOST_REQUIRE_EQUAL( success(), buyrambytes( "alice", "alice", 20000000 ) );
   //BOOST_REQUIRE_EQUAL( success(), sellram( "alice", 20000000 ) );

   total = get_total_stake( "alice" );
   BOOST_REQUIRE_EQUAL( asset::from_string("210.0000 EOS").amount, total["net_weight"].as<asset>().amount );
   BOOST_REQUIRE_EQUAL( asset::from_string("110.0000 EOS").amount, total["cpu_weight"].as<asset>().amount );

   REQUIRE_MATCHING_OBJECT( voter( "alice", "300.0000 EOS"), get_voter_info( "alice" ) );

   auto bytes = total["ram_bytes"].as_uint64();
   BOOST_REQUIRE_EQUAL( true, 0 < bytes );

   BOOST_REQUIRE_EQUAL( asset::from_string("499.8531 EOS"), get_balance( "alice" ) );

   //unstake
   BOOST_REQUIRE_EQUAL( success(), unstake( "alice", "200.0000 EOS", "100.0000 EOS" ) );
   total = get_total_stake( "alice" );
   BOOST_REQUIRE_EQUAL( asset::from_string("10.0000 EOS").amount, total["net_weight"].as<asset>().amount);
   BOOST_REQUIRE_EQUAL( asset::from_string("10.0000 EOS").amount, total["cpu_weight"].as<asset>().amount);


   REQUIRE_MATCHING_OBJECT( voter( "alice", "0.0000 EOS" ), get_voter_info( "alice" ) );
   produce_blocks(1);
   BOOST_REQUIRE_EQUAL( asset::from_string("499.8531 EOS"), get_balance( "alice" ) );

   //after 2 days balance should not be available yet
   produce_block( fc::hours(3*24-1) );
   produce_blocks(1);
   BOOST_REQUIRE_EQUAL( asset::from_string("499.8531 EOS"), get_balance( "alice" ) );
   //after 3 days funds should be released
   produce_block( fc::hours(1) );
   produce_blocks(1);
   BOOST_REQUIRE_EQUAL( asset::from_string("799.8531 EOS"), get_balance( "alice" ) );

} FC_LOG_AND_RETHROW()

BOOST_FIXTURE_TEST_CASE( fail_without_auth, eosio_system_tester ) try {
   issue( "alice", "1000.0000 EOS",  config::system_account_name );

   BOOST_REQUIRE_EQUAL( success(), stake( "eosio", "alice", "2000.0000 EOS", "1000.0000 EOS" ) );
   BOOST_REQUIRE_EQUAL( success(), stake( "alice", "bob", "10.0000 EOS", "10.0000 EOS" ) );

   BOOST_REQUIRE_EQUAL( error("missing authority of alice"),
                        push_action( N(alice), N(delegatebw), mvo()
                                    ("from",     "alice")
                                    ("receiver", "bob")
                                    ("stake_net_quantity", "10.0000 EOS")
                                    ("stake_cpu_quantity", "10.0000 EOS")
<<<<<<< HEAD
                                    ("stake_ram_quantity", "10.0000 EOS")
                                    ("transfer", true),
                                    false
=======
                                    ("transfer", 0 )
                                    ,false
>>>>>>> 7aa4d94a
                        )
   );

   BOOST_REQUIRE_EQUAL( error("missing authority of alice"),
                        push_action(N(alice), N(undelegatebw), mvo()
                                    ("from",     "alice")
                                    ("receiver", "bob")
                                    ("unstake_net_quantity", "200.0000 EOS")
                                    ("unstake_cpu_quantity", "100.0000 EOS")
                                    ("transfer", 0 )
                                    ,false
                        )
   );
   //REQUIRE_MATCHING_OBJECT( , get_voter_info( "alice" ) );
} FC_LOG_AND_RETHROW()


BOOST_FIXTURE_TEST_CASE( stake_negative, eosio_system_tester ) try {
   issue( "alice", "1000.0000 EOS",  config::system_account_name );

   BOOST_REQUIRE_EQUAL( error("condition: assertion failed: must stake a positive amount"),
                        stake( "alice", "-0.0001 EOS", "0.0000 EOS" )
   );

   BOOST_REQUIRE_EQUAL( error("condition: assertion failed: must stake a positive amount"),
                        stake( "alice", "0.0000 EOS", "-0.0001 EOS" )
   );

   BOOST_REQUIRE_EQUAL( error("condition: assertion failed: must stake a positive amount"),
                        stake( "alice", "00.0000 EOS", "00.0000 EOS" )
   );

   BOOST_REQUIRE_EQUAL( error("condition: assertion failed: must stake a positive amount"),
                        stake( "alice", "0.0000 EOS", "00.0000 EOS" )
   );

   BOOST_REQUIRE_EQUAL( true, get_voter_info( "alice" ).is_null() );
} FC_LOG_AND_RETHROW()


BOOST_FIXTURE_TEST_CASE( unstake_negative, eosio_system_tester ) try {
   issue( "alice", "1000.0000 EOS",  config::system_account_name );

   BOOST_REQUIRE_EQUAL( success(), stake( "alice", "bob", "200.0001 EOS", "100.0001 EOS" ) );

   auto total = get_total_stake( "bob" );
   BOOST_REQUIRE_EQUAL( asset::from_string("210.0001 EOS"), total["net_weight"].as<asset>());
   auto vinfo = get_voter_info("alice" );
   wdump((vinfo));
   REQUIRE_MATCHING_OBJECT( voter( "alice", "300.0002 EOS" ), get_voter_info( "alice" ) );

   BOOST_REQUIRE_EQUAL( error("condition: assertion failed: must unstake a positive amount"),
                        unstake( "alice", "bob", "-1.0000 EOS", "0.0000 EOS" )
   );

   BOOST_REQUIRE_EQUAL( error("condition: assertion failed: must unstake a positive amount"),
                        unstake( "alice", "bob", "0.0000 EOS", "-1.0000 EOS" )
   );

   //unstake all zeros
   BOOST_REQUIRE_EQUAL( error("condition: assertion failed: must unstake a positive amount"),
                        unstake( "alice", "bob", "0.0000 EOS", "0.0000 EOS" )
   );

} FC_LOG_AND_RETHROW()


BOOST_FIXTURE_TEST_CASE( unstake_more_than_at_stake, eosio_system_tester ) try {
   issue( "alice", "1000.0000 EOS",  config::system_account_name );
   BOOST_REQUIRE_EQUAL( success(), stake( "alice", "200.0000 EOS", "100.0000 EOS" ) );

   auto total = get_total_stake( "alice" );
   BOOST_REQUIRE_EQUAL( asset::from_string("210.0000 EOS"), total["net_weight"].as<asset>());
   BOOST_REQUIRE_EQUAL( asset::from_string("110.0000 EOS"), total["cpu_weight"].as<asset>());

   BOOST_REQUIRE_EQUAL( asset::from_string("700.0000 EOS"), get_balance( "alice" ) );

   //trying to unstake more net bandwith than at stake
   BOOST_REQUIRE_EQUAL( error("condition: assertion failed: insufficient staked net bandwidth"),
                        unstake( "alice", "200.0001 EOS", "0.0000 EOS" )
   );

   //trying to unstake more cpu bandwith than at stake
   BOOST_REQUIRE_EQUAL( error("condition: assertion failed: insufficient staked cpu bandwidth"),
                        unstake( "alice", "0.0000 EOS", "100.0001 EOS" )
   );

   //check that nothing has changed
   total = get_total_stake( "alice" );
   BOOST_REQUIRE_EQUAL( asset::from_string("210.0000 EOS"), total["net_weight"].as<asset>());
   BOOST_REQUIRE_EQUAL( asset::from_string("110.0000 EOS"), total["cpu_weight"].as<asset>());
   BOOST_REQUIRE_EQUAL( asset::from_string("700.0000 EOS"), get_balance( "alice" ) );
} FC_LOG_AND_RETHROW()


BOOST_FIXTURE_TEST_CASE( delegate_to_another_user, eosio_system_tester ) try {
   issue( "alice", "1000.0000 EOS",  config::system_account_name );

   BOOST_REQUIRE_EQUAL( success(), stake ( "alice", "bob", "200.0000 EOS", "100.0000 EOS" ) );

   auto total = get_total_stake( "bob" );
   BOOST_REQUIRE_EQUAL( asset::from_string("210.0000 EOS"), total["net_weight"].as<asset>());
   BOOST_REQUIRE_EQUAL( asset::from_string("110.0000 EOS"), total["cpu_weight"].as<asset>());
   BOOST_REQUIRE_EQUAL( asset::from_string("700.0000 EOS"), get_balance( "alice" ) );
   //all voting power goes to alice
   REQUIRE_MATCHING_OBJECT( voter( "alice", "300.0000 EOS" ), get_voter_info( "alice" ) );
   //but not to bob
   BOOST_REQUIRE_EQUAL( true, get_voter_info( "bob" ).is_null() );

   //bob should not be able to unstake what was staked by alice
   BOOST_REQUIRE_EQUAL( error("condition: assertion failed: unable to find key"),
                        unstake( "bob", "0.0000 EOS", "10.0000 EOS" )
   );

   issue( "carol", "1000.0000 EOS",  config::system_account_name );
   BOOST_REQUIRE_EQUAL( success(), stake( "carol", "bob", "20.0000 EOS", "10.0000 EOS" ) );
   total = get_total_stake( "bob" );
   BOOST_REQUIRE_EQUAL( asset::from_string("230.0000 EOS"), total["net_weight"].as<asset>());
   BOOST_REQUIRE_EQUAL( asset::from_string("120.0000 EOS"), total["cpu_weight"].as<asset>());
   BOOST_REQUIRE_EQUAL( asset::from_string("970.0000 EOS"), get_balance( "carol" ) );
   REQUIRE_MATCHING_OBJECT( voter( "carol", "30.0000 EOS" ), get_voter_info( "carol" ) );

   //alice should not be able to unstake money staked by carol
   BOOST_REQUIRE_EQUAL( error("condition: assertion failed: insufficient staked net bandwidth"),
                        unstake( "alice", "bob", "2001.0000 EOS", "1.0000 EOS" )
   );

   BOOST_REQUIRE_EQUAL( error("condition: assertion failed: insufficient staked cpu bandwidth"),
                        unstake( "alice", "bob", "1.0000 EOS", "101.0000 EOS" )
   );

   total = get_total_stake( "bob" );
   BOOST_REQUIRE_EQUAL( asset::from_string("230.0000 EOS"), total["net_weight"].as<asset>());
   BOOST_REQUIRE_EQUAL( asset::from_string("120.0000 EOS"), total["cpu_weight"].as<asset>());
   //balance should not change after unsuccessfull attempts to unstake
   BOOST_REQUIRE_EQUAL( asset::from_string("700.0000 EOS"), get_balance( "alice" ) );
   //voting power too
   REQUIRE_MATCHING_OBJECT( voter( "alice", "300.0000 EOS" ), get_voter_info( "alice" ) );
   REQUIRE_MATCHING_OBJECT( voter( "carol", "30.0000 EOS" ), get_voter_info( "carol" ) );
   BOOST_REQUIRE_EQUAL( true, get_voter_info( "bob" ).is_null() );
} FC_LOG_AND_RETHROW()


BOOST_FIXTURE_TEST_CASE( stake_unstake_separate, eosio_system_tester ) try {
   issue( "alice", "1000.0000 EOS",  config::system_account_name );
   BOOST_REQUIRE_EQUAL( asset::from_string("1000.0000 EOS"), get_balance( "alice" ) );

   //everything at once
   BOOST_REQUIRE_EQUAL( success(), stake( "alice", "10.0000 EOS", "20.0000 EOS" ) );
   auto total = get_total_stake( "alice" );
   BOOST_REQUIRE_EQUAL( asset::from_string("20.0000 EOS"), total["net_weight"].as<asset>());
   BOOST_REQUIRE_EQUAL( asset::from_string("30.0000 EOS"), total["cpu_weight"].as<asset>());

   //cpu
   BOOST_REQUIRE_EQUAL( success(), stake( "alice", "100.0000 EOS", "0.0000 EOS" ) );
   total = get_total_stake( "alice" );
   BOOST_REQUIRE_EQUAL( asset::from_string("120.0000 EOS"), total["net_weight"].as<asset>());
   BOOST_REQUIRE_EQUAL( asset::from_string("30.0000 EOS"), total["cpu_weight"].as<asset>());

   //net
   BOOST_REQUIRE_EQUAL( success(), stake( "alice", "0.0000 EOS", "200.0000 EOS" ) );
   total = get_total_stake( "alice" );
   BOOST_REQUIRE_EQUAL( asset::from_string("120.0000 EOS"), total["net_weight"].as<asset>());
   BOOST_REQUIRE_EQUAL( asset::from_string("230.0000 EOS"), total["cpu_weight"].as<asset>());

   //unstake cpu
   BOOST_REQUIRE_EQUAL( success(), unstake( "alice", "100.0000 EOS", "0.0000 EOS" ) );
   total = get_total_stake( "alice" );
   BOOST_REQUIRE_EQUAL( asset::from_string("20.0000 EOS"), total["net_weight"].as<asset>());
   BOOST_REQUIRE_EQUAL( asset::from_string("230.0000 EOS"), total["cpu_weight"].as<asset>());

   //unstake net
   BOOST_REQUIRE_EQUAL( success(), unstake( "alice", "0.0000 EOS", "200.0000 EOS" ) );
   total = get_total_stake( "alice" );
   BOOST_REQUIRE_EQUAL( asset::from_string("20.0000 EOS"), total["net_weight"].as<asset>());
   BOOST_REQUIRE_EQUAL( asset::from_string("30.0000 EOS"), total["cpu_weight"].as<asset>());
} FC_LOG_AND_RETHROW()


BOOST_FIXTURE_TEST_CASE( adding_stake_partial_unstake, eosio_system_tester ) try {
   issue( "alice", "1000.0000 EOS",  config::system_account_name );
   BOOST_REQUIRE_EQUAL( success(), stake( "alice", "bob", "200.0000 EOS", "100.0000 EOS" ) );

   REQUIRE_MATCHING_OBJECT( voter( "alice", "300.0000 EOS" ), get_voter_info( "alice" ) );

   BOOST_REQUIRE_EQUAL( success(), stake( "alice", "bob", "100.0000 EOS", "50.0000 EOS" ) );

   auto total = get_total_stake( "bob" );
   BOOST_REQUIRE_EQUAL( asset::from_string("310.0000 EOS"), total["net_weight"].as<asset>());
   BOOST_REQUIRE_EQUAL( asset::from_string("160.0000 EOS"), total["cpu_weight"].as<asset>());
   REQUIRE_MATCHING_OBJECT( voter( "alice", "450.0000 EOS" ), get_voter_info( "alice" ) );
   BOOST_REQUIRE_EQUAL( asset::from_string("550.0000 EOS"), get_balance( "alice" ) );

   //unstake a share
   BOOST_REQUIRE_EQUAL( success(), unstake( "alice", "bob", "150.0000 EOS", "75.0000 EOS" ) );

   total = get_total_stake( "bob" );
   BOOST_REQUIRE_EQUAL( asset::from_string("160.0000 EOS"), total["net_weight"].as<asset>());
   BOOST_REQUIRE_EQUAL( asset::from_string("85.0000 EOS"), total["cpu_weight"].as<asset>());
   REQUIRE_MATCHING_OBJECT( voter( "alice", "225.0000 EOS" ), get_voter_info( "alice" ) );

   //unstake more
   BOOST_REQUIRE_EQUAL( success(), unstake( "alice", "bob", "50.0000 EOS", "25.0000 EOS" ) );
   total = get_total_stake( "bob" );
   BOOST_REQUIRE_EQUAL( asset::from_string("110.0000 EOS"), total["net_weight"].as<asset>());
   BOOST_REQUIRE_EQUAL( asset::from_string("60.0000 EOS"), total["cpu_weight"].as<asset>());
   REQUIRE_MATCHING_OBJECT( voter( "alice", "150.0000 EOS" ), get_voter_info( "alice" ) );

   //combined amount should be available only in 3 days
   produce_block( fc::days(2) );
   produce_blocks(1);
   BOOST_REQUIRE_EQUAL( asset::from_string("550.0000 EOS"), get_balance( "alice" ) );
   produce_block( fc::days(1) );
   produce_blocks(1);
   BOOST_REQUIRE_EQUAL( asset::from_string("850.0000 EOS"), get_balance( "alice" ) );

} FC_LOG_AND_RETHROW()


// Tests for voting
BOOST_FIXTURE_TEST_CASE( producer_register_unregister, eosio_system_tester ) try {
   issue( "alice", "1000.0000 EOS",  config::system_account_name );

   fc::variant params = producer_parameters_example(1);
   auto key =  fc::crypto::public_key( std::string("EOS6MRyAjQq8ud7hVNYcfnVPJqcVpscN5So8BhtHuGYqET5GDW5CV") );
   BOOST_REQUIRE_EQUAL( success(), push_action(N(alice), N(regproducer), mvo()
                                               ("producer",  "alice")
                                               ("producer_key", key )
                                               ("url", "http://block.one")
                        )
   );

   auto info = get_producer_info( "alice" );
   BOOST_REQUIRE_EQUAL( "alice", info["owner"].as_string() );
   BOOST_REQUIRE_EQUAL( 0, info["total_votes"].as_double() );
   BOOST_REQUIRE_EQUAL( "http://block.one", info["url"].as_string() );

   //call regproducer again to change parameters
   fc::variant params2 = producer_parameters_example(2);

   info = get_producer_info( "alice" );
   BOOST_REQUIRE_EQUAL( "alice", info["owner"].as_string() );
   BOOST_REQUIRE_EQUAL( 0, info["total_votes"].as_double() );
   BOOST_REQUIRE_EQUAL( "http://block.one", info["url"].as_string() );

   //unregister producer
   BOOST_REQUIRE_EQUAL( success(), push_action(N(alice), N(unregprod), mvo()
                                               ("producer",  "alice")
                        )
   );
   info = get_producer_info( "alice" );
   //key should be empty
   wdump((info));
   BOOST_REQUIRE_EQUAL( fc::crypto::public_key(), fc::crypto::public_key(info["producer_key"].as_string()) );
   //everything else should stay the same
   BOOST_REQUIRE_EQUAL( "alice", info["owner"].as_string() );
   BOOST_REQUIRE_EQUAL( 0, info["total_votes"].as_double() );
   BOOST_REQUIRE_EQUAL( "http://block.one", info["url"].as_string() );

   //unregister bob who is not a producer
   BOOST_REQUIRE_EQUAL( error( "condition: assertion failed: producer not found" ),
                        push_action( N(bob), N(unregprod), mvo()
                                     ("producer",  "bob")
                        )
   );

} FC_LOG_AND_RETHROW()


BOOST_FIXTURE_TEST_CASE( vote_for_producer, eosio_system_tester, * boost::unit_test::tolerance(1e+5) ) try {
   issue( "alice", "1000.0000 EOS",  config::system_account_name );
   fc::variant params = producer_parameters_example(1);
   BOOST_REQUIRE_EQUAL( success(), push_action( N(alice), N(regproducer), mvo()
                                               ("producer",  "alice")
                                               ("producer_key", get_public_key( N(alice), "active") )
                                               ("url", "http://block.one")
                        )
   );
   auto prod = get_producer_info( "alice" );
   BOOST_REQUIRE_EQUAL( "alice", prod["owner"].as_string() );
   BOOST_REQUIRE_EQUAL( 0, prod["total_votes"].as_double() );
   BOOST_REQUIRE_EQUAL( "http://block.one", prod["url"].as_string() );

   issue( "bob", "2000.0000 EOS",  config::system_account_name );
   issue( "carol", "3000.0000 EOS",  config::system_account_name );

   //bob makes stake
   BOOST_REQUIRE_EQUAL( success(), stake( "bob", "11.0000 EOS", "0.1111 EOS" ) );
   BOOST_REQUIRE_EQUAL( asset::from_string("1988.8889 EOS"), get_balance( "bob" ) );
   REQUIRE_MATCHING_OBJECT( voter( "bob", "11.1111 EOS" ), get_voter_info( "bob" ) );

   //bob votes for alice
   BOOST_REQUIRE_EQUAL( success(), push_action(N(bob), N(voteproducer), mvo()
                                               ("voter",  "bob")
                                               ("proxy", name(0).to_string() )
                                               ("producers", vector<account_name>{ N(alice) } )
                        )
   );

   //check that producer parameters stay the same after voting
   prod = get_producer_info( "alice" );
   BOOST_TEST_REQUIRE( stake2votes("11.1111 EOS") == prod["total_votes"].as_double() );
   BOOST_REQUIRE_EQUAL( "alice", prod["owner"].as_string() );
   BOOST_REQUIRE_EQUAL( "http://block.one", prod["url"].as_string() );

   //carol makes stake
   BOOST_REQUIRE_EQUAL( success(), stake( "carol", "22.0000 EOS", "0.2222 EOS" ) );
   REQUIRE_MATCHING_OBJECT( voter( "carol", "22.2222 EOS" ), get_voter_info( "carol" ) );
   BOOST_REQUIRE_EQUAL( asset::from_string("2977.7778 EOS"), get_balance( "carol" ) );
   //carol votes for alice
   BOOST_REQUIRE_EQUAL( success(), push_action(N(carol), N(voteproducer), mvo()
                                               ("voter",  "carol")
                                               ("proxy", name(0).to_string() )
                                               ("producers", vector<account_name>{ N(alice) } )
                        )
   );
   //new stake votes be added to alice's total_votes
   prod = get_producer_info( "alice" );
   BOOST_TEST_REQUIRE( stake2votes("33.3333 EOS") == prod["total_votes"].as_double() );

   //bob increases his stake
   BOOST_REQUIRE_EQUAL( success(), stake( "bob", "55.0000 EOS", "0.5555 EOS" ) );
   //should increase alice's total_votes
   prod = get_producer_info( "alice" );
   BOOST_TEST_REQUIRE( stake2votes("88.8888 EOS") == prod["total_votes"].as_double() );

   //carol unstakes part of the stake
   BOOST_REQUIRE_EQUAL( success(), unstake( "carol", "2.0000 EOS", "0.0002 EOS"/*"2.0000 EOS", "0.0002 EOS"*/ ) );
   //should decrease alice's total_votes
   prod = get_producer_info( "alice" );
   wdump((prod));
   BOOST_TEST_REQUIRE( stake2votes("86.8886 EOS") == prod["total_votes"].as_double() );

   //bob revokes his vote
   BOOST_REQUIRE_EQUAL( success(), push_action( N(bob), N(voteproducer), mvo()
                                               ("voter",  "bob")
                                               ("proxy", name(0).to_string() )
                                               ("producers", vector<account_name>() )
                        )
   );
   //should decrease alice's total_votes
   prod = get_producer_info( "alice" );
   BOOST_TEST_REQUIRE( stake2votes("20.2220 EOS") == prod["total_votes"].as_double() );
   //but eos should still be at stake
   BOOST_REQUIRE_EQUAL( asset::from_string("1933.3334 EOS"), get_balance( "bob" ) );

   //carol unstakes rest of eos
   BOOST_REQUIRE_EQUAL( success(), unstake( "carol", "20.0000 EOS", "0.2220 EOS" ) );
   //should decrease alice's total_votes to zero
   prod = get_producer_info( "alice" );
   BOOST_TEST_REQUIRE( 0.0 == prod["total_votes"].as_double() );

   //carol should receive funds in 3 days
   produce_block( fc::days(3) );
   produce_block();
   BOOST_REQUIRE_EQUAL( asset::from_string("3000.0000 EOS"), get_balance( "carol" ) );

} FC_LOG_AND_RETHROW()


BOOST_FIXTURE_TEST_CASE( unregistered_producer_voting, eosio_system_tester, * boost::unit_test::tolerance(1e+5) ) try {
   issue( "bob", "2000.0000 EOS",  config::system_account_name );
   BOOST_REQUIRE_EQUAL( success(), stake( "bob", "13.0000 EOS", "0.5791 EOS" ) );
   REQUIRE_MATCHING_OBJECT( voter( "bob", "13.5791 EOS" ), get_voter_info( "bob" ) );

   //bob should not be able to vote for alice who is not a producer
   BOOST_REQUIRE_EQUAL( error( "condition: assertion failed: producer is not registered" ),
                        push_action( N(bob), N(voteproducer), mvo()
                                    ("voter",  "bob")
                                    ("proxy", name(0).to_string() )
                                    ("producers", vector<account_name>{ N(alice) } )
                        )
   );

   //alice registers as a producer
   issue( "alice", "1000.0000 EOS",  config::system_account_name );
   fc::variant params = producer_parameters_example(1);
   BOOST_REQUIRE_EQUAL( success(), push_action( N(alice), N(regproducer), mvo()
                                               ("producer",  "alice")
                                               ("producer_key", get_public_key( N(alice), "active") )
                                               ("url", "")
                        )
   );
   //and then unregisters
   BOOST_REQUIRE_EQUAL( success(), push_action( N(alice), N(unregprod), mvo()
                                               ("producer",  "alice")
                        )
   );
   //key should be empty
   auto prod = get_producer_info( "alice" );
   BOOST_REQUIRE_EQUAL( fc::crypto::public_key(), fc::crypto::public_key(prod["producer_key"].as_string()) );

   //bob should not be able to vote for alice who is an unregistered producer
   BOOST_REQUIRE_EQUAL( error( "condition: assertion failed: producer is not currently registered" ),
                        push_action( N(bob), N(voteproducer), mvo()
                                    ("voter",  "bob")
                                    ("proxy", name(0).to_string() )
                                    ("producers", vector<account_name>{ N(alice) } )
                        )
   );

} FC_LOG_AND_RETHROW()


BOOST_FIXTURE_TEST_CASE( more_than_30_producer_voting, eosio_system_tester ) try {
   issue( "bob", "2000.0000 EOS",  config::system_account_name );
   BOOST_REQUIRE_EQUAL( success(), stake( "bob", "13.0000 EOS", "0.5791 EOS" ) );
   REQUIRE_MATCHING_OBJECT( voter( "bob", "13.5791 EOS" ), get_voter_info( "bob" ) );

   //bob should not be able to vote for alice who is not a producer
   BOOST_REQUIRE_EQUAL( error( "condition: assertion failed: attempt to vote for too many producers" ),
                        push_action( N(bob), N(voteproducer), mvo()
                                     ("voter",  "bob")
                                     ("proxy", name(0).to_string() )
                                     ("producers", vector<account_name>(31, N(alice)) )
                        )
   );

} FC_LOG_AND_RETHROW()


BOOST_FIXTURE_TEST_CASE( vote_same_producer_30_times, eosio_system_tester ) try {
   issue( "bob", "2000.0000 EOS",  config::system_account_name );
   BOOST_REQUIRE_EQUAL( success(), stake( "bob", "50.0000 EOS", "50.0000 EOS" ) );
   REQUIRE_MATCHING_OBJECT( voter( "bob", "100.0000 EOS" ), get_voter_info( "bob" ) );

   //alice becomes a producer
   issue( "alice", "1000.0000 EOS",  config::system_account_name );
   fc::variant params = producer_parameters_example(1);
   BOOST_REQUIRE_EQUAL( success(), push_action( N(alice), N(regproducer), mvo()
                                               ("producer",  "alice")
                                               ("producer_key", get_public_key(N(alice), "active") )
                                               ("url", "")
                        )
   );

   //bob should not be able to vote for alice who is not a producer
   BOOST_REQUIRE_EQUAL( error( "condition: assertion failed: producer votes must be unique and sorted" ),
                        push_action( N(bob), N(voteproducer), mvo()
                                     ("voter",  "bob")
                                     ("proxy", name(0).to_string() )
                                     ("producers", vector<account_name>(30, N(alice)) )
                        )
   );

   auto prod = get_producer_info( "alice" );
   BOOST_TEST_REQUIRE( 0 == prod["total_votes"].as_double() );

} FC_LOG_AND_RETHROW()


BOOST_FIXTURE_TEST_CASE( producer_keep_votes, eosio_system_tester, * boost::unit_test::tolerance(1e+5) ) try {
   issue( "alice", "1000.0000 EOS",  config::system_account_name );
   fc::variant params = producer_parameters_example(1);
   vector<char> key = fc::raw::pack( get_public_key( N(alice), "active" ) );
   BOOST_REQUIRE_EQUAL( success(), push_action( N(alice), N(regproducer), mvo()
                                               ("producer",  "alice")
                                               ("producer_key", get_public_key( N(alice), "active") )
                                               ("url", "")
                        )
   );

   //bob makes stake
   issue( "bob", "2000.0000 EOS",  config::system_account_name );
   BOOST_REQUIRE_EQUAL( success(), stake( "bob", "13.0000 EOS", "0.5791 EOS" ) );
   REQUIRE_MATCHING_OBJECT( voter( "bob", "13.5791 EOS" ), get_voter_info( "bob" ) );

   //bob votes for alice
   BOOST_REQUIRE_EQUAL( success(), push_action(N(bob), N(voteproducer), mvo()
                                               ("voter",  "bob")
                                               ("proxy", name(0).to_string() )
                                               ("producers", vector<account_name>{ N(alice) } )
                        )
   );

   auto prod = get_producer_info( "alice" );
   BOOST_TEST_REQUIRE( stake2votes("13.5791 EOS") == prod["total_votes"].as_double() );

   //unregister producer
   BOOST_REQUIRE_EQUAL( success(), push_action(N(alice), N(unregprod), mvo()
                                               ("producer",  "alice")
                        )
   );
   prod = get_producer_info( "alice" );
   //key should be empty
   BOOST_REQUIRE_EQUAL( fc::crypto::public_key(), fc::crypto::public_key(prod["producer_key"].as_string()) );
   //check parameters just in case
   //REQUIRE_MATCHING_OBJECT( params, prod["prefs"]);
   //votes should stay the same
   BOOST_TEST_REQUIRE( stake2votes("13.5791 EOS"), prod["total_votes"].as_double() );

   //regtister the same producer again
   params = producer_parameters_example(2);
   BOOST_REQUIRE_EQUAL( success(), push_action( N(alice), N(regproducer), mvo()
                                               ("producer",  "alice")
                                               ("producer_key", get_public_key( N(alice), "active") )
                                               ("url", "")
                        )
   );
   prod = get_producer_info( "alice" );
   //votes should stay the same
   BOOST_TEST_REQUIRE( stake2votes("13.5791 EOS"), prod["total_votes"].as_double() );

   //change parameters
   params = producer_parameters_example(3);
   BOOST_REQUIRE_EQUAL( success(), push_action( N(alice), N(regproducer), mvo()
                                               ("producer",  "alice")
                                               ("producer_key", get_public_key( N(alice), "active") )
                                               ("url","")
                        )
   );
   prod = get_producer_info( "alice" );
   //votes should stay the same
   BOOST_TEST_REQUIRE( stake2votes("13.5791 EOS"), prod["total_votes"].as_double() );
   //check parameters just in case
   //REQUIRE_MATCHING_OBJECT( params, prod["prefs"]);

} FC_LOG_AND_RETHROW()


BOOST_FIXTURE_TEST_CASE( vote_for_two_producers, eosio_system_tester, * boost::unit_test::tolerance(1e+5) ) try {
   //alice becomes a producer
   fc::variant params = producer_parameters_example(1);
   auto key = get_public_key( N(alice), "active" );
   BOOST_REQUIRE_EQUAL( success(), push_action( N(alice), N(regproducer), mvo()
                                               ("producer",  "alice")
                                               ("producer_key", get_public_key( N(alice), "active") )
                                               ("url","")
                        )
   );
   //bob becomes a producer
   params = producer_parameters_example(2);
   key = get_public_key( N(bob), "active" );
   BOOST_REQUIRE_EQUAL( success(), push_action( N(bob), N(regproducer), mvo()
                                               ("producer",  "bob")
                                               ("producer_key", get_public_key( N(alice), "active") )
                                               ("url","")
                        )
   );

   //carol votes for alice and bob
   issue( "carol", "1000.0000 EOS",  config::system_account_name );
   BOOST_REQUIRE_EQUAL( success(), stake( "carol", "15.0005 EOS", "5.0000 EOS" ) );
   BOOST_REQUIRE_EQUAL( success(), push_action(N(carol), N(voteproducer), mvo()
                                               ("voter",  "carol")
                                               ("proxy", name(0).to_string() )
                                               ("producers", vector<account_name>{ N(alice), N(bob) } )
                        )
   );

   auto alice_info = get_producer_info( "alice" );
   BOOST_TEST_REQUIRE( stake2votes("20.0005 EOS") == alice_info["total_votes"].as_double() );
   auto bob_info = get_producer_info( "bob" );
   BOOST_TEST_REQUIRE( stake2votes("20.0005 EOS") == bob_info["total_votes"].as_double() );

   //carol votes for alice (but revokes vote for bob)
   BOOST_REQUIRE_EQUAL( success(), push_action(N(carol), N(voteproducer), mvo()
                                               ("voter",  "carol")
                                               ("proxy", name(0).to_string() )
                                               ("producers", vector<account_name>{ N(alice) } )
                        )
   );

   alice_info = get_producer_info( "alice" );
   BOOST_TEST_REQUIRE( stake2votes("20.0005 EOS") == alice_info["total_votes"].as_double() );
   bob_info = get_producer_info( "bob" );
   BOOST_TEST_REQUIRE( 0 == bob_info["total_votes"].as_double() );

   //alice votes for herself and bob
   issue( "alice", "2.0000 EOS",  config::system_account_name );
   BOOST_REQUIRE_EQUAL( success(), stake( "alice", "1.0000 EOS", "1.0000 EOS" ) );
   BOOST_REQUIRE_EQUAL( success(), push_action(N(alice), N(voteproducer), mvo()
                                               ("voter",  "alice")
                                               ("proxy", name(0).to_string() )
                                               ("producers", vector<account_name>{ N(alice), N(bob) } )
                        )
   );

   alice_info = get_producer_info( "alice" );
   BOOST_TEST_REQUIRE( stake2votes("22.0005 EOS") == alice_info["total_votes"].as_double() );

   bob_info = get_producer_info( "bob" );
   BOOST_TEST_REQUIRE( stake2votes("2.0000 EOS") == bob_info["total_votes"].as_double() );

} FC_LOG_AND_RETHROW()


BOOST_FIXTURE_TEST_CASE( proxy_register_unregister_keeps_stake, eosio_system_tester ) try {
   //register proxy by first action for this user ever
   BOOST_REQUIRE_EQUAL( success(), push_action(N(alice), N(regproxy), mvo()
<<<<<<< HEAD
                                               ("proxy",  "alice")("isproxy", true)
=======
                                               ("proxy",  "alice")
                                               ("isproxy", true )
>>>>>>> 7aa4d94a
                        )
   );
   REQUIRE_MATCHING_OBJECT( proxy( "alice" ), get_voter_info( "alice" ) );

   //unregister proxy
   BOOST_REQUIRE_EQUAL( success(), push_action(N(alice), N(regproxy), mvo()
<<<<<<< HEAD
                                               ("proxy",  "alice")("isproxy", false)
=======
                                               ("proxy",  "alice")
                                               ("isproxy", false)
>>>>>>> 7aa4d94a
                        )
   );
   REQUIRE_MATCHING_OBJECT( voter( "alice" ), get_voter_info( "alice" ) );

   //stake and then register as a proxy
   issue( "bob", "1000.0000 EOS",  config::system_account_name );
   BOOST_REQUIRE_EQUAL( success(), stake( "bob", "200.0002 EOS", "100.0001 EOS" ) );
   BOOST_REQUIRE_EQUAL( success(), push_action( N(bob), N(regproxy), mvo()
<<<<<<< HEAD
                                               ("proxy",  "bob")("isproxy", true)
=======
                                               ("proxy",  "bob")
                                               ("isproxy", true)
>>>>>>> 7aa4d94a
                        )
   );
   REQUIRE_MATCHING_OBJECT( proxy( "bob" )( "staked", 3000003 ), get_voter_info( "bob" ) );
   //unrgister and check that stake is still in place
   BOOST_REQUIRE_EQUAL( success(), push_action( N(bob), N(regproxy), mvo()
<<<<<<< HEAD
                                               ("proxy",  "bob")("isproxy", false)
=======
                                               ("proxy",  "bob")
                                               ("isproxy", false)
>>>>>>> 7aa4d94a
                        )
   );
   REQUIRE_MATCHING_OBJECT( voter( "bob", "300.0003 EOS" ), get_voter_info( "bob" ) );

   //register as a proxy and then stake
   BOOST_REQUIRE_EQUAL( success(), push_action( N(carol), N(regproxy), mvo()
<<<<<<< HEAD
                                               ("proxy",  "carol")("isproxy", true)
=======
                                               ("proxy",  "carol")
                                               ("isproxy", true)
>>>>>>> 7aa4d94a
                        )
   );
   issue( "carol", "1000.0000 EOS",  config::system_account_name );
   BOOST_REQUIRE_EQUAL( success(), stake( "carol", "246.0002 EOS", "531.0001 EOS" ) );
   //check that both proxy flag and stake a correct
   REQUIRE_MATCHING_OBJECT( proxy( "carol" )( "staked", "777.0003 EOS" ), get_voter_info( "carol" ) );

   //unregister
   BOOST_REQUIRE_EQUAL( success(), push_action( N(carol), N(regproxy), mvo()
<<<<<<< HEAD
                                                ("proxy",  "carol")("isproxy", false)
=======
                                                ("proxy",  "carol")
                                                ("isproxy", false)
>>>>>>> 7aa4d94a
                        )
   );
   REQUIRE_MATCHING_OBJECT( voter( "carol", "777.0003 EOS" ), get_voter_info( "carol" ) );

} FC_LOG_AND_RETHROW()


BOOST_FIXTURE_TEST_CASE( proxy_stake_unstake_keeps_proxy_flag, eosio_system_tester ) try {
   BOOST_REQUIRE_EQUAL( success(), push_action( N(alice), N(regproxy), mvo()
<<<<<<< HEAD
                                               ("proxy",  "alice")("isproxy", true)
=======
                                               ("proxy",  "alice")
                                               ("isproxy", true)
>>>>>>> 7aa4d94a
                        )
   );
   issue( "alice", "1000.0000 EOS",  config::system_account_name );
   REQUIRE_MATCHING_OBJECT( proxy( "alice" ), get_voter_info( "alice" ) );

   //stake
   BOOST_REQUIRE_EQUAL( success(), stake( "alice", "100.0000 EOS", "50.0000 EOS" ) );
   //check that account is still a proxy
   REQUIRE_MATCHING_OBJECT( proxy( "alice" )( "staked", 1500000 ), get_voter_info( "alice" ) );

   //stake more
   BOOST_REQUIRE_EQUAL( success(), stake( "alice", "30.0000 EOS", "20.0000 EOS" ) );
   //check that account is still a proxy
   REQUIRE_MATCHING_OBJECT( proxy( "alice" )("staked", 2000000 ), get_voter_info( "alice" ) );

   //unstake more
   BOOST_REQUIRE_EQUAL( success(), unstake( "alice", "65.0000 EOS", "35.0000 EOS" ) );
   REQUIRE_MATCHING_OBJECT( proxy( "alice" )("staked", 1000000 ), get_voter_info( "alice" ) );

   //unstake the rest
   BOOST_REQUIRE_EQUAL( success(), unstake( "alice", "65.0000 EOS", "35.0000 EOS" ) );
   REQUIRE_MATCHING_OBJECT( proxy( "alice" )( "staked", 0 ), get_voter_info( "alice" ) );

} FC_LOG_AND_RETHROW()


BOOST_FIXTURE_TEST_CASE( proxy_actions_affect_producers, eosio_system_tester, * boost::unit_test::tolerance(1e+5) ) try {
   create_accounts_with_resources( {  N(producer1), N(producer2), N(producer3) } );
   BOOST_REQUIRE_EQUAL( success(), regproducer( "producer1", 1) );
   BOOST_REQUIRE_EQUAL( success(), regproducer( "producer2", 2) );
   BOOST_REQUIRE_EQUAL( success(), regproducer( "producer3", 3) );

   //register as a proxy
   BOOST_REQUIRE_EQUAL( success(), push_action( N(alice), N(regproxy), mvo()
                                                ("proxy",  "alice")
                                                ("isproxy", true)
                        )
   );

   //accumulate proxied votes
   issue( "bob", "1000.0000 EOS",  config::system_account_name );
   BOOST_REQUIRE_EQUAL( success(), stake( "bob", "100.0002 EOS", "50.0001 EOS" ) );
   BOOST_REQUIRE_EQUAL( success(), push_action(N(bob), N(voteproducer), mvo()
                                               ("voter",  "bob")
                                               ("proxy", "alice" )
                                               ("producers", vector<account_name>() )
                        )
   );
   REQUIRE_MATCHING_OBJECT( proxy( "alice" )( "proxied_vote_weight", stake2votes("150.0003 EOS") ), get_voter_info( "alice" ) );

   //vote for producers
   BOOST_REQUIRE_EQUAL( success(), push_action(N(alice), N(voteproducer), mvo()
                                               ("voter",  "alice")
                                               ("proxy", name(0).to_string() )
                                               ("producers", vector<account_name>{ N(producer1), N(producer2) } )
                        )
   );
   BOOST_TEST_REQUIRE( stake2votes("150.0003 EOS") == get_producer_info( "producer1" )["total_votes"].as_double() );
   BOOST_TEST_REQUIRE( stake2votes("150.0003 EOS") == get_producer_info( "producer2" )["total_votes"].as_double() );
   BOOST_TEST_REQUIRE( 0 == get_producer_info( "producer3" )["total_votes"].as_double() );

   //vote for another producers
   BOOST_REQUIRE_EQUAL( success(), push_action(N(alice), N(voteproducer), mvo()
                                               ("voter",  "alice")
                                               ("proxy", name(0).to_string() )
                                               ("producers", vector<account_name>{ N(producer1), N(producer3) } )
                        )
   );
   BOOST_TEST_REQUIRE( stake2votes("150.0003 EOS") == get_producer_info( "producer1" )["total_votes"].as_double() );
   BOOST_REQUIRE_EQUAL( 0, get_producer_info( "producer2" )["total_votes"].as_double() );
   BOOST_TEST_REQUIRE( stake2votes("150.0003 EOS") == get_producer_info( "producer3" )["total_votes"].as_double() );

   //unregister proxy
   BOOST_REQUIRE_EQUAL( success(), push_action( N(alice), N(regproxy), mvo()
<<<<<<< HEAD
                                                ("proxy",  "alice")("isproxy", false)
=======
                                                ("proxy",  "alice")
                                                ("isproxy", false)
>>>>>>> 7aa4d94a
                        )
   );
   //REQUIRE_MATCHING_OBJECT( voter( "alice" )( "proxied_vote_weight", stake2votes("150.0003 EOS") ), get_voter_info( "alice" ) );
   BOOST_REQUIRE_EQUAL( 0, get_producer_info( "producer1" )["total_votes"].as_double() );
   BOOST_REQUIRE_EQUAL( 0, get_producer_info( "producer2" )["total_votes"].as_double() );
   BOOST_REQUIRE_EQUAL( 0, get_producer_info( "producer3" )["total_votes"].as_double() );

   //register proxy again
   BOOST_REQUIRE_EQUAL( success(), push_action( N(alice), N(regproxy), mvo()
<<<<<<< HEAD
                                                ("proxy",  "alice")("isproxy", true)
=======
                                                ("proxy",  "alice")
                                                ("isproxy", true)
>>>>>>> 7aa4d94a
                        )
   );
   BOOST_TEST_REQUIRE( stake2votes("150.0003 EOS") == get_producer_info( "producer1" )["total_votes"].as_double() );
   BOOST_REQUIRE_EQUAL( 0, get_producer_info( "producer2" )["total_votes"].as_double() );
   BOOST_TEST_REQUIRE( stake2votes("150.0003 EOS") == get_producer_info( "producer3" )["total_votes"].as_double() );

   //stake increase by proxy itself affects producers
   issue( "alice", "1000.0000 EOS",  config::system_account_name );
   BOOST_REQUIRE_EQUAL( success(), stake( "alice", "30.0001 EOS", "20.0001 EOS" ) );
   BOOST_REQUIRE_EQUAL( stake2votes("200.0005 EOS"), get_producer_info( "producer1" )["total_votes"].as_double() );
   BOOST_REQUIRE_EQUAL( 0, get_producer_info( "producer2" )["total_votes"].as_double() );
   BOOST_REQUIRE_EQUAL( stake2votes("200.0005 EOS"), get_producer_info( "producer3" )["total_votes"].as_double() );

   //stake decrease by proxy itself affects producers
   BOOST_REQUIRE_EQUAL( success(), unstake( "alice", "10.0001 EOS", "10.0001 EOS" ) );
   BOOST_TEST_REQUIRE( stake2votes("180.0003 EOS") == get_producer_info( "producer1" )["total_votes"].as_double() );
   BOOST_REQUIRE_EQUAL( 0, get_producer_info( "producer2" )["total_votes"].as_double() );
   BOOST_TEST_REQUIRE( stake2votes("180.0003 EOS") == get_producer_info( "producer3" )["total_votes"].as_double() );

} FC_LOG_AND_RETHROW()

BOOST_FIXTURE_TEST_CASE(producer_pay, eosio_system_tester) try {
   const asset large_asset = asset::from_string("100000000.0000 EOS");
   create_account_with_resources( N(inita), N(eosio), asset::from_string("1.0000 EOS"), false, large_asset, large_asset );
   create_account_with_resources( N(initb), N(eosio), asset::from_string("1.0000 EOS"), false, large_asset, large_asset );

   create_account_with_resources( N(vota), N(eosio), asset::from_string("1.0000 EOS"), false, large_asset, large_asset );
   create_account_with_resources( N(votb), N(eosio), asset::from_string("1.0000 EOS"), false, large_asset, large_asset );

   BOOST_REQUIRE_EQUAL(success(), regproducer(N(inita)));
   auto prod = get_producer_info( N(inita) );
   BOOST_REQUIRE_EQUAL("inita", prod["owner"].as_string());
   BOOST_REQUIRE_EQUAL(0, prod["total_votes"].as_double());

   issue( "vota", "400000000.0000 EOS", config::system_account_name);
   BOOST_REQUIRE_EQUAL(success(), stake("vota", "100000000.0000 EOS", "100000000.0000 EOS"));

   BOOST_REQUIRE_EQUAL(success(), push_action(N(vota), N(voteproducer), mvo()
                                              ("voter",  "vota")
                                              ("proxy", name(0).to_string())
                                              ("producers", vector<account_name>{ N(inita) })
                                              )
                       );

   // inita is the only active producer
   // produce enough blocks so new schedule kicks in and inita produces some blocks
   {
      produce_blocks(50);

      const auto     initial_global_state   = get_global_state();
      const uint64_t initial_claim_time     = initial_global_state["last_pervote_bucket_fill"].as_uint64();
      const asset    initial_pervote_bucket = initial_global_state["pervote_bucket"].as<asset>();
      const asset    initial_savings        = initial_global_state["savings"].as<asset>();

      prod = get_producer_info("inita");
      const uint32_t produced_blocks = prod["produced_blocks"].as<uint32_t>();
      BOOST_REQUIRE(1 < produced_blocks);
      BOOST_REQUIRE_EQUAL(0, prod["last_claim_time"].as<uint64_t>());
      const asset initial_supply  = get_token_supply();
      const asset initial_balance = get_balance(N(inita));
      
      BOOST_REQUIRE_EQUAL(success(), push_action(N(inita), N(claimrewards), mvo()("owner", "inita")));
      
      const auto global_state       = get_global_state();
      const uint64_t claim_time     = global_state["last_pervote_bucket_fill"].as_uint64();
      const asset    pervote_bucket = global_state["pervote_bucket"].as<asset>();
      const asset    savings        = global_state["savings"].as<asset>();
      prod = get_producer_info("inita");
      BOOST_REQUIRE_EQUAL(1, prod["produced_blocks"].as<uint32_t>());
      const asset supply  = get_token_supply();
      const asset balance = get_balance(N(inita));

      BOOST_REQUIRE_EQUAL(claim_time, prod["last_claim_time"].as<uint64_t>());
      const int32_t secs_between_fills = static_cast<int32_t>((claim_time - initial_claim_time) / 1000000);
      
      BOOST_REQUIRE_EQUAL(0, initial_pervote_bucket.amount);

      BOOST_REQUIRE_EQUAL(int64_t( (initial_supply.amount * secs_between_fills * ((4.879-1.0)/100.0)) / (52*7*24*3600) ),
                          savings.amount - initial_savings.amount);
      
      int64_t block_payments  = int64_t( initial_supply.amount * produced_blocks * (0.25/100.0) / (52*7*24*3600*2) );
      int64_t from_pervote_bucket = int64_t( initial_supply.amount * secs_between_fills * (0.75/100.0) / (52*7*24*3600) );

      if (from_pervote_bucket >= 100 * 10000) {
         BOOST_REQUIRE_EQUAL(block_payments + from_pervote_bucket, balance.amount - initial_balance.amount);
         BOOST_REQUIRE_EQUAL(0, pervote_bucket.amount);
      } else {
         BOOST_REQUIRE_EQUAL(block_payments, balance.amount - initial_balance.amount);
         BOOST_REQUIRE_EQUAL(from_pervote_bucket, pervote_bucket.amount);
      }

      const int64_t max_supply_growth = int64_t( (initial_supply.amount * secs_between_fills * (4.879/100.0)) / (52*7*24*3600) );
      BOOST_REQUIRE(max_supply_growth >= supply.amount - initial_supply.amount);
   }
   
   {
      BOOST_REQUIRE_EQUAL(error("condition: assertion failed: already claimed rewards within a day"),
                          push_action(N(inita), N(claimrewards), mvo()("owner", "inita")));
   }

   // inita waits for 23 hours and 55 minutes, can't claim rewards yet
   {
      produce_block(fc::seconds(23 * 3600 + 55 * 60));
      BOOST_REQUIRE_EQUAL(error("condition: assertion failed: already claimed rewards within a day"),
                          push_action(N(inita), N(claimrewards), mvo()("owner", "inita")));
   }

   // wait 5 more minutes, inita can now claim rewards again
   {
      produce_block(fc::seconds(5 * 60));
      const auto     initial_global_state   = get_global_state();
      const uint64_t initial_claim_time     = initial_global_state["last_pervote_bucket_fill"].as_uint64();
      const asset    initial_pervote_bucket = initial_global_state["pervote_bucket"].as<asset>();
      const asset    initial_savings        = initial_global_state["savings"].as<asset>();

      prod = get_producer_info("inita");
      const uint32_t produced_blocks = prod["produced_blocks"].as<uint32_t>();
      BOOST_REQUIRE(1 < produced_blocks);
      BOOST_REQUIRE(0 < prod["last_claim_time"].as<uint64_t>());
      const asset initial_supply  = get_token_supply();
      const asset initial_balance = get_balance(N(inita));

      BOOST_REQUIRE_EQUAL(success(),
                          push_action(N(inita), N(claimrewards), mvo()("owner", "inita")));
      
      const auto     global_state   = get_global_state();
      const uint64_t claim_time     = global_state["last_pervote_bucket_fill"].as_uint64();
      const asset    pervote_bucket = global_state["pervote_bucket"].as<asset>();
      const asset    savings        = global_state["savings"].as<asset>();

      prod = get_producer_info("inita");
      BOOST_REQUIRE_EQUAL(1, prod["produced_blocks"].as<uint32_t>());
      const asset supply  = get_token_supply();
      const asset balance = get_balance(N(inita));

      BOOST_REQUIRE_EQUAL(claim_time, prod["last_claim_time"].as<uint64_t>());
      const int32_t secs_between_fills = static_cast<int32_t>((claim_time - initial_claim_time) / 1000000);

      BOOST_REQUIRE_EQUAL(int64_t( (initial_supply.amount * secs_between_fills * ((4.879-1.0)/100.0)) / (52*7*24*3600) ),
                          savings.amount - initial_savings.amount);

      int64_t block_payments      = int64_t( initial_supply.amount * produced_blocks * (0.25/100.0) / (52*7*24*3600*2) );
      int64_t from_pervote_bucket = int64_t( initial_pervote_bucket.amount + initial_supply.amount * secs_between_fills * (0.75/100.0) / (52*7*24*3600) );

      if (from_pervote_bucket >= 100 * 10000) {
         BOOST_REQUIRE_EQUAL(block_payments + from_pervote_bucket, balance.amount - initial_balance.amount);
         BOOST_REQUIRE_EQUAL(0, pervote_bucket.amount);
      } else {
         BOOST_REQUIRE_EQUAL(block_payments, balance.amount - initial_balance.amount);
         BOOST_REQUIRE_EQUAL(from_pervote_bucket, pervote_bucket.amount);
      }

      const int64_t max_supply_growth = int64_t( (initial_supply.amount * secs_between_fills * (4.879/100.0)) / (52*7*24*3600) );
      BOOST_REQUIRE(max_supply_growth >= supply.amount - initial_supply.amount);
   }
   
   // initb tries to claim rewards but he's not on the list
   {
      BOOST_REQUIRE_EQUAL(error("condition: assertion failed: account name is not in producer list"),
                          push_action(N(initb), N(claimrewards), mvo()("owner", "initb")));
   }

} FC_LOG_AND_RETHROW()

BOOST_FIXTURE_TEST_CASE(multiple_producer_pay, eosio_system_tester) try {

   const auto tol = boost::test_tools::tolerance(0.0000000001);

   const int64_t secs_per_year = 52 * 7 * 24 * 3600;
   const int64_t blocks_per_year = 52 * 7* 24 * 3600 * 2;

   const double cont_rate    = 4.879/100.;
   const double standby_rate = 0.750/100.;
   const double block_rate   = 0.250/100.;

   const asset large_asset = asset::from_string("100000000.0000 EOS");
   create_account_with_resources( N(vota), N(eosio), asset::from_string("1.0000 EOS"), false, large_asset, large_asset );
   create_account_with_resources( N(votb), N(eosio), asset::from_string("1.0000 EOS"), false, large_asset, large_asset );
   create_account_with_resources( N(votc), N(eosio), asset::from_string("1.0000 EOS"), false, large_asset, large_asset );

   // create accounts {inita, initb, ..., initz} and register as producers
   setup_producer_accounts();
   std::vector<account_name> producer_names;
   {
      producer_names.reserve( 'z' - 'a' + 1);
      const std::string root( "init" );
      for ( char c = 'a'; c <= 'z' ; ++c ) {
         producer_names.emplace_back(root + std::string(1, c));
         regproducer( producer_names.back() );
      }
      
      BOOST_REQUIRE_EQUAL(0, get_producer_info( N(inita) )["total_votes"].as<double>());
      BOOST_REQUIRE_EQUAL(0, get_producer_info( N(initz) )["total_votes"].as<double>());
   }

   {
      issue( "vota", "100000000.0000 EOS", config::system_account_name);
      BOOST_REQUIRE_EQUAL(success(), stake("vota", "30000000.0000 EOS", "30000000.0000 EOS"));
      issue( "votb", "100000000.0000 EOS", config::system_account_name);
      BOOST_REQUIRE_EQUAL(success(), stake("votb", "30000000.0000 EOS", "30000000.0000 EOS"));
      issue( "votc", "100000000.0000 EOS", config::system_account_name);
      BOOST_REQUIRE_EQUAL(success(), stake("votc", "30000000.0000 EOS", "30000000.0000 EOS"));
   }

   // vota votes for inita ... initj
   // votb votes for inita ... initu
   // votc votes for inita ... initz
   {
      BOOST_REQUIRE_EQUAL(success(), push_action(N(vota), N(voteproducer), mvo()
                                                 ("voter",  "vota")
                                                 ("proxy", name(0).to_string())
                                                 ("producers", vector<account_name>(producer_names.begin(), producer_names.begin()+10))
                                                 )
                          );

      BOOST_REQUIRE_EQUAL(success(), push_action(N(votb), N(voteproducer), mvo()
                                                 ("voter",  "votb")
                                                 ("proxy", name(0).to_string())
                                                 ("producers", vector<account_name>(producer_names.begin(), producer_names.begin()+21))
                                                 )
                          );
      
      BOOST_REQUIRE_EQUAL(success(), push_action(N(votc), N(voteproducer), mvo()
                                                 ("voter",  "votc")
                                                 ("proxy", name(0).to_string())
                                                 ("producers", vector<account_name>(producer_names.begin(), producer_names.end()))
                                                 )
                          );
   }

   {
      auto proda = get_producer_info( N(inita) );
      auto prodj = get_producer_info( N(initj) );
      auto prodk = get_producer_info( N(initk) );
      auto produ = get_producer_info( N(initu) );
      auto prodv = get_producer_info( N(initv) );
      auto prodz = get_producer_info( N(initz) );

      BOOST_REQUIRE (0 == proda["produced_blocks"].as<uint32_t>() && 0 == prodz["produced_blocks"].as<uint32_t>());
      BOOST_REQUIRE (0 == proda["last_claim_time"].as<uint64_t>() && 0 == prodz["last_claim_time"].as<uint64_t>());

      // check vote ratios
      BOOST_REQUIRE ( 0 < proda["total_votes"].as<double>() && 0 < prodz["total_votes"].as<double>() );
      BOOST_TEST( proda["total_votes"].as<double>() == prodj["total_votes"].as<double>(), tol );
      BOOST_TEST( prodk["total_votes"].as<double>() == produ["total_votes"].as<double>(), tol );
      BOOST_TEST( prodv["total_votes"].as<double>() == prodz["total_votes"].as<double>(), tol );
      BOOST_TEST( 2 * proda["total_votes"].as<double>() == 3 * produ["total_votes"].as<double>(), tol );
      BOOST_TEST( proda["total_votes"].as<double>() ==  3 * prodz["total_votes"].as<double>(), tol );
   }
   
   // give a chance for everyone to produce blocks
   {
      produce_blocks(21 * 12 + 20);
      bool all_21_produced = true;
      for (uint32_t i = 0; i < 21; ++i) {
         if (0 == get_producer_info(producer_names[i])["produced_blocks"].as<uint32_t>()) {
            all_21_produced= false;
         }
      }
      bool rest_didnt_produce = true;
      for (uint32_t i = 21; i < producer_names.size(); ++i) {
         if (0 < get_producer_info(producer_names[i])["produced_blocks"].as<uint32_t>()) {
            rest_didnt_produce = false;
         }
      }
      BOOST_REQUIRE(all_21_produced && rest_didnt_produce);
   }

   std::vector<double> vote_shares(producer_names.size());
   {
      double total_votes = 0;
      for (uint32_t i = 0; i < producer_names.size(); ++i) {
         vote_shares[i] = get_producer_info(producer_names[i])["total_votes"].as<double>();
         total_votes += vote_shares[i];
      }
      std::for_each(vote_shares.begin(), vote_shares.end(), [total_votes](double& x) { x /= total_votes; });
      
      BOOST_TEST(double(1) == std::accumulate(vote_shares.begin(), vote_shares.end(), double(0)), tol);
      BOOST_TEST(double(3./57.) == vote_shares[0], tol);
   }
  
   {
      const uint32_t prod_index = 2;
      const auto prod_name = producer_names[prod_index];
      const auto produced_blocks = get_producer_info(prod_name)["produced_blocks"].as<uint32_t>();

      const auto    initial_global_state    = get_global_state();
      const uint64_t initial_claim_time     = initial_global_state["last_pervote_bucket_fill"].as_uint64();
      const asset    initial_pervote_bucket = initial_global_state["pervote_bucket"].as<asset>();
      const asset    initial_savings        = initial_global_state["savings"].as<asset>();
      const asset    initial_supply         = get_token_supply();
      const asset    initial_balance        = get_balance(prod_name);
 
      BOOST_REQUIRE_EQUAL(success(), push_action(prod_name, N(claimrewards), mvo()("owner", prod_name)));
      
      const auto     global_state   = get_global_state();
      const uint64_t claim_time     = global_state["last_pervote_bucket_fill"].as_uint64();
      const asset    pervote_bucket = global_state["pervote_bucket"].as<asset>();
      const asset    savings        = global_state["savings"].as<asset>();
      const asset    supply         = get_token_supply();
      const asset    balance        = get_balance(prod_name);

      const int32_t secs_between_fills = static_cast<int32_t>((claim_time - initial_claim_time) / 1000000);

      BOOST_REQUIRE_EQUAL(int64_t( (initial_supply.amount * secs_between_fills * (cont_rate - standby_rate - block_rate)) / secs_per_year ),
                          savings.amount - initial_savings.amount);
      
      int64_t block_payments          = int64_t( initial_supply.amount * produced_blocks * block_rate / blocks_per_year );
      int64_t expected_pervote_bucket = int64_t( initial_pervote_bucket.amount + initial_supply.amount * secs_between_fills * standby_rate / secs_per_year ); 
      int64_t from_pervote_bucket     = int64_t( vote_shares[prod_index] * expected_pervote_bucket );
      
      if (from_pervote_bucket >= 100 * 10000) {
         BOOST_REQUIRE_EQUAL(block_payments + from_pervote_bucket, balance.amount - initial_balance.amount);
         BOOST_REQUIRE_EQUAL(expected_pervote_bucket - from_pervote_bucket, pervote_bucket.amount);
      } else {
         BOOST_REQUIRE_EQUAL(block_payments, balance.amount - initial_balance.amount);
         BOOST_REQUIRE_EQUAL(expected_pervote_bucket, pervote_bucket.amount);
      }

      produce_blocks(5);

      BOOST_REQUIRE_EQUAL(error("condition: assertion failed: already claimed rewards within a day"),
                          push_action(prod_name, N(claimrewards), mvo()("owner", prod_name)));
   }

   {
      const uint32_t prod_index = 23;
      const auto prod_name = producer_names[prod_index];
      const uint64_t initial_claim_time = get_global_state()["last_pervote_bucket_fill"].as_uint64();
      const asset    initial_supply     = get_token_supply();
      BOOST_REQUIRE_EQUAL(success(),
                          push_action(prod_name, N(claimrewards), mvo()("owner", prod_name)));
      BOOST_REQUIRE_EQUAL(0, get_balance(prod_name).amount);
      BOOST_REQUIRE_EQUAL(initial_claim_time, get_global_state()["last_pervote_bucket_fill"].as_uint64());
      BOOST_REQUIRE_EQUAL(initial_supply, get_token_supply());
      BOOST_REQUIRE_EQUAL(error("condition: assertion failed: already claimed rewards within a day"),
                          push_action(prod_name, N(claimrewards), mvo()("owner", prod_name)));
   }

   produce_block(fc::seconds(24 * 3600));

   {
      const uint32_t prod_index = 15;
      const auto prod_name = producer_names[prod_index];
      const auto produced_blocks = get_producer_info(prod_name)["produced_blocks"].as<uint32_t>();

      const auto     initial_global_state   = get_global_state();
      const uint64_t initial_claim_time     = initial_global_state["last_pervote_bucket_fill"].as_uint64();
      const asset    initial_pervote_bucket = initial_global_state["pervote_bucket"].as<asset>();
      const asset    initial_savings        = initial_global_state["savings"].as<asset>();
      const asset    initial_supply         = get_token_supply();
      const asset    initial_balance        = get_balance(prod_name);

      BOOST_REQUIRE_EQUAL(success(), push_action(prod_name, N(claimrewards), mvo()("owner", prod_name)));

      const auto     global_state   = get_global_state();
      const uint64_t claim_time     = global_state["last_pervote_bucket_fill"].as_uint64();
      const asset    pervote_bucket = global_state["pervote_bucket"].as<asset>();
      const asset    savings        = global_state["savings"].as<asset>();
      const asset    supply         = get_token_supply();
      const asset    balance        = get_balance(prod_name);

      const int32_t secs_between_fills = static_cast<int32_t>((claim_time - initial_claim_time) / 1000000);

      BOOST_REQUIRE_EQUAL(int64_t( (initial_supply.amount * secs_between_fills * (cont_rate - standby_rate - block_rate)) / secs_per_year ),
                          savings.amount - initial_savings.amount);

      int64_t block_payments          = int64_t( initial_supply.amount * produced_blocks * block_rate / blocks_per_year );
      int64_t expected_pervote_bucket = int64_t( initial_pervote_bucket.amount + initial_supply.amount * secs_between_fills * standby_rate / secs_per_year );
      int64_t from_pervote_bucket     = int64_t( vote_shares[prod_index] * expected_pervote_bucket );

      BOOST_REQUIRE_EQUAL(block_payments + from_pervote_bucket, balance.amount - initial_balance.amount);
      BOOST_REQUIRE_EQUAL(expected_pervote_bucket - from_pervote_bucket, pervote_bucket.amount);

      produce_blocks(5);

      BOOST_REQUIRE_EQUAL(error("condition: assertion failed: already claimed rewards within a day"),
                          push_action(prod_name, N(claimrewards), mvo()("owner", prod_name)));
   }

   {
      const uint32_t prod_index = 23;
      const auto prod_name = producer_names[prod_index];
      BOOST_REQUIRE_EQUAL(success(),
                          push_action(prod_name, N(claimrewards), mvo()("owner", prod_name)));
      BOOST_REQUIRE(100 * 10000 <= get_balance(prod_name).amount);
      BOOST_REQUIRE_EQUAL(error("condition: assertion failed: already claimed rewards within a day"),
                          push_action(prod_name, N(claimrewards), mvo()("owner", prod_name)));
   }

} FC_LOG_AND_RETHROW()

BOOST_FIXTURE_TEST_CASE( voters_actions_affect_proxy_and_producers, eosio_system_tester, * boost::unit_test::tolerance(1e+6) ) try {
   create_accounts_with_resources( { N(donald), N(producer1), N(producer2), N(producer3) } );
   BOOST_REQUIRE_EQUAL( success(), regproducer( "producer1", 1) );
   BOOST_REQUIRE_EQUAL( success(), regproducer( "producer2", 2) );
   BOOST_REQUIRE_EQUAL( success(), regproducer( "producer3", 3) );

   //alice becomes a producer
   BOOST_REQUIRE_EQUAL( success(), push_action( N(alice), N(regproxy), mvo()
                                                ("proxy",  "alice")
                                                ("isproxy", true)
                        )
   );
   REQUIRE_MATCHING_OBJECT( proxy( "alice" ), get_voter_info( "alice" ) );

   //alice makes stake and votes
   issue( "alice", "1000.0000 EOS",  config::system_account_name );
   BOOST_REQUIRE_EQUAL( success(), stake( "alice", "30.0001 EOS", "20.0001 EOS" ) );
   BOOST_REQUIRE_EQUAL( success(), push_action(N(alice), N(voteproducer), mvo()
                                               ("voter",  "alice")
                                               ("proxy", name(0).to_string() )
                                               ("producers", vector<account_name>{ N(producer1), N(producer2) } )
                        )
   );
   BOOST_TEST_REQUIRE( stake2votes("50.0002 EOS") == get_producer_info( "producer1" )["total_votes"].as_double() );
   BOOST_TEST_REQUIRE( stake2votes("50.0002 EOS") == get_producer_info( "producer2" )["total_votes"].as_double() );
   BOOST_REQUIRE_EQUAL( 0, get_producer_info( "producer3" )["total_votes"].as_double() );

   BOOST_REQUIRE_EQUAL( success(), push_action( N(donald), N(regproxy), mvo()
<<<<<<< HEAD
                                                ("proxy",  "donald")("isproxy", true)
=======
                                                ("proxy",  "donald")
                                                ("isproxy", true)
>>>>>>> 7aa4d94a
                        )
   );
   REQUIRE_MATCHING_OBJECT( proxy( "donald" ), get_voter_info( "donald" ) );

   //bob chooses alice as a proxy
   issue( "bob", "1000.0000 EOS",  config::system_account_name );
   BOOST_REQUIRE_EQUAL( success(), stake( "bob", "100.0002 EOS", "50.0001 EOS" ) );
   BOOST_REQUIRE_EQUAL( success(), push_action( N(bob), N(voteproducer), mvo()
                                                ("voter",  "bob")
                                                ("proxy", "alice" )
                                                ("producers", vector<account_name>() )
                        )
   );
   BOOST_TEST_REQUIRE( stake2votes("150.0003 EOS") == get_voter_info( "alice" )["proxied_vote_weight"].as_double() );
   BOOST_TEST_REQUIRE( stake2votes("200.0005 EOS") == get_producer_info( "producer1" )["total_votes"].as_double() );
   BOOST_TEST_REQUIRE( stake2votes("200.0005 EOS") == get_producer_info( "producer2" )["total_votes"].as_double() );
   BOOST_REQUIRE_EQUAL( 0, get_producer_info( "producer3" )["total_votes"].as_double() );

   //carol chooses alice as a proxy
   issue( "carol", "1000.0000 EOS",  config::system_account_name );
   BOOST_REQUIRE_EQUAL( success(), stake( "carol", "30.0001 EOS", "20.0001 EOS" ) );
   BOOST_REQUIRE_EQUAL( success(), push_action( N(carol), N(voteproducer), mvo()
                                                ("voter",  "carol")
                                                ("proxy", "alice" )
                                                ("producers", vector<account_name>() )
                        )
   );
   BOOST_TEST_REQUIRE( stake2votes("200.0005 EOS") == get_voter_info( "alice" )["proxied_vote_weight"].as_double() );
   BOOST_TEST_REQUIRE( stake2votes("250.0007 EOS") == get_producer_info( "producer1" )["total_votes"].as_double() );
   BOOST_TEST_REQUIRE( stake2votes("250.0007 EOS") == get_producer_info( "producer2" )["total_votes"].as_double() );
   BOOST_REQUIRE_EQUAL( 0, get_producer_info( "producer3" )["total_votes"].as_double() );


   //proxied voter carol increases stake
   BOOST_REQUIRE_EQUAL( success(), stake( "carol", "50.0000 EOS", "70.0000 EOS" ) );
   BOOST_TEST_REQUIRE( stake2votes("320.0005 EOS") == get_voter_info( "alice" )["proxied_vote_weight"].as_double() );
   BOOST_TEST_REQUIRE( stake2votes("370.0007 EOS") == get_producer_info( "producer1" )["total_votes"].as_double() );
   BOOST_TEST_REQUIRE( stake2votes("370.0007 EOS") == get_producer_info( "producer2" )["total_votes"].as_double() );
   BOOST_REQUIRE_EQUAL( 0, get_producer_info( "producer3" )["total_votes"].as_double() );

   //proxied voter bob decreases stake
   BOOST_REQUIRE_EQUAL( success(), unstake( "bob", "50.0001 EOS", "50.0001 EOS" ) );
   BOOST_TEST_REQUIRE( stake2votes("220.0003 EOS") == get_voter_info( "alice" )["proxied_vote_weight"].as_double() );
   BOOST_TEST_REQUIRE( stake2votes("270.0005 EOS") == get_producer_info( "producer1" )["total_votes"].as_double() );
   BOOST_TEST_REQUIRE( stake2votes("270.0005 EOS") == get_producer_info( "producer2" )["total_votes"].as_double() );
   BOOST_REQUIRE_EQUAL( 0, get_producer_info( "producer3" )["total_votes"].as_double() );

   //proxied voter carol chooses another proxy
   BOOST_REQUIRE_EQUAL( success(), push_action( N(carol), N(voteproducer), mvo()
                                                ("voter",  "carol")
                                                ("proxy", "donald" )
                                                ("producers", vector<account_name>() )
                        )
   );
   BOOST_TEST_REQUIRE( stake2votes("50.0001 EOS"), get_voter_info( "alice" )["proxied_vote_weight"].as_double() );
   BOOST_TEST_REQUIRE( stake2votes("170.0002 EOS"), get_voter_info( "donald" )["proxied_vote_weight"].as_double() );
   BOOST_TEST_REQUIRE( stake2votes("100.0003 EOS"), get_producer_info( "producer1" )["total_votes"].as_double() );
   BOOST_TEST_REQUIRE( stake2votes("100.0003 EOS"), get_producer_info( "producer2" )["total_votes"].as_double() );
   BOOST_REQUIRE_EQUAL( 0, get_producer_info( "producer3" )["total_votes"].as_double() );

   //bob switches to direct voting and votes for one of the same producers, but not for another one
   BOOST_REQUIRE_EQUAL( success(), push_action( N(bob), N(voteproducer), mvo()
                                                ("voter",  "bob")
                                                ("proxy", "")
                                                ("producers", vector<account_name>{ N(producer2) } )
                        )
   );
   BOOST_TEST_REQUIRE( 0.0 == get_voter_info( "alice" )["proxied_vote_weight"].as_double() );
   BOOST_TEST_REQUIRE(  stake2votes("50.0002 EOS"), get_producer_info( "producer1" )["total_votes"].as_double() );
   BOOST_TEST_REQUIRE( stake2votes("100.0003 EOS"), get_producer_info( "producer2" )["total_votes"].as_double() );
   BOOST_TEST_REQUIRE( 0.0 == get_producer_info( "producer3" )["total_votes"].as_double() );

} FC_LOG_AND_RETHROW()


BOOST_FIXTURE_TEST_CASE( vote_both_proxy_and_producers, eosio_system_tester ) try {
   //alice becomes a proxy
   BOOST_REQUIRE_EQUAL( success(), push_action( N(alice), N(regproxy), mvo()
<<<<<<< HEAD
                                                ("proxy",  "alice")("isproxy", true)
=======
                                                ("proxy",  "alice")
                                                ("isproxy", true)
>>>>>>> 7aa4d94a
                        )
   );
   REQUIRE_MATCHING_OBJECT( proxy( "alice" ), get_voter_info( "alice" ) );

   //carol becomes a producer
   BOOST_REQUIRE_EQUAL( success(), regproducer( "carol", 1) );

   //bob chooses alice as a proxy
   issue( "bob", "1000.0000 EOS",  config::system_account_name );
   BOOST_REQUIRE_EQUAL( success(), stake( "bob", "100.0002 EOS", "50.0001 EOS" ) );
   BOOST_REQUIRE_EQUAL( error("condition: assertion failed: cannot vote for producers and proxy at same time"),
                        push_action( N(bob), N(voteproducer), mvo()
                                     ("voter",  "bob")
                                     ("proxy", "alice" )
                                     ("producers", vector<account_name>{ N(carol) } )
                        )
   );

} FC_LOG_AND_RETHROW()


BOOST_FIXTURE_TEST_CASE( select_invalid_proxy, eosio_system_tester ) try {
   //accumulate proxied votes
   issue( "bob", "1000.0000 EOS",  config::system_account_name );
   BOOST_REQUIRE_EQUAL( success(), stake( "bob", "100.0002 EOS", "50.0001 EOS" ) );

   //selecting account not registered as a proxy
   BOOST_REQUIRE_EQUAL( error( "condition: assertion failed: invalid proxy specified" ),
                        push_action(N(bob), N(voteproducer), mvo()
                                    ("voter",  "bob")
                                    ("proxy", "alice" )
                                    ("producers", vector<account_name>() )
                        )
   );

   //selecting not existing account as a proxy
   BOOST_REQUIRE_EQUAL( error( "condition: assertion failed: invalid proxy specified" ),
                        push_action(N(bob), N(voteproducer), mvo()
                                    ("voter",  "bob")
                                    ("proxy", "notexist" )
                                    ("producers", vector<account_name>() )
                        )
   );

} FC_LOG_AND_RETHROW()


BOOST_FIXTURE_TEST_CASE( double_register_unregister_proxy_keeps_votes, eosio_system_tester ) try {
   //alice becomes a proxy
   BOOST_REQUIRE_EQUAL( success(), push_action( N(alice), N(regproxy), mvo()
<<<<<<< HEAD
                                                ("proxy",  "alice")("isproxy", true)
=======
                                                ("proxy",  "alice")
                                                ("isproxy",  1)
>>>>>>> 7aa4d94a
                        )
   );
   issue( "alice", "1000.0000 EOS",  config::system_account_name );
   BOOST_REQUIRE_EQUAL( success(), stake( "alice", "5.0000 EOS", "5.0000 EOS" ) );
   edump((get_voter_info("alice")));
   REQUIRE_MATCHING_OBJECT( proxy( "alice" )( "staked", 100000 ), get_voter_info( "alice" ) );

   //bob stakes and selects alice as a proxy
   issue( "bob", "1000.0000 EOS",  config::system_account_name );
   BOOST_REQUIRE_EQUAL( success(), stake( "bob", "100.0002 EOS", "50.0001 EOS" ) );
   BOOST_REQUIRE_EQUAL( success(), push_action( N(bob), N(voteproducer), mvo()
                                                ("voter",  "bob")
                                                ("proxy", "alice" )
                                                ("producers", vector<account_name>() )
                        )
   );
   REQUIRE_MATCHING_OBJECT( proxy( "alice" )( "proxied_votes", 1500003 )( "staked", 100000 ), get_voter_info( "alice" ) );

   //double regestering should fail without affecting total votes and stake
   BOOST_REQUIRE_EQUAL( error( "condition: assertion failed: account is already a proxy" ),
                        push_action( N(alice), N(regproxy), mvo()
<<<<<<< HEAD
                                     ("proxy",  "alice")("isproxy", true)
=======
                                     ("proxy",  "alice")
                                     ("isproxy",  1)
>>>>>>> 7aa4d94a
                        )
   );
   REQUIRE_MATCHING_OBJECT( proxy( "alice" )( "proxied_votes", 1500003 )( "staked", 100000 ), get_voter_info( "alice" ) );

   //uregister
<<<<<<< HEAD
   BOOST_REQUIRE_EQUAL( success(), push_action( N(alice), N(regproxy), mvo()
                                                ("proxy",  "alice")("isproxy", false)
=======
   BOOST_REQUIRE_EQUAL( success(), push_action( N(alice), N(unregproxy), mvo()
                                                ("proxy",  "alice")
                                                ("isproxy",  0)
>>>>>>> 7aa4d94a
                        )
   );
   REQUIRE_MATCHING_OBJECT( voter( "alice" )( "proxied_votes", 1500003 )( "staked", 100000 ), get_voter_info( "alice" ) );

   //double unregistering should not affect proxied_votes and stake
   BOOST_REQUIRE_EQUAL( error( "condition: assertion failed: account is not a proxy" ),
<<<<<<< HEAD
                        push_action( N(alice), N(regproxy), mvo()
                                     ("proxy",  "alice")("isproxy", false)
=======
                        push_action( N(alice), N(unregproxy), mvo()
                                     ("proxy",  "alice")
                                     ("isproxy",  0)
>>>>>>> 7aa4d94a
                        )
   );
   REQUIRE_MATCHING_OBJECT( voter( "alice" )( "proxied_votes", 1500003 )( "staked", 100000 ), get_voter_info( "alice" ) );

} FC_LOG_AND_RETHROW()


BOOST_FIXTURE_TEST_CASE( proxy_cannot_use_another_proxy, eosio_system_tester ) try {
   //alice becomes a proxy
   BOOST_REQUIRE_EQUAL( success(), push_action( N(alice), N(regproxy), mvo()
<<<<<<< HEAD
                                                ("proxy",  "alice")("isproxy", true)
=======
                                                ("proxy",  "alice")
                                                ("isproxy",  1)
>>>>>>> 7aa4d94a
                        )
   );

   //bob becomes a proxy
   BOOST_REQUIRE_EQUAL( success(), push_action( N(bob), N(regproxy), mvo()
<<<<<<< HEAD
                                                ("proxy",  "bob")("isproxy", true)
=======
                                                ("proxy",  "bob")
                                                ("isproxy",  1)
>>>>>>> 7aa4d94a
                        )
   );
   //proxy should not be able to use a proxy
   issue( "bob", "1000.0000 EOS",  config::system_account_name );
   BOOST_REQUIRE_EQUAL( success(), stake( "bob", "100.0002 EOS", "50.0001 EOS" ) );
   BOOST_REQUIRE_EQUAL( error( "condition: assertion failed: account registered as a proxy is not allowed to use a proxy" ),
                        push_action( N(bob), N(voteproducer), mvo()
                                     ("voter",  "bob")
                                     ("proxy", "alice" )
                                     ("producers", vector<account_name>() )
                        )
   );

   //voter that uses a proxy should not be allowed to become a proxy
   issue( "carol", "1000.0000 EOS",  config::system_account_name );
   BOOST_REQUIRE_EQUAL( success(), stake( "carol", "100.0002 EOS", "50.0001 EOS" ) );
   BOOST_REQUIRE_EQUAL( success(), push_action( N(carol), N(voteproducer), mvo()
                                                ("voter",  "carol")
                                                ("proxy", "alice" )
                                                ("producers", vector<account_name>() )
                        )
   );
   BOOST_REQUIRE_EQUAL( error( "condition: assertion failed: account that uses a proxy is not allowed to become a proxy" ),
                        push_action( N(carol), N(regproxy), mvo()
<<<<<<< HEAD
                                     ("proxy",  "carol")("isproxy", true)
=======
                                     ("proxy",  "carol")
                                     ("isproxy",  1)
>>>>>>> 7aa4d94a
                        )
   );

   //proxy should not be able to use itself as a proxy
   BOOST_REQUIRE_EQUAL( error( "condition: assertion failed: account registered as a proxy is not allowed to use a proxy" ),
                        push_action( N(bob), N(voteproducer), mvo()
                                     ("voter",  "bob")
                                     ("proxy", "bob" )
                                     ("producers", vector<account_name>() )
                        )
   );

} FC_LOG_AND_RETHROW()

fc::mutable_variant_object config_to_variant( const eosio::chain::chain_config& config ) {
   return mutable_variant_object()
      ( "max_block_net_usage", config.max_block_net_usage )
      ( "target_block_net_usage_pct", config.target_block_net_usage_pct )
      ( "max_transaction_net_usage", config.max_transaction_net_usage )
      ( "base_per_transaction_net_usage", config.base_per_transaction_net_usage )
      ( "context_free_discount_net_usage_num", config.context_free_discount_net_usage_num )
      ( "context_free_discount_net_usage_den", config.context_free_discount_net_usage_den )
      ( "max_block_cpu_usage", config.max_block_cpu_usage )
      ( "target_block_cpu_usage_pct", config.target_block_cpu_usage_pct )
      ( "max_transaction_cpu_usage", config.max_transaction_cpu_usage )
      ( "base_per_transaction_cpu_usage", config.base_per_transaction_cpu_usage )
      ( "base_per_action_cpu_usage", config.base_per_action_cpu_usage )
      ( "base_setcode_cpu_usage", config.base_setcode_cpu_usage )
      ( "per_signature_cpu_usage", config.per_signature_cpu_usage )
      ( "context_free_discount_cpu_usage_num", config.context_free_discount_cpu_usage_num )
      ( "context_free_discount_cpu_usage_den", config.context_free_discount_cpu_usage_den )
      ( "max_transaction_lifetime", config.max_transaction_lifetime )
      ( "deferred_trx_expiration_window", config.deferred_trx_expiration_window )
      ( "max_transaction_delay", config.max_transaction_delay )
      ( "max_inline_action_size", config.max_inline_action_size )
      ( "max_inline_action_depth", config.max_inline_action_depth )
      ( "max_authority_depth", config.max_authority_depth )
      ( "max_generated_transaction_count", config.max_generated_transaction_count );
}

BOOST_FIXTURE_TEST_CASE( elect_producers_and_parameters, eosio_system_tester ) try {
   create_accounts_with_resources( {  N(producer1), N(producer2), N(producer3) } );
   BOOST_REQUIRE_EQUAL( success(), regproducer( "producer1", 1) );
   BOOST_REQUIRE_EQUAL( success(), regproducer( "producer2", 2) );
   BOOST_REQUIRE_EQUAL( success(), regproducer( "producer3", 3) );

   issue( "alice", "1000.0000 EOS",  config::system_account_name );
   BOOST_REQUIRE_EQUAL( success(), stake( "alice", "100.0000 EOS", "50.0000 EOS" ) );
   //vote for producers
   BOOST_REQUIRE_EQUAL( success(), push_action(N(alice), N(voteproducer), mvo()
                                               ("voter",  "alice")
                                               ("proxy", name(0).to_string() )
                                               ("producers", vector<account_name>{ N(producer1) } )
                        )
   );
   produce_blocks(50);
   auto producer_keys = control->head_block_state()->active_schedule.producers;
   BOOST_REQUIRE_EQUAL( 1, producer_keys.size() );
   BOOST_REQUIRE_EQUAL( name("producer1"), producer_keys[0].producer_name );

   auto config = config_to_variant( control->get_global_properties().configuration );
   auto prod1_config = testing::filter_fields( config, producer_parameters_example( 1 ) );
   REQUIRE_EQUAL_OBJECTS(prod1_config, config);

   // elect 2 producers
   issue( "bob", "1000.0000 EOS",  config::system_account_name );
   BOOST_REQUIRE_EQUAL( success(), stake( "bob", "200.0000 EOS", "100.0000 EOS" ) );
   BOOST_REQUIRE_EQUAL( success(), push_action(N(bob), N(voteproducer), mvo()
                                               ("voter",  "bob")
                                               ("proxy", name(0).to_string() )
                                               ("producers", vector<account_name>{ N(producer2) } )
                        )
   );
   produce_blocks(50);
   producer_keys = control->head_block_state()->active_schedule.producers;
   BOOST_REQUIRE_EQUAL( 2, producer_keys.size() );
   BOOST_REQUIRE_EQUAL( name("producer2"), producer_keys[0].producer_name );
   BOOST_REQUIRE_EQUAL( name("producer1"), producer_keys[1].producer_name );
   config = config_to_variant( control->get_global_properties().configuration );
   auto prod2_config = testing::filter_fields( config, producer_parameters_example( 2 ) );
   REQUIRE_EQUAL_OBJECTS(prod2_config, config);

   // elect 3 producers
   BOOST_REQUIRE_EQUAL( success(), push_action(N(bob), N(voteproducer), mvo()
                                               ("voter",  "bob")
                                               ("proxy", name(0).to_string() )
                                               ("producers", vector<account_name>{ N(producer2), N(producer3) } )
                        )
   );
   produce_blocks(50);
   producer_keys = control->head_block_state()->active_schedule.producers;
   BOOST_REQUIRE_EQUAL( 3, producer_keys.size() );
   BOOST_REQUIRE_EQUAL( name("producer3"), producer_keys[0].producer_name );
   BOOST_REQUIRE_EQUAL( name("producer2"), producer_keys[1].producer_name );
   BOOST_REQUIRE_EQUAL( name("producer1"), producer_keys[2].producer_name );
   config = config_to_variant( control->get_global_properties().configuration );
   REQUIRE_EQUAL_OBJECTS(prod2_config, config);

   //back to 2 producers
   BOOST_REQUIRE_EQUAL( success(), push_action(N(bob), N(voteproducer), mvo()
                                               ("voter",  "bob")
                                               ("proxy", name(0).to_string() )
                                               ("producers", vector<account_name>{ N(producer3) } )
                        )
   );
   produce_blocks(100);
   producer_keys = control->head_block_state()->active_schedule.producers;
   BOOST_REQUIRE_EQUAL( 2, producer_keys.size() );
   BOOST_REQUIRE_EQUAL( name("producer3"), producer_keys[0].producer_name );
   BOOST_REQUIRE_EQUAL( name("producer1"), producer_keys[1].producer_name );
   config = config_to_variant( control->get_global_properties().configuration );
   auto prod3_config = testing::filter_fields( config, producer_parameters_example( 3 ) );
   REQUIRE_EQUAL_OBJECTS(prod3_config, config);

} FC_LOG_AND_RETHROW()

BOOST_AUTO_TEST_SUITE_END()<|MERGE_RESOLUTION|>--- conflicted
+++ resolved
@@ -108,11 +108,7 @@
                                             ("receiver", a)
                                             ("stake_net_quantity", "10.0000 EOS" )
                                             ("stake_cpu_quantity", "10.0000 EOS" )
-<<<<<<< HEAD
-                                            ("transfer", true)
-=======
-                                            ("transfer", 0 )
->>>>>>> 7aa4d94a
+                                            ("transfer", 0)
                                           )
                                 );
 
@@ -155,11 +151,9 @@
                                             ("receiver", a)
                                             ("stake_net_quantity", net )
                                             ("stake_cpu_quantity", cpu )
-<<<<<<< HEAD
+
                                             ("transfer", false)
-=======
-                                            ("transfer", 0 )
->>>>>>> 7aa4d94a
+
                                           )
                                 );
 
@@ -206,11 +200,9 @@
                                                ("receiver", a)
                                                ("stake_net_quantity", net)
                                                ("stake_cpu_quantity", cpu )
-<<<<<<< HEAD
+
                                                ("transfer", true)
-=======
-                                            ("transfer", 0 )
->>>>>>> 7aa4d94a
+
                                                )
                                    );
       }
@@ -248,11 +240,8 @@
                           ("receiver", to)
                           ("stake_net_quantity", net)
                           ("stake_cpu_quantity", cpu)
-<<<<<<< HEAD
                           ("transfer", true)
-=======
-                                            ("transfer", 0 )
->>>>>>> 7aa4d94a
+
       );
    }
 
@@ -520,14 +509,8 @@
                                     ("receiver", "bob")
                                     ("stake_net_quantity", "10.0000 EOS")
                                     ("stake_cpu_quantity", "10.0000 EOS")
-<<<<<<< HEAD
-                                    ("stake_ram_quantity", "10.0000 EOS")
-                                    ("transfer", true),
-                                    false
-=======
                                     ("transfer", 0 )
                                     ,false
->>>>>>> 7aa4d94a
                         )
    );
 
@@ -1118,24 +1101,17 @@
 BOOST_FIXTURE_TEST_CASE( proxy_register_unregister_keeps_stake, eosio_system_tester ) try {
    //register proxy by first action for this user ever
    BOOST_REQUIRE_EQUAL( success(), push_action(N(alice), N(regproxy), mvo()
-<<<<<<< HEAD
+
                                                ("proxy",  "alice")("isproxy", true)
-=======
-                                               ("proxy",  "alice")
-                                               ("isproxy", true )
->>>>>>> 7aa4d94a
+
                         )
    );
    REQUIRE_MATCHING_OBJECT( proxy( "alice" ), get_voter_info( "alice" ) );
 
    //unregister proxy
    BOOST_REQUIRE_EQUAL( success(), push_action(N(alice), N(regproxy), mvo()
-<<<<<<< HEAD
                                                ("proxy",  "alice")("isproxy", false)
-=======
-                                               ("proxy",  "alice")
-                                               ("isproxy", false)
->>>>>>> 7aa4d94a
+
                         )
    );
    REQUIRE_MATCHING_OBJECT( voter( "alice" ), get_voter_info( "alice" ) );
@@ -1144,35 +1120,25 @@
    issue( "bob", "1000.0000 EOS",  config::system_account_name );
    BOOST_REQUIRE_EQUAL( success(), stake( "bob", "200.0002 EOS", "100.0001 EOS" ) );
    BOOST_REQUIRE_EQUAL( success(), push_action( N(bob), N(regproxy), mvo()
-<<<<<<< HEAD
+
                                                ("proxy",  "bob")("isproxy", true)
-=======
-                                               ("proxy",  "bob")
-                                               ("isproxy", true)
->>>>>>> 7aa4d94a
+
                         )
    );
    REQUIRE_MATCHING_OBJECT( proxy( "bob" )( "staked", 3000003 ), get_voter_info( "bob" ) );
    //unrgister and check that stake is still in place
    BOOST_REQUIRE_EQUAL( success(), push_action( N(bob), N(regproxy), mvo()
-<<<<<<< HEAD
+
                                                ("proxy",  "bob")("isproxy", false)
-=======
-                                               ("proxy",  "bob")
-                                               ("isproxy", false)
->>>>>>> 7aa4d94a
+
                         )
    );
    REQUIRE_MATCHING_OBJECT( voter( "bob", "300.0003 EOS" ), get_voter_info( "bob" ) );
 
    //register as a proxy and then stake
    BOOST_REQUIRE_EQUAL( success(), push_action( N(carol), N(regproxy), mvo()
-<<<<<<< HEAD
                                                ("proxy",  "carol")("isproxy", true)
-=======
-                                               ("proxy",  "carol")
-                                               ("isproxy", true)
->>>>>>> 7aa4d94a
+
                         )
    );
    issue( "carol", "1000.0000 EOS",  config::system_account_name );
@@ -1182,12 +1148,9 @@
 
    //unregister
    BOOST_REQUIRE_EQUAL( success(), push_action( N(carol), N(regproxy), mvo()
-<<<<<<< HEAD
+
                                                 ("proxy",  "carol")("isproxy", false)
-=======
-                                                ("proxy",  "carol")
-                                                ("isproxy", false)
->>>>>>> 7aa4d94a
+
                         )
    );
    REQUIRE_MATCHING_OBJECT( voter( "carol", "777.0003 EOS" ), get_voter_info( "carol" ) );
@@ -1197,12 +1160,9 @@
 
 BOOST_FIXTURE_TEST_CASE( proxy_stake_unstake_keeps_proxy_flag, eosio_system_tester ) try {
    BOOST_REQUIRE_EQUAL( success(), push_action( N(alice), N(regproxy), mvo()
-<<<<<<< HEAD
+
                                                ("proxy",  "alice")("isproxy", true)
-=======
-                                               ("proxy",  "alice")
-                                               ("isproxy", true)
->>>>>>> 7aa4d94a
+
                         )
    );
    issue( "alice", "1000.0000 EOS",  config::system_account_name );
@@ -1277,12 +1237,10 @@
 
    //unregister proxy
    BOOST_REQUIRE_EQUAL( success(), push_action( N(alice), N(regproxy), mvo()
-<<<<<<< HEAD
-                                                ("proxy",  "alice")("isproxy", false)
-=======
+
                                                 ("proxy",  "alice")
                                                 ("isproxy", false)
->>>>>>> 7aa4d94a
+
                         )
    );
    //REQUIRE_MATCHING_OBJECT( voter( "alice" )( "proxied_vote_weight", stake2votes("150.0003 EOS") ), get_voter_info( "alice" ) );
@@ -1292,12 +1250,10 @@
 
    //register proxy again
    BOOST_REQUIRE_EQUAL( success(), push_action( N(alice), N(regproxy), mvo()
-<<<<<<< HEAD
-                                                ("proxy",  "alice")("isproxy", true)
-=======
+
                                                 ("proxy",  "alice")
                                                 ("isproxy", true)
->>>>>>> 7aa4d94a
+
                         )
    );
    BOOST_TEST_REQUIRE( stake2votes("150.0003 EOS") == get_producer_info( "producer1" )["total_votes"].as_double() );
@@ -1718,12 +1674,10 @@
    BOOST_REQUIRE_EQUAL( 0, get_producer_info( "producer3" )["total_votes"].as_double() );
 
    BOOST_REQUIRE_EQUAL( success(), push_action( N(donald), N(regproxy), mvo()
-<<<<<<< HEAD
-                                                ("proxy",  "donald")("isproxy", true)
-=======
+
                                                 ("proxy",  "donald")
                                                 ("isproxy", true)
->>>>>>> 7aa4d94a
+
                         )
    );
    REQUIRE_MATCHING_OBJECT( proxy( "donald" ), get_voter_info( "donald" ) );
@@ -1802,12 +1756,10 @@
 BOOST_FIXTURE_TEST_CASE( vote_both_proxy_and_producers, eosio_system_tester ) try {
    //alice becomes a proxy
    BOOST_REQUIRE_EQUAL( success(), push_action( N(alice), N(regproxy), mvo()
-<<<<<<< HEAD
-                                                ("proxy",  "alice")("isproxy", true)
-=======
+
                                                 ("proxy",  "alice")
                                                 ("isproxy", true)
->>>>>>> 7aa4d94a
+
                         )
    );
    REQUIRE_MATCHING_OBJECT( proxy( "alice" ), get_voter_info( "alice" ) );
@@ -1858,12 +1810,10 @@
 BOOST_FIXTURE_TEST_CASE( double_register_unregister_proxy_keeps_votes, eosio_system_tester ) try {
    //alice becomes a proxy
    BOOST_REQUIRE_EQUAL( success(), push_action( N(alice), N(regproxy), mvo()
-<<<<<<< HEAD
-                                                ("proxy",  "alice")("isproxy", true)
-=======
+
                                                 ("proxy",  "alice")
                                                 ("isproxy",  1)
->>>>>>> 7aa4d94a
+
                         )
    );
    issue( "alice", "1000.0000 EOS",  config::system_account_name );
@@ -1885,39 +1835,31 @@
    //double regestering should fail without affecting total votes and stake
    BOOST_REQUIRE_EQUAL( error( "condition: assertion failed: account is already a proxy" ),
                         push_action( N(alice), N(regproxy), mvo()
-<<<<<<< HEAD
-                                     ("proxy",  "alice")("isproxy", true)
-=======
+
                                      ("proxy",  "alice")
                                      ("isproxy",  1)
->>>>>>> 7aa4d94a
+
                         )
    );
    REQUIRE_MATCHING_OBJECT( proxy( "alice" )( "proxied_votes", 1500003 )( "staked", 100000 ), get_voter_info( "alice" ) );
 
    //uregister
-<<<<<<< HEAD
-   BOOST_REQUIRE_EQUAL( success(), push_action( N(alice), N(regproxy), mvo()
-                                                ("proxy",  "alice")("isproxy", false)
-=======
+
    BOOST_REQUIRE_EQUAL( success(), push_action( N(alice), N(unregproxy), mvo()
                                                 ("proxy",  "alice")
                                                 ("isproxy",  0)
->>>>>>> 7aa4d94a
+
                         )
    );
    REQUIRE_MATCHING_OBJECT( voter( "alice" )( "proxied_votes", 1500003 )( "staked", 100000 ), get_voter_info( "alice" ) );
 
    //double unregistering should not affect proxied_votes and stake
    BOOST_REQUIRE_EQUAL( error( "condition: assertion failed: account is not a proxy" ),
-<<<<<<< HEAD
-                        push_action( N(alice), N(regproxy), mvo()
-                                     ("proxy",  "alice")("isproxy", false)
-=======
+
                         push_action( N(alice), N(unregproxy), mvo()
                                      ("proxy",  "alice")
                                      ("isproxy",  0)
->>>>>>> 7aa4d94a
+
                         )
    );
    REQUIRE_MATCHING_OBJECT( voter( "alice" )( "proxied_votes", 1500003 )( "staked", 100000 ), get_voter_info( "alice" ) );
@@ -1928,23 +1870,19 @@
 BOOST_FIXTURE_TEST_CASE( proxy_cannot_use_another_proxy, eosio_system_tester ) try {
    //alice becomes a proxy
    BOOST_REQUIRE_EQUAL( success(), push_action( N(alice), N(regproxy), mvo()
-<<<<<<< HEAD
-                                                ("proxy",  "alice")("isproxy", true)
-=======
+
                                                 ("proxy",  "alice")
                                                 ("isproxy",  1)
->>>>>>> 7aa4d94a
+
                         )
    );
 
    //bob becomes a proxy
    BOOST_REQUIRE_EQUAL( success(), push_action( N(bob), N(regproxy), mvo()
-<<<<<<< HEAD
-                                                ("proxy",  "bob")("isproxy", true)
-=======
+
                                                 ("proxy",  "bob")
                                                 ("isproxy",  1)
->>>>>>> 7aa4d94a
+
                         )
    );
    //proxy should not be able to use a proxy
@@ -1969,12 +1907,10 @@
    );
    BOOST_REQUIRE_EQUAL( error( "condition: assertion failed: account that uses a proxy is not allowed to become a proxy" ),
                         push_action( N(carol), N(regproxy), mvo()
-<<<<<<< HEAD
-                                     ("proxy",  "carol")("isproxy", true)
-=======
+
                                      ("proxy",  "carol")
                                      ("isproxy",  1)
->>>>>>> 7aa4d94a
+
                         )
    );
 
