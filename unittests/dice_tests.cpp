--- conflicted
+++ resolved
@@ -235,37 +235,20 @@
    add_dice_authority(N(bob));
    add_dice_authority(N(carol));
 
-<<<<<<< HEAD
    push_action(N(enumivo.coin), N(create), N(enumivo.coin), mvo()
      ("issuer", "enumivo.coin")
-     ("maximum_supply", "1000000000.0000 ENU")
+     ("maximum_supply", core_from_string("1000000000.0000"))
    );
 
    push_action(N(enumivo.coin), N(issue), N(enumivo.coin), mvo()
      ("to", "enumivo")
-     ("quantity", "1000000000.0000 ENU")
-     ("memo", "")
-   );
-
-   transfer( N(enumivo), N(alice), "10000.0000 ENU", "", N(enumivo.coin) );
-   transfer( N(enumivo), N(bob),   "10000.0000 ENU", "", N(enumivo.coin) );
-   transfer( N(enumivo), N(carol), "10000.0000 ENU", "", N(enumivo.coin) );
-=======
-   push_action(N(eosio.token), N(create), N(eosio.token), mvo()
-     ("issuer", "eosio.token")
-     ("maximum_supply", core_from_string("1000000000.0000"))
-   );
-
-   push_action(N(eosio.token), N(issue), N(eosio.token), mvo()
-     ("to", "eosio")
      ("quantity", core_from_string("1000000000.0000"))
      ("memo", "")
    );
 
-   transfer( N(eosio), N(alice), core_from_string("10000.0000"), "", N(eosio.token) );
-   transfer( N(eosio), N(bob),   core_from_string("10000.0000"), "", N(eosio.token) );
-   transfer( N(eosio), N(carol), core_from_string("10000.0000"), "", N(eosio.token) );
->>>>>>> cd979827
+   transfer( N(enumivo), N(alice), core_from_string("10000.0000"), "", N(enumivo.coin) );
+   transfer( N(enumivo), N(bob),   core_from_string("10000.0000"), "", N(enumivo.coin) );
+   transfer( N(enumivo), N(carol), core_from_string("10000.0000"), "", N(enumivo.coin) );
 
    produce_block();
 
@@ -274,24 +257,6 @@
 
    produce_block();
 
-<<<<<<< HEAD
-   // Alice deposits 1000 ENU
-   deposit( N(alice), asset::from_string("1000.0000 ENU")); 
-   produce_block();
-
-   BOOST_REQUIRE_EQUAL( balance_of(N(alice)), asset::from_string("1000.0000 ENU"));
-   BOOST_REQUIRE_EQUAL( open_games(N(alice)), 0);
-
-   // Alice tries to bet 0 ENU (fail)
-   // secret : 9b886346e1351d4144d0b8392a975612eb0f8b6de7eae1cc9bcc55eb52be343c
-   BOOST_CHECK_THROW( offer_bet( N(alice), asset::from_string("0.0000 ENU"), 
-      commitment_for("9b886346e1351d4144d0b8392a975612eb0f8b6de7eae1cc9bcc55eb52be343c")
-   ), fc::exception);
-   
-   // Alice bets 10 ENU (success)
-   // secret : 0ba044d2833758ee2c8f24d8a3f70c82c334abe6ce13219a4cf3b862abb03c46
-   offer_bet( N(alice), asset::from_string("10.0000 ENU"), 
-=======
    // Alice deposits 1000
    deposit( N(alice), core_from_string("1000.0000")); 
    produce_block();
@@ -308,57 +273,31 @@
    // Alice bets 10 (success)
    // secret : 0ba044d2833758ee2c8f24d8a3f70c82c334abe6ce13219a4cf3b862abb03c46
    offer_bet( N(alice), core_from_string("10.0000"), 
->>>>>>> cd979827
       commitment_for("0ba044d2833758ee2c8f24d8a3f70c82c334abe6ce13219a4cf3b862abb03c46")
    );
    produce_block();
 
    // Bob tries to bet using a secret previously used by Alice (fail)
    // secret : 00000000000000000000000000000002c334abe6ce13219a4cf3b862abb03c46
-<<<<<<< HEAD
-   BOOST_CHECK_THROW( offer_bet( N(bob), asset::from_string("10.0000 ENU"),
-=======
    BOOST_CHECK_THROW( offer_bet( N(bob), core_from_string("10.0000"),
->>>>>>> cd979827
       commitment_for("0ba044d2833758ee2c8f24d8a3f70c82c334abe6ce13219a4cf3b862abb03c46")
    ), fc::exception);
    produce_block();
 
-<<<<<<< HEAD
-   // Alice tries to bet 1000 ENU (fail)
-   // secret : a512f6b1b589a8906d574e9de74a529e504a5c53a760f0991a3e00256c027971
-   BOOST_CHECK_THROW( offer_bet( N(alice), asset::from_string("1000.0000 ENU"), 
-=======
    // Alice tries to bet 1000 (fail)
    // secret : a512f6b1b589a8906d574e9de74a529e504a5c53a760f0991a3e00256c027971
    BOOST_CHECK_THROW( offer_bet( N(alice), core_from_string("1000.0000"), 
->>>>>>> cd979827
       commitment_for("a512f6b1b589a8906d574e9de74a529e504a5c53a760f0991a3e00256c027971")
    ), fc::exception);
    produce_block();
 
-<<<<<<< HEAD
-   // Bob tries to bet 90 ENU without deposit
-   // secret : 4facfc98932dde46fdc4403125a16337f6879a842a7ff8b0dc8e1ecddd59f3c8
-   BOOST_CHECK_THROW( offer_bet( N(bob), asset::from_string("90.0000 ENU"), 
-=======
    // Bob tries to bet 90 without deposit
    // secret : 4facfc98932dde46fdc4403125a16337f6879a842a7ff8b0dc8e1ecddd59f3c8
    BOOST_CHECK_THROW( offer_bet( N(bob), core_from_string("90.0000"), 
->>>>>>> cd979827
       commitment_for("4facfc98932dde46fdc4403125a16337f6879a842a7ff8b0dc8e1ecddd59f3c8")
    ), fc::exception);
    produce_block();
 
-<<<<<<< HEAD
-   // Bob deposits 500 ENU
-   deposit( N(bob), asset::from_string("500.0000 ENU"));
-   BOOST_REQUIRE_EQUAL( balance_of(N(bob)), asset::from_string("500.0000 ENU"));
-
-   // Bob bets 11 ENU (success)
-   // secret : eec3272712d974c474a3e7b4028b53081344a5f50008e9ccf918ba0725a8d784
-   offer_bet( N(bob), asset::from_string("11.0000 ENU"), 
-=======
    // Bob deposits 500
    deposit( N(bob), core_from_string("500.0000"));
    BOOST_REQUIRE_EQUAL( balance_of(N(bob)), core_from_string("500.0000"));
@@ -366,7 +305,6 @@
    // Bob bets 11 (success)
    // secret : eec3272712d974c474a3e7b4028b53081344a5f50008e9ccf918ba0725a8d784
    offer_bet( N(bob), core_from_string("11.0000"), 
->>>>>>> cd979827
       commitment_for("eec3272712d974c474a3e7b4028b53081344a5f50008e9ccf918ba0725a8d784")
    );
    produce_block();
@@ -376,21 +314,12 @@
    cancel_offer( N(bob), commitment_for("eec3272712d974c474a3e7b4028b53081344a5f50008e9ccf918ba0725a8d784") );
    BOOST_REQUIRE_EQUAL( open_offers(N(bob)), 0);
 
-<<<<<<< HEAD
-   // Carol deposits 300 ENU
-   deposit( N(carol), asset::from_string("300.0000 ENU"));
-
-   // Carol bets 10 ENU (success)
-   // secret : 3efb4bd5e19b780f4980c919330c0306f8157f93db1fc72c7cefec63e0e7f37a
-   offer_bet( N(carol), asset::from_string("10.0000 ENU"), 
-=======
    // Carol deposits 300
    deposit( N(carol), core_from_string("300.0000"));
 
    // Carol bets 10 (success)
    // secret : 3efb4bd5e19b780f4980c919330c0306f8157f93db1fc72c7cefec63e0e7f37a
    offer_bet( N(carol), core_from_string("10.0000"), 
->>>>>>> cd979827
       commitment_for("3efb4bd5e19b780f4980c919330c0306f8157f93db1fc72c7cefec63e0e7f37a")
    );
    produce_block();
@@ -401,11 +330,7 @@
    BOOST_REQUIRE_EQUAL( open_games(N(carol)), 1);
    BOOST_REQUIRE_EQUAL( open_offers(N(carol)), 0);
 
-<<<<<<< HEAD
-   BOOST_REQUIRE_EQUAL( game_bet(1), asset::from_string("10.0000 ENU"));
-=======
    BOOST_REQUIRE_EQUAL( game_bet(1), core_from_string("10.0000"));
->>>>>>> cd979827
 
 
    // Alice tries to cancel a nonexistent bet (fail)
@@ -451,33 +376,6 @@
 
    BOOST_REQUIRE_EQUAL( open_games(N(alice)), 0);
    BOOST_REQUIRE_EQUAL( open_offers(N(alice)), 0);
-<<<<<<< HEAD
-   BOOST_REQUIRE_EQUAL( balance_of(N(alice)), asset::from_string("1010.0000 ENU"));
-   
-   BOOST_REQUIRE_EQUAL( open_games(N(carol)), 0);
-   BOOST_REQUIRE_EQUAL( open_offers(N(carol)), 0);
-   BOOST_REQUIRE_EQUAL( balance_of(N(carol)), asset::from_string("290.0000 ENU"));
-
-   // Alice withdraw 1009 ENU (success)
-   withdraw( N(alice), asset::from_string("1009.0000 ENU"));
-   BOOST_REQUIRE_EQUAL( balance_of(N(alice)), asset::from_string("1.0000 ENU"));
-
-   BOOST_REQUIRE_EQUAL( 
-      get_currency_balance(N(enumivo.coin), ENU_SYMBOL, N(alice)),
-      asset::from_string("10009.0000 ENU")
-   );
-
-   // Alice withdraw 2 ENU (fail)
-   BOOST_CHECK_THROW( withdraw( N(alice), asset::from_string("2.0000 ENU")), 
-      fc::exception);
-
-   // Alice withdraw 1 ENU (success)
-   withdraw( N(alice), asset::from_string("1.0000 ENU"));
-
-   BOOST_REQUIRE_EQUAL( 
-      get_currency_balance(N(enumivo.coin), ENU_SYMBOL, N(alice)),
-      asset::from_string("10010.0000 ENU")
-=======
    BOOST_REQUIRE_EQUAL( balance_of(N(alice)), core_from_string("1010.0000"));
    
    BOOST_REQUIRE_EQUAL( open_games(N(carol)), 0);
@@ -489,7 +387,7 @@
    BOOST_REQUIRE_EQUAL( balance_of(N(alice)), core_from_string("1.0000"));
 
    BOOST_REQUIRE_EQUAL( 
-      get_currency_balance(N(eosio.token), symbol(CORE_SYMBOL), N(alice)),
+      get_currency_balance(N(enumivo.coin), symbol(CORE_SYMBOL), N(alice)),
       core_from_string("10009.0000")
    );
 
@@ -501,9 +399,8 @@
    withdraw( N(alice), core_from_string("1.0000"));
 
    BOOST_REQUIRE_EQUAL( 
-      get_currency_balance(N(eosio.token), symbol(CORE_SYMBOL), N(alice)),
+      get_currency_balance(N(enumivo.coin), symbol(CORE_SYMBOL), N(alice)),
       core_from_string("10010.0000")
->>>>>>> cd979827
    );
 
    // Verify alice account was deleted
