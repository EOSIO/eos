#include <boost/test/unit_test.hpp>
#include <enumivo/testing/tester.hpp>
#include <enumivo/chain/abi_serializer.hpp>
#include <enumivo/chain/contract_table_objects.hpp>

#include <dice/dice.wast.hpp>
#include <dice/dice.abi.hpp>

#include <enumivo.coin/enumivo.coin.wast.hpp>
#include <enumivo.coin/enumivo.coin.abi.hpp>

#include <Runtime/Runtime.h>

#include <fc/variant_object.hpp>

#ifdef NON_VALIDATING_TEST
#define TESTER tester
#else
#define TESTER validating_tester
#endif

using namespace enumivo;
using namespace enumivo::chain;
using namespace enumivo::testing;
using namespace fc;
using namespace std;
using mvo = fc::mutable_variant_object;

struct offer_bet_t {
   asset             bet;
   account_name      player;
   checksum256_type  commitment;

   static account_name get_account() { return N(dice); }
   static action_name get_name() {return N(offerbet); }
};
FC_REFLECT(offer_bet_t, (bet)(player)(commitment));

struct cancel_offer_t {
   checksum256_type commitment;

   static account_name get_account() { return N(dice); }
   static action_name get_name() {return N(canceloffer); }
};
FC_REFLECT(cancel_offer_t, (commitment));

struct reveal_t {
   checksum256_type commitment;
   checksum256_type source;

   static account_name get_account() { return N(dice); }
   static action_name get_name() {return N(reveal); }
};
FC_REFLECT(reveal_t, (commitment)(source));

struct deposit_t {
   account_name from;
   asset        amount;

   static account_name get_account() { return N(dice); }
   static action_name get_name() {return N(deposit); }
};
FC_REFLECT( deposit_t, (from)(amount) );

struct withdraw_t {
   account_name to;
   asset        amount;

   static account_name get_account() { return N(dice); }
   static action_name get_name() {return N(withdraw); }
};
FC_REFLECT( withdraw_t, (to)(amount) );

struct __attribute((packed)) account_t {
   account_name owner;
   asset        enu_balance;
   uint32_t     open_offers;
   uint32_t     open_games;
};
FC_REFLECT(account_t, (owner)(enu_balance)(open_offers)(open_games));

struct player_t {
   checksum_type commitment;
   checksum_type reveal;
};
FC_REFLECT(player_t, (commitment)(reveal));

struct __attribute((packed)) game_t {
   uint64_t             gameid;
   asset                bet;
   fc::time_point_sec   deadline;
   player_t             player1;
   player_t             player2;
};
FC_REFLECT(game_t, (gameid)(bet)(deadline)(player1)(player2));

struct dice_tester : TESTER {

   template<typename IndexType, typename Scope>
   const auto& get_index() {
      return control->db().get_index<IndexType,Scope>();
   }

   void offer_bet(account_name account, asset amount, const checksum_type& commitment) {
      signed_transaction trx;
      action act( {{account, config::active_name}},
         offer_bet_t{amount, account, commitment} );
      trx.actions.push_back(act);
      set_transaction_headers(trx);
      trx.sign(get_private_key( account, "active" ), control->get_chain_id());
      auto ptrx = packed_transaction(trx,packed_transaction::none);
      push_transaction(ptrx);
   }

   void cancel_offer(account_name account, const checksum_type& commitment) {
      signed_transaction trx;
      action act( {{account, config::active_name}},
         cancel_offer_t{commitment} );
      trx.actions.push_back(act);
      set_transaction_headers(trx);
      trx.sign(get_private_key( account, "active" ), control->get_chain_id());
      auto ptrx = packed_transaction(trx,packed_transaction::none);
      push_transaction(ptrx);
   }

   void deposit(account_name account, asset amount) {
      signed_transaction trx;
      action act( {{account, config::active_name}},
         deposit_t{account, amount} );
      trx.actions.push_back(act);
      set_transaction_headers(trx);
      trx.sign(get_private_key( account, "active" ), control->get_chain_id());
      auto ptrx = packed_transaction(trx,packed_transaction::none);
      push_transaction(ptrx);
   }

   void withdraw(account_name account, asset amount) {
      signed_transaction trx;
      action act( {{account, config::active_name}},
         withdraw_t{account, amount} );
      trx.actions.push_back(act);
      set_transaction_headers(trx);
      trx.sign(get_private_key( account, "active" ), control->get_chain_id());
      auto ptrx = packed_transaction(trx,packed_transaction::none);
      push_transaction(ptrx);
   }

   void reveal(account_name account, const checksum_type& commitment, const checksum_type& source ) {
      signed_transaction trx;
      action act( {{account, config::active_name}},
         reveal_t{commitment, source} );
      trx.actions.push_back(act);
      set_transaction_headers(trx);
      trx.sign(get_private_key( account, "active" ), control->get_chain_id());
      auto ptrx = packed_transaction(trx,packed_transaction::none);
      push_transaction(ptrx);
   }

   bool dice_account(account_name account, account_t& acnt) {
      auto* maybe_tid = find_table(N(dice), N(dice), N(account));
      if(maybe_tid == nullptr) return false;

      auto* o = control->db().find<key_value_object, by_scope_primary>(boost::make_tuple(maybe_tid->id, account));
      if(o == nullptr) {
         return false;
      }

      fc::raw::unpack(o->value.data(), o->value.size(), acnt);
      return true;
   }

   bool dice_game(uint64_t game_id, game_t& game) {
      const bool not_required = false;
      return get_table_entry(game, N(dice), N(dice), N(game), game_id, not_required);
   }

   uint32_t open_games(account_name account) {
      account_t acnt;
      if(!dice_account(account, acnt)) return 0;
      return acnt.open_games;
   }

   asset game_bet(uint64_t game_id) {
      game_t game;
      if(!dice_game(game_id, game)) return asset();
      return game.bet;
   }

   uint32_t open_offers(account_name account) {
      account_t acnt;
      if(!dice_account(account, acnt)) return 0;
      return acnt.open_offers;
   }

   asset balance_of(account_name account) {
      account_t acnt;
      if(!dice_account(account, acnt)) return asset();
      return acnt.enu_balance;
   }

   checksum_type commitment_for( const char* secret ) {
      return commitment_for(checksum_type(secret));
   }

   checksum_type commitment_for( const checksum_type& secret ) {
      return fc::sha256::hash( secret.data(), sizeof(secret) );
   }

   void add_dice_authority(account_name account) {
      auto auth = authority{
         1,
         {
            {.key = get_public_key(account,"active"), .weight = 1}
         },
         {
            {.permission = {N(dice),N(active)}, .weight = 1}
         }
      };
      set_authority(account, N(active), auth, N(owner) );
   }
};

BOOST_AUTO_TEST_SUITE(dice_tests)

BOOST_FIXTURE_TEST_CASE( dice_test, dice_tester ) try {

<<<<<<< HEAD
   create_accounts( {N(enumivo.coin), N(dice),N(alice),N(bob),N(carol),N(david)}, false);
   
   set_code(N(enumivo.coin), enumivo_coin_wast);
   set_abi(N(enumivo.coin), enumivo_coin_abi);
=======
   create_accounts( {N(eosio.token), N(dice),N(alice),N(bob),N(carol),N(david)}, false);

   set_code(N(eosio.token), eosio_token_wast);
   set_abi(N(eosio.token), eosio_token_abi);
>>>>>>> 00c78697

   produce_block();

   add_dice_authority(N(alice));
   add_dice_authority(N(bob));
   add_dice_authority(N(carol));

   push_action(N(enumivo.coin), N(create), N(enumivo.coin), mvo()
     ("issuer", "enumivo.coin")
     ("maximum_supply", core_from_string("1000000000.0000"))
   );

   push_action(N(enumivo.coin), N(issue), N(enumivo.coin), mvo()
     ("to", "enumivo")
     ("quantity", core_from_string("1000000000.0000"))
     ("memo", "")
   );

   transfer( N(enumivo), N(alice), core_from_string("10000.0000"), "", N(enumivo.coin) );
   transfer( N(enumivo), N(bob),   core_from_string("10000.0000"), "", N(enumivo.coin) );
   transfer( N(enumivo), N(carol), core_from_string("10000.0000"), "", N(enumivo.coin) );

   produce_block();

   set_code(N(dice), dice_wast);
   set_abi(N(dice), dice_abi);

   produce_block();

   // Alice deposits 1000
   deposit( N(alice), core_from_string("1000.0000"));
   produce_block();

   BOOST_REQUIRE_EQUAL( balance_of(N(alice)), core_from_string("1000.0000"));
   BOOST_REQUIRE_EQUAL( open_games(N(alice)), 0);

   // Alice tries to bet 0 (fail)
   // secret : 9b886346e1351d4144d0b8392a975612eb0f8b6de7eae1cc9bcc55eb52be343c
   BOOST_CHECK_THROW( offer_bet( N(alice), core_from_string("0.0000"),
      commitment_for("9b886346e1351d4144d0b8392a975612eb0f8b6de7eae1cc9bcc55eb52be343c")
   ), fc::exception);

   // Alice bets 10 (success)
   // secret : 0ba044d2833758ee2c8f24d8a3f70c82c334abe6ce13219a4cf3b862abb03c46
   offer_bet( N(alice), core_from_string("10.0000"),
      commitment_for("0ba044d2833758ee2c8f24d8a3f70c82c334abe6ce13219a4cf3b862abb03c46")
   );
   produce_block();

   // Bob tries to bet using a secret previously used by Alice (fail)
   // secret : 00000000000000000000000000000002c334abe6ce13219a4cf3b862abb03c46
   BOOST_CHECK_THROW( offer_bet( N(bob), core_from_string("10.0000"),
      commitment_for("0ba044d2833758ee2c8f24d8a3f70c82c334abe6ce13219a4cf3b862abb03c46")
   ), fc::exception);
   produce_block();

   // Alice tries to bet 1000 (fail)
   // secret : a512f6b1b589a8906d574e9de74a529e504a5c53a760f0991a3e00256c027971
   BOOST_CHECK_THROW( offer_bet( N(alice), core_from_string("1000.0000"),
      commitment_for("a512f6b1b589a8906d574e9de74a529e504a5c53a760f0991a3e00256c027971")
   ), fc::exception);
   produce_block();

   // Bob tries to bet 90 without deposit
   // secret : 4facfc98932dde46fdc4403125a16337f6879a842a7ff8b0dc8e1ecddd59f3c8
   BOOST_CHECK_THROW( offer_bet( N(bob), core_from_string("90.0000"),
      commitment_for("4facfc98932dde46fdc4403125a16337f6879a842a7ff8b0dc8e1ecddd59f3c8")
   ), fc::exception);
   produce_block();

   // Bob deposits 500
   deposit( N(bob), core_from_string("500.0000"));
   BOOST_REQUIRE_EQUAL( balance_of(N(bob)), core_from_string("500.0000"));

   // Bob bets 11 (success)
   // secret : eec3272712d974c474a3e7b4028b53081344a5f50008e9ccf918ba0725a8d784
   offer_bet( N(bob), core_from_string("11.0000"),
      commitment_for("eec3272712d974c474a3e7b4028b53081344a5f50008e9ccf918ba0725a8d784")
   );
   produce_block();

   // Bob cancels (success)
   BOOST_REQUIRE_EQUAL( open_offers(N(bob)), 1);
   cancel_offer( N(bob), commitment_for("eec3272712d974c474a3e7b4028b53081344a5f50008e9ccf918ba0725a8d784") );
   BOOST_REQUIRE_EQUAL( open_offers(N(bob)), 0);

   // Carol deposits 300
   deposit( N(carol), core_from_string("300.0000"));

   // Carol bets 10 (success)
   // secret : 3efb4bd5e19b780f4980c919330c0306f8157f93db1fc72c7cefec63e0e7f37a
   offer_bet( N(carol), core_from_string("10.0000"),
      commitment_for("3efb4bd5e19b780f4980c919330c0306f8157f93db1fc72c7cefec63e0e7f37a")
   );
   produce_block();

   BOOST_REQUIRE_EQUAL( open_games(N(alice)), 1);
   BOOST_REQUIRE_EQUAL( open_offers(N(alice)), 0);

   BOOST_REQUIRE_EQUAL( open_games(N(carol)), 1);
   BOOST_REQUIRE_EQUAL( open_offers(N(carol)), 0);

   BOOST_REQUIRE_EQUAL( game_bet(1), core_from_string("10.0000"));


   // Alice tries to cancel a nonexistent bet (fail)
   BOOST_CHECK_THROW( cancel_offer( N(alice),
      commitment_for("00000000000000000000000000000000000000000000000000000000abb03c46")
   ), fc::exception);

   // Alice tries to cancel an in-game bet (fail)
   BOOST_CHECK_THROW( cancel_offer( N(alice),
      commitment_for("0ba044d2833758ee2c8f24d8a3f70c82c334abe6ce13219a4cf3b862abb03c46")
   ), fc::exception);

   // Alice reveals secret (success)
   reveal( N(alice),
      commitment_for("0ba044d2833758ee2c8f24d8a3f70c82c334abe6ce13219a4cf3b862abb03c46"),
      checksum_type("0ba044d2833758ee2c8f24d8a3f70c82c334abe6ce13219a4cf3b862abb03c46")
   );
   produce_block();

   // Alice tries to reveal again (fail)
   BOOST_CHECK_THROW( reveal( N(alice),
      commitment_for("0ba044d2833758ee2c8f24d8a3f70c82c334abe6ce13219a4cf3b862abb03c46"),
      checksum_type("0ba044d2833758ee2c8f24d8a3f70c82c334abe6ce13219a4cf3b862abb03c46")
   ), fc::exception);

   // Bob tries to reveal an invalid (secret,commitment) pair (fail)
   BOOST_CHECK_THROW( reveal( N(bob),
      commitment_for("121344d2833758ee2c8f24d8a3f70c82c334abe6ce13219a4cf3b862abb03c46"),
      checksum_type("141544d2833758ee2c8f24d8a3f70c82c334abe6ce13219a4cf3b862abb03c46")
   ), fc::exception);

   // Bob tries to reveal a valid (secret,commitment) pair that has no offer/game (fail)
   BOOST_CHECK_THROW( reveal( N(bob),
      commitment_for("e48c6884bb97ac5f5951df6012ce79f63bb8549ad0111315ad9ecbaf4c9b1eb8"),
      checksum_type("e48c6884bb97ac5f5951df6012ce79f63bb8549ad0111315ad9ecbaf4c9b1eb8")
   ), fc::exception);

   // Bob reveals Carol's secret (success)
   reveal( N(bob),
      commitment_for("3efb4bd5e19b780f4980c919330c0306f8157f93db1fc72c7cefec63e0e7f37a"),
      checksum_type("3efb4bd5e19b780f4980c919330c0306f8157f93db1fc72c7cefec63e0e7f37a")
   );

   BOOST_REQUIRE_EQUAL( open_games(N(alice)), 0);
   BOOST_REQUIRE_EQUAL( open_offers(N(alice)), 0);
   BOOST_REQUIRE_EQUAL( balance_of(N(alice)), core_from_string("1010.0000"));

   BOOST_REQUIRE_EQUAL( open_games(N(carol)), 0);
   BOOST_REQUIRE_EQUAL( open_offers(N(carol)), 0);
   BOOST_REQUIRE_EQUAL( balance_of(N(carol)), core_from_string("290.0000"));

   // Alice withdraw 1009 (success)
   withdraw( N(alice), core_from_string("1009.0000"));
   BOOST_REQUIRE_EQUAL( balance_of(N(alice)), core_from_string("1.0000"));

<<<<<<< HEAD
   BOOST_REQUIRE_EQUAL( 
      get_currency_balance(N(enumivo.coin), symbol(CORE_SYMBOL), N(alice)),
=======
   BOOST_REQUIRE_EQUAL(
      get_currency_balance(N(eosio.token), symbol(CORE_SYMBOL), N(alice)),
>>>>>>> 00c78697
      core_from_string("10009.0000")
   );

   // Alice withdraw 2 (fail)
   BOOST_CHECK_THROW( withdraw( N(alice), core_from_string("2.0000")),
      fc::exception);

   // Alice withdraw 1 (success)
   withdraw( N(alice), core_from_string("1.0000"));

<<<<<<< HEAD
   BOOST_REQUIRE_EQUAL( 
      get_currency_balance(N(enumivo.coin), symbol(CORE_SYMBOL), N(alice)),
=======
   BOOST_REQUIRE_EQUAL(
      get_currency_balance(N(eosio.token), symbol(CORE_SYMBOL), N(alice)),
>>>>>>> 00c78697
      core_from_string("10010.0000")
   );

   // Verify alice account was deleted
   account_t alice_account;
   BOOST_CHECK(dice_account(N(alice), alice_account) == false);

   // No games in table
   auto* game_tid = find_table(N(dice), N(dice), N(game));
   BOOST_CHECK(game_tid == nullptr);

   // No offers in table
   auto* offer_tid = find_table(N(dice), N(dice), N(offer));
   BOOST_CHECK(offer_tid == nullptr);

   // 2 records in account table (Bob & Carol)
   auto* account_tid = find_table(N(dice), N(dice), N(account));
   BOOST_CHECK(account_tid != nullptr);
   BOOST_CHECK(account_tid->count == 2);

} FC_LOG_AND_RETHROW() /// basic_test

BOOST_AUTO_TEST_SUITE_END()<|MERGE_RESOLUTION|>--- conflicted
+++ resolved
@@ -224,17 +224,10 @@
 
 BOOST_FIXTURE_TEST_CASE( dice_test, dice_tester ) try {
 
-<<<<<<< HEAD
    create_accounts( {N(enumivo.coin), N(dice),N(alice),N(bob),N(carol),N(david)}, false);
-   
+
    set_code(N(enumivo.coin), enumivo_coin_wast);
    set_abi(N(enumivo.coin), enumivo_coin_abi);
-=======
-   create_accounts( {N(eosio.token), N(dice),N(alice),N(bob),N(carol),N(david)}, false);
-
-   set_code(N(eosio.token), eosio_token_wast);
-   set_abi(N(eosio.token), eosio_token_abi);
->>>>>>> 00c78697
 
    produce_block();
 
@@ -393,13 +386,8 @@
    withdraw( N(alice), core_from_string("1009.0000"));
    BOOST_REQUIRE_EQUAL( balance_of(N(alice)), core_from_string("1.0000"));
 
-<<<<<<< HEAD
-   BOOST_REQUIRE_EQUAL( 
+   BOOST_REQUIRE_EQUAL(
       get_currency_balance(N(enumivo.coin), symbol(CORE_SYMBOL), N(alice)),
-=======
-   BOOST_REQUIRE_EQUAL(
-      get_currency_balance(N(eosio.token), symbol(CORE_SYMBOL), N(alice)),
->>>>>>> 00c78697
       core_from_string("10009.0000")
    );
 
@@ -410,13 +398,8 @@
    // Alice withdraw 1 (success)
    withdraw( N(alice), core_from_string("1.0000"));
 
-<<<<<<< HEAD
-   BOOST_REQUIRE_EQUAL( 
+   BOOST_REQUIRE_EQUAL(
       get_currency_balance(N(enumivo.coin), symbol(CORE_SYMBOL), N(alice)),
-=======
-   BOOST_REQUIRE_EQUAL(
-      get_currency_balance(N(eosio.token), symbol(CORE_SYMBOL), N(alice)),
->>>>>>> 00c78697
       core_from_string("10010.0000")
    );
 
