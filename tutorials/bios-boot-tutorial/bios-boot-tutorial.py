#!/usr/bin/env python3

import argparse
import json
import numpy
import os
import random
import re
import subprocess
import sys
import time

args = None
logFile = None

unlockTimeout = 99999999999
fastUnstakeSystem = './fast.refund/enumivo.system/enumivo.system.wasm'

systemAccounts = [
    'enumivo.bpay',
    'enumivo.msig',
    'enumivo.name',
    'enumivo.ram',
    'enumivo.rfee',
    'enumivo.save',
    'enumivo.stk',
    'enumivo.coin',
    'enumivo.vpay',
]

def jsonArg(a):
    return " '" + json.dumps(a) + "' "

def run(args):
    print('bios-boot-tutorial.py:', args)
    logFile.write(args + '\n')
    if subprocess.call(args, shell=True):
        print('bios-boot-tutorial.py: exiting because of error')
        sys.exit(1)

def retry(args):
    while True:
        print('bios-boot-tutorial.py:', args)
        logFile.write(args + '\n')
        if subprocess.call(args, shell=True):
            print('*** Retry')
        else:
            break

def background(args):
    print('bios-boot-tutorial.py:', args)
    logFile.write(args + '\n')
    return subprocess.Popen(args, shell=True)

def getOutput(args):
    print('bios-boot-tutorial.py:', args)
    logFile.write(args + '\n')
    proc = subprocess.Popen(args, shell=True, stdout=subprocess.PIPE)
    return proc.communicate()[0].decode('utf-8')

def getJsonOutput(args):
    print('bios-boot-tutorial.py:', args)
    logFile.write(args + '\n')
    proc = subprocess.Popen(args, shell=True, stdout=subprocess.PIPE)
    return json.loads(proc.communicate()[0])

def sleep(t):
    print('sleep', t, '...')
    time.sleep(t)
    print('resume')

def startWallet():
    run('rm -rf ' + os.path.abspath(args.wallet_dir))
    run('mkdir -p ' + os.path.abspath(args.wallet_dir))
    background(args.enuwallet + ' --unlock-timeout %d --http-server-address 127.0.0.1:6666 --wallet-dir %s' % (unlockTimeout, os.path.abspath(args.wallet_dir)))
    sleep(.4)
    run(args.enucli + 'wallet create')

def importKeys():
    run(args.enucli + 'wallet import ' + args.private_key)
    keys = {}
    for a in accounts:
        key = a['pvt']
        if not key in keys:
            if len(keys) >= args.max_user_keys:
                break
            keys[key] = True
            run(args.enucli + 'wallet import ' + key)
    for i in range(firstProducer, firstProducer + numProducers):
        a = accounts[i]
        key = a['pvt']
        if not key in keys:
            keys[key] = True
            run(args.enucli + 'wallet import ' + key)

def startNode(nodeIndex, account):
    dir = args.nodes_dir + ('%02d-' % nodeIndex) + account['name'] + '/'
    run('rm -rf ' + dir)
    run('mkdir -p ' + dir)
    otherOpts = ''.join(list(map(lambda i: '    --p2p-peer-address localhost:' + str(9000 + i), range(nodeIndex))))
    if not nodeIndex: otherOpts += (
        '    --plugin enumivo::history_plugin'
        '    --plugin enumivo::history_api_plugin'
    )
    cmd = (
<<<<<<< HEAD
        args.enunode +
        '    --max-transaction-time 200'
=======
        args.nodeos +
        '    --max-irreversible-block-age 9999999'
>>>>>>> dc1fa733
        '    --contracts-console'
        '    --genesis-json ' + os.path.abspath(args.genesis) +
        '    --blocks-dir ' + os.path.abspath(dir) + '/blocks'
        '    --config-dir ' + os.path.abspath(dir) +
        '    --data-dir ' + os.path.abspath(dir) +
        '    --chain-state-db-size-mb 1024'
        '    --http-server-address 127.0.0.1:' + str(8000 + nodeIndex) +
        '    --p2p-listen-endpoint 127.0.0.1:' + str(9000 + nodeIndex) +
        '    --max-clients ' + str(maxClients) +
        '    --p2p-max-nodes-per-host ' + str(maxClients) +
        '    --enable-stale-production'
        '    --producer-name ' + account['name'] +
        '    --private-key \'["' + account['pub'] + '","' + account['pvt'] + '"]\''
        '    --plugin enumivo::http_plugin'
        '    --plugin enumivo::chain_api_plugin'
        '    --plugin enumivo::producer_plugin' +
        otherOpts)
    with open(dir + 'stderr', mode='w') as f:
        f.write(cmd + '\n\n')
    background(cmd + '    2>>' + dir + 'stderr')

def startProducers(b, e):
    for i in range(b, e):
        startNode(i - b + 1, accounts[i])

def createSystemAccounts():
    for a in systemAccounts:
        run(args.enucli + 'create account enumivo ' + a + ' ' + args.public_key)

def intToCurrency(i):
    return '%d.%04d %s' % (i // 10000, i % 10000, args.symbol)

def allocateFunds(b, e):
    dist = numpy.random.pareto(1.161, e - b).tolist() # 1.161 = 80/20 rule
    dist.sort()
    dist.reverse()
    factor = 1_000_000_000 / sum(dist)
    total = 0
    for i in range(b, e):
        funds = round(factor * dist[i - b] * 10000)
        if i >= firstProducer and i < firstProducer + numProducers:
            funds = max(funds, round(args.min_producer_funds * 10000))
        total += funds
        accounts[i]['funds'] = funds
    return total

def createStakedAccounts(b, e):
    ramFunds = round(args.ram_funds * 10000)
    configuredMinStake = round(args.min_stake * 10000)
    maxUnstaked = round(args.max_unstaked * 10000)
    for i in range(b, e):
        a = accounts[i]
<<<<<<< HEAD
        stake = intToCurrency(a['stake'])
        run(args.enucli + 'system newaccount enumivo --transfer ' + a['name'] + ' ' + a['pub'] + ' --stake-net "' + stake + '" --stake-cpu "' + stake + '"')
=======
        funds = a['funds']
        if funds < ramFunds:
            print('skipping %s: not enough funds to cover ram' % a['name'])
            continue
        minStake = min(funds - ramFunds, configuredMinStake)
        unstaked = min(funds - ramFunds - minStake, maxUnstaked)
        stake = funds - ramFunds - unstaked
        stakeNet = round(stake / 2)
        stakeCpu = stake - stakeNet
        print('%s: total funds=%s, ram=%s, net=%s, cpu=%s, unstaked=%s' % (a['name'], intToCurrency(a['funds']), intToCurrency(ramFunds), intToCurrency(stakeNet), intToCurrency(stakeCpu), intToCurrency(unstaked)))
        assert(funds == ramFunds + stakeNet + stakeCpu + unstaked)
        run(args.cleos + 'system newaccount --transfer eosio %s %s --stake-net "%s" --stake-cpu "%s" --buy-ram-EOS "%s"   ' % 
            (a['name'], a['pub'], intToCurrency(stakeNet), intToCurrency(stakeCpu), intToCurrency(ramFunds)))
        run(args.cleos + 'transfer eosio %s "%s"' % (a['name'], intToCurrency(unstaked)))
>>>>>>> dc1fa733

def regProducers(b, e):
    for i in range(b, e):
        a = accounts[i]
        retry(args.enucli + 'system regproducer ' + a['name'] + ' ' + a['pub'] + ' https://' + a['name'] + '.com' + '/' + a['pub'])

def listProducers():
    run(args.enucli + 'system listproducers')

def vote(b, e):
    for i in range(b, e):
        voter = accounts[i]['name']
        prods = random.sample(range(firstProducer, firstProducer + numProducers), args.num_producers_vote)
        prods = ' '.join(map(lambda x: accounts[x]['name'], prods))
        retry(args.enucli + 'system voteproducer prods ' + voter + ' ' + prods)

def claimRewards():
    table = getJsonOutput(args.enucli + 'get table enumivo enumivo producers -l 100')
    times = []
    for row in table['rows']:
        if row['unpaid_blocks'] and not row['last_claim_time']:
            times.append(getJsonOutput(args.enucli + 'system claimrewards -j ' + row['owner'])['processed']['elapsed'])
    print('Elapsed time for claimrewards:', times)

def vote(b, e):
    for i in range(b, e):
        voter = accounts[i]['name']
        prods = random.sample(range(firstProducer, firstProducer + numProducers), args.num_producers_vote)
        prods = ' '.join(map(lambda x: accounts[x]['name'], prods))
        retry(args.enucli + 'system voteproducer prods ' + voter + ' ' + prods)

def proxyVotes(b, e):
    vote(firstProducer, firstProducer + 1)
    proxy = accounts[firstProducer]['name']
    retry(args.enucli + 'system regproxy ' + proxy)
    sleep(1.0)
    for i in range(b, e):
        voter = accounts[i]['name']
        retry(args.enucli + 'system voteproducer proxy ' + voter + ' ' + proxy)

def updateAuth(account, permission, parent, controller):
    run(args.enucli + 'push action enumivo updateauth' + jsonArg({
        'account': account,
        'permission': permission,
        'parent': parent,
        'auth': {
            'threshold': 1, 'keys': [], 'waits': [],
            'accounts': [{
                'weight': 1,
                'permission': {'actor': controller, 'permission': 'active'}
            }]
        }
    }) + '-p ' + account + '@' + permission)

def resign(account, controller):
    updateAuth(account, 'owner', '', controller)
    updateAuth(account, 'active', 'owner', controller)
    sleep(1)
    run(args.enucli + 'get account ' + account)

<<<<<<< HEAD
def sendUnstakedFunds(b, e):
    for i in range(b, e):
        a = accounts[i]
        run(args.enucli + 'transfer enumivo ' + a['name'] + ' "10.0000 ' + args.symbol + '"')

=======
>>>>>>> dc1fa733
def randomTransfer(b, e):
    for j in range(20):
        src = accounts[random.randint(b, e - 1)]['name']
        dest = src
        while dest == src:
            dest = accounts[random.randint(b, e - 1)]['name']
        run(args.enucli + 'transfer -f ' + src + ' ' + dest + ' "0.0001 ' + args.symbol + '"' + ' || true')

def msigProposeReplaceSystem(proposer, proposalName):
    requestedPermissions = []
    for i in range(firstProducer, firstProducer + numProducers):
        requestedPermissions.append({'actor': accounts[i]['name'], 'permission': 'active'})
    trxPermissions = [{'actor': 'enumivo', 'permission': 'active'}]
    with open(fastUnstakeSystem, mode='rb') as f:
        setcode = {'account': 'enumivo', 'vmtype': 0, 'vmversion': 0, 'code': f.read().hex()}
    run(args.enucli + 'multisig propose ' + proposalName + jsonArg(requestedPermissions) + 
        jsonArg(trxPermissions) + 'enumivo setcode' + jsonArg(setcode) + ' -p ' + proposer)

def msigApproveReplaceSystem(proposer, proposalName):
    for i in range(firstProducer, firstProducer + numProducers):
        run(args.enucli + 'multisig approve ' + proposer + ' ' + proposalName +
            jsonArg({'actor': accounts[i]['name'], 'permission': 'active'}) +
            '-p ' + accounts[i]['name'])

def msigExecReplaceSystem(proposer, proposalName):
    retry(args.enucli + 'multisig exec ' + proposer + ' ' + proposalName + ' -p ' + proposer)

def msigReplaceSystem():
    run(args.enucli + 'push action enumivo buyrambytes' + jsonArg(['enumivo', accounts[0]['name'], 200000]) + '-p enumivo')
    sleep(1)
    msigProposeReplaceSystem(accounts[0]['name'], 'fast.unstake')
    sleep(1)
    msigApproveReplaceSystem(accounts[0]['name'], 'fast.unstake')
    msigExecReplaceSystem(accounts[0]['name'], 'fast.unstake')

def produceNewAccounts():
    with open('newusers', 'w') as f:
<<<<<<< HEAD
        for i in range(0, 3000):
            x = getOutput(args.enucli + 'create key')
=======
        for i in range(3000, 30000):
            x = getOutput(args.cleos + 'create key')
>>>>>>> dc1fa733
            r = re.match('Private key: *([^ \n]*)\nPublic key: *([^ \n]*)', x, re.DOTALL | re.MULTILINE)
            name = 'user'
            for j in range(7, -1, -1):
                name += chr(ord('a') + ((i >> (j * 4)) & 15))
            print(i, name)
            f.write('        {"name":"%s", "pvt":"%s", "pub":"%s"},\n' % (name, r[1], r[2]))

def stepKillAll():
    run('killall enuwallet enunode || true')
    sleep(1.5)
def stepStartWallet():
    startWallet()
    importKeys()
def stepStartBoot():
    startNode(0, {'name': 'enumivo', 'pvt': args.private_key, 'pub': args.public_key})
    sleep(1.5)
def stepInstallSystemContracts():
    run(args.enucli + 'set contract enumivo.coin ' + args.contracts_dir + 'enumivo.coin/')
    run(args.enucli + 'set contract enumivo.msig ' + args.contracts_dir + 'enumivo.msig/')
def stepCreateTokens():
<<<<<<< HEAD
    run(args.enucli + 'push action enumivo.coin create \'["enumivo", "10000000000.0000 %s"]\' -p enumivo.coin' % (args.symbol))
    totalAllocation = fillStake(0, len(accounts))
    run(args.enucli + 'push action enumivo.coin issue \'["enumivo", "%s", "memo"]\' -p enumivo' % intToCurrency(totalAllocation))
=======
    run(args.cleos + 'push action eosio.token create \'["eosio", "10000000000.0000 %s"]\' -p eosio.token' % (args.symbol))
    totalAllocation = allocateFunds(0, len(accounts))
    run(args.cleos + 'push action eosio.token issue \'["eosio", "%s", "memo"]\' -p eosio' % intToCurrency(totalAllocation))
>>>>>>> dc1fa733
    sleep(1)
def stepSetSystemContract():
    retry(args.enucli + 'set contract enumivo ' + args.contracts_dir + 'enumivo.system/')
    sleep(1)
    run(args.enucli + 'push action enumivo setpriv' + jsonArg(['enumivo.msig', 1]) + '-p enumivo@active')
def stepCreateStakedAccounts():
    createStakedAccounts(0, len(accounts))
def stepRegProducers():
    regProducers(firstProducer, firstProducer + numProducers)
    sleep(1)
    listProducers()
def stepStartProducers():
    startProducers(firstProducer, firstProducer + numProducers)
    sleep(args.producer_sync_delay)
def stepVote():
    vote(0, 0 + args.num_voters)
    sleep(1)
    listProducers()
    sleep(5)
def stepProxyVotes():
    proxyVotes(0, 0 + args.num_voters)
def stepResign():
    resign('enumivo', 'enumivo.prods')
    for a in systemAccounts:
<<<<<<< HEAD
        resign(a, 'enumivo')
def stepIssueUnstaked():
    run(args.enucli + 'push action enumivo.coin issue \'["enumivo", "%d.0000 %s", "memo"]\' -p enumivo' % ((len(accounts)) * 10, args.symbol))
    sendUnstakedFunds(0, args.num_senders)
=======
        resign(a, 'eosio')
>>>>>>> dc1fa733
def stepTransfer():
    while True:
        randomTransfer(0, args.num_senders)
def stepLog():
    run('tail -n 60 ' + args.nodes_dir + '00-enumivo/stderr')

# Command Line Arguments

parser = argparse.ArgumentParser()

commands = [
    ('k', 'kill',           stepKillAll,                True,    "Kill all enunode and enuwallet processes"),
    ('w', 'wallet',         stepStartWallet,            True,    "Start enuwallet, create wallet, fill with keys"),
    ('b', 'boot',           stepStartBoot,              True,    "Start boot node"),
    ('s', 'sys',            createSystemAccounts,       True,    "Create system accounts (enumivo.*)"),
    ('c', 'contracts',      stepInstallSystemContracts, True,    "Install system contracts (token, msig)"),
    ('t', 'tokens',         stepCreateTokens,           True,    "Create tokens"),
    ('S', 'sys-contract',   stepSetSystemContract,      True,    "Set system contract"),
    ('T', 'stake',          stepCreateStakedAccounts,   True,    "Create staked accounts"),
    ('p', 'reg-prod',       stepRegProducers,           True,    "Register producers"),
    ('P', 'start-prod',     stepStartProducers,         True,    "Start producers"),
    ('v', 'vote',           stepVote,                   True,    "Vote for producers"),
    ('R', 'claim',          claimRewards,               True,    "Claim rewards"),
    ('x', 'proxy',          stepProxyVotes,             True,    "Proxy votes"),
    ('q', 'resign',         stepResign,                 True,    "Resign enumivo"),
    ('m', 'msg-replace',    msigReplaceSystem,          False,   "Replace system contract using msig"),
    ('X', 'xfer',           stepTransfer,               False,   "Random transfer tokens (infinite loop)"),
    ('l', 'log',            stepLog,                    True,    "Show tail of node's log"),
]

<<<<<<< HEAD

parser.add_argument('--public-key', metavar='', help="Enumivo Public Key", default='ENU8Znrtgwt8TfpmbVpTKvA2oB8Nqey625CLN8bCN3TEbgx86Dsvr', dest="public_key")
parser.add_argument('--private-Key', metavar='', help="Enumivo Private Key", default='5K463ynhZoCDDa4RDcr63cUwWLTnKqmdcoTKTHBjqoKfv4u5V7p', dest="private_key")
parser.add_argument('--enucli', metavar='', help="Enucli command", default='../../build/programs/enucli/enucli --wallet-url http://localhost:6666 ')
parser.add_argument('--enunode', metavar='', help="Path to enunode binary", default='../../build/programs/enunode/enunode')
parser.add_argument('--enuwallet', metavar='', help="Path to enuwallet binary", default='../../build/programs/enuwallet/enuwallet')
=======
parser.add_argument('--public-key', metavar='', help="EOSIO Public Key", default='EOS8Znrtgwt8TfpmbVpTKvA2oB8Nqey625CLN8bCN3TEbgx86Dsvr', dest="public_key")
parser.add_argument('--private-Key', metavar='', help="EOSIO Private Key", default='5K463ynhZoCDDa4RDcr63cUwWLTnKqmdcoTKTHBjqoKfv4u5V7p', dest="private_key")
parser.add_argument('--cleos', metavar='', help="Cleos command", default='../../build/programs/cleos/cleos --wallet-url http://localhost:6666 ')
parser.add_argument('--nodeos', metavar='', help="Path to nodeos binary", default='../../build/programs/nodeos/nodeos')
parser.add_argument('--keosd', metavar='', help="Path to keosd binary", default='../../build/programs/keosd/keosd')
>>>>>>> dc1fa733
parser.add_argument('--contracts-dir', metavar='', help="Path to contracts directory", default='../../build/contracts/')
parser.add_argument('--nodes-dir', metavar='', help="Path to nodes directory", default='./nodes/')
parser.add_argument('--genesis', metavar='', help="Path to genesis.json", default="./genesis.json")
parser.add_argument('--wallet-dir', metavar='', help="Path to wallet directory", default='./wallet/')
parser.add_argument('--log-path', metavar='', help="Path to log file", default='./output.log')
<<<<<<< HEAD
parser.add_argument('--symbol', metavar='', help="The enumivo.system symbol", default='SYS')
parser.add_argument('--user-limit', metavar='', help="Max number of users. (0 = no limit)", type=int, default=0)
=======
parser.add_argument('--symbol', metavar='', help="The eosio.system symbol", default='SYS')
parser.add_argument('--user-limit', metavar='', help="Max number of users. (0 = no limit)", type=int, default=3000)
>>>>>>> dc1fa733
parser.add_argument('--max-user-keys', metavar='', help="Maximum user keys to import into wallet", type=int, default=10)
parser.add_argument('--ram-funds', metavar='', help="How much funds for each user to spend on ram", type=float, default=0.1)
parser.add_argument('--min-stake', metavar='', help="Minimum stake before allocating unstaked funds", type=float, default=0.9)
parser.add_argument('--max-unstaked', metavar='', help="Maximum unstaked funds", type=float, default=10)
parser.add_argument('--producer-limit', metavar='', help="Maximum number of producers. (0 = no limit)", type=int, default=0)
parser.add_argument('--min-producer-funds', metavar='', help="Minimum producer funds", type=float, default=1000.0000)
parser.add_argument('--num-producers-vote', metavar='', help="Number of producers for which each user votes", type=int, default=20)
parser.add_argument('--num-voters', metavar='', help="Number of voters", type=int, default=10)
parser.add_argument('--num-senders', metavar='', help="Number of users to transfer funds randomly", type=int, default=10)
parser.add_argument('--producer-sync-delay', metavar='', help="Time (s) to sleep to allow producers to sync", type=int, default=80)
parser.add_argument('-a', '--all', action='store_true', help="Do everything marked with (*)")
parser.add_argument('-H', '--http-port', type=int, default=8000, metavar='', help='HTTP port for enucli')

for (flag, command, function, inAll, help) in commands:
    prefix = ''
    if inAll: prefix += '*'
    if prefix: help = '(' + prefix + ') ' + help
    if flag:
        parser.add_argument('-' + flag, '--' + command, action='store_true', help=help, dest=command)
    else:
        parser.add_argument('--' + command, action='store_true', help=help, dest=command)
        
args = parser.parse_args()

args.enucli += '--url http://localhost:%d ' % args.http_port

logFile = open(args.log_path, 'a')

logFile.write('\n\n' + '*' * 80 + '\n\n\n')

with open('accounts.json') as f:
    a = json.load(f)
    if args.user_limit:
        del a['users'][args.user_limit:]
    if args.producer_limit:
        del a['producers'][args.producer_limit:]
    firstProducer = len(a['users'])
    numProducers = len(a['producers'])
    accounts = a['users'] + a['producers']

maxClients = numProducers + 10

haveCommand = False
for (flag, command, function, inAll, help) in commands:
    if getattr(args, command) or inAll and args.all:
        if function:
            haveCommand = True
            function()
if not haveCommand:
    print('bios-boot-tutorial.py: Tell me what to do. -a does almost everything. -h shows options.')<|MERGE_RESOLUTION|>--- conflicted
+++ resolved
@@ -103,13 +103,8 @@
         '    --plugin enumivo::history_api_plugin'
     )
     cmd = (
-<<<<<<< HEAD
         args.enunode +
-        '    --max-transaction-time 200'
-=======
-        args.nodeos +
         '    --max-irreversible-block-age 9999999'
->>>>>>> dc1fa733
         '    --contracts-console'
         '    --genesis-json ' + os.path.abspath(args.genesis) +
         '    --blocks-dir ' + os.path.abspath(dir) + '/blocks'
@@ -162,10 +157,6 @@
     maxUnstaked = round(args.max_unstaked * 10000)
     for i in range(b, e):
         a = accounts[i]
-<<<<<<< HEAD
-        stake = intToCurrency(a['stake'])
-        run(args.enucli + 'system newaccount enumivo --transfer ' + a['name'] + ' ' + a['pub'] + ' --stake-net "' + stake + '" --stake-cpu "' + stake + '"')
-=======
         funds = a['funds']
         if funds < ramFunds:
             print('skipping %s: not enough funds to cover ram' % a['name'])
@@ -177,10 +168,9 @@
         stakeCpu = stake - stakeNet
         print('%s: total funds=%s, ram=%s, net=%s, cpu=%s, unstaked=%s' % (a['name'], intToCurrency(a['funds']), intToCurrency(ramFunds), intToCurrency(stakeNet), intToCurrency(stakeCpu), intToCurrency(unstaked)))
         assert(funds == ramFunds + stakeNet + stakeCpu + unstaked)
-        run(args.cleos + 'system newaccount --transfer eosio %s %s --stake-net "%s" --stake-cpu "%s" --buy-ram-EOS "%s"   ' % 
+        run(args.enucli + 'system newaccount --transfer enumivo %s %s --stake-net "%s" --stake-cpu "%s" --buy-ram-ENU "%s"   ' % 
             (a['name'], a['pub'], intToCurrency(stakeNet), intToCurrency(stakeCpu), intToCurrency(ramFunds)))
-        run(args.cleos + 'transfer eosio %s "%s"' % (a['name'], intToCurrency(unstaked)))
->>>>>>> dc1fa733
+        run(args.enucli + 'transfer enumivo %s "%s"' % (a['name'], intToCurrency(unstaked)))
 
 def regProducers(b, e):
     for i in range(b, e):
@@ -241,14 +231,6 @@
     sleep(1)
     run(args.enucli + 'get account ' + account)
 
-<<<<<<< HEAD
-def sendUnstakedFunds(b, e):
-    for i in range(b, e):
-        a = accounts[i]
-        run(args.enucli + 'transfer enumivo ' + a['name'] + ' "10.0000 ' + args.symbol + '"')
-
-=======
->>>>>>> dc1fa733
 def randomTransfer(b, e):
     for j in range(20):
         src = accounts[random.randint(b, e - 1)]['name']
@@ -286,13 +268,8 @@
 
 def produceNewAccounts():
     with open('newusers', 'w') as f:
-<<<<<<< HEAD
-        for i in range(0, 3000):
+        for i in range(3000, 30000):
             x = getOutput(args.enucli + 'create key')
-=======
-        for i in range(3000, 30000):
-            x = getOutput(args.cleos + 'create key')
->>>>>>> dc1fa733
             r = re.match('Private key: *([^ \n]*)\nPublic key: *([^ \n]*)', x, re.DOTALL | re.MULTILINE)
             name = 'user'
             for j in range(7, -1, -1):
@@ -313,15 +290,9 @@
     run(args.enucli + 'set contract enumivo.coin ' + args.contracts_dir + 'enumivo.coin/')
     run(args.enucli + 'set contract enumivo.msig ' + args.contracts_dir + 'enumivo.msig/')
 def stepCreateTokens():
-<<<<<<< HEAD
     run(args.enucli + 'push action enumivo.coin create \'["enumivo", "10000000000.0000 %s"]\' -p enumivo.coin' % (args.symbol))
-    totalAllocation = fillStake(0, len(accounts))
+    totalAllocation = allocateFunds(0, len(accounts))
     run(args.enucli + 'push action enumivo.coin issue \'["enumivo", "%s", "memo"]\' -p enumivo' % intToCurrency(totalAllocation))
-=======
-    run(args.cleos + 'push action eosio.token create \'["eosio", "10000000000.0000 %s"]\' -p eosio.token' % (args.symbol))
-    totalAllocation = allocateFunds(0, len(accounts))
-    run(args.cleos + 'push action eosio.token issue \'["eosio", "%s", "memo"]\' -p eosio' % intToCurrency(totalAllocation))
->>>>>>> dc1fa733
     sleep(1)
 def stepSetSystemContract():
     retry(args.enucli + 'set contract enumivo ' + args.contracts_dir + 'enumivo.system/')
@@ -346,14 +317,7 @@
 def stepResign():
     resign('enumivo', 'enumivo.prods')
     for a in systemAccounts:
-<<<<<<< HEAD
         resign(a, 'enumivo')
-def stepIssueUnstaked():
-    run(args.enucli + 'push action enumivo.coin issue \'["enumivo", "%d.0000 %s", "memo"]\' -p enumivo' % ((len(accounts)) * 10, args.symbol))
-    sendUnstakedFunds(0, args.num_senders)
-=======
-        resign(a, 'eosio')
->>>>>>> dc1fa733
 def stepTransfer():
     while True:
         randomTransfer(0, args.num_senders)
@@ -384,32 +348,18 @@
     ('l', 'log',            stepLog,                    True,    "Show tail of node's log"),
 ]
 
-<<<<<<< HEAD
-
 parser.add_argument('--public-key', metavar='', help="Enumivo Public Key", default='ENU8Znrtgwt8TfpmbVpTKvA2oB8Nqey625CLN8bCN3TEbgx86Dsvr', dest="public_key")
 parser.add_argument('--private-Key', metavar='', help="Enumivo Private Key", default='5K463ynhZoCDDa4RDcr63cUwWLTnKqmdcoTKTHBjqoKfv4u5V7p', dest="private_key")
 parser.add_argument('--enucli', metavar='', help="Enucli command", default='../../build/programs/enucli/enucli --wallet-url http://localhost:6666 ')
 parser.add_argument('--enunode', metavar='', help="Path to enunode binary", default='../../build/programs/enunode/enunode')
 parser.add_argument('--enuwallet', metavar='', help="Path to enuwallet binary", default='../../build/programs/enuwallet/enuwallet')
-=======
-parser.add_argument('--public-key', metavar='', help="EOSIO Public Key", default='EOS8Znrtgwt8TfpmbVpTKvA2oB8Nqey625CLN8bCN3TEbgx86Dsvr', dest="public_key")
-parser.add_argument('--private-Key', metavar='', help="EOSIO Private Key", default='5K463ynhZoCDDa4RDcr63cUwWLTnKqmdcoTKTHBjqoKfv4u5V7p', dest="private_key")
-parser.add_argument('--cleos', metavar='', help="Cleos command", default='../../build/programs/cleos/cleos --wallet-url http://localhost:6666 ')
-parser.add_argument('--nodeos', metavar='', help="Path to nodeos binary", default='../../build/programs/nodeos/nodeos')
-parser.add_argument('--keosd', metavar='', help="Path to keosd binary", default='../../build/programs/keosd/keosd')
->>>>>>> dc1fa733
 parser.add_argument('--contracts-dir', metavar='', help="Path to contracts directory", default='../../build/contracts/')
 parser.add_argument('--nodes-dir', metavar='', help="Path to nodes directory", default='./nodes/')
 parser.add_argument('--genesis', metavar='', help="Path to genesis.json", default="./genesis.json")
 parser.add_argument('--wallet-dir', metavar='', help="Path to wallet directory", default='./wallet/')
 parser.add_argument('--log-path', metavar='', help="Path to log file", default='./output.log')
-<<<<<<< HEAD
-parser.add_argument('--symbol', metavar='', help="The enumivo.system symbol", default='SYS')
-parser.add_argument('--user-limit', metavar='', help="Max number of users. (0 = no limit)", type=int, default=0)
-=======
-parser.add_argument('--symbol', metavar='', help="The eosio.system symbol", default='SYS')
+parser.add_argument('--symbol', metavar='', help="The enumivo.system symbol", default='ENU')
 parser.add_argument('--user-limit', metavar='', help="Max number of users. (0 = no limit)", type=int, default=3000)
->>>>>>> dc1fa733
 parser.add_argument('--max-user-keys', metavar='', help="Maximum user keys to import into wallet", type=int, default=10)
 parser.add_argument('--ram-funds', metavar='', help="How much funds for each user to spend on ram", type=float, default=0.1)
 parser.add_argument('--min-stake', metavar='', help="Minimum stake before allocating unstaked funds", type=float, default=0.9)
