#!/usr/bin/env python3

import argparse
import json
import numpy
import os
import random
import re
import subprocess
import sys
import time

args = None
logFile = None

<<<<<<< HEAD
unlockTimeout = 99999999999
fastUnstakeSystem = './fast.refund/enumivo.system/enumivo.system.wasm'
=======
unlockTimeout = 999999999
fastUnstakeSystem = './fast.refund/eosio.system/eosio.system.wasm'
>>>>>>> cf6b0596

systemAccounts = [
    'enumivo.bpay',
    'enumivo.msig',
    'enumivo.name',
    'enumivo.ram',
    'enumivo.rfee',
    'enumivo.save',
    'enumivo.stk',
    'enumivo.coin',
    'enumivo.vpay',
]

def jsonArg(a):
    return " '" + json.dumps(a) + "' "

def run(args):
    print('bios-boot-tutorial.py:', args)
    logFile.write(args + '\n')
    if subprocess.call(args, shell=True):
        print('bios-boot-tutorial.py: exiting because of error')
        sys.exit(1)

def retry(args):
    while True:
        print('bios-boot-tutorial.py:', args)
        logFile.write(args + '\n')
        if subprocess.call(args, shell=True):
            print('*** Retry')
        else:
            break

def background(args):
    print('bios-boot-tutorial.py:', args)
    logFile.write(args + '\n')
    return subprocess.Popen(args, shell=True)

def getOutput(args):
    print('bios-boot-tutorial.py:', args)
    logFile.write(args + '\n')
    proc = subprocess.Popen(args, shell=True, stdout=subprocess.PIPE)
    return proc.communicate()[0].decode('utf-8')

def getJsonOutput(args):
    print('bios-boot-tutorial.py:', args)
    logFile.write(args + '\n')
    proc = subprocess.Popen(args, shell=True, stdout=subprocess.PIPE)
    return json.loads(proc.communicate()[0])

def sleep(t):
    print('sleep', t, '...')
    time.sleep(t)
    print('resume')

def startWallet():
    run('rm -rf ' + os.path.abspath(args.wallet_dir))
    run('mkdir -p ' + os.path.abspath(args.wallet_dir))
    background(args.enuwallet + ' --unlock-timeout %d --http-server-address 127.0.0.1:6666 --wallet-dir %s' % (unlockTimeout, os.path.abspath(args.wallet_dir)))
    sleep(.4)
    run(args.enucli + 'wallet create')

def importKeys():
    run(args.enucli + 'wallet import ' + args.private_key)
    keys = {}
    for a in accounts:
        key = a['pvt']
        if not key in keys:
            if len(keys) >= args.max_user_keys:
                break
            keys[key] = True
            run(args.enucli + 'wallet import ' + key)
    for i in range(firstProducer, firstProducer + numProducers):
        a = accounts[i]
        key = a['pvt']
        if not key in keys:
            keys[key] = True
            run(args.enucli + 'wallet import ' + key)

def startNode(nodeIndex, account):
    dir = args.nodes_dir + ('%02d-' % nodeIndex) + account['name'] + '/'
    run('rm -rf ' + dir)
    run('mkdir -p ' + dir)
    otherOpts = ''.join(list(map(lambda i: '    --p2p-peer-address localhost:' + str(9000 + i), range(nodeIndex))))
    if not nodeIndex: otherOpts += (
        '    --plugin enumivo::history_plugin'
        '    --plugin enumivo::history_api_plugin'
    )
    cmd = (
        args.enunode +
        '    --max-irreversible-block-age 9999999'
        '    --contracts-console'
        '    --genesis-json ' + os.path.abspath(args.genesis) +
        '    --blocks-dir ' + os.path.abspath(dir) + '/blocks'
        '    --config-dir ' + os.path.abspath(dir) +
        '    --data-dir ' + os.path.abspath(dir) +
        '    --chain-state-db-size-mb 1024'
        '    --http-server-address 127.0.0.1:' + str(8000 + nodeIndex) +
        '    --p2p-listen-endpoint 127.0.0.1:' + str(9000 + nodeIndex) +
        '    --max-clients ' + str(maxClients) +
        '    --p2p-max-nodes-per-host ' + str(maxClients) +
        '    --enable-stale-production'
        '    --producer-name ' + account['name'] +
        '    --private-key \'["' + account['pub'] + '","' + account['pvt'] + '"]\''
        '    --plugin enumivo::http_plugin'
        '    --plugin enumivo::chain_api_plugin'
        '    --plugin enumivo::producer_plugin' +
        otherOpts)
    with open(dir + 'stderr', mode='w') as f:
        f.write(cmd + '\n\n')
    background(cmd + '    2>>' + dir + 'stderr')

def startProducers(b, e):
    for i in range(b, e):
        startNode(i - b + 1, accounts[i])

def createSystemAccounts():
    for a in systemAccounts:
        run(args.enucli + 'create account enumivo ' + a + ' ' + args.public_key)

def intToCurrency(i):
    return '%d.%04d %s' % (i // 10000, i % 10000, args.symbol)

def allocateFunds(b, e):
    dist = numpy.random.pareto(1.161, e - b).tolist() # 1.161 = 80/20 rule
    dist.sort()
    dist.reverse()
    factor = 1_000_000_000 / sum(dist)
    total = 0
    for i in range(b, e):
        funds = round(factor * dist[i - b] * 10000)
        if i >= firstProducer and i < firstProducer + numProducers:
            funds = max(funds, round(args.min_producer_funds * 10000))
        total += funds
        accounts[i]['funds'] = funds
    return total

def createStakedAccounts(b, e):
    ramFunds = round(args.ram_funds * 10000)
    configuredMinStake = round(args.min_stake * 10000)
    maxUnstaked = round(args.max_unstaked * 10000)
    for i in range(b, e):
        a = accounts[i]
        funds = a['funds']
        if funds < ramFunds:
            print('skipping %s: not enough funds to cover ram' % a['name'])
            continue
        minStake = min(funds - ramFunds, configuredMinStake)
        unstaked = min(funds - ramFunds - minStake, maxUnstaked)
        stake = funds - ramFunds - unstaked
        stakeNet = round(stake / 2)
        stakeCpu = stake - stakeNet
        print('%s: total funds=%s, ram=%s, net=%s, cpu=%s, unstaked=%s' % (a['name'], intToCurrency(a['funds']), intToCurrency(ramFunds), intToCurrency(stakeNet), intToCurrency(stakeCpu), intToCurrency(unstaked)))
        assert(funds == ramFunds + stakeNet + stakeCpu + unstaked)
<<<<<<< HEAD
        run(args.enucli + 'system newaccount --transfer enumivo %s %s --stake-net "%s" --stake-cpu "%s" --buy-ram-ENU "%s"   ' % 
=======
        run(args.cleos + 'system newaccount --transfer eosio %s %s --stake-net "%s" --stake-cpu "%s" --buy-ram "%s"   ' % 
>>>>>>> cf6b0596
            (a['name'], a['pub'], intToCurrency(stakeNet), intToCurrency(stakeCpu), intToCurrency(ramFunds)))
        run(args.enucli + 'transfer enumivo %s "%s"' % (a['name'], intToCurrency(unstaked)))

def regProducers(b, e):
    for i in range(b, e):
        a = accounts[i]
        retry(args.enucli + 'system regproducer ' + a['name'] + ' ' + a['pub'] + ' https://' + a['name'] + '.com' + '/' + a['pub'])

def listProducers():
    run(args.enucli + 'system listproducers')

def vote(b, e):
    for i in range(b, e):
        voter = accounts[i]['name']
        prods = random.sample(range(firstProducer, firstProducer + numProducers), args.num_producers_vote)
        prods = ' '.join(map(lambda x: accounts[x]['name'], prods))
        retry(args.enucli + 'system voteproducer prods ' + voter + ' ' + prods)

def claimRewards():
    table = getJsonOutput(args.enucli + 'get table enumivo enumivo producers -l 100')
    times = []
    for row in table['rows']:
        if row['unpaid_blocks'] and not row['last_claim_time']:
            times.append(getJsonOutput(args.enucli + 'system claimrewards -j ' + row['owner'])['processed']['elapsed'])
    print('Elapsed time for claimrewards:', times)

def vote(b, e):
    for i in range(b, e):
        voter = accounts[i]['name']
        prods = random.sample(range(firstProducer, firstProducer + numProducers), args.num_producers_vote)
        prods = ' '.join(map(lambda x: accounts[x]['name'], prods))
        retry(args.enucli + 'system voteproducer prods ' + voter + ' ' + prods)

def proxyVotes(b, e):
    vote(firstProducer, firstProducer + 1)
    proxy = accounts[firstProducer]['name']
    retry(args.enucli + 'system regproxy ' + proxy)
    sleep(1.0)
    for i in range(b, e):
        voter = accounts[i]['name']
        retry(args.enucli + 'system voteproducer proxy ' + voter + ' ' + proxy)

def updateAuth(account, permission, parent, controller):
    run(args.enucli + 'push action enumivo updateauth' + jsonArg({
        'account': account,
        'permission': permission,
        'parent': parent,
        'auth': {
            'threshold': 1, 'keys': [], 'waits': [],
            'accounts': [{
                'weight': 1,
                'permission': {'actor': controller, 'permission': 'active'}
            }]
        }
    }) + '-p ' + account + '@' + permission)

def resign(account, controller):
    updateAuth(account, 'owner', '', controller)
    updateAuth(account, 'active', 'owner', controller)
    sleep(1)
    run(args.enucli + 'get account ' + account)

def randomTransfer(b, e):
    for j in range(20):
        src = accounts[random.randint(b, e - 1)]['name']
        dest = src
        while dest == src:
            dest = accounts[random.randint(b, e - 1)]['name']
        run(args.enucli + 'transfer -f ' + src + ' ' + dest + ' "0.0001 ' + args.symbol + '"' + ' || true')

def msigProposeReplaceSystem(proposer, proposalName):
    requestedPermissions = []
    for i in range(firstProducer, firstProducer + numProducers):
        requestedPermissions.append({'actor': accounts[i]['name'], 'permission': 'active'})
    trxPermissions = [{'actor': 'enumivo', 'permission': 'active'}]
    with open(fastUnstakeSystem, mode='rb') as f:
        setcode = {'account': 'enumivo', 'vmtype': 0, 'vmversion': 0, 'code': f.read().hex()}
    run(args.enucli + 'multisig propose ' + proposalName + jsonArg(requestedPermissions) + 
        jsonArg(trxPermissions) + 'enumivo setcode' + jsonArg(setcode) + ' -p ' + proposer)

def msigApproveReplaceSystem(proposer, proposalName):
    for i in range(firstProducer, firstProducer + numProducers):
        run(args.enucli + 'multisig approve ' + proposer + ' ' + proposalName +
            jsonArg({'actor': accounts[i]['name'], 'permission': 'active'}) +
            '-p ' + accounts[i]['name'])

def msigExecReplaceSystem(proposer, proposalName):
    retry(args.enucli + 'multisig exec ' + proposer + ' ' + proposalName + ' -p ' + proposer)

def msigReplaceSystem():
    run(args.enucli + 'push action enumivo buyrambytes' + jsonArg(['enumivo', accounts[0]['name'], 200000]) + '-p enumivo')
    sleep(1)
    msigProposeReplaceSystem(accounts[0]['name'], 'fast.unstake')
    sleep(1)
    msigApproveReplaceSystem(accounts[0]['name'], 'fast.unstake')
    msigExecReplaceSystem(accounts[0]['name'], 'fast.unstake')

def produceNewAccounts():
    with open('newusers', 'w') as f:
        for i in range(3000, 30000):
            x = getOutput(args.enucli + 'create key')
            r = re.match('Private key: *([^ \n]*)\nPublic key: *([^ \n]*)', x, re.DOTALL | re.MULTILINE)
            name = 'user'
            for j in range(7, -1, -1):
                name += chr(ord('a') + ((i >> (j * 4)) & 15))
            print(i, name)
            f.write('        {"name":"%s", "pvt":"%s", "pub":"%s"},\n' % (name, r[1], r[2]))

def stepKillAll():
    run('killall enuwallet enunode || true')
    sleep(1.5)
def stepStartWallet():
    startWallet()
    importKeys()
def stepStartBoot():
    startNode(0, {'name': 'enumivo', 'pvt': args.private_key, 'pub': args.public_key})
    sleep(1.5)
def stepInstallSystemContracts():
    run(args.enucli + 'set contract enumivo.coin ' + args.contracts_dir + 'enumivo.coin/')
    run(args.enucli + 'set contract enumivo.msig ' + args.contracts_dir + 'enumivo.msig/')
def stepCreateTokens():
    run(args.enucli + 'push action enumivo.coin create \'["enumivo", "10000000000.0000 %s"]\' -p enumivo.coin' % (args.symbol))
    totalAllocation = allocateFunds(0, len(accounts))
    run(args.enucli + 'push action enumivo.coin issue \'["enumivo", "%s", "memo"]\' -p enumivo' % intToCurrency(totalAllocation))
    sleep(1)
def stepSetSystemContract():
    retry(args.enucli + 'set contract enumivo ' + args.contracts_dir + 'enumivo.system/')
    sleep(1)
    run(args.enucli + 'push action enumivo setpriv' + jsonArg(['enumivo.msig', 1]) + '-p enumivo@active')
def stepCreateStakedAccounts():
    createStakedAccounts(0, len(accounts))
def stepRegProducers():
    regProducers(firstProducer, firstProducer + numProducers)
    sleep(1)
    listProducers()
def stepStartProducers():
    startProducers(firstProducer, firstProducer + numProducers)
    sleep(args.producer_sync_delay)
def stepVote():
    vote(0, 0 + args.num_voters)
    sleep(1)
    listProducers()
    sleep(5)
def stepProxyVotes():
    proxyVotes(0, 0 + args.num_voters)
def stepResign():
    resign('enumivo', 'enumivo.prods')
    for a in systemAccounts:
        resign(a, 'enumivo')
def stepTransfer():
    while True:
        randomTransfer(0, args.num_senders)
def stepLog():
    run('tail -n 60 ' + args.nodes_dir + '00-enumivo/stderr')

# Command Line Arguments

parser = argparse.ArgumentParser()

commands = [
    ('k', 'kill',           stepKillAll,                True,    "Kill all enunode and enuwallet processes"),
    ('w', 'wallet',         stepStartWallet,            True,    "Start enuwallet, create wallet, fill with keys"),
    ('b', 'boot',           stepStartBoot,              True,    "Start boot node"),
    ('s', 'sys',            createSystemAccounts,       True,    "Create system accounts (enumivo.*)"),
    ('c', 'contracts',      stepInstallSystemContracts, True,    "Install system contracts (token, msig)"),
    ('t', 'tokens',         stepCreateTokens,           True,    "Create tokens"),
    ('S', 'sys-contract',   stepSetSystemContract,      True,    "Set system contract"),
    ('T', 'stake',          stepCreateStakedAccounts,   True,    "Create staked accounts"),
    ('p', 'reg-prod',       stepRegProducers,           True,    "Register producers"),
    ('P', 'start-prod',     stepStartProducers,         True,    "Start producers"),
    ('v', 'vote',           stepVote,                   True,    "Vote for producers"),
    ('R', 'claim',          claimRewards,               True,    "Claim rewards"),
    ('x', 'proxy',          stepProxyVotes,             True,    "Proxy votes"),
    ('q', 'resign',         stepResign,                 True,    "Resign enumivo"),
    ('m', 'msg-replace',    msigReplaceSystem,          False,   "Replace system contract using msig"),
    ('X', 'xfer',           stepTransfer,               False,   "Random transfer tokens (infinite loop)"),
    ('l', 'log',            stepLog,                    True,    "Show tail of node's log"),
]

parser.add_argument('--public-key', metavar='', help="Enumivo Public Key", default='ENU8Znrtgwt8TfpmbVpTKvA2oB8Nqey625CLN8bCN3TEbgx86Dsvr', dest="public_key")
parser.add_argument('--private-Key', metavar='', help="Enumivo Private Key", default='5K463ynhZoCDDa4RDcr63cUwWLTnKqmdcoTKTHBjqoKfv4u5V7p', dest="private_key")
parser.add_argument('--enucli', metavar='', help="Enucli command", default='../../build/programs/enucli/enucli --wallet-url http://localhost:6666 ')
parser.add_argument('--enunode', metavar='', help="Path to enunode binary", default='../../build/programs/enunode/enunode')
parser.add_argument('--enuwallet', metavar='', help="Path to enuwallet binary", default='../../build/programs/enuwallet/enuwallet')
parser.add_argument('--contracts-dir', metavar='', help="Path to contracts directory", default='../../build/contracts/')
parser.add_argument('--nodes-dir', metavar='', help="Path to nodes directory", default='./nodes/')
parser.add_argument('--genesis', metavar='', help="Path to genesis.json", default="./genesis.json")
parser.add_argument('--wallet-dir', metavar='', help="Path to wallet directory", default='./wallet/')
parser.add_argument('--log-path', metavar='', help="Path to log file", default='./output.log')
parser.add_argument('--symbol', metavar='', help="The enumivo.system symbol", default='ENU')
parser.add_argument('--user-limit', metavar='', help="Max number of users. (0 = no limit)", type=int, default=3000)
parser.add_argument('--max-user-keys', metavar='', help="Maximum user keys to import into wallet", type=int, default=10)
parser.add_argument('--ram-funds', metavar='', help="How much funds for each user to spend on ram", type=float, default=0.1)
parser.add_argument('--min-stake', metavar='', help="Minimum stake before allocating unstaked funds", type=float, default=0.9)
parser.add_argument('--max-unstaked', metavar='', help="Maximum unstaked funds", type=float, default=10)
parser.add_argument('--producer-limit', metavar='', help="Maximum number of producers. (0 = no limit)", type=int, default=0)
parser.add_argument('--min-producer-funds', metavar='', help="Minimum producer funds", type=float, default=1000.0000)
parser.add_argument('--num-producers-vote', metavar='', help="Number of producers for which each user votes", type=int, default=20)
parser.add_argument('--num-voters', metavar='', help="Number of voters", type=int, default=10)
parser.add_argument('--num-senders', metavar='', help="Number of users to transfer funds randomly", type=int, default=10)
parser.add_argument('--producer-sync-delay', metavar='', help="Time (s) to sleep to allow producers to sync", type=int, default=80)
parser.add_argument('-a', '--all', action='store_true', help="Do everything marked with (*)")
parser.add_argument('-H', '--http-port', type=int, default=8000, metavar='', help='HTTP port for enucli')

for (flag, command, function, inAll, help) in commands:
    prefix = ''
    if inAll: prefix += '*'
    if prefix: help = '(' + prefix + ') ' + help
    if flag:
        parser.add_argument('-' + flag, '--' + command, action='store_true', help=help, dest=command)
    else:
        parser.add_argument('--' + command, action='store_true', help=help, dest=command)
        
args = parser.parse_args()

args.enucli += '--url http://localhost:%d ' % args.http_port

logFile = open(args.log_path, 'a')

logFile.write('\n\n' + '*' * 80 + '\n\n\n')

with open('accounts.json') as f:
    a = json.load(f)
    if args.user_limit:
        del a['users'][args.user_limit:]
    if args.producer_limit:
        del a['producers'][args.producer_limit:]
    firstProducer = len(a['users'])
    numProducers = len(a['producers'])
    accounts = a['users'] + a['producers']

maxClients = numProducers + 10

haveCommand = False
for (flag, command, function, inAll, help) in commands:
    if getattr(args, command) or inAll and args.all:
        if function:
            haveCommand = True
            function()
if not haveCommand:
    print('bios-boot-tutorial.py: Tell me what to do. -a does almost everything. -h shows options.')<|MERGE_RESOLUTION|>--- conflicted
+++ resolved
@@ -13,13 +13,8 @@
 args = None
 logFile = None
 
-<<<<<<< HEAD
-unlockTimeout = 99999999999
+unlockTimeout = 999999999
 fastUnstakeSystem = './fast.refund/enumivo.system/enumivo.system.wasm'
-=======
-unlockTimeout = 999999999
-fastUnstakeSystem = './fast.refund/eosio.system/eosio.system.wasm'
->>>>>>> cf6b0596
 
 systemAccounts = [
     'enumivo.bpay',
@@ -173,11 +168,7 @@
         stakeCpu = stake - stakeNet
         print('%s: total funds=%s, ram=%s, net=%s, cpu=%s, unstaked=%s' % (a['name'], intToCurrency(a['funds']), intToCurrency(ramFunds), intToCurrency(stakeNet), intToCurrency(stakeCpu), intToCurrency(unstaked)))
         assert(funds == ramFunds + stakeNet + stakeCpu + unstaked)
-<<<<<<< HEAD
-        run(args.enucli + 'system newaccount --transfer enumivo %s %s --stake-net "%s" --stake-cpu "%s" --buy-ram-ENU "%s"   ' % 
-=======
-        run(args.cleos + 'system newaccount --transfer eosio %s %s --stake-net "%s" --stake-cpu "%s" --buy-ram "%s"   ' % 
->>>>>>> cf6b0596
+        run(args.enucli + 'system newaccount --transfer enumivo %s %s --stake-net "%s" --stake-cpu "%s" --buy-ram "%s"   ' % 
             (a['name'], a['pub'], intToCurrency(stakeNet), intToCurrency(stakeCpu), intToCurrency(ramFunds)))
         run(args.enucli + 'transfer enumivo %s "%s"' % (a['name'], intToCurrency(unstaked)))
 
