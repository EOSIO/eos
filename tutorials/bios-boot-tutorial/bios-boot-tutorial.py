#!/usr/bin/env python3

import argparse
import json
import numpy
import os
import random
import re
import subprocess
import sys
import time

args = None
logFile = None

unlockTimeout = 999999999
fastUnstakeSystem = './fast.refund/enumivo.system/enumivo.system.wasm'

systemAccounts = [
    'enumivo.bpay',
    'enumivo.msig',
    'enumivo.name',
    'enumivo.ram',
    'enumivo.rfee',
    'enumivo.save',
    'enumivo.stk',
    'enumivo.coin',
    'enumivo.vpay',
]

def jsonArg(a):
    return " '" + json.dumps(a) + "' "

def run(args):
    print('bios-boot-tutorial.py:', args)
    logFile.write(args + '\n')
    if subprocess.call(args, shell=True):
        print('bios-boot-tutorial.py: exiting because of error')
        sys.exit(1)

def retry(args):
    while True:
        print('bios-boot-tutorial.py:', args)
        logFile.write(args + '\n')
        if subprocess.call(args, shell=True):
            print('*** Retry')
        else:
            break

def background(args):
    print('bios-boot-tutorial.py:', args)
    logFile.write(args + '\n')
    return subprocess.Popen(args, shell=True)

def getOutput(args):
    print('bios-boot-tutorial.py:', args)
    logFile.write(args + '\n')
    proc = subprocess.Popen(args, shell=True, stdout=subprocess.PIPE)
    return proc.communicate()[0].decode('utf-8')

def getJsonOutput(args):
    print('bios-boot-tutorial.py:', args)
    logFile.write(args + '\n')
    proc = subprocess.Popen(args, shell=True, stdout=subprocess.PIPE)
    return json.loads(proc.communicate()[0])

def sleep(t):
    print('sleep', t, '...')
    time.sleep(t)
    print('resume')

def startWallet():
    run('rm -rf ' + os.path.abspath(args.wallet_dir))
    run('mkdir -p ' + os.path.abspath(args.wallet_dir))
    background(args.enuwallet + ' --unlock-timeout %d --http-server-address 127.0.0.1:6666 --wallet-dir %s' % (unlockTimeout, os.path.abspath(args.wallet_dir)))
    sleep(.4)
    run(args.enucli + 'wallet create')

def importKeys():
    run(args.enucli + 'wallet import ' + args.private_key)
    keys = {}
    for a in accounts:
        key = a['pvt']
        if not key in keys:
            if len(keys) >= args.max_user_keys:
                break
            keys[key] = True
            run(args.enucli + 'wallet import ' + key)
    for i in range(firstProducer, firstProducer + numProducers):
        a = accounts[i]
        key = a['pvt']
        if not key in keys:
            keys[key] = True
            run(args.enucli + 'wallet import ' + key)

def startNode(nodeIndex, account):
    dir = args.nodes_dir + ('%02d-' % nodeIndex) + account['name'] + '/'
    run('rm -rf ' + dir)
    run('mkdir -p ' + dir)
    otherOpts = ''.join(list(map(lambda i: '    --p2p-peer-address localhost:' + str(9000 + i), range(nodeIndex))))
    if not nodeIndex: otherOpts += (
        '    --plugin enumivo::history_plugin'
        '    --plugin enumivo::history_api_plugin'
    )
    cmd = (
        args.enunode +
        '    --max-irreversible-block-age 9999999'
        '    --contracts-console'
        '    --genesis-json ' + os.path.abspath(args.genesis) +
        '    --blocks-dir ' + os.path.abspath(dir) + '/blocks'
        '    --config-dir ' + os.path.abspath(dir) +
        '    --data-dir ' + os.path.abspath(dir) +
        '    --chain-state-db-size-mb 1024'
        '    --http-server-address 127.0.0.1:' + str(8000 + nodeIndex) +
        '    --p2p-listen-endpoint 127.0.0.1:' + str(9000 + nodeIndex) +
        '    --max-clients ' + str(maxClients) +
        '    --p2p-max-nodes-per-host ' + str(maxClients) +
        '    --enable-stale-production'
        '    --producer-name ' + account['name'] +
        '    --private-key \'["' + account['pub'] + '","' + account['pvt'] + '"]\''
        '    --plugin enumivo::http_plugin'
        '    --plugin enumivo::chain_api_plugin'
        '    --plugin enumivo::producer_plugin' +
        otherOpts)
    with open(dir + 'stderr', mode='w') as f:
        f.write(cmd + '\n\n')
    background(cmd + '    2>>' + dir + 'stderr')

def startProducers(b, e):
    for i in range(b, e):
        startNode(i - b + 1, accounts[i])

def createSystemAccounts():
    for a in systemAccounts:
        run(args.enucli + 'create account enumivo ' + a + ' ' + args.public_key)

def intToCurrency(i):
    return '%d.%04d %s' % (i // 10000, i % 10000, args.symbol)

def allocateFunds(b, e):
    dist = numpy.random.pareto(1.161, e - b).tolist() # 1.161 = 80/20 rule
    dist.sort()
    dist.reverse()
    factor = 1_000_000_000 / sum(dist)
    total = 0
    for i in range(b, e):
        funds = round(factor * dist[i - b] * 10000)
        if i >= firstProducer and i < firstProducer + numProducers:
            funds = max(funds, round(args.min_producer_funds * 10000))
        total += funds
        accounts[i]['funds'] = funds
    return total

def createStakedAccounts(b, e):
    ramFunds = round(args.ram_funds * 10000)
    configuredMinStake = round(args.min_stake * 10000)
    maxUnstaked = round(args.max_unstaked * 10000)
    for i in range(b, e):
        a = accounts[i]
        funds = a['funds']
        print('#' * 80)
        print('# %d/%d %s %s' % (i, e, a['name'], intToCurrency(funds)))
        print('#' * 80)
        if funds < ramFunds:
            print('skipping %s: not enough funds to cover ram' % a['name'])
            continue
        minStake = min(funds - ramFunds, configuredMinStake)
        unstaked = min(funds - ramFunds - minStake, maxUnstaked)
        stake = funds - ramFunds - unstaked
        stakeNet = round(stake / 2)
        stakeCpu = stake - stakeNet
        print('%s: total funds=%s, ram=%s, net=%s, cpu=%s, unstaked=%s' % (a['name'], intToCurrency(a['funds']), intToCurrency(ramFunds), intToCurrency(stakeNet), intToCurrency(stakeCpu), intToCurrency(unstaked)))
        assert(funds == ramFunds + stakeNet + stakeCpu + unstaked)
<<<<<<< HEAD
        run(args.enucli + 'system newaccount --transfer enumivo %s %s --stake-net "%s" --stake-cpu "%s" --buy-ram "%s"   ' % 
            (a['name'], a['pub'], intToCurrency(stakeNet), intToCurrency(stakeCpu), intToCurrency(ramFunds)))
        run(args.enucli + 'transfer enumivo %s "%s"' % (a['name'], intToCurrency(unstaked)))
=======
        retry(args.cleos + 'system newaccount --transfer eosio %s %s --stake-net "%s" --stake-cpu "%s" --buy-ram "%s"   ' % 
            (a['name'], a['pub'], intToCurrency(stakeNet), intToCurrency(stakeCpu), intToCurrency(ramFunds)))
        if unstaked:
            retry(args.cleos + 'transfer eosio %s "%s"' % (a['name'], intToCurrency(unstaked)))
>>>>>>> a9526dcd

def regProducers(b, e):
    for i in range(b, e):
        a = accounts[i]
        retry(args.enucli + 'system regproducer ' + a['name'] + ' ' + a['pub'] + ' https://' + a['name'] + '.com' + '/' + a['pub'])

def listProducers():
    run(args.enucli + 'system listproducers')

def vote(b, e):
    for i in range(b, e):
        voter = accounts[i]['name']
        prods = random.sample(range(firstProducer, firstProducer + numProducers), args.num_producers_vote)
        prods = ' '.join(map(lambda x: accounts[x]['name'], prods))
        retry(args.enucli + 'system voteproducer prods ' + voter + ' ' + prods)

def claimRewards():
    table = getJsonOutput(args.enucli + 'get table enumivo enumivo producers -l 100')
    times = []
    for row in table['rows']:
        if row['unpaid_blocks'] and not row['last_claim_time']:
            times.append(getJsonOutput(args.enucli + 'system claimrewards -j ' + row['owner'])['processed']['elapsed'])
    print('Elapsed time for claimrewards:', times)

def vote(b, e):
    for i in range(b, e):
        voter = accounts[i]['name']
        prods = random.sample(range(firstProducer, firstProducer + numProducers), args.num_producers_vote)
        prods = ' '.join(map(lambda x: accounts[x]['name'], prods))
        retry(args.enucli + 'system voteproducer prods ' + voter + ' ' + prods)

def proxyVotes(b, e):
    vote(firstProducer, firstProducer + 1)
    proxy = accounts[firstProducer]['name']
    retry(args.enucli + 'system regproxy ' + proxy)
    sleep(1.0)
    for i in range(b, e):
        voter = accounts[i]['name']
        retry(args.enucli + 'system voteproducer proxy ' + voter + ' ' + proxy)

def updateAuth(account, permission, parent, controller):
    run(args.enucli + 'push action enumivo updateauth' + jsonArg({
        'account': account,
        'permission': permission,
        'parent': parent,
        'auth': {
            'threshold': 1, 'keys': [], 'waits': [],
            'accounts': [{
                'weight': 1,
                'permission': {'actor': controller, 'permission': 'active'}
            }]
        }
    }) + '-p ' + account + '@' + permission)

def resign(account, controller):
    updateAuth(account, 'owner', '', controller)
    updateAuth(account, 'active', 'owner', controller)
    sleep(1)
    run(args.enucli + 'get account ' + account)

def randomTransfer(b, e):
    for j in range(20):
        src = accounts[random.randint(b, e - 1)]['name']
        dest = src
        while dest == src:
            dest = accounts[random.randint(b, e - 1)]['name']
        run(args.enucli + 'transfer -f ' + src + ' ' + dest + ' "0.0001 ' + args.symbol + '"' + ' || true')

def msigProposeReplaceSystem(proposer, proposalName):
    requestedPermissions = []
    for i in range(firstProducer, firstProducer + numProducers):
        requestedPermissions.append({'actor': accounts[i]['name'], 'permission': 'active'})
    trxPermissions = [{'actor': 'enumivo', 'permission': 'active'}]
    with open(fastUnstakeSystem, mode='rb') as f:
        setcode = {'account': 'enumivo', 'vmtype': 0, 'vmversion': 0, 'code': f.read().hex()}
    run(args.enucli + 'multisig propose ' + proposalName + jsonArg(requestedPermissions) + 
        jsonArg(trxPermissions) + 'enumivo setcode' + jsonArg(setcode) + ' -p ' + proposer)

def msigApproveReplaceSystem(proposer, proposalName):
    for i in range(firstProducer, firstProducer + numProducers):
        run(args.enucli + 'multisig approve ' + proposer + ' ' + proposalName +
            jsonArg({'actor': accounts[i]['name'], 'permission': 'active'}) +
            '-p ' + accounts[i]['name'])

def msigExecReplaceSystem(proposer, proposalName):
    retry(args.enucli + 'multisig exec ' + proposer + ' ' + proposalName + ' -p ' + proposer)

def msigReplaceSystem():
    run(args.enucli + 'push action enumivo buyrambytes' + jsonArg(['enumivo', accounts[0]['name'], 200000]) + '-p enumivo')
    sleep(1)
    msigProposeReplaceSystem(accounts[0]['name'], 'fast.unstake')
    sleep(1)
    msigApproveReplaceSystem(accounts[0]['name'], 'fast.unstake')
    msigExecReplaceSystem(accounts[0]['name'], 'fast.unstake')

def produceNewAccounts():
    with open('newusers', 'w') as f:
<<<<<<< HEAD
        for i in range(3000, 30000):
            x = getOutput(args.enucli + 'create key')
=======
        for i in range(120_000, 200_000):
            x = getOutput(args.cleos + 'create key')
>>>>>>> a9526dcd
            r = re.match('Private key: *([^ \n]*)\nPublic key: *([^ \n]*)', x, re.DOTALL | re.MULTILINE)
            name = 'user'
            for j in range(7, -1, -1):
                name += chr(ord('a') + ((i >> (j * 4)) & 15))
            print(i, name)
            f.write('        {"name":"%s", "pvt":"%s", "pub":"%s"},\n' % (name, r[1], r[2]))

def stepKillAll():
    run('killall enuwallet enunode || true')
    sleep(1.5)
def stepStartWallet():
    startWallet()
    importKeys()
def stepStartBoot():
    startNode(0, {'name': 'enumivo', 'pvt': args.private_key, 'pub': args.public_key})
    sleep(1.5)
def stepInstallSystemContracts():
    run(args.enucli + 'set contract enumivo.coin ' + args.contracts_dir + 'enumivo.coin/')
    run(args.enucli + 'set contract enumivo.msig ' + args.contracts_dir + 'enumivo.msig/')
def stepCreateTokens():
    run(args.enucli + 'push action enumivo.coin create \'["enumivo", "10000000000.0000 %s"]\' -p enumivo.coin' % (args.symbol))
    totalAllocation = allocateFunds(0, len(accounts))
    run(args.enucli + 'push action enumivo.coin issue \'["enumivo", "%s", "memo"]\' -p enumivo' % intToCurrency(totalAllocation))
    sleep(1)
def stepSetSystemContract():
    retry(args.enucli + 'set contract enumivo ' + args.contracts_dir + 'enumivo.system/')
    sleep(1)
    run(args.enucli + 'push action enumivo setpriv' + jsonArg(['enumivo.msig', 1]) + '-p enumivo@active')
def stepCreateStakedAccounts():
    createStakedAccounts(0, len(accounts))
def stepRegProducers():
    regProducers(firstProducer, firstProducer + numProducers)
    sleep(1)
    listProducers()
def stepStartProducers():
    startProducers(firstProducer, firstProducer + numProducers)
    sleep(args.producer_sync_delay)
def stepVote():
    vote(0, 0 + args.num_voters)
    sleep(1)
    listProducers()
    sleep(5)
def stepProxyVotes():
    proxyVotes(0, 0 + args.num_voters)
def stepResign():
    resign('enumivo', 'enumivo.prods')
    for a in systemAccounts:
        resign(a, 'enumivo')
def stepTransfer():
    while True:
        randomTransfer(0, args.num_senders)
def stepLog():
    run('tail -n 60 ' + args.nodes_dir + '00-enumivo/stderr')

# Command Line Arguments

parser = argparse.ArgumentParser()

commands = [
    ('k', 'kill',           stepKillAll,                True,    "Kill all enunode and enuwallet processes"),
    ('w', 'wallet',         stepStartWallet,            True,    "Start enuwallet, create wallet, fill with keys"),
    ('b', 'boot',           stepStartBoot,              True,    "Start boot node"),
    ('s', 'sys',            createSystemAccounts,       True,    "Create system accounts (enumivo.*)"),
    ('c', 'contracts',      stepInstallSystemContracts, True,    "Install system contracts (token, msig)"),
    ('t', 'tokens',         stepCreateTokens,           True,    "Create tokens"),
    ('S', 'sys-contract',   stepSetSystemContract,      True,    "Set system contract"),
    ('T', 'stake',          stepCreateStakedAccounts,   True,    "Create staked accounts"),
    ('p', 'reg-prod',       stepRegProducers,           True,    "Register producers"),
    ('P', 'start-prod',     stepStartProducers,         True,    "Start producers"),
    ('v', 'vote',           stepVote,                   True,    "Vote for producers"),
    ('R', 'claim',          claimRewards,               True,    "Claim rewards"),
    ('x', 'proxy',          stepProxyVotes,             True,    "Proxy votes"),
    ('q', 'resign',         stepResign,                 True,    "Resign enumivo"),
    ('m', 'msg-replace',    msigReplaceSystem,          False,   "Replace system contract using msig"),
    ('X', 'xfer',           stepTransfer,               False,   "Random transfer tokens (infinite loop)"),
    ('l', 'log',            stepLog,                    True,    "Show tail of node's log"),
]

parser.add_argument('--public-key', metavar='', help="Enumivo Public Key", default='ENU8Znrtgwt8TfpmbVpTKvA2oB8Nqey625CLN8bCN3TEbgx86Dsvr', dest="public_key")
parser.add_argument('--private-Key', metavar='', help="Enumivo Private Key", default='5K463ynhZoCDDa4RDcr63cUwWLTnKqmdcoTKTHBjqoKfv4u5V7p', dest="private_key")
parser.add_argument('--enucli', metavar='', help="Enucli command", default='../../build/programs/enucli/enucli --wallet-url http://localhost:6666 ')
parser.add_argument('--enunode', metavar='', help="Path to enunode binary", default='../../build/programs/enunode/enunode')
parser.add_argument('--enuwallet', metavar='', help="Path to enuwallet binary", default='../../build/programs/enuwallet/enuwallet')
parser.add_argument('--contracts-dir', metavar='', help="Path to contracts directory", default='../../build/contracts/')
parser.add_argument('--nodes-dir', metavar='', help="Path to nodes directory", default='./nodes/')
parser.add_argument('--genesis', metavar='', help="Path to genesis.json", default="./genesis.json")
parser.add_argument('--wallet-dir', metavar='', help="Path to wallet directory", default='./wallet/')
parser.add_argument('--log-path', metavar='', help="Path to log file", default='./output.log')
parser.add_argument('--symbol', metavar='', help="The enumivo.system symbol", default='ENU')
parser.add_argument('--user-limit', metavar='', help="Max number of users. (0 = no limit)", type=int, default=3000)
parser.add_argument('--max-user-keys', metavar='', help="Maximum user keys to import into wallet", type=int, default=10)
parser.add_argument('--ram-funds', metavar='', help="How much funds for each user to spend on ram", type=float, default=0.1)
parser.add_argument('--min-stake', metavar='', help="Minimum stake before allocating unstaked funds", type=float, default=0.9)
parser.add_argument('--max-unstaked', metavar='', help="Maximum unstaked funds", type=float, default=10)
parser.add_argument('--producer-limit', metavar='', help="Maximum number of producers. (0 = no limit)", type=int, default=0)
parser.add_argument('--min-producer-funds', metavar='', help="Minimum producer funds", type=float, default=1000.0000)
parser.add_argument('--num-producers-vote', metavar='', help="Number of producers for which each user votes", type=int, default=20)
parser.add_argument('--num-voters', metavar='', help="Number of voters", type=int, default=10)
parser.add_argument('--num-senders', metavar='', help="Number of users to transfer funds randomly", type=int, default=10)
parser.add_argument('--producer-sync-delay', metavar='', help="Time (s) to sleep to allow producers to sync", type=int, default=80)
parser.add_argument('-a', '--all', action='store_true', help="Do everything marked with (*)")
parser.add_argument('-H', '--http-port', type=int, default=8000, metavar='', help='HTTP port for enucli')

for (flag, command, function, inAll, help) in commands:
    prefix = ''
    if inAll: prefix += '*'
    if prefix: help = '(' + prefix + ') ' + help
    if flag:
        parser.add_argument('-' + flag, '--' + command, action='store_true', help=help, dest=command)
    else:
        parser.add_argument('--' + command, action='store_true', help=help, dest=command)
        
args = parser.parse_args()

args.enucli += '--url http://localhost:%d ' % args.http_port

logFile = open(args.log_path, 'a')

logFile.write('\n\n' + '*' * 80 + '\n\n\n')

with open('accounts.json') as f:
    a = json.load(f)
    if args.user_limit:
        del a['users'][args.user_limit:]
    if args.producer_limit:
        del a['producers'][args.producer_limit:]
    firstProducer = len(a['users'])
    numProducers = len(a['producers'])
    accounts = a['users'] + a['producers']

maxClients = numProducers + 10

haveCommand = False
for (flag, command, function, inAll, help) in commands:
    if getattr(args, command) or inAll and args.all:
        if function:
            haveCommand = True
            function()
if not haveCommand:
    print('bios-boot-tutorial.py: Tell me what to do. -a does almost everything. -h shows options.')<|MERGE_RESOLUTION|>--- conflicted
+++ resolved
@@ -171,16 +171,10 @@
         stakeCpu = stake - stakeNet
         print('%s: total funds=%s, ram=%s, net=%s, cpu=%s, unstaked=%s' % (a['name'], intToCurrency(a['funds']), intToCurrency(ramFunds), intToCurrency(stakeNet), intToCurrency(stakeCpu), intToCurrency(unstaked)))
         assert(funds == ramFunds + stakeNet + stakeCpu + unstaked)
-<<<<<<< HEAD
-        run(args.enucli + 'system newaccount --transfer enumivo %s %s --stake-net "%s" --stake-cpu "%s" --buy-ram "%s"   ' % 
-            (a['name'], a['pub'], intToCurrency(stakeNet), intToCurrency(stakeCpu), intToCurrency(ramFunds)))
-        run(args.enucli + 'transfer enumivo %s "%s"' % (a['name'], intToCurrency(unstaked)))
-=======
-        retry(args.cleos + 'system newaccount --transfer eosio %s %s --stake-net "%s" --stake-cpu "%s" --buy-ram "%s"   ' % 
+        retry(args.enucli + 'system newaccount --transfer enumivo %s %s --stake-net "%s" --stake-cpu "%s" --buy-ram "%s"   ' % 
             (a['name'], a['pub'], intToCurrency(stakeNet), intToCurrency(stakeCpu), intToCurrency(ramFunds)))
         if unstaked:
-            retry(args.cleos + 'transfer eosio %s "%s"' % (a['name'], intToCurrency(unstaked)))
->>>>>>> a9526dcd
+            retry(args.enucli + 'transfer enumivo %s "%s"' % (a['name'], intToCurrency(unstaked)))
 
 def regProducers(b, e):
     for i in range(b, e):
@@ -278,13 +272,8 @@
 
 def produceNewAccounts():
     with open('newusers', 'w') as f:
-<<<<<<< HEAD
-        for i in range(3000, 30000):
+        for i in range(120_000, 200_000):
             x = getOutput(args.enucli + 'create key')
-=======
-        for i in range(120_000, 200_000):
-            x = getOutput(args.cleos + 'create key')
->>>>>>> a9526dcd
             r = re.match('Private key: *([^ \n]*)\nPublic key: *([^ \n]*)', x, re.DOTALL | re.MULTILINE)
             name = 'user'
             for j in range(7, -1, -1):
