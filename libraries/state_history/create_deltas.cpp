--- conflicted
+++ resolved
@@ -173,29 +173,20 @@
           static eosio::chain::kv_undo_stack_ptr::element_type::session_type* invalid = nullptr;
           return invalid;
         }}, kv_undo_stack->top().holder());
+        
       rocksdb_receiver_single_entry receiver(deltas, db);
 
-<<<<<<< HEAD
       for(auto &updated_key: session->updated_keys()) {
-        chain::backing_store::process_rocksdb_entry(*session, updated_key, receiver);
-      }
-
-      receiver.set_delta_present_flag(false);
-      for(auto &deleted_key: session->deleted_keys()) {
-        std::visit([&](auto* p) {
-=======
-      for(auto &updated_key: session.updated_keys()) {
          std::visit([&](auto* p) {
             p->read(updated_key) ? receiver.set_delta_present(1) : receiver.set_delta_present(2);
-         }, session.parent());
-
-         chain::backing_store::process_rocksdb_entry(session, updated_key, receiver);
+         }, session->parent());
+
+         chain::backing_store::process_rocksdb_entry(*session, updated_key, receiver);
       }
 
       receiver.set_delta_present(0);
-      for(auto &deleted_key: session.deleted_keys()) {
+      for(auto &deleted_key: session->deleted_keys()) {
          std::visit([&](auto* p) {
->>>>>>> 16e17c3e
             chain::backing_store::process_rocksdb_entry(*p, deleted_key, receiver);
         }, session->parent());
       }
