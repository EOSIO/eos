#pragma once

#include <boost/filesystem.hpp>
#include <fstream>
#include <stdint.h>

#include <eosio/chain/block_header.hpp>
#include <eosio/chain/exceptions.hpp>
#include <eosio/chain/types.hpp>
#include <eosio/state_history/transaction_trace_cache.hpp>
#include <fc/io/datastream.hpp>
#include <fc/log/logger.hpp>
#include <fc/io/cfile.hpp>

namespace eosio {

/*
 *   *.log:
 *   +---------+----------------+-----------+------------------+-----+---------+----------------+
 *   | Entry i | Pos of Entry i | Entry i+1 | Pos of Entry i+1 | ... | Entry z | Pos of Entry z |
 *   +---------+----------------+-----------+------------------+-----+---------+----------------+
 *
 *   *.index:
 *   +----------------+------------------+-----+----------------+
 *   | Pos of Entry i | Pos of Entry i+1 | ... | Pos of Entry z |
 *   +----------------+------------------+-----+----------------+
 *
 * each entry:
 *    state_history_log_header
 *    payload
 */

inline uint64_t       ship_magic(uint32_t version) { return N(ship).to_uint64_t() | version; }
inline bool           is_ship(uint64_t magic) { return (magic & 0xffff'ffff'0000'0000) == N(ship).to_uint64_t(); }
inline uint32_t       get_ship_version(uint64_t magic) { return magic; }
inline bool           is_ship_supported_version(uint64_t magic) { return get_ship_version(magic) <= 1; }
static const uint32_t ship_current_version = 1;

struct state_history_log_header {
   uint64_t             magic        = ship_magic(ship_current_version);
   chain::block_id_type block_id     = {};
   uint64_t             payload_size = 0;
};
static const int state_history_log_header_serial_size = sizeof(state_history_log_header::magic) +
                                                        sizeof(state_history_log_header::block_id) +
                                                        sizeof(state_history_log_header::payload_size);

class state_history_log {
 private:
   using cfile_stream = fc::datastream<fc::cfile>;
   const char* const    name = "";
   std::string          log_filename;
   std::string          index_filename;
   cfile_stream         index;
   uint32_t             _begin_block = 0;
   uint32_t             _end_block   = 0;
   chain::block_id_type last_block_id;
   uint32_t             version = ship_current_version;
 protected:
   cfile_stream         write_log;
   cfile_stream         read_log;

 public:
   // The type aliases below help to make it obvious about the meanings of member function return values.
   using block_num_type     = uint32_t;
   using version_type       = uint32_t;
   using file_position_type = uint64_t;

   state_history_log(const char* const name, std::string log_filename, std::string index_filename);

   block_num_type begin_block() const { return _begin_block; }
   block_num_type end_block() const { return _end_block; }

   void read_header(state_history_log_header& header, bool assert_version = true);
   void write_header(const state_history_log_header& header);

   template <typename F>
   void write_entry(state_history_log_header& header, const chain::block_id_type& prev_id, F write_payload) {
      auto start_pos = write_log.tellp();
      try {
         auto block_num      = write_entry_header(header, prev_id);
         write_payload(write_log);
         write_entry_position(header, start_pos, block_num);
      } catch (...) {
         write_log.close();
         boost::filesystem::resize_file(log_filename, start_pos);
         write_log.open("rb+");
         throw;
      }
   }

   void                 get_entry_header(block_num_type block_num, state_history_log_header& header);
   chain::block_id_type get_block_id(block_num_type block_num);

 private:
   bool               get_last_block(uint64_t size);
   void               recover_blocks(uint64_t size);
   void               open_log();
   void               open_index();
   file_position_type get_pos(block_num_type block_num);
   void               truncate(block_num_type block_num);

   /**
    *  @returns the block num
    **/
   block_num_type write_entry_header(const state_history_log_header& header,
                                     const chain::block_id_type&     prev_id);
   void write_entry_position(const state_history_log_header& header, file_position_type pos, block_num_type block_num);
}; // state_history_log

class state_history_traces_log : public state_history_log {
   state_history::transaction_trace_cache cache;

 public:
   bool trace_debug_mode  = false;
   state_history::compression_type compression = state_history::compression_type::zlib;

   state_history_traces_log(fc::path state_history_dir);

   static bool exists(fc::path state_history_dir);

   void add_transaction(const chain::transaction_trace_ptr& trace, const chain::packed_transaction_ptr& transaction) {
      cache.add_transaction(trace, transaction);
   }

<<<<<<< HEAD
   std::vector<state_history::transaction_trace> get_traces(block_num_type block_num);
=======
   void block_start(uint32_t block_num) {
      trace_convert.clear_cache();
   }

   fc::optional<chain::bytes> get_log_entry(block_num_type block_num);
>>>>>>> 2e6367d1

   void store(const chainbase::database& db, const chain::block_state_ptr& block_state);

   /**
    *  @param[in,out] ids The ids to been pruned and returns the ids not found in the specified block
    **/
   void prune_transactions(block_num_type block_num, std::vector<chain::transaction_id_type>& ids);
};

class state_history_chain_state_log : public state_history_log {
 public:
   state_history_chain_state_log(fc::path state_history_dir);

   chain::bytes get_log_entry(block_num_type block_num);

   void store(const chainbase::database& db, const chain::block_state_ptr& block_state);
};

} // namespace eosio

FC_REFLECT(eosio::state_history_log_header, (magic)(block_id)(payload_size))<|MERGE_RESOLUTION|>--- conflicted
+++ resolved
@@ -123,15 +123,11 @@
       cache.add_transaction(trace, transaction);
    }
 
-<<<<<<< HEAD
    std::vector<state_history::transaction_trace> get_traces(block_num_type block_num);
-=======
+
    void block_start(uint32_t block_num) {
-      trace_convert.clear_cache();
+      cache.clear();
    }
-
-   fc::optional<chain::bytes> get_log_entry(block_num_type block_num);
->>>>>>> 2e6367d1
 
    void store(const chainbase::database& db, const chain::block_state_ptr& block_state);
 
