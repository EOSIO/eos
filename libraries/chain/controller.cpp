--- conflicted
+++ resolved
@@ -24,12 +24,6 @@
 #include <fc/scoped_exit.hpp>
 #include <fc/variant_object.hpp>
 
-<<<<<<< HEAD
-=======
-#include <boost/asio/thread_pool.hpp>
-#include <boost/asio/post.hpp>
-
->>>>>>> 62d701e3
 
 namespace eosio { namespace chain {
 
@@ -142,11 +136,6 @@
    optional<fc::microseconds>     subjective_cpu_leeway;
    bool                           trusted_producer_light_validation = false;
    uint32_t                       snapshot_head_block = 0;
-<<<<<<< HEAD
-   boost::asio::thread_pool       thread_pool;
-=======
-   optional<boost::asio::thread_pool>  thread_pool;
->>>>>>> 62d701e3
 
    typedef pair<scope_name,action_name>                   handler_key;
    map< account_name, map<handler_key, apply_handler> >   apply_handlers;
@@ -157,14 +146,6 @@
     *  can query this list when scheduling new transactions into blocks.
     */
    unapplied_transactions_type     unapplied_transactions;
-
-   // async on thread_pool and return future
-   template<typename F>
-   auto async_thread_pool( F&& f ) {
-      auto task = std::make_shared<std::packaged_task<decltype( f() )()>>( std::forward<F>( f ) );
-      boost::asio::post( *thread_pool, [task]() { (*task)(); } );
-      return task->get_future();
-   }
 
    void pop_block() {
       auto prev = fork_db.get_block( head->header.previous );
@@ -361,11 +342,8 @@
 
    void init(std::function<bool()> shutdown, const snapshot_reader_ptr& snapshot) {
 
-<<<<<<< HEAD
-=======
       thread_pool.emplace( conf.thread_pool_size );
 
->>>>>>> 62d701e3
       bool report_integrity_hash = !!snapshot;
       if (snapshot) {
          EOS_ASSERT( !head, fork_database_exception, "" );
@@ -1148,12 +1126,7 @@
                                                trx->packed_trx->get_prunable_size(),
                                                skip_recording);
             }
-
-<<<<<<< HEAD
             trx_context.delay = fc::seconds(trn.delay_sec);
-=======
-            trx_context.delay = fc::seconds(trx->trx.delay_sec);
->>>>>>> 62d701e3
 
             if( !self.skip_auth_check() && !trx->implicit ) {
                authorization.check_authorization(
@@ -1323,21 +1296,9 @@
          for( const auto& receipt : b->transactions ) {
             if( receipt.trx.contains<packed_transaction>()) {
                auto& pt = receipt.trx.get<packed_transaction>();
-<<<<<<< HEAD
                auto mtrx = std::make_shared<transaction_metadata>( std::make_shared<packed_transaction>( pt ) );
                if( !self.skip_auth_check() ) {
                   transaction_metadata::create_signing_keys_future( mtrx, thread_pool, chain_id, microseconds::maximum() );
-=======
-               auto mtrx = std::make_shared<transaction_metadata>( pt );
-               if( !self.skip_auth_check() ) {
-                  std::weak_ptr<transaction_metadata> mtrx_wp = mtrx;
-                  mtrx->signing_keys_future = async_thread_pool( [chain_id = this->chain_id, mtrx_wp]() {
-                     auto mtrx = mtrx_wp.lock();
-                     return mtrx ?
-                            std::make_pair( chain_id, mtrx->trx.get_signature_keys( chain_id ) ) :
-                            std::make_pair( chain_id, decltype( mtrx->trx.get_signature_keys( chain_id ) ){} );
-                  } );
->>>>>>> 62d701e3
                }
                packed_transactions.emplace_back( std::move( mtrx ) );
             }
@@ -1414,7 +1375,6 @@
       // no reason for a block_state if fork_db already knows about block
       auto existing = fork_db.get_block( id );
       EOS_ASSERT( !existing, fork_database_exception, "we already know about this block: ${id}", ("id", id) );
-<<<<<<< HEAD
 
       auto prev = fork_db.get_block( b->previous );
       EOS_ASSERT( prev, unlinkable_block_exception, "unlinkable block ${id}", ("id", id)("previous", b->previous) );
@@ -1425,18 +1385,6 @@
       } );
    }
 
-=======
-
-      auto prev = fork_db.get_block( b->previous );
-      EOS_ASSERT( prev, unlinkable_block_exception, "unlinkable block ${id}", ("id", id)("previous", b->previous) );
-
-      return async_thread_pool( [b, prev]() {
-         const bool skip_validate_signee = false;
-         return std::make_shared<block_state>( *prev, move( b ), skip_validate_signee );
-      } );
-   }
-
->>>>>>> 62d701e3
    void push_block( std::future<block_state_ptr>& block_state_future ) {
       controller::block_status s = controller::block_status::complete;
       EOS_ASSERT(!pending, block_validate_exception, "it is not valid to push a block when there is a pending block");
@@ -1943,13 +1891,10 @@
    my->abort_block();
 }
 
-<<<<<<< HEAD
 boost::asio::thread_pool& controller::get_thread_pool() {
    return my->thread_pool;
 }
 
-=======
->>>>>>> 62d701e3
 std::future<block_state_ptr> controller::create_block_state_future( const signed_block_ptr& b ) {
    return my->create_block_state_future( b );
 }
