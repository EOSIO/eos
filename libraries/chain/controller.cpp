#include <eosio/chain/controller.hpp>
#include <eosio/chain/transaction_context.hpp>

#include <eosio/chain/block_log.hpp>
#include <eosio/chain/fork_database.hpp>
#include <eosio/chain/exceptions.hpp>

#include <eosio/chain/account_object.hpp>
#include <eosio/chain/block_summary_object.hpp>
#include <eosio/chain/eosio_contract.hpp>
#include <eosio/chain/global_property_object.hpp>
#include <eosio/chain/contract_table_objects.hpp>
#include <eosio/chain/generated_transaction_object.hpp>
#include <eosio/chain/transaction_object.hpp>
#include <eosio/chain/reversible_block_object.hpp>

#include <eosio/chain/authorization_manager.hpp>
#include <eosio/chain/resource_limits.hpp>
#include <eosio/chain/chain_snapshot.hpp>
#include <eosio/chain/thread_utils.hpp>

#include <chainbase/chainbase.hpp>
#include <fc/io/json.hpp>
#include <fc/log/logger_config.hpp>
#include <fc/scoped_exit.hpp>
#include <fc/variant_object.hpp>

namespace eosio { namespace chain {

using resource_limits::resource_limits_manager;
using ioc_work_t = boost::asio::executor_work_guard<boost::asio::io_context::executor_type>;

using controller_index_set = index_set<
   account_index,
   account_sequence_index,
   global_property_multi_index,
   dynamic_global_property_multi_index,
   block_summary_multi_index,
   transaction_multi_index,
   generated_transaction_multi_index,
   table_id_multi_index
>;

using contract_database_index_set = index_set<
   key_value_index,
   index64_index,
   index128_index,
   index256_index,
   index_double_index,
   index_long_double_index
>;

class maybe_session {
   public:
      maybe_session() = default;

      maybe_session( maybe_session&& other)
      :_session(move(other._session))
      {
      }

      explicit maybe_session(database& db) {
         _session = db.start_undo_session(true);
      }

      maybe_session(const maybe_session&) = delete;

      void squash() {
         if (_session)
            _session->squash();
      }

      void undo() {
         if (_session)
            _session->undo();
      }

      void push() {
         if (_session)
            _session->push();
      }

      maybe_session& operator = ( maybe_session&& mv ) {
         if (mv._session) {
            _session = move(*mv._session);
            mv._session.reset();
         } else {
            _session.reset();
         }

         return *this;
      };

   private:
      optional<database::session>     _session;
};

struct pending_state {
   pending_state( maybe_session&& s )
   :_db_session( move(s) ){}

   maybe_session                      _db_session;

   block_state_ptr                    _pending_block_state;

   vector<action_receipt>             _actions;

   controller::block_status           _block_status = controller::block_status::incomplete;

   optional<block_id_type>            _producer_block_id;

   void push() {
      _db_session.push();
   }
};

struct controller_impl {
   controller&                    self;
   chainbase::database            db;
   chainbase::database            reversible_blocks; ///< a special database to persist blocks that have successfully been applied but are still reversible
   block_log                      blog;
   optional<pending_state>        pending;
   block_state_ptr                head;
   fork_database                  fork_db;
   wasm_interface                 wasmif;
   resource_limits_manager        resource_limits;
   authorization_manager          authorization;
   controller::config             conf;
   chain_id_type                  chain_id;
   bool                           replaying= false;
   optional<fc::time_point>       replay_head_time;
   db_read_mode                   read_mode = db_read_mode::SPECULATIVE;
   bool                           in_trx_requiring_checks = false; ///< if true, checks that are normally skipped on replay (e.g. auth checks) cannot be skipped
   optional<fc::microseconds>     subjective_cpu_leeway;
   bool                           trusted_producer_light_validation = false;
   uint32_t                       snapshot_head_block = 0;
   boost::asio::thread_pool       thread_pool;
   boost::asio::io_context        ioc;
   fc::optional<ioc_work_t>       ioc_work;

   typedef pair<scope_name,action_name>                   handler_key;
   map< account_name, map<handler_key, apply_handler> >   apply_handlers;

   /**
    *  Transactions that were undone by pop_block or abort_block, transactions
    *  are removed from this list if they are re-applied in other blocks. Producers
    *  can query this list when scheduling new transactions into blocks.
    */
   unapplied_transactions_type     unapplied_transactions;

   void pop_block() {
      auto prev = fork_db.get_block( head->header.previous );
      EOS_ASSERT( prev, block_validate_exception, "attempt to pop beyond last irreversible block" );

      if( const auto* b = reversible_blocks.find<reversible_block_object,by_num>(head->block_num) )
      {
         reversible_blocks.remove( *b );
      }

      if ( read_mode == db_read_mode::SPECULATIVE ) {
         EOS_ASSERT( head->block, block_validate_exception, "attempting to pop a block that was sparsely loaded from a snapshot");
         for( const auto& t : head->trxs )
            unapplied_transactions[t->signed_id] = t;
      }
      head = prev;
      db.undo();

   }


   void set_apply_handler( account_name receiver, account_name contract, action_name action, apply_handler v ) {
      apply_handlers[receiver][make_pair(contract,action)] = v;
   }

   controller_impl( const controller::config& cfg, controller& s  )
   :self(s),
    db( cfg.state_dir,
        cfg.read_only ? database::read_only : database::read_write,
        cfg.state_size, false, cfg.db_map_mode, cfg.db_hugepage_paths ),
    reversible_blocks( cfg.blocks_dir/config::reversible_blocks_dir_name,
        cfg.read_only ? database::read_only : database::read_write,
        cfg.reversible_cache_size, false, cfg.db_map_mode, cfg.db_hugepage_paths ),
    blog( cfg.blocks_dir ),
    fork_db( cfg.state_dir ),
    wasmif( cfg.wasm_runtime ),
    resource_limits( db ),
    authorization( s, db ),
    conf( cfg ),
    chain_id( cfg.genesis.compute_chain_id() ),
    read_mode( cfg.read_mode ),
    thread_pool( cfg.thread_pool_size )
   {

#define SET_APP_HANDLER( receiver, contract, action) \
   set_apply_handler( #receiver, #contract, #action, &BOOST_PP_CAT(apply_, BOOST_PP_CAT(contract, BOOST_PP_CAT(_,action) ) ) )

   SET_APP_HANDLER( eosio, eosio, newaccount );
   SET_APP_HANDLER( eosio, eosio, setcode );
   SET_APP_HANDLER( eosio, eosio, setabi );
   SET_APP_HANDLER( eosio, eosio, updateauth );
   SET_APP_HANDLER( eosio, eosio, deleteauth );
   SET_APP_HANDLER( eosio, eosio, linkauth );
   SET_APP_HANDLER( eosio, eosio, unlinkauth );
/*
   SET_APP_HANDLER( eosio, eosio, postrecovery );
   SET_APP_HANDLER( eosio, eosio, passrecovery );
   SET_APP_HANDLER( eosio, eosio, vetorecovery );
*/

   SET_APP_HANDLER( eosio, eosio, canceldelay );

   fork_db.irreversible.connect( [&]( const block_state_ptr& b ) {
                                 on_irreversible(b);
                                 });

   }

   /**
    *  Plugins / observers listening to signals emited (such as accepted_transaction) might trigger
    *  errors and throw exceptions. Unless those exceptions are caught it could impact consensus and/or
    *  cause a node to fork.
    *
    *  If it is ever desirable to let a signal handler bubble an exception out of this method
    *  a full audit of its uses needs to be undertaken.
    *
    */
   template<typename Signal, typename Arg>
   void emit( const Signal& s, Arg&& a ) {
      try {
        s(std::forward<Arg>(a));
      } catch (boost::interprocess::bad_alloc& e) {
         wlog( "bad alloc" );
         throw e;
      } catch ( controller_emit_signal_exception& e ) {
         wlog( "${details}", ("details", e.to_detail_string()) );
         throw e;
      } catch ( fc::exception& e ) {
         wlog( "${details}", ("details", e.to_detail_string()) );
      } catch ( ... ) {
         wlog( "signal handler threw exception" );
      }
   }

   void on_irreversible( const block_state_ptr& s ) {
      if( !blog.head() )
         blog.read_head();

      const auto& log_head = blog.head();
      bool append_to_blog = false;
      if (!log_head) {
         if (s->block) {
            EOS_ASSERT(s->block_num == blog.first_block_num(), block_log_exception, "block log has no blocks and is appending the wrong first block.  Expected ${expected}, but received: ${actual}",
                      ("expected", blog.first_block_num())("actual", s->block_num));
            append_to_blog = true;
         } else {
            EOS_ASSERT(s->block_num == blog.first_block_num() - 1, block_log_exception, "block log has no blocks and is not properly set up to start after the snapshot");
         }
      } else {
         auto lh_block_num = log_head->block_num();
         if (s->block_num > lh_block_num) {
            EOS_ASSERT(s->block_num - 1 == lh_block_num, unlinkable_block_exception, "unlinkable block", ("s->block_num", s->block_num)("lh_block_num", lh_block_num));
            EOS_ASSERT(s->block->previous == log_head->id(), unlinkable_block_exception, "irreversible doesn't link to block log head");
            append_to_blog = true;
         }
      }


      db.commit( s->block_num );

      if( append_to_blog ) {
         blog.append(s->block);
      }

      const auto& ubi = reversible_blocks.get_index<reversible_block_index,by_num>();
      auto objitr = ubi.begin();
      while( objitr != ubi.end() && objitr->blocknum <= s->block_num ) {
         reversible_blocks.remove( *objitr );
         objitr = ubi.begin();
      }

      // the "head" block when a snapshot is loaded is virtual and has no block data, all of its effects
      // should already have been loaded from the snapshot so, it cannot be applied
      if (s->block) {
         if (read_mode == db_read_mode::IRREVERSIBLE) {
            // when applying a snapshot, head may not be present
            // when not applying a snapshot, make sure this is the next block
            if (!head || s->block_num == head->block_num + 1) {
               apply_block(s->block, controller::block_status::complete);
               head = s;
            } else {
               // otherwise, assert the one odd case where initializing a chain
               // from genesis creates and applies the first block automatically.
               // when syncing from another chain, this is pushed in again
               EOS_ASSERT(!head || head->block_num == 1, block_validate_exception, "Attempting to re-apply an irreversible block that was not the implied genesis block");
            }

            fork_db.mark_in_current_chain(head, true);
            fork_db.set_validity(head, true);
         }
         emit(self.irreversible_block, s);
      }
   }

   void replay(std::function<bool()> shutdown) {
      auto blog_head = blog.read_head();
      auto blog_head_time = blog_head->timestamp.to_time_point();
      replaying = true;
      replay_head_time = blog_head_time;
      auto start_block_num = head->block_num + 1;
      ilog( "existing block log, attempting to replay from ${s} to ${n} blocks",
            ("s", start_block_num)("n", blog_head->block_num()) );

      auto start = fc::time_point::now();
      while( auto next = blog.read_block_by_num( head->block_num + 1 ) ) {
         replay_push_block( next, controller::block_status::irreversible );
         if( next->block_num() % 500 == 0 ) {
            ilog( "${n} of ${head}", ("n", next->block_num())("head", blog_head->block_num()) );
            if( shutdown() ) break;
         }
      }
      ilog( "${n} blocks replayed", ("n", head->block_num - start_block_num) );

      // if the irreversible log is played without undo sessions enabled, we need to sync the
      // revision ordinal to the appropriate expected value here.
      if( self.skip_db_sessions( controller::block_status::irreversible ) )
         db.set_revision(head->block_num);

      int rev = 0;
      while( auto obj = reversible_blocks.find<reversible_block_object,by_num>(head->block_num+1) ) {
         ++rev;
         replay_push_block( obj->get_block(), controller::block_status::validated );
      }

      ilog( "${n} reversible blocks replayed", ("n",rev) );
      auto end = fc::time_point::now();
      ilog( "replayed ${n} blocks in ${duration} seconds, ${mspb} ms/block",
            ("n", head->block_num - start_block_num)("duration", (end-start).count()/1000000)
            ("mspb", ((end-start).count()/1000.0)/(head->block_num-start_block_num)) );
      replaying = false;
      replay_head_time.reset();
   }

   void init(std::function<bool()> shutdown, const snapshot_reader_ptr& snapshot) {

      bool report_integrity_hash = !!snapshot;
      if (snapshot) {
         EOS_ASSERT( !head, fork_database_exception, "" );
         snapshot->validate();

         read_from_snapshot( snapshot );

         auto end = blog.read_head();
         if( !end ) {
            blog.reset( conf.genesis, signed_block_ptr(), head->block_num + 1 );
         } else if( end->block_num() > head->block_num ) {
            replay( shutdown );
         } else {
            EOS_ASSERT( end->block_num() == head->block_num, fork_database_exception,
                        "Block log is provided with snapshot but does not contain the head block from the snapshot" );
         }
      } else {
         if( !head ) {
            initialize_fork_db(); // set head to genesis state
         }

         auto end = blog.read_head();
         if( !end ) {
            blog.reset( conf.genesis, head->block );
         } else if( end->block_num() > head->block_num ) {
            replay( shutdown );
            report_integrity_hash = true;
         }
      }

      if( shutdown() ) return;

      const auto& ubi = reversible_blocks.get_index<reversible_block_index,by_num>();
      auto objitr = ubi.rbegin();
      if( objitr != ubi.rend() ) {
         EOS_ASSERT( objitr->blocknum == head->block_num, fork_database_exception,
                    "reversible block database is inconsistent with fork database, replay blockchain",
                    ("head",head->block_num)("unconfimed", objitr->blocknum)         );
      } else {
         auto end = blog.read_head();
         EOS_ASSERT( !end || end->block_num() == head->block_num, fork_database_exception,
                    "fork database exists but reversible block database does not, replay blockchain",
                    ("blog_head",end->block_num())("head",head->block_num)  );
      }

      EOS_ASSERT( db.revision() >= head->block_num, fork_database_exception, "fork database is inconsistent with shared memory",
                 ("db",db.revision())("head",head->block_num) );

      if( db.revision() > head->block_num ) {
         wlog( "warning: database revision (${db}) is greater than head block number (${head}), "
               "attempting to undo pending changes",
               ("db",db.revision())("head",head->block_num) );
      }
      while( db.revision() > head->block_num ) {
         db.undo();
      }

      if( report_integrity_hash ) {
         const auto hash = calculate_integrity_hash();
         ilog( "database initialized with hash: ${hash}", ("hash", hash) );
      }

   }

   ~controller_impl() {
      ioc_work.reset();
      ioc.stop();
      thread_pool.stop();
      thread_pool.join();
      pending.reset();
   }

   void add_indices() {
      reversible_blocks.add_index<reversible_block_index>();

      controller_index_set::add_indices(db);
      contract_database_index_set::add_indices(db);

      authorization.add_indices();
      resource_limits.add_indices();
   }

   void clear_all_undo() {
      // Rewind the database to the last irreversible block
      db.undo_all();
      /*
      FC_ASSERT(db.revision() == self.head_block_num(),
                  "Chainbase revision does not match head block num",
                  ("rev", db.revision())("head_block", self.head_block_num()));
                  */
   }

   void add_contract_tables_to_snapshot( const snapshot_writer_ptr& snapshot ) const {
      snapshot->write_section("contract_tables", [this]( auto& section ) {
         index_utils<table_id_multi_index>::walk(db, [this, &section]( const table_id_object& table_row ){
            // add a row for the table
            section.add_row(table_row, db);

            // followed by a size row and then N data rows for each type of table
            contract_database_index_set::walk_indices([this, &section, &table_row]( auto utils ) {
               using utils_t = decltype(utils);
               using value_t = typename decltype(utils)::index_t::value_type;
               using by_table_id = object_to_table_id_tag_t<value_t>;

               auto tid_key = boost::make_tuple(table_row.id);
               auto next_tid_key = boost::make_tuple(table_id_object::id_type(table_row.id._id + 1));

               unsigned_int size = utils_t::template size_range<by_table_id>(db, tid_key, next_tid_key);
               section.add_row(size, db);

               utils_t::template walk_range<by_table_id>(db, tid_key, next_tid_key, [this, &section]( const auto &row ) {
                  section.add_row(row, db);
               });
            });
         });
      });
   }

   void read_contract_tables_from_snapshot( const snapshot_reader_ptr& snapshot ) {
      snapshot->read_section("contract_tables", [this]( auto& section ) {
         bool more = !section.empty();
         while (more) {
            // read the row for the table
            table_id_object::id_type t_id;
            index_utils<table_id_multi_index>::create(db, [this, &section, &t_id](auto& row) {
               section.read_row(row, db);
               t_id = row.id;
            });

            // read the size and data rows for each type of table
            contract_database_index_set::walk_indices([this, &section, &t_id, &more](auto utils) {
               using utils_t = decltype(utils);

               unsigned_int size;
               more = section.read_row(size, db);

               for (size_t idx = 0; idx < size.value; idx++) {
                  utils_t::create(db, [this, &section, &more, &t_id](auto& row) {
                     row.t_id = t_id;
                     more = section.read_row(row, db);
                  });
               }
            });
         }
      });
   }

   void add_to_snapshot( const snapshot_writer_ptr& snapshot ) const {
      snapshot->write_section<chain_snapshot_header>([this]( auto &section ){
         section.add_row(chain_snapshot_header(), db);
      });

      snapshot->write_section<genesis_state>([this]( auto &section ){
         section.add_row(conf.genesis, db);
      });

      snapshot->write_section<block_state>([this]( auto &section ){
         section.template add_row<block_header_state>(*fork_db.head(), db);
      });

      controller_index_set::walk_indices([this, &snapshot]( auto utils ){
         using value_t = typename decltype(utils)::index_t::value_type;

         // skip the table_id_object as its inlined with contract tables section
         if (std::is_same<value_t, table_id_object>::value) {
            return;
         }

         snapshot->write_section<value_t>([this]( auto& section ){
            decltype(utils)::walk(db, [this, &section]( const auto &row ) {
               section.add_row(row, db);
            });
         });
      });

      add_contract_tables_to_snapshot(snapshot);

      authorization.add_to_snapshot(snapshot);
      resource_limits.add_to_snapshot(snapshot);
   }

   void read_from_snapshot( const snapshot_reader_ptr& snapshot ) {
      snapshot->read_section<chain_snapshot_header>([this]( auto &section ){
         chain_snapshot_header header;
         section.read_row(header, db);
         header.validate();
      });


      snapshot->read_section<block_state>([this]( auto &section ){
         block_header_state head_header_state;
         section.read_row(head_header_state, db);

         auto head_state = std::make_shared<block_state>(head_header_state);
         fork_db.set(head_state);
         fork_db.set_validity(head_state, true);
         fork_db.mark_in_current_chain(head_state, true);
         head = head_state;
         snapshot_head_block = head->block_num;
      });

      controller_index_set::walk_indices([this, &snapshot]( auto utils ){
         using value_t = typename decltype(utils)::index_t::value_type;

         // skip the table_id_object as its inlined with contract tables section
         if (std::is_same<value_t, table_id_object>::value) {
            return;
         }

         snapshot->read_section<value_t>([this]( auto& section ) {
            bool more = !section.empty();
            while(more) {
               decltype(utils)::create(db, [this, &section, &more]( auto &row ) {
                  more = section.read_row(row, db);
               });
            }
         });
      });

      read_contract_tables_from_snapshot(snapshot);

      authorization.read_from_snapshot(snapshot);
      resource_limits.read_from_snapshot(snapshot);

      db.set_revision( head->block_num );
   }

   sha256 calculate_integrity_hash() const {
      sha256::encoder enc;
      auto hash_writer = std::make_shared<integrity_hash_snapshot_writer>(enc);
      add_to_snapshot(hash_writer);
      hash_writer->finalize();

      return enc.result();
   }


   /**
    *  Sets fork database head to the genesis state.
    */
   void initialize_fork_db() {
      wlog( " Initializing new blockchain with genesis state                  " );
      producer_schedule_type initial_schedule{ 0, {{config::system_account_name, conf.genesis.initial_key}} };

      block_header_state genheader;
      genheader.active_schedule       = initial_schedule;
      genheader.pending_schedule      = initial_schedule;
      genheader.pending_schedule_hash = fc::sha256::hash(initial_schedule);
      genheader.header.timestamp      = conf.genesis.initial_timestamp;
      genheader.header.action_mroot   = conf.genesis.compute_chain_id();
      genheader.id                    = genheader.header.id();
      genheader.block_num             = genheader.header.block_num();

      head = std::make_shared<block_state>( genheader );
      head->block = std::make_shared<signed_block>(genheader.header);
      fork_db.set( head );
      db.set_revision( head->block_num );

      initialize_database();
   }

   void create_native_account( account_name name, const authority& owner, const authority& active, bool is_privileged = false ) {
      db.create<account_object>([&](auto& a) {
         a.name = name;
         a.creation_date = conf.genesis.initial_timestamp;
         a.privileged = is_privileged;

         if( name == config::system_account_name ) {
            a.set_abi(eosio_contract_abi(abi_def()));
         }
      });
      db.create<account_sequence_object>([&](auto & a) {
        a.name = name;
      });

      const auto& owner_permission  = authorization.create_permission(name, config::owner_name, 0,
                                                                      owner, conf.genesis.initial_timestamp );
      const auto& active_permission = authorization.create_permission(name, config::active_name, owner_permission.id,
                                                                      active, conf.genesis.initial_timestamp );

      resource_limits.initialize_account(name);

      int64_t ram_delta = config::overhead_per_account_ram_bytes;
      ram_delta += 2*config::billable_size_v<permission_object>;
      ram_delta += owner_permission.auth.get_billable_size();
      ram_delta += active_permission.auth.get_billable_size();

      resource_limits.add_pending_ram_usage(name, ram_delta);
      resource_limits.verify_account_ram_usage(name);
   }

   void initialize_database() {
      // Initialize block summary index
      for (int i = 0; i < 0x10000; i++)
         db.create<block_summary_object>([&](block_summary_object&) {});

      const auto& tapos_block_summary = db.get<block_summary_object>(1);
      db.modify( tapos_block_summary, [&]( auto& bs ) {
        bs.block_id = head->id;
      });

      conf.genesis.initial_configuration.validate();
      db.create<global_property_object>([&](auto& gpo ){
        gpo.configuration = conf.genesis.initial_configuration;
      });
      db.create<dynamic_global_property_object>([](auto&){});

      authorization.initialize_database();
      resource_limits.initialize_database();

      authority system_auth(conf.genesis.initial_key);
      create_native_account( config::system_account_name, system_auth, system_auth, true );

      auto empty_authority = authority(1, {}, {});
      auto active_producers_authority = authority(1, {}, {});
      active_producers_authority.accounts.push_back({{config::system_account_name, config::active_name}, 1});

      create_native_account( config::null_account_name, empty_authority, empty_authority );
      create_native_account( config::producers_account_name, empty_authority, active_producers_authority );
      const auto& active_permission       = authorization.get_permission({config::producers_account_name, config::active_name});
      const auto& majority_permission     = authorization.create_permission( config::producers_account_name,
                                                                             config::majority_producers_permission_name,
                                                                             active_permission.id,
                                                                             active_producers_authority,
                                                                             conf.genesis.initial_timestamp );
      const auto& minority_permission     = authorization.create_permission( config::producers_account_name,
                                                                             config::minority_producers_permission_name,
                                                                             majority_permission.id,
                                                                             active_producers_authority,
                                                                             conf.genesis.initial_timestamp );
   }



   /**
    * @post regardless of the success of commit block there is no active pending block
    */
   void commit_block( bool add_to_fork_db ) {
      auto reset_pending_on_exit = fc::make_scoped_exit([this]{
         pending.reset();
      });

      try {
         if (add_to_fork_db) {
            pending->_pending_block_state->validated = true;
            auto new_bsp = fork_db.add(pending->_pending_block_state, true);
            emit(self.accepted_block_header, pending->_pending_block_state);
            head = fork_db.head();
            EOS_ASSERT(new_bsp == head, fork_database_exception, "committed block did not become the new head in fork database");
         }

         if( !replaying ) {
            reversible_blocks.create<reversible_block_object>( [&]( auto& ubo ) {
               ubo.blocknum = pending->_pending_block_state->block_num;
               ubo.set_block( pending->_pending_block_state->block );
            });
         }

         emit( self.accepted_block, pending->_pending_block_state );
      } catch (...) {
         // dont bother resetting pending, instead abort the block
         reset_pending_on_exit.cancel();
         abort_block();
         throw;
      }

      // push the state for pending.
      pending->push();
   }

   // The returned scoped_exit should not exceed the lifetime of the pending which existed when make_block_restore_point was called.
   fc::scoped_exit<std::function<void()>> make_block_restore_point() {
      auto orig_block_transactions_size = pending->_pending_block_state->block->transactions.size();
      auto orig_state_transactions_size = pending->_pending_block_state->trxs.size();
      auto orig_state_actions_size      = pending->_actions.size();

      std::function<void()> callback = [this,
                                        orig_block_transactions_size,
                                        orig_state_transactions_size,
                                        orig_state_actions_size]()
      {
         pending->_pending_block_state->block->transactions.resize(orig_block_transactions_size);
         pending->_pending_block_state->trxs.resize(orig_state_transactions_size);
         pending->_actions.resize(orig_state_actions_size);
      };

      return fc::make_scoped_exit( std::move(callback) );
   }

   transaction_trace_ptr apply_onerror( const generated_transaction& gtrx,
                                        fc::time_point deadline,
                                        fc::time_point start,
                                        uint32_t& cpu_time_to_bill_us, // only set on failure
                                        uint32_t billed_cpu_time_us,
                                        bool explicit_billed_cpu_time = false,
                                        bool enforce_whiteblacklist = true
                                      )
   {
      signed_transaction etrx;
      // Deliver onerror action containing the failed deferred transaction directly back to the sender.
      etrx.actions.emplace_back( vector<permission_level>{{gtrx.sender, config::active_name}},
                                 onerror( gtrx.sender_id, gtrx.packed_trx.data(), gtrx.packed_trx.size() ) );
      etrx.expiration = self.pending_block_time() + fc::microseconds(999'999); // Round up to avoid appearing expired
      etrx.set_reference_block( self.head_block_id() );

      transaction_context trx_context( self, etrx, etrx.id(), start );
      trx_context.deadline = deadline;
      trx_context.explicit_billed_cpu_time = explicit_billed_cpu_time;
      trx_context.billed_cpu_time_us = billed_cpu_time_us;
      trx_context.enforce_whiteblacklist = enforce_whiteblacklist;
      transaction_trace_ptr trace = trx_context.trace;
      try {
         trx_context.init_for_implicit_trx();
         trx_context.published = gtrx.published;
         trx_context.trace->action_traces.emplace_back();
         trx_context.dispatch_action( trx_context.trace->action_traces.back(), etrx.actions.back(), gtrx.sender );
         trx_context.finalize(); // Automatically rounds up network and CPU usage in trace and bills payers if successful

         auto restore = make_block_restore_point();
         trace->receipt = push_receipt( gtrx.trx_id, transaction_receipt::soft_fail,
                                        trx_context.billed_cpu_time_us, trace->net_usage );
         fc::move_append( pending->_actions, move(trx_context.executed) );

         trx_context.squash();
         restore.cancel();
         return trace;
      } catch( const fc::exception& e ) {
         cpu_time_to_bill_us = trx_context.update_billed_cpu_time( fc::time_point::now() );
         trace->except = e;
         trace->except_ptr = std::current_exception();
      }
      return trace;
   }

   void remove_scheduled_transaction( const generated_transaction_object& gto ) {
      resource_limits.add_pending_ram_usage(
         gto.payer,
         -(config::billable_size_v<generated_transaction_object> + gto.packed_trx.size())
      );
      // No need to verify_account_ram_usage since we are only reducing memory

      db.remove( gto );
   }

   bool failure_is_subjective( const fc::exception& e ) const {
      auto code = e.code();
      return    (code == subjective_block_production_exception::code_value)
             || (code == block_net_usage_exceeded::code_value)
             || (code == greylist_net_usage_exceeded::code_value)
             || (code == block_cpu_usage_exceeded::code_value)
             || (code == greylist_cpu_usage_exceeded::code_value)
             || (code == deadline_exception::code_value)
             || (code == leeway_deadline_exception::code_value)
             || (code == actor_whitelist_exception::code_value)
             || (code == actor_blacklist_exception::code_value)
             || (code == contract_whitelist_exception::code_value)
             || (code == contract_blacklist_exception::code_value)
             || (code == action_blacklist_exception::code_value)
             || (code == key_blacklist_exception::code_value);
   }

   bool scheduled_failure_is_subjective( const fc::exception& e ) const {
      auto code = e.code();
      return    (code == tx_cpu_usage_exceeded::code_value)
             || failure_is_subjective(e);
   }

   transaction_trace_ptr push_scheduled_transaction( const transaction_id_type& trxid, fc::time_point deadline, uint32_t billed_cpu_time_us, bool explicit_billed_cpu_time = false ) {
      const auto& idx = db.get_index<generated_transaction_multi_index,by_trx_id>();
      auto itr = idx.find( trxid );
      EOS_ASSERT( itr != idx.end(), unknown_transaction_exception, "unknown transaction" );
      return push_scheduled_transaction( *itr, deadline, billed_cpu_time_us, explicit_billed_cpu_time );
   }

   transaction_trace_ptr push_scheduled_transaction( const generated_transaction_object& gto, fc::time_point deadline, uint32_t billed_cpu_time_us, bool explicit_billed_cpu_time = false )
   { try {
      maybe_session undo_session;
      if ( !self.skip_db_sessions() )
         undo_session = maybe_session(db);

      auto gtrx = generated_transaction(gto);

      // remove the generated transaction object after making a copy
      // this will ensure that anything which affects the GTO multi-index-container will not invalidate
      // data we need to successfully retire this transaction.
      //
      // IF the transaction FAILs in a subjective way, `undo_session` should expire without being squashed
      // resulting in the GTO being restored and available for a future block to retire.
      remove_scheduled_transaction(gto);

      fc::datastream<const char*> ds( gtrx.packed_trx.data(), gtrx.packed_trx.size() );

      EOS_ASSERT( gtrx.delay_until <= self.pending_block_time(), transaction_exception, "this transaction isn't ready",
                 ("gtrx.delay_until",gtrx.delay_until)("pbt",self.pending_block_time())          );

      signed_transaction dtrx;
      fc::raw::unpack(ds,static_cast<transaction&>(dtrx) );
      transaction_metadata_ptr trx = std::make_shared<transaction_metadata>( dtrx );
      trx->accepted = true;
      trx->scheduled = true;

      transaction_trace_ptr trace;
      if( gtrx.expiration < self.pending_block_time() ) {
         trace = std::make_shared<transaction_trace>();
         trace->id = gtrx.trx_id;
         trace->block_num = self.pending_block_state()->block_num;
         trace->block_time = self.pending_block_time();
         trace->producer_block_id = self.pending_producer_block_id();
         trace->scheduled = true;
         trace->receipt = push_receipt( gtrx.trx_id, transaction_receipt::expired, billed_cpu_time_us, 0 ); // expire the transaction
         emit( self.accepted_transaction, trx );
         emit( self.applied_transaction, trace );
         undo_session.squash();
         return trace;
      }

      auto reset_in_trx_requiring_checks = fc::make_scoped_exit([old_value=in_trx_requiring_checks,this](){
         in_trx_requiring_checks = old_value;
      });
      in_trx_requiring_checks = true;

      uint32_t cpu_time_to_bill_us = billed_cpu_time_us;

      transaction_context trx_context( self, dtrx, gtrx.trx_id );
      trx_context.leeway =  fc::microseconds(0); // avoid stealing cpu resource
      trx_context.deadline = deadline;
      trx_context.explicit_billed_cpu_time = explicit_billed_cpu_time;
      trx_context.billed_cpu_time_us = billed_cpu_time_us;
      trx_context.enforce_whiteblacklist = gtrx.sender.empty() ? true : !sender_avoids_whitelist_blacklist_enforcement( gtrx.sender );
      trace = trx_context.trace;
      try {
         trx_context.init_for_deferred_trx( gtrx.published );

         if( trx_context.enforce_whiteblacklist && pending->_block_status == controller::block_status::incomplete ) {
            check_actor_list( trx_context.bill_to_accounts ); // Assumes bill_to_accounts is the set of actors authorizing the transaction
         }

         trx_context.exec();
         trx_context.finalize(); // Automatically rounds up network and CPU usage in trace and bills payers if successful

         auto restore = make_block_restore_point();

         trace->receipt = push_receipt( gtrx.trx_id,
                                        transaction_receipt::executed,
                                        trx_context.billed_cpu_time_us,
                                        trace->net_usage );

         fc::move_append( pending->_actions, move(trx_context.executed) );

         emit( self.accepted_transaction, trx );
         emit( self.applied_transaction, trace );

         trx_context.squash();
         undo_session.squash();

         restore.cancel();

         return trace;
      } catch( const fc::exception& e ) {
         cpu_time_to_bill_us = trx_context.update_billed_cpu_time( fc::time_point::now() );
         trace->except = e;
         trace->except_ptr = std::current_exception();
         trace->elapsed = fc::time_point::now() - trx_context.start;
      }
      trx_context.undo();

      // Only subjective OR soft OR hard failure logic below:

      if( gtrx.sender != account_name() && !failure_is_subjective(*trace->except)) {
         // Attempt error handling for the generated transaction.

         auto error_trace = apply_onerror( gtrx, deadline, trx_context.pseudo_start,
                                           cpu_time_to_bill_us, billed_cpu_time_us, explicit_billed_cpu_time,
                                           trx_context.enforce_whiteblacklist );
         error_trace->failed_dtrx_trace = trace;
         trace = error_trace;
         if( !trace->except_ptr ) {
            emit( self.accepted_transaction, trx );
            emit( self.applied_transaction, trace );
            undo_session.squash();
            return trace;
         }
         trace->elapsed = fc::time_point::now() - trx_context.start;
      }

      // Only subjective OR hard failure logic below:

      // subjectivity changes based on producing vs validating
      bool subjective  = false;
      if (explicit_billed_cpu_time) {
         subjective = failure_is_subjective(*trace->except);
      } else {
         subjective = scheduled_failure_is_subjective(*trace->except);
      }

      if ( !subjective ) {
         // hard failure logic

         if( !explicit_billed_cpu_time ) {
            auto& rl = self.get_mutable_resource_limits_manager();
            rl.update_account_usage( trx_context.bill_to_accounts, block_timestamp_type(self.pending_block_time()).slot );
            int64_t account_cpu_limit = 0;
            std::tie( std::ignore, account_cpu_limit, std::ignore, std::ignore ) = trx_context.max_bandwidth_billed_accounts_can_pay( true );

            cpu_time_to_bill_us = static_cast<uint32_t>( std::min( std::min( static_cast<int64_t>(cpu_time_to_bill_us),
                                                                             account_cpu_limit                          ),
                                                                   trx_context.initial_objective_duration_limit.count()    ) );
         }

         resource_limits.add_transaction_usage( trx_context.bill_to_accounts, cpu_time_to_bill_us, 0,
                                                block_timestamp_type(self.pending_block_time()).slot ); // Should never fail

         trace->receipt = push_receipt(gtrx.trx_id, transaction_receipt::hard_fail, cpu_time_to_bill_us, 0);

         emit( self.accepted_transaction, trx );
         emit( self.applied_transaction, trace );

         undo_session.squash();
      } else {
         emit( self.accepted_transaction, trx );
         emit( self.applied_transaction, trace );
      }

      return trace;
   } FC_CAPTURE_AND_RETHROW() } /// push_scheduled_transaction


   /**
    *  Adds the transaction receipt to the pending block and returns it.
    */
   template<typename T>
   const transaction_receipt& push_receipt( const T& trx, transaction_receipt_header::status_enum status,
                                            uint64_t cpu_usage_us, uint64_t net_usage ) {
      uint64_t net_usage_words = net_usage / 8;
      EOS_ASSERT( net_usage_words*8 == net_usage, transaction_exception, "net_usage is not divisible by 8" );
      pending->_pending_block_state->block->transactions.emplace_back( trx );
      transaction_receipt& r = pending->_pending_block_state->block->transactions.back();
      r.cpu_usage_us         = cpu_usage_us;
      r.net_usage_words      = net_usage_words;
      r.status               = status;
      return r;
   }

   /**
    *  This is the entry point for new transactions to the block state. It will check authorization and
    *  determine whether to execute it now or to delay it. Lastly it inserts a transaction receipt into
    *  the pending block.
    */
   transaction_trace_ptr push_transaction( const transaction_metadata_ptr& trx,
                                           fc::time_point deadline,
                                           uint32_t billed_cpu_time_us,
                                           bool explicit_billed_cpu_time = false )
   {
      EOS_ASSERT(deadline != fc::time_point(), transaction_exception, "deadline cannot be uninitialized");

      transaction_trace_ptr trace;
      try {
         auto start = fc::time_point::now();
         const bool check_auth = !self.skip_auth_check() && !trx->implicit;
         // call recover keys so that trx->sig_cpu_usage is set correctly
         const fc::microseconds sig_cpu_usage = check_auth ? std::get<0>( trx->recover_keys( chain_id ) ) : fc::microseconds();
         const flat_set<public_key_type>& recovered_keys = check_auth ? std::get<1>( trx->recover_keys( chain_id ) ) : flat_set<public_key_type>();
         if( !explicit_billed_cpu_time ) {
            fc::microseconds already_consumed_time( EOS_PERCENT(sig_cpu_usage.count(), conf.sig_cpu_bill_pct) );

            if( start.time_since_epoch() <  already_consumed_time ) {
               start = fc::time_point();
            } else {
               start -= already_consumed_time;
            }
         }

         const signed_transaction& trn = trx->packed_trx->get_signed_transaction();
         transaction_context trx_context(self, trn, trx->id, start);
         if ((bool)subjective_cpu_leeway && pending->_block_status == controller::block_status::incomplete) {
            trx_context.leeway = *subjective_cpu_leeway;
         }
         trx_context.deadline = deadline;
         trx_context.explicit_billed_cpu_time = explicit_billed_cpu_time;
         trx_context.billed_cpu_time_us = billed_cpu_time_us;
         trace = trx_context.trace;
         try {
            if( trx->implicit ) {
               trx_context.init_for_implicit_trx();
               trx_context.enforce_whiteblacklist = false;
            } else {
               bool skip_recording = replay_head_time && (time_point(trn.expiration) <= *replay_head_time);
               trx_context.init_for_input_trx( trx->packed_trx->get_unprunable_size(),
                                               trx->packed_trx->get_prunable_size(),
                                               skip_recording);
            }

            trx_context.delay = fc::seconds(trn.delay_sec);

            if( check_auth ) {
               authorization.check_authorization(
                       trn.actions,
                       recovered_keys,
                       {},
                       trx_context.delay,
                       [&trx_context](){ trx_context.checktime(); },
                       false
               );
            }
            trx_context.exec();
            trx_context.finalize(); // Automatically rounds up network and CPU usage in trace and bills payers if successful

            auto restore = make_block_restore_point();

            if (!trx->implicit) {
               transaction_receipt::status_enum s = (trx_context.delay == fc::seconds(0))
                                                    ? transaction_receipt::executed
                                                    : transaction_receipt::delayed;
               trace->receipt = push_receipt(*trx->packed_trx, s, trx_context.billed_cpu_time_us, trace->net_usage);
               pending->_pending_block_state->trxs.emplace_back(trx);
            } else {
               transaction_receipt_header r;
               r.status = transaction_receipt::executed;
               r.cpu_usage_us = trx_context.billed_cpu_time_us;
               r.net_usage_words = trace->net_usage / 8;
               trace->receipt = r;
            }

            fc::move_append(pending->_actions, move(trx_context.executed));

            // call the accept signal but only once for this transaction
            if (!trx->accepted) {
               trx->accepted = true;
               emit( self.accepted_transaction, trx);
            }

            emit(self.applied_transaction, trace);


            if ( read_mode != db_read_mode::SPECULATIVE && pending->_block_status == controller::block_status::incomplete ) {
               //this may happen automatically in destructor, but I prefere make it more explicit
               trx_context.undo();
            } else {
               restore.cancel();
               trx_context.squash();
            }

            if (!trx->implicit) {
               unapplied_transactions.erase( trx->signed_id );
            }
            return trace;
         } catch (const fc::exception& e) {
            trace->except = e;
            trace->except_ptr = std::current_exception();
         }

         if (!failure_is_subjective(*trace->except)) {
            unapplied_transactions.erase( trx->signed_id );
         }

         emit( self.accepted_transaction, trx );
         emit( self.applied_transaction, trace );

         return trace;
      } FC_CAPTURE_AND_RETHROW((trace))
   } /// push_transaction


   void start_block( block_timestamp_type when, uint16_t confirm_block_count, controller::block_status s,
                     const optional<block_id_type>& producer_block_id )
   {
      EOS_ASSERT( !pending, block_validate_exception, "pending block already exists" );

      auto guard_pending = fc::make_scoped_exit([this](){
         pending.reset();
      });

      if (!self.skip_db_sessions(s)) {
         EOS_ASSERT( db.revision() == head->block_num, database_exception, "db revision is not on par with head block",
                     ("db.revision()", db.revision())("controller_head_block", head->block_num)("fork_db_head_block", fork_db.head()->block_num) );

         pending.emplace(maybe_session(db));
      } else {
         pending.emplace(maybe_session());
      }

      pending->_block_status = s;
      pending->_producer_block_id = producer_block_id;
      pending->_pending_block_state = std::make_shared<block_state>( *head, when ); // promotes pending schedule (if any) to active
      pending->_pending_block_state->in_current_chain = true;

      pending->_pending_block_state->set_confirmed(confirm_block_count);

      auto was_pending_promoted = pending->_pending_block_state->maybe_promote_pending();

      //modify state in speculative block only if we are speculative reads mode (other wise we need clean state for head or irreversible reads)
      if ( read_mode == db_read_mode::SPECULATIVE || pending->_block_status != controller::block_status::incomplete ) {

         const auto& gpo = db.get<global_property_object>();
         if( gpo.proposed_schedule_block_num.valid() && // if there is a proposed schedule that was proposed in a block ...
             ( *gpo.proposed_schedule_block_num <= pending->_pending_block_state->dpos_irreversible_blocknum ) && // ... that has now become irreversible ...
             pending->_pending_block_state->pending_schedule.producers.size() == 0 && // ... and there is room for a new pending schedule ...
             !was_pending_promoted // ... and not just because it was promoted to active at the start of this block, then:
         )
            {
               // Promote proposed schedule to pending schedule.
               if( !replaying ) {
                  ilog( "promoting proposed schedule (set in block ${proposed_num}) to pending; current block: ${n} lib: ${lib} schedule: ${schedule} ",
                        ("proposed_num", *gpo.proposed_schedule_block_num)("n", pending->_pending_block_state->block_num)
                        ("lib", pending->_pending_block_state->dpos_irreversible_blocknum)
                        ("schedule", static_cast<producer_schedule_type>(gpo.proposed_schedule) ) );
               }
               pending->_pending_block_state->set_new_producers( gpo.proposed_schedule );
               db.modify( gpo, [&]( auto& gp ) {
                     gp.proposed_schedule_block_num = optional<block_num_type>();
                     gp.proposed_schedule.clear();
                  });
            }

         try {
            auto onbtrx = std::make_shared<transaction_metadata>( get_on_block_transaction() );
            onbtrx->implicit = true;
            auto reset_in_trx_requiring_checks = fc::make_scoped_exit([old_value=in_trx_requiring_checks,this](){
                  in_trx_requiring_checks = old_value;
               });
            in_trx_requiring_checks = true;
            push_transaction( onbtrx, fc::time_point::maximum(), self.get_global_properties().configuration.min_transaction_cpu_usage, true );
         } catch( const boost::interprocess::bad_alloc& e  ) {
            elog( "on block transaction failed due to a bad allocation" );
            throw;
         } catch( const fc::exception& e ) {
            wlog( "on block transaction failed, but shouldn't impact block generation, system contract needs update" );
            edump((e.to_detail_string()));
         } catch( ... ) {
         }

         clear_expired_input_transactions();
         update_producers_authority();
      }

      guard_pending.cancel();
   } // start_block



   void sign_block( const std::function<signature_type( const digest_type& )>& signer_callback  ) {
      auto p = pending->_pending_block_state;

      p->sign( signer_callback );

      static_cast<signed_block_header&>(*p->block) = p->header;
   } /// sign_block

   void apply_block( const signed_block_ptr& b, controller::block_status s ) { try {
      try {
         EOS_ASSERT( b->block_extensions.size() == 0, block_validate_exception, "no supported extensions" );
         auto producer_block_id = b->id();
         start_block( b->timestamp, b->confirmed, s , producer_block_id);

         std::vector<transaction_metadata_ptr> packed_transactions;
         packed_transactions.reserve( b->transactions.size() );
         for( const auto& receipt : b->transactions ) {
            if( receipt.trx.contains<packed_transaction>()) {
               auto& pt = receipt.trx.get<packed_transaction>();
               auto mtrx = std::make_shared<transaction_metadata>( std::make_shared<packed_transaction>( pt ) );
               if( !self.skip_auth_check() ) {
<<<<<<< HEAD
                  transaction_metadata::create_signing_keys_future( mtrx, ioc, chain_id, microseconds::maximum() );
=======
                  transaction_metadata::start_recover_keys( mtrx, thread_pool, chain_id, microseconds::maximum() );
>>>>>>> 91c78061
               }
               packed_transactions.emplace_back( std::move( mtrx ) );
            }
         }

         transaction_trace_ptr trace;

         size_t packed_idx = 0;
         for( const auto& receipt : b->transactions ) {
            auto num_pending_receipts = pending->_pending_block_state->block->transactions.size();
            if( receipt.trx.contains<packed_transaction>() ) {
               trace = push_transaction( packed_transactions.at(packed_idx++), fc::time_point::maximum(), receipt.cpu_usage_us, true );
            } else if( receipt.trx.contains<transaction_id_type>() ) {
               trace = push_scheduled_transaction( receipt.trx.get<transaction_id_type>(), fc::time_point::maximum(), receipt.cpu_usage_us, true );
            } else {
               EOS_ASSERT( false, block_validate_exception, "encountered unexpected receipt type" );
            }

            bool transaction_failed =  trace && trace->except;
            bool transaction_can_fail = receipt.status == transaction_receipt_header::hard_fail && receipt.trx.contains<transaction_id_type>();
            if( transaction_failed && !transaction_can_fail) {
               edump((*trace));
               throw *trace->except;
            }

            EOS_ASSERT( pending->_pending_block_state->block->transactions.size() > 0,
                        block_validate_exception, "expected a receipt",
                        ("block", *b)("expected_receipt", receipt)
                      );
            EOS_ASSERT( pending->_pending_block_state->block->transactions.size() == num_pending_receipts + 1,
                        block_validate_exception, "expected receipt was not added",
                        ("block", *b)("expected_receipt", receipt)
                      );
            const transaction_receipt_header& r = pending->_pending_block_state->block->transactions.back();
            EOS_ASSERT( r == static_cast<const transaction_receipt_header&>(receipt),
                        block_validate_exception, "receipt does not match",
                        ("producer_receipt", receipt)("validator_receipt", pending->_pending_block_state->block->transactions.back()) );
         }

         finalize_block();

         // this implicitly asserts that all header fields (less the signature) are identical
         EOS_ASSERT(producer_block_id == pending->_pending_block_state->header.id(),
                   block_validate_exception, "Block ID does not match",
                   ("producer_block_id",producer_block_id)("validator_block_id",pending->_pending_block_state->header.id()));

         // We need to fill out the pending block state's block because that gets serialized in the reversible block log
         // in the future we can optimize this by serializing the original and not the copy

         // we can always trust this signature because,
         //   - prior to apply_block, we call fork_db.add which does a signature check IFF the block is untrusted
         //   - OTHERWISE the block is trusted and therefore we trust that the signature is valid
         // Also, as ::sign_block does not lazily calculate the digest of the block, we can just short-circuit to save cycles
         pending->_pending_block_state->header.producer_signature = b->producer_signature;
         static_cast<signed_block_header&>(*pending->_pending_block_state->block) =  pending->_pending_block_state->header;

         commit_block(false);
         return;
      } catch ( const fc::exception& e ) {
         edump((e.to_detail_string()));
         abort_block();
         throw;
      }
   } FC_CAPTURE_AND_RETHROW() } /// apply_block

   std::future<block_state_ptr> create_block_state_future( const signed_block_ptr& b ) {
      EOS_ASSERT( b, block_validate_exception, "null block" );

      auto id = b->id();

      // no reason for a block_state if fork_db already knows about block
      auto existing = fork_db.get_block( id );
      EOS_ASSERT( !existing, fork_database_exception, "we already know about this block: ${id}", ("id", id) );

      auto prev = fork_db.get_block( b->previous );
      EOS_ASSERT( prev, unlinkable_block_exception, "unlinkable block ${id}", ("id", id)("previous", b->previous) );

      return async_thread_pool( ioc, [b, prev]() {
         const bool skip_validate_signee = false;
         return std::make_shared<block_state>( *prev, move( b ), skip_validate_signee );
      } );
   }

   void push_block( std::future<block_state_ptr>& block_state_future ) {
      controller::block_status s = controller::block_status::complete;
      EOS_ASSERT(!pending, block_validate_exception, "it is not valid to push a block when there is a pending block");

      auto reset_prod_light_validation = fc::make_scoped_exit([old_value=trusted_producer_light_validation, this]() {
         trusted_producer_light_validation = old_value;
      });
      try {
         block_state_ptr new_header_state = block_state_future.get();
         auto& b = new_header_state->block;
         emit( self.pre_accepted_block, b );

         fork_db.add( new_header_state, false );

         if (conf.trusted_producers.count(b->producer)) {
            trusted_producer_light_validation = true;
         };
         emit( self.accepted_block_header, new_header_state );

         if ( read_mode != db_read_mode::IRREVERSIBLE ) {
            maybe_switch_forks( s );
         }

      } FC_LOG_AND_RETHROW( )
   }

   void replay_push_block( const signed_block_ptr& b, controller::block_status s ) {
      self.validate_db_available_size();
      self.validate_reversible_available_size();

      EOS_ASSERT(!pending, block_validate_exception, "it is not valid to push a block when there is a pending block");

      try {
         EOS_ASSERT( b, block_validate_exception, "trying to push empty block" );
         EOS_ASSERT( (s == controller::block_status::irreversible || s == controller::block_status::validated),
                     block_validate_exception, "invalid block status for replay" );
         emit( self.pre_accepted_block, b );
         const bool skip_validate_signee = !conf.force_all_checks;
         auto new_header_state = fork_db.add( b, skip_validate_signee );

         emit( self.accepted_block_header, new_header_state );

         if ( read_mode != db_read_mode::IRREVERSIBLE ) {
            maybe_switch_forks( s );
         }

         // on replay irreversible is not emitted by fork database, so emit it explicitly here
         if( s == controller::block_status::irreversible )
            emit( self.irreversible_block, new_header_state );

      } FC_LOG_AND_RETHROW( )
   }

   void maybe_switch_forks( controller::block_status s ) {
      auto new_head = fork_db.head();

      if( new_head->header.previous == head->id ) {
         try {
            apply_block( new_head->block, s );
            fork_db.mark_in_current_chain( new_head, true );
            fork_db.set_validity( new_head, true );
            head = new_head;
         } catch ( const fc::exception& e ) {
            fork_db.set_validity( new_head, false ); // Removes new_head from fork_db index, so no need to mark it as not in the current chain.
            throw;
         }
      } else if( new_head->id != head->id ) {
         ilog("switching forks from ${current_head_id} (block number ${current_head_num}) to ${new_head_id} (block number ${new_head_num})",
              ("current_head_id", head->id)("current_head_num", head->block_num)("new_head_id", new_head->id)("new_head_num", new_head->block_num) );
         auto branches = fork_db.fetch_branch_from( new_head->id, head->id );

         for( auto itr = branches.second.begin(); itr != branches.second.end(); ++itr ) {
            fork_db.mark_in_current_chain( *itr, false );
            pop_block();
         }
         EOS_ASSERT( self.head_block_id() == branches.second.back()->header.previous, fork_database_exception,
                     "loss of sync between fork_db and chainbase during fork switch" ); // _should_ never fail

         for( auto ritr = branches.first.rbegin(); ritr != branches.first.rend(); ++ritr ) {
            optional<fc::exception> except;
            try {
               apply_block( (*ritr)->block, (*ritr)->validated ? controller::block_status::validated : controller::block_status::complete );
               head = *ritr;
               fork_db.mark_in_current_chain( *ritr, true );
               (*ritr)->validated = true;
            }
            catch (const fc::exception& e) { except = e; }
            if (except) {
               elog("exception thrown while switching forks ${e}", ("e", except->to_detail_string()));

               // ritr currently points to the block that threw
               // if we mark it invalid it will automatically remove all forks built off it.
               fork_db.set_validity( *ritr, false );

               // pop all blocks from the bad fork
               // ritr base is a forward itr to the last block successfully applied
               auto applied_itr = ritr.base();
               for( auto itr = applied_itr; itr != branches.first.end(); ++itr ) {
                  fork_db.mark_in_current_chain( *itr, false );
                  pop_block();
               }
               EOS_ASSERT( self.head_block_id() == branches.second.back()->header.previous, fork_database_exception,
                           "loss of sync between fork_db and chainbase during fork switch reversal" ); // _should_ never fail

               // re-apply good blocks
               for( auto ritr = branches.second.rbegin(); ritr != branches.second.rend(); ++ritr ) {
                  apply_block( (*ritr)->block, controller::block_status::validated /* we previously validated these blocks*/ );
                  head = *ritr;
                  fork_db.mark_in_current_chain( *ritr, true );
               }
               throw *except;
            } // end if exception
         } /// end for each block in branch
         ilog("successfully switched fork to new head ${new_head_id}", ("new_head_id", new_head->id) );
      }
   } /// push_block

   void abort_block() {
      if( pending ) {
         if ( read_mode == db_read_mode::SPECULATIVE ) {
            for( const auto& t : pending->_pending_block_state->trxs )
               unapplied_transactions[t->signed_id] = t;
         }
         pending.reset();
      }
   }


   bool should_enforce_runtime_limits()const {
      return false;
   }

   void set_action_merkle() {
      vector<digest_type> action_digests;
      action_digests.reserve( pending->_actions.size() );
      for( const auto& a : pending->_actions )
         action_digests.emplace_back( a.digest() );

      pending->_pending_block_state->header.action_mroot = merkle( move(action_digests) );
   }

   void set_trx_merkle() {
      vector<digest_type> trx_digests;
      const auto& trxs = pending->_pending_block_state->block->transactions;
      trx_digests.reserve( trxs.size() );
      for( const auto& a : trxs )
         trx_digests.emplace_back( a.digest() );

      pending->_pending_block_state->header.transaction_mroot = merkle( move(trx_digests) );
   }


   void finalize_block()
   {
      EOS_ASSERT(pending, block_validate_exception, "it is not valid to finalize when there is no pending block");
      try {


      /*
      ilog( "finalize block ${n} (${id}) at ${t} by ${p} (${signing_key}); schedule_version: ${v} lib: ${lib} #dtrxs: ${ndtrxs} ${np}",
            ("n",pending->_pending_block_state->block_num)
            ("id",pending->_pending_block_state->header.id())
            ("t",pending->_pending_block_state->header.timestamp)
            ("p",pending->_pending_block_state->header.producer)
            ("signing_key", pending->_pending_block_state->block_signing_key)
            ("v",pending->_pending_block_state->header.schedule_version)
            ("lib",pending->_pending_block_state->dpos_irreversible_blocknum)
            ("ndtrxs",db.get_index<generated_transaction_multi_index,by_trx_id>().size())
            ("np",pending->_pending_block_state->header.new_producers)
            );
      */

      // Update resource limits:
      resource_limits.process_account_limit_updates();
      const auto& chain_config = self.get_global_properties().configuration;
      uint32_t max_virtual_mult = 1000;
      uint64_t CPU_TARGET = EOS_PERCENT(chain_config.max_block_cpu_usage, chain_config.target_block_cpu_usage_pct);
      resource_limits.set_block_parameters(
         { CPU_TARGET, chain_config.max_block_cpu_usage, config::block_cpu_usage_average_window_ms / config::block_interval_ms, max_virtual_mult, {99, 100}, {1000, 999}},
         {EOS_PERCENT(chain_config.max_block_net_usage, chain_config.target_block_net_usage_pct), chain_config.max_block_net_usage, config::block_size_average_window_ms / config::block_interval_ms, max_virtual_mult, {99, 100}, {1000, 999}}
      );
      resource_limits.process_block_usage(pending->_pending_block_state->block_num);

      set_action_merkle();
      set_trx_merkle();

      auto p = pending->_pending_block_state;
      p->id = p->header.id();

      create_block_summary(p->id);

   } FC_CAPTURE_AND_RETHROW() }

   void update_producers_authority() {
      const auto& producers = pending->_pending_block_state->active_schedule.producers;

      auto update_permission = [&]( auto& permission, auto threshold ) {
         auto auth = authority( threshold, {}, {});
         for( auto& p : producers ) {
            auth.accounts.push_back({{p.producer_name, config::active_name}, 1});
         }

         if( static_cast<authority>(permission.auth) != auth ) { // TODO: use a more efficient way to check that authority has not changed
            db.modify(permission, [&]( auto& po ) {
               po.auth = auth;
            });
         }
      };

      uint32_t num_producers = producers.size();
      auto calculate_threshold = [=]( uint32_t numerator, uint32_t denominator ) {
         return ( (num_producers * numerator) / denominator ) + 1;
      };

      update_permission( authorization.get_permission({config::producers_account_name,
                                                       config::active_name}),
                         calculate_threshold( 2, 3 ) /* more than two-thirds */                      );

      update_permission( authorization.get_permission({config::producers_account_name,
                                                       config::majority_producers_permission_name}),
                         calculate_threshold( 1, 2 ) /* more than one-half */                        );

      update_permission( authorization.get_permission({config::producers_account_name,
                                                       config::minority_producers_permission_name}),
                         calculate_threshold( 1, 3 ) /* more than one-third */                       );

      //TODO: Add tests
   }

   void create_block_summary(const block_id_type& id) {
      auto block_num = block_header::num_from_id(id);
      auto sid = block_num & 0xffff;
      db.modify( db.get<block_summary_object,by_id>(sid), [&](block_summary_object& bso ) {
          bso.block_id = id;
      });
   }


   void clear_expired_input_transactions() {
      //Look for expired transactions in the deduplication list, and remove them.
      auto& transaction_idx = db.get_mutable_index<transaction_multi_index>();
      const auto& dedupe_index = transaction_idx.indices().get<by_expiration>();
      auto now = self.pending_block_time();
      while( (!dedupe_index.empty()) && ( now > fc::time_point(dedupe_index.begin()->expiration) ) ) {
         transaction_idx.remove(*dedupe_index.begin());
      }
   }

   bool sender_avoids_whitelist_blacklist_enforcement( account_name sender )const {
      if( conf.sender_bypass_whiteblacklist.size() > 0 &&
          ( conf.sender_bypass_whiteblacklist.find( sender ) != conf.sender_bypass_whiteblacklist.end() ) )
      {
         return true;
      }

      return false;
   }

   void check_actor_list( const flat_set<account_name>& actors )const {
      if( actors.size() == 0 ) return;

      if( conf.actor_whitelist.size() > 0 ) {
         // throw if actors is not a subset of whitelist
         const auto& whitelist = conf.actor_whitelist;
         bool is_subset = true;

         // quick extents check, then brute force the check actors
         if (*actors.cbegin() >= *whitelist.cbegin() && *actors.crbegin() <= *whitelist.crbegin() ) {
            auto lower_bound = whitelist.cbegin();
            for (const auto& actor: actors) {
               lower_bound = std::lower_bound(lower_bound, whitelist.cend(), actor);

               // if the actor is not found, this is not a subset
               if (lower_bound == whitelist.cend() || *lower_bound != actor ) {
                  is_subset = false;
                  break;
               }

               // if the actor was found, we are guaranteed that other actors are either not present in the whitelist
               // or will be present in the range defined as [next actor,end)
               lower_bound = std::next(lower_bound);
            }
         } else {
            is_subset = false;
         }

         // helper lambda to lazily calculate the actors for error messaging
         static auto generate_missing_actors = [](const flat_set<account_name>& actors, const flat_set<account_name>& whitelist) -> vector<account_name> {
            vector<account_name> excluded;
            excluded.reserve( actors.size() );
            set_difference( actors.begin(), actors.end(),
                            whitelist.begin(), whitelist.end(),
                            std::back_inserter(excluded) );
            return excluded;
         };

         EOS_ASSERT( is_subset,  actor_whitelist_exception,
                     "authorizing actor(s) in transaction are not on the actor whitelist: ${actors}",
                     ("actors", generate_missing_actors(actors, whitelist))
                   );
      } else if( conf.actor_blacklist.size() > 0 ) {
         // throw if actors intersects blacklist
         const auto& blacklist = conf.actor_blacklist;
         bool intersects = false;

         // quick extents check then brute force check actors
         if( *actors.cbegin() <= *blacklist.crbegin() && *actors.crbegin() >= *blacklist.cbegin() ) {
            auto lower_bound = blacklist.cbegin();
            for (const auto& actor: actors) {
               lower_bound = std::lower_bound(lower_bound, blacklist.cend(), actor);

               // if the lower bound in the blacklist is at the end, all other actors are guaranteed to
               // not exist in the blacklist
               if (lower_bound == blacklist.cend()) {
                  break;
               }

               // if the lower bound of an actor IS the actor, then we have an intersection
               if (*lower_bound == actor) {
                  intersects = true;
                  break;
               }
            }
         }

         // helper lambda to lazily calculate the actors for error messaging
         static auto generate_blacklisted_actors = [](const flat_set<account_name>& actors, const flat_set<account_name>& blacklist) -> vector<account_name> {
            vector<account_name> blacklisted;
            blacklisted.reserve( actors.size() );
            set_intersection( actors.begin(), actors.end(),
                              blacklist.begin(), blacklist.end(),
                              std::back_inserter(blacklisted)
                            );
            return blacklisted;
         };

         EOS_ASSERT( !intersects, actor_blacklist_exception,
                     "authorizing actor(s) in transaction are on the actor blacklist: ${actors}",
                     ("actors", generate_blacklisted_actors(actors, blacklist))
                   );
      }
   }

   void check_contract_list( account_name code )const {
      if( conf.contract_whitelist.size() > 0 ) {
         EOS_ASSERT( conf.contract_whitelist.find( code ) != conf.contract_whitelist.end(),
                     contract_whitelist_exception,
                     "account '${code}' is not on the contract whitelist", ("code", code)
                   );
      } else if( conf.contract_blacklist.size() > 0 ) {
         EOS_ASSERT( conf.contract_blacklist.find( code ) == conf.contract_blacklist.end(),
                     contract_blacklist_exception,
                     "account '${code}' is on the contract blacklist", ("code", code)
                   );
      }
   }

   void check_action_list( account_name code, action_name action )const {
      if( conf.action_blacklist.size() > 0 ) {
         EOS_ASSERT( conf.action_blacklist.find( std::make_pair(code, action) ) == conf.action_blacklist.end(),
                     action_blacklist_exception,
                     "action '${code}::${action}' is on the action blacklist",
                     ("code", code)("action", action)
                   );
      }
   }

   void check_key_list( const public_key_type& key )const {
      if( conf.key_blacklist.size() > 0 ) {
         EOS_ASSERT( conf.key_blacklist.find( key ) == conf.key_blacklist.end(),
                     key_blacklist_exception,
                     "public key '${key}' is on the key blacklist",
                     ("key", key)
                   );
      }
   }

   /*
   bool should_check_tapos()const { return true; }

   void validate_tapos( const transaction& trx )const {
      if( !should_check_tapos() ) return;

      const auto& tapos_block_summary = db.get<block_summary_object>((uint16_t)trx.ref_block_num);

      //Verify TaPoS block summary has correct ID prefix, and that this block's time is not past the expiration
      EOS_ASSERT(trx.verify_reference_block(tapos_block_summary.block_id), invalid_ref_block_exception,
                 "Transaction's reference block did not match. Is this transaction from a different fork?",
                 ("tapos_summary", tapos_block_summary));
   }
   */


   /**
    *  At the start of each block we notify the system contract with a transaction that passes in
    *  the block header of the prior block (which is currently our head block)
    */
   signed_transaction get_on_block_transaction()
   {
      action on_block_act;
      on_block_act.account = config::system_account_name;
      on_block_act.name = N(onblock);
      on_block_act.authorization = vector<permission_level>{{config::system_account_name, config::active_name}};
      on_block_act.data = fc::raw::pack(self.head_block_header());

      signed_transaction trx;
      trx.actions.emplace_back(std::move(on_block_act));
      trx.set_reference_block(self.head_block_id());
      trx.expiration = self.pending_block_time() + fc::microseconds(999'999); // Round up to nearest second to avoid appearing expired
      return trx;
   }

}; /// controller_impl

const resource_limits_manager&   controller::get_resource_limits_manager()const
{
   return my->resource_limits;
}
resource_limits_manager&         controller::get_mutable_resource_limits_manager()
{
   return my->resource_limits;
}

const authorization_manager&   controller::get_authorization_manager()const
{
   return my->authorization;
}
authorization_manager&         controller::get_mutable_authorization_manager()
{
   return my->authorization;
}

controller::controller( const controller::config& cfg )
:my( new controller_impl( cfg, *this ) )
{
}

controller::~controller() {
   my->abort_block();
   //close fork_db here, because it can generate "irreversible" signal to this controller,
   //in case if read-mode == IRREVERSIBLE, we will apply latest irreversible block
   //for that we need 'my' to be valid pointer pointing to valid controller_impl.
   my->fork_db.close();
}

void controller::add_indices() {
   my->add_indices();
}

void controller::startup( std::function<bool()> shutdown, const snapshot_reader_ptr& snapshot ) {
   my->ioc_work.emplace( boost::asio::make_work_guard( my->ioc ) );
   for( uint16_t i = 0; i < my->conf.thread_pool_size; ++i ) {
      boost::asio::post( my->thread_pool, [&ioc = my->ioc, i]() {
         std::string tn = "chain-" + std::to_string( i );
         fc::set_os_thread_name( tn );
         ioc.run();
      } );
   }

   my->head = my->fork_db.head();
   if( snapshot ) {
      ilog( "Starting initialization from snapshot, this may take a significant amount of time" );
   }
   else if( !my->head ) {
      elog( "No head block in fork db, perhaps we need to replay" );
   }

   try {
      my->init(shutdown, snapshot);
   } catch (boost::interprocess::bad_alloc& e) {
      if ( snapshot )
         elog( "db storage not configured to have enough storage for the provided snapshot, please increase and retry snapshot" );
      throw e;
   }
   if( snapshot ) {
      ilog( "Finished initialization from snapshot" );
   }
}

const chainbase::database& controller::db()const { return my->db; }

chainbase::database& controller::mutable_db()const { return my->db; }

const fork_database& controller::fork_db()const { return my->fork_db; }


void controller::start_block( block_timestamp_type when, uint16_t confirm_block_count) {
   validate_db_available_size();
   my->start_block(when, confirm_block_count, block_status::incomplete, optional<block_id_type>() );
}

void controller::finalize_block() {
   validate_db_available_size();
   my->finalize_block();
}

void controller::sign_block( const std::function<signature_type( const digest_type& )>& signer_callback ) {
   my->sign_block( signer_callback );
}

void controller::commit_block() {
   validate_db_available_size();
   validate_reversible_available_size();
   my->commit_block(true);
}

void controller::abort_block() {
   my->abort_block();
}

boost::asio::io_context& controller::get_thread_pool() {
   return my->ioc;
}

std::future<block_state_ptr> controller::create_block_state_future( const signed_block_ptr& b ) {
   return my->create_block_state_future( b );
}

void controller::push_block( std::future<block_state_ptr>& block_state_future ) {
   validate_db_available_size();
   validate_reversible_available_size();
   my->push_block( block_state_future );
}

transaction_trace_ptr controller::push_transaction( const transaction_metadata_ptr& trx, fc::time_point deadline, uint32_t billed_cpu_time_us ) {
   validate_db_available_size();
   EOS_ASSERT( get_read_mode() != chain::db_read_mode::READ_ONLY, transaction_type_exception, "push transaction not allowed in read-only mode" );
   EOS_ASSERT( trx && !trx->implicit && !trx->scheduled, transaction_type_exception, "Implicit/Scheduled transaction not allowed" );
   return my->push_transaction(trx, deadline, billed_cpu_time_us, billed_cpu_time_us > 0 );
}

transaction_trace_ptr controller::push_scheduled_transaction( const transaction_id_type& trxid, fc::time_point deadline, uint32_t billed_cpu_time_us )
{
   validate_db_available_size();
   return my->push_scheduled_transaction( trxid, deadline, billed_cpu_time_us, billed_cpu_time_us > 0 );
}

const flat_set<account_name>& controller::get_actor_whitelist() const {
   return my->conf.actor_whitelist;
}
const flat_set<account_name>& controller::get_actor_blacklist() const {
   return my->conf.actor_blacklist;
}
const flat_set<account_name>& controller::get_contract_whitelist() const {
   return my->conf.contract_whitelist;
}
const flat_set<account_name>& controller::get_contract_blacklist() const {
   return my->conf.contract_blacklist;
}
const flat_set< pair<account_name, action_name> >& controller::get_action_blacklist() const {
   return my->conf.action_blacklist;
}
const flat_set<public_key_type>& controller::get_key_blacklist() const {
   return my->conf.key_blacklist;
}

void controller::set_actor_whitelist( const flat_set<account_name>& new_actor_whitelist ) {
   my->conf.actor_whitelist = new_actor_whitelist;
}
void controller::set_actor_blacklist( const flat_set<account_name>& new_actor_blacklist ) {
   my->conf.actor_blacklist = new_actor_blacklist;
}
void controller::set_contract_whitelist( const flat_set<account_name>& new_contract_whitelist ) {
   my->conf.contract_whitelist = new_contract_whitelist;
}
void controller::set_contract_blacklist( const flat_set<account_name>& new_contract_blacklist ) {
   my->conf.contract_blacklist = new_contract_blacklist;
}
void controller::set_action_blacklist( const flat_set< pair<account_name, action_name> >& new_action_blacklist ) {
   for (auto& act: new_action_blacklist) {
      EOS_ASSERT(act.first != account_name(), name_type_exception, "Action blacklist - contract name should not be empty");
      EOS_ASSERT(act.second != action_name(), action_type_exception, "Action blacklist - action name should not be empty");
   }
   my->conf.action_blacklist = new_action_blacklist;
}
void controller::set_key_blacklist( const flat_set<public_key_type>& new_key_blacklist ) {
   my->conf.key_blacklist = new_key_blacklist;
}

uint32_t controller::head_block_num()const {
   return my->head->block_num;
}
time_point controller::head_block_time()const {
   return my->head->header.timestamp;
}
block_id_type controller::head_block_id()const {
   return my->head->id;
}
account_name  controller::head_block_producer()const {
   return my->head->header.producer;
}
const block_header& controller::head_block_header()const {
   return my->head->header;
}
block_state_ptr controller::head_block_state()const {
   return my->head;
}

uint32_t controller::fork_db_head_block_num()const {
   return my->fork_db.head()->block_num;
}

block_id_type controller::fork_db_head_block_id()const {
   return my->fork_db.head()->id;
}

time_point controller::fork_db_head_block_time()const {
   return my->fork_db.head()->header.timestamp;
}

account_name  controller::fork_db_head_block_producer()const {
   return my->fork_db.head()->header.producer;
}

block_state_ptr controller::pending_block_state()const {
   if( my->pending ) return my->pending->_pending_block_state;
   return block_state_ptr();
}
time_point controller::pending_block_time()const {
   EOS_ASSERT( my->pending, block_validate_exception, "no pending block" );
   return my->pending->_pending_block_state->header.timestamp;
}

optional<block_id_type> controller::pending_producer_block_id()const {
   EOS_ASSERT( my->pending, block_validate_exception, "no pending block" );
   return my->pending->_producer_block_id;
}

uint32_t controller::last_irreversible_block_num() const {
   return std::max(std::max(my->head->bft_irreversible_blocknum, my->head->dpos_irreversible_blocknum), my->snapshot_head_block);
}

block_id_type controller::last_irreversible_block_id() const {
   auto lib_num = last_irreversible_block_num();
   const auto& tapos_block_summary = db().get<block_summary_object>((uint16_t)lib_num);

   if( block_header::num_from_id(tapos_block_summary.block_id) == lib_num )
      return tapos_block_summary.block_id;

   return fetch_block_by_number(lib_num)->id();

}

const dynamic_global_property_object& controller::get_dynamic_global_properties()const {
  return my->db.get<dynamic_global_property_object>();
}
const global_property_object& controller::get_global_properties()const {
  return my->db.get<global_property_object>();
}

signed_block_ptr controller::fetch_block_by_id( block_id_type id )const {
   auto state = my->fork_db.get_block(id);
   if( state && state->block ) return state->block;
   auto bptr = fetch_block_by_number( block_header::num_from_id(id) );
   if( bptr && bptr->id() == id ) return bptr;
   return signed_block_ptr();
}

signed_block_ptr controller::fetch_block_by_number( uint32_t block_num )const  { try {
   auto blk_state = my->fork_db.get_block_in_current_chain_by_num( block_num );
   if( blk_state && blk_state->block ) {
      return blk_state->block;
   }

   return my->blog.read_block_by_num(block_num);
} FC_CAPTURE_AND_RETHROW( (block_num) ) }

block_state_ptr controller::fetch_block_state_by_id( block_id_type id )const {
   auto state = my->fork_db.get_block(id);
   return state;
}

block_state_ptr controller::fetch_block_state_by_number( uint32_t block_num )const  { try {
   auto blk_state = my->fork_db.get_block_in_current_chain_by_num( block_num );
   return blk_state;
} FC_CAPTURE_AND_RETHROW( (block_num) ) }

block_id_type controller::get_block_id_for_num( uint32_t block_num )const { try {
   auto blk_state = my->fork_db.get_block_in_current_chain_by_num( block_num );
   if( blk_state ) {
      return blk_state->id;
   }

   auto signed_blk = my->blog.read_block_by_num(block_num);

   EOS_ASSERT( BOOST_LIKELY( signed_blk != nullptr ), unknown_block_exception,
               "Could not find block: ${block}", ("block", block_num) );

   return signed_blk->id();
} FC_CAPTURE_AND_RETHROW( (block_num) ) }

sha256 controller::calculate_integrity_hash()const { try {
   return my->calculate_integrity_hash();
} FC_LOG_AND_RETHROW() }

void controller::write_snapshot( const snapshot_writer_ptr& snapshot ) const {
   EOS_ASSERT( !my->pending, block_validate_exception, "cannot take a consistent snapshot with a pending block" );
   return my->add_to_snapshot(snapshot);
}

void controller::pop_block() {
   my->pop_block();
}

int64_t controller::set_proposed_producers( vector<producer_key> producers ) {
   const auto& gpo = get_global_properties();
   auto cur_block_num = head_block_num() + 1;

   if( gpo.proposed_schedule_block_num.valid() ) {
      if( *gpo.proposed_schedule_block_num != cur_block_num )
         return -1; // there is already a proposed schedule set in a previous block, wait for it to become pending

      if( std::equal( producers.begin(), producers.end(),
                      gpo.proposed_schedule.producers.begin(), gpo.proposed_schedule.producers.end() ) )
         return -1; // the proposed producer schedule does not change
   }

   producer_schedule_type sch;

   decltype(sch.producers.cend()) end;
   decltype(end)                  begin;

   if( my->pending->_pending_block_state->pending_schedule.producers.size() == 0 ) {
      const auto& active_sch = my->pending->_pending_block_state->active_schedule;
      begin = active_sch.producers.begin();
      end   = active_sch.producers.end();
      sch.version = active_sch.version + 1;
   } else {
      const auto& pending_sch = my->pending->_pending_block_state->pending_schedule;
      begin = pending_sch.producers.begin();
      end   = pending_sch.producers.end();
      sch.version = pending_sch.version + 1;
   }

   if( std::equal( producers.begin(), producers.end(), begin, end ) )
      return -1; // the producer schedule would not change

   sch.producers = std::move(producers);

   int64_t version = sch.version;

   my->db.modify( gpo, [&]( auto& gp ) {
      gp.proposed_schedule_block_num = cur_block_num;
      gp.proposed_schedule = std::move(sch);
   });
   return version;
}

const producer_schedule_type&    controller::active_producers()const {
   if ( !(my->pending) )
      return  my->head->active_schedule;
   return my->pending->_pending_block_state->active_schedule;
}

const producer_schedule_type&    controller::pending_producers()const {
   if ( !(my->pending) )
      return  my->head->pending_schedule;
   return my->pending->_pending_block_state->pending_schedule;
}

optional<producer_schedule_type> controller::proposed_producers()const {
   const auto& gpo = get_global_properties();
   if( !gpo.proposed_schedule_block_num.valid() )
      return optional<producer_schedule_type>();

   return gpo.proposed_schedule;
}

bool controller::light_validation_allowed(bool replay_opts_disabled_by_policy) const {
   if (!my->pending || my->in_trx_requiring_checks) {
      return false;
   }

   const auto pb_status = my->pending->_block_status;

   // in a pending irreversible or previously validated block and we have forcing all checks
   const bool consider_skipping_on_replay = (pb_status == block_status::irreversible || pb_status == block_status::validated) && !replay_opts_disabled_by_policy;

   // OR in a signed block and in light validation mode
   const bool consider_skipping_on_validate = (pb_status == block_status::complete &&
         (my->conf.block_validation_mode == validation_mode::LIGHT || my->trusted_producer_light_validation));

   return consider_skipping_on_replay || consider_skipping_on_validate;
}


bool controller::skip_auth_check() const {
   return light_validation_allowed(my->conf.force_all_checks);
}

bool controller::skip_db_sessions( block_status bs ) const {
   bool consider_skipping = bs == block_status::irreversible;
   return consider_skipping
      && !my->conf.disable_replay_opts
      && !my->in_trx_requiring_checks;
}

bool controller::skip_db_sessions( ) const {
   if (my->pending) {
      return skip_db_sessions(my->pending->_block_status);
   } else {
      return false;
   }
}

bool controller::skip_trx_checks() const {
   return light_validation_allowed(my->conf.disable_replay_opts);
}

bool controller::contracts_console()const {
   return my->conf.contracts_console;
}

chain_id_type controller::get_chain_id()const {
   return my->chain_id;
}

db_read_mode controller::get_read_mode()const {
   return my->read_mode;
}

validation_mode controller::get_validation_mode()const {
   return my->conf.block_validation_mode;
}

const apply_handler* controller::find_apply_handler( account_name receiver, account_name scope, action_name act ) const
{
   auto native_handler_scope = my->apply_handlers.find( receiver );
   if( native_handler_scope != my->apply_handlers.end() ) {
      auto handler = native_handler_scope->second.find( make_pair( scope, act ) );
      if( handler != native_handler_scope->second.end() )
         return &handler->second;
   }
   return nullptr;
}
wasm_interface& controller::get_wasm_interface() {
   return my->wasmif;
}

const account_object& controller::get_account( account_name name )const
{ try {
   return my->db.get<account_object, by_name>(name);
} FC_CAPTURE_AND_RETHROW( (name) ) }

unapplied_transactions_type& controller::get_unapplied_transactions() {
   if ( my->read_mode != db_read_mode::SPECULATIVE ) {
      EOS_ASSERT( my->unapplied_transactions.empty(), transaction_exception,
                  "not empty unapplied_transactions in non-speculative mode" ); //should never happen
   }
   return my->unapplied_transactions;
}

bool controller::sender_avoids_whitelist_blacklist_enforcement( account_name sender )const {
   return my->sender_avoids_whitelist_blacklist_enforcement( sender );
}

void controller::check_actor_list( const flat_set<account_name>& actors )const {
   my->check_actor_list( actors );
}

void controller::check_contract_list( account_name code )const {
   my->check_contract_list( code );
}

void controller::check_action_list( account_name code, action_name action )const {
   my->check_action_list( code, action );
}

void controller::check_key_list( const public_key_type& key )const {
   my->check_key_list( key );
}

bool controller::is_producing_block()const {
   if( !my->pending ) return false;

   return (my->pending->_block_status == block_status::incomplete);
}

bool controller::is_ram_billing_in_notify_allowed()const {
   return !is_producing_block() || my->conf.allow_ram_billing_in_notify;
}

void controller::validate_expiration( const transaction& trx )const { try {
   const auto& chain_configuration = get_global_properties().configuration;

   EOS_ASSERT( time_point(trx.expiration) >= pending_block_time(),
               expired_tx_exception,
               "transaction has expired, "
               "expiration is ${trx.expiration} and pending block time is ${pending_block_time}",
               ("trx.expiration",trx.expiration)("pending_block_time",pending_block_time()));
   EOS_ASSERT( time_point(trx.expiration) <= pending_block_time() + fc::seconds(chain_configuration.max_transaction_lifetime),
               tx_exp_too_far_exception,
               "Transaction expiration is too far in the future relative to the reference time of ${reference_time}, "
               "expiration is ${trx.expiration} and the maximum transaction lifetime is ${max_til_exp} seconds",
               ("trx.expiration",trx.expiration)("reference_time",pending_block_time())
               ("max_til_exp",chain_configuration.max_transaction_lifetime) );
} FC_CAPTURE_AND_RETHROW((trx)) }

void controller::validate_tapos( const transaction& trx )const { try {
   const auto& tapos_block_summary = db().get<block_summary_object>((uint16_t)trx.ref_block_num);

   //Verify TaPoS block summary has correct ID prefix, and that this block's time is not past the expiration
   EOS_ASSERT(trx.verify_reference_block(tapos_block_summary.block_id), invalid_ref_block_exception,
              "Transaction's reference block did not match. Is this transaction from a different fork?",
              ("tapos_summary", tapos_block_summary));
} FC_CAPTURE_AND_RETHROW() }

void controller::validate_db_available_size() const {
   const auto free = db().get_segment_manager()->get_free_memory();
   const auto guard = my->conf.state_guard_size;
   EOS_ASSERT(free >= guard, database_guard_exception, "database free: ${f}, guard size: ${g}", ("f", free)("g",guard));
}

void controller::validate_reversible_available_size() const {
   const auto free = my->reversible_blocks.get_segment_manager()->get_free_memory();
   const auto guard = my->conf.reversible_guard_size;
   EOS_ASSERT(free >= guard, reversible_guard_exception, "reversible free: ${f}, guard size: ${g}", ("f", free)("g",guard));
}

bool controller::is_known_unexpired_transaction( const transaction_id_type& id) const {
   return db().find<transaction_object, by_trx_id>(id);
}

void controller::set_subjective_cpu_leeway(fc::microseconds leeway) {
   my->subjective_cpu_leeway = leeway;
}

void controller::add_resource_greylist(const account_name &name) {
   my->conf.resource_greylist.insert(name);
}

void controller::remove_resource_greylist(const account_name &name) {
   my->conf.resource_greylist.erase(name);
}

bool controller::is_resource_greylisted(const account_name &name) const {
   return my->conf.resource_greylist.find(name) !=  my->conf.resource_greylist.end();
}

const flat_set<account_name> &controller::get_resource_greylist() const {
   return  my->conf.resource_greylist;
}

} } /// eosio::chain<|MERGE_RESOLUTION|>--- conflicted
+++ resolved
@@ -1203,11 +1203,7 @@
                auto& pt = receipt.trx.get<packed_transaction>();
                auto mtrx = std::make_shared<transaction_metadata>( std::make_shared<packed_transaction>( pt ) );
                if( !self.skip_auth_check() ) {
-<<<<<<< HEAD
-                  transaction_metadata::create_signing_keys_future( mtrx, ioc, chain_id, microseconds::maximum() );
-=======
-                  transaction_metadata::start_recover_keys( mtrx, thread_pool, chain_id, microseconds::maximum() );
->>>>>>> 91c78061
+                  transaction_metadata::start_recover_keys( mtrx, ioc, chain_id, microseconds::maximum() );
                }
                packed_transactions.emplace_back( std::move( mtrx ) );
             }
