#include <eosio/chain/controller.hpp>
#include <eosio/chain/transaction_context.hpp>

#include <eosio/chain/block_log.hpp>
#include <eosio/chain/fork_database.hpp>
#include <eosio/chain/exceptions.hpp>

#include <eosio/chain/account_object.hpp>
#include <eosio/chain/block_summary_object.hpp>
#include <eosio/chain/eosio_contract.hpp>
#include <eosio/chain/global_property_object.hpp>
#include <eosio/chain/contract_table_objects.hpp>
#include <eosio/chain/generated_transaction_object.hpp>
#include <eosio/chain/transaction_object.hpp>
#include <eosio/chain/reversible_block_object.hpp>

#include <eosio/chain/authorization_manager.hpp>
#include <eosio/chain/resource_limits.hpp>
#include <eosio/chain/chain_snapshot.hpp>
#include <eosio/chain/thread_utils.hpp>

#include <chainbase/chainbase.hpp>
#include <fc/io/json.hpp>
#include <fc/scoped_exit.hpp>
#include <fc/variant_object.hpp>


#include <cyberway/chaindb/controller.hpp>

namespace eosio { namespace chain {

using resource_limits::resource_limits_manager;

using controller_index_set = index_set<
   account_table,
   account_sequence_table,
   global_property_table,
   dynamic_global_property_table,
   block_summary_table,
   transaction_table,
   generated_transaction_table,
   domain_table,
   username_table
>;

class maybe_session {
   public:
      maybe_session() = default;

      maybe_session( maybe_session&& other)
// TODO: removed by CyberWay
//      : _session(move(other._session)),
      : _chaindb_session(move(other._chaindb_session))
      {
      }

      explicit maybe_session(chaindb_controller& chaindb) {
// TODO: removed by CyberWay
//      explicit maybe_session(database& db, chaindb_controller& chaindb) {
//         _session = db.start_undo_session(true);
         _chaindb_session = chaindb.start_undo_session(true);
      }

      maybe_session(const maybe_session&) = delete;

      void squash() {
// TODO: removed by CyberWay
//         if (_session)
//            _session->squash();
         if (_chaindb_session) {
            _chaindb_session->squash();
         }
      }

      void undo() {
// TODO: removed by CyberWay
//         if (_session)
//            _session->undo();
         if (_chaindb_session) {
            _chaindb_session->undo();
         }
      }

      void push() {
// TODO: removed by CyberWay
//         if (_session)
//            _session->push();
         if (_chaindb_session) {
            _chaindb_session->push();
         }
      }

      void apply_changes() {
         if (_chaindb_session) {
            _chaindb_session->apply_changes();
         }
      }

      maybe_session& operator = ( maybe_session&& mv ) {
// TODO: removed by CyberWay
//         if (mv._session) {
//            _session = move(*mv._session);
//            mv._session.reset();
//         } else {
//            _session.reset();
//         }

         if (mv._chaindb_session) {
            _chaindb_session = move(*mv._chaindb_session);
            mv._chaindb_session.reset();
         } else {
            _chaindb_session.reset();
         }

         return *this;
      };

   private:
// TODO: removed by CyberWay
//      optional<database::session>     _session;
      optional<chaindb_session>       _chaindb_session;
};

struct pending_state {
   pending_state( maybe_session&& s )
   :_db_session( move(s) ){}

   maybe_session                      _db_session;

   block_state_ptr                    _pending_block_state;

   vector<action_receipt>             _actions;

   controller::block_status           _block_status = controller::block_status::incomplete;

   optional<block_id_type>            _producer_block_id;

   void push() {
      _db_session.push();
   }

   void apply_changes() {
      _db_session.apply_changes();
   }
};

struct controller_impl {
   controller&                    self;
   chaindb_controller             chaindb;
   chainbase::database            reversible_blocks; ///< a special database to persist blocks that have successfully been applied but are still reversible
   block_log                      blog;
   optional<pending_state>        pending;
   block_state_ptr                head;
   fork_database                  fork_db;
   wasm_interface                 wasmif;
   resource_limits_manager        resource_limits;
   authorization_manager          authorization;
   controller::config             conf;
   chain_id_type                  chain_id;
   bool                           replaying= false;
   optional<fc::time_point>       replay_head_time;
   db_read_mode                   read_mode = db_read_mode::SPECULATIVE;
   bool                           in_trx_requiring_checks = false; ///< if true, checks that are normally skipped on replay (e.g. auth checks) cannot be skipped
   optional<fc::microseconds>     subjective_cpu_leeway;
   bool                           trusted_producer_light_validation = false;
   uint32_t                       snapshot_head_block = 0;
   boost::asio::thread_pool       thread_pool;

   typedef pair<scope_name,action_name>                   handler_key;
   map< account_name, map<handler_key, apply_handler> >   apply_handlers;

   /**
    *  Transactions that were undone by pop_block or abort_block, transactions
    *  are removed from this list if they are re-applied in other blocks. Producers
    *  can query this list when scheduling new transactions into blocks.
    */
   map<digest_type, transaction_metadata_ptr>     unapplied_transactions;

   void set_abi(name account, const abi_def& abi) {
       emit(self.setabi, std::make_tuple(account, std::ref(abi)));
   }

   void pop_block() {
      auto prev = fork_db.get_block( head->header.previous );
      EOS_ASSERT( prev, block_validate_exception, "attempt to pop beyond last irreversible block" );

      if( const auto* b = reversible_blocks.find<reversible_block_object,by_num>(head->block_num) )
      {
         reversible_blocks.remove( *b );
      }

      if ( read_mode == db_read_mode::SPECULATIVE ) {
         EOS_ASSERT( head->block, block_validate_exception, "attempting to pop a block that was sparsely loaded from a snapshot");
         for( const auto& t : head->trxs )
            unapplied_transactions[t->signed_id] = t;
      }
      head = prev;
// TODO: removed by CyberWay
//      db.undo();
      chaindb.undo();
   }


   void set_apply_handler( account_name receiver, account_name contract, action_name action, apply_handler v ) {
      apply_handlers[receiver][make_pair(contract,action)] = v;
   }

   controller_impl( const controller::config& cfg, controller& s  )
   :self(s),
    chaindb(cfg.chaindb_address_type, cfg.chaindb_address),
// TODO: removed by CyberWay
//    db( cfg.state_dir,
//        cfg.read_only ? database::read_only : database::read_write,
//        cfg.state_size ),
    reversible_blocks( cfg.blocks_dir/config::reversible_blocks_dir_name,
        cfg.read_only ? database::read_only : database::read_write,
        cfg.reversible_cache_size ),
    blog( cfg.blocks_dir ),
    fork_db( cfg.state_dir ),
    wasmif( cfg.wasm_runtime ),
    resource_limits( chaindb ),
    authorization( s, chaindb ),
    conf( cfg ),
    chain_id( cfg.genesis.compute_chain_id() ),
    read_mode( cfg.read_mode ),
    thread_pool( cfg.thread_pool_size )
   {

#define SET_APP_HANDLER( receiver, contract, action) \
   set_apply_handler( #receiver, #contract, #action, &BOOST_PP_CAT(apply_, BOOST_PP_CAT(contract, BOOST_PP_CAT(_,action) ) ) )

   SET_APP_HANDLER(cyber, cyber, newaccount);
   SET_APP_HANDLER(cyber, cyber, setcode);
   SET_APP_HANDLER(cyber, cyber, setabi);
   SET_APP_HANDLER(cyber, cyber, updateauth);
   SET_APP_HANDLER(cyber, cyber, deleteauth);
   SET_APP_HANDLER(cyber, cyber, linkauth);
   SET_APP_HANDLER(cyber, cyber, unlinkauth);

   SET_APP_HANDLER(cyber, cyber, providebw);
   SET_APP_HANDLER(cyber, cyber, requestbw);
   SET_APP_HANDLER(cyber, cyber, provideram);
/*
   SET_APP_HANDLER(cyber, cyber, postrecovery);
   SET_APP_HANDLER(cyber, cyber, passrecovery);
   SET_APP_HANDLER(cyber, cyber, vetorecovery);
*/

   SET_APP_HANDLER(cyber, cyber, canceldelay);

#define SET_CONTRACT_HANDLER(contract, action, function) set_apply_handler(contract, contract, #action, function);
#define SET_DOTCONTRACT_HANDLER(base, sub, action) SET_CONTRACT_HANDLER(#base "." #sub, action, \
    &BOOST_PP_CAT(apply_, BOOST_PP_CAT(base, BOOST_PP_CAT(_, BOOST_PP_CAT(sub, BOOST_PP_CAT(_,action))))))
#define SET_CYBER_DOMAIN_HANDLER(action) SET_DOTCONTRACT_HANDLER(cyber, domain, action)

    SET_CYBER_DOMAIN_HANDLER(newusername);
    SET_CYBER_DOMAIN_HANDLER(newdomain);
    SET_CYBER_DOMAIN_HANDLER(passdomain);
    SET_CYBER_DOMAIN_HANDLER(linkdomain);
    SET_CYBER_DOMAIN_HANDLER(unlinkdomain);

   fork_db.irreversible.connect( [&]( auto b ) {
                                 on_irreversible(b);
                                 });

   self.setabi.connect( [&]( auto b ) {
       chaindb.add_abi( std::get<0>(b), std::get<1>(b) );
   });

   }

   /**
    *  Plugins / observers listening to signals emited (such as accepted_transaction) might trigger
    *  errors and throw exceptions. Unless those exceptions are caught it could impact consensus and/or
    *  cause a node to fork.
    *
    *  If it is ever desirable to let a signal handler bubble an exception out of this method
    *  a full audit of its uses needs to be undertaken.
    *
    */
   template<typename Signal, typename Arg>
   void emit( const Signal& s, Arg&& a ) {
      try {
        s(std::forward<Arg>(a));
      } catch (boost::interprocess::bad_alloc& e) {
         wlog( "bad alloc" );
         throw e;
      } catch ( controller_emit_signal_exception& e ) {
         wlog( "${details}", ("details", e.to_detail_string()) );
         throw e;
      } catch ( fc::exception& e ) {
         wlog( "${details}", ("details", e.to_detail_string()) );
      } catch ( ... ) {
         wlog( "signal handler threw exception" );
      }
   }

   void on_irreversible( const block_state_ptr& s ) {
      if( !blog.head() )
         blog.read_head();

      const auto& log_head = blog.head();
      bool append_to_blog = false;
      if (!log_head) {
         if (s->block) {
            EOS_ASSERT(s->block_num == blog.first_block_num(), block_log_exception, "block log has no blocks and is appending the wrong first block.  Expected ${expected}, but received: ${actual}",
                      ("expected", blog.first_block_num())("actual", s->block_num));
            append_to_blog = true;
         } else {
            EOS_ASSERT(s->block_num == blog.first_block_num() - 1, block_log_exception, "block log has no blocks and is not properly set up to start after the snapshot");
         }
      } else {
         auto lh_block_num = log_head->block_num();
         if (s->block_num > lh_block_num) {
            EOS_ASSERT(s->block_num - 1 == lh_block_num, unlinkable_block_exception, "unlinkable block", ("s->block_num", s->block_num)("lh_block_num", lh_block_num));
            EOS_ASSERT(s->block->previous == log_head->id(), unlinkable_block_exception, "irreversible doesn't link to block log head");
            append_to_blog = true;
         }
      }

// TODO: removed by CyberWay
//      db.commit( s->block_num );
      chaindb.commit( s->block_num );

      if( append_to_blog ) {
         blog.append(s->block);
      }

      const auto& ubi = reversible_blocks.get_index<reversible_block_index,by_num>();
      auto objitr = ubi.begin();
      while( objitr != ubi.end() && objitr->blocknum <= s->block_num ) {
         reversible_blocks.remove( *objitr );
         objitr = ubi.begin();
      }

      // the "head" block when a snapshot is loaded is virtual and has no block data, all of its effects
      // should already have been loaded from the snapshot so, it cannot be applied
      if (s->block) {
         if (read_mode == db_read_mode::IRREVERSIBLE) {
            // when applying a snapshot, head may not be present
            // when not applying a snapshot, make sure this is the next block
            if (!head || s->block_num == head->block_num + 1) {
               apply_block(s->block, controller::block_status::complete);
               head = s;
            } else {
               // otherwise, assert the one odd case where initializing a chain
               // from genesis creates and applies the first block automatically.
               // when syncing from another chain, this is pushed in again
               EOS_ASSERT(!head || head->block_num == 1, block_validate_exception, "Attempting to re-apply an irreversible block that was not the implied genesis block");
            }

            fork_db.mark_in_current_chain(head, true);
            fork_db.set_validity(head, true);
         }
         emit(self.irreversible_block, s);
      }
   }

   void set_revision(uint64_t revision) {
// TODO: removed by CyberWay
//      db.set_revision(revision);
      chaindb.set_revision(revision);
   }

   void replay(std::function<bool()> shutdown) {
      auto blog_head = blog.read_head();
      auto blog_head_time = blog_head->timestamp.to_time_point();
      replaying = true;
      replay_head_time = blog_head_time;
      auto start_block_num = head->block_num + 1;
      ilog( "existing block log, attempting to replay from ${s} to ${n} blocks",
            ("s", start_block_num)("n", blog_head->block_num()) );

      auto start = fc::time_point::now();
      while( auto next = blog.read_block_by_num( head->block_num + 1 ) ) {
         replay_push_block( next, controller::block_status::irreversible );
         if( next->block_num() % 100 == 0 ) {
            std::cerr << std::setw(10) << next->block_num() << " of " << blog_head->block_num() <<"\r";
            if( shutdown() ) break;
         }
      }
      std::cerr<< "\n";
      ilog( "${n} blocks replayed", ("n", head->block_num - start_block_num) );

      // if the irreverible log is played without undo sessions enabled, we need to sync the
      // revision ordinal to the appropriate expected value here.
      if( self.skip_db_sessions( controller::block_status::irreversible ) )
         set_revision(head->block_num);

      int rev = 0;
      while( auto obj = reversible_blocks.find<reversible_block_object,by_num>(head->block_num+1) ) {
         ++rev;
         replay_push_block( obj->get_block(), controller::block_status::validated );
      }

      ilog( "${n} reversible blocks replayed", ("n",rev) );
      auto end = fc::time_point::now();
      ilog( "replayed ${n} blocks in ${duration} seconds, ${mspb} ms/block",
            ("n", head->block_num - start_block_num)("duration", (end-start).count()/1000000)
            ("mspb", ((end-start).count()/1000.0)/(head->block_num-start_block_num)) );
      replaying = false;
      replay_head_time.reset();
   }

   void init(std::function<bool()> shutdown, const snapshot_reader_ptr& snapshot) {

      bool report_integrity_hash = !!snapshot;
      if (snapshot) {
         EOS_ASSERT( !head, fork_database_exception, "" );
         snapshot->validate();

         read_from_snapshot( snapshot );

         auto end = blog.read_head();
         if( !end ) {
            blog.reset( conf.genesis, signed_block_ptr(), head->block_num + 1 );
         } else if( end->block_num() > head->block_num ) {
            replay( shutdown );
         } else {
            EOS_ASSERT( end->block_num() == head->block_num, fork_database_exception,
                        "Block log is provided with snapshot but does not contain the head block from the snapshot" );
         }
      } else {
         if( !head ) {
            initialize_fork_db(); // set head to genesis state
         }

         auto end = blog.read_head();
         if( !end ) {
            blog.reset( conf.genesis, head->block );
         } else if( end->block_num() > head->block_num ) {
            replay( shutdown );
            report_integrity_hash = true;
         }
      }

      if( shutdown() ) return;

      const auto& ubi = reversible_blocks.get_index<reversible_block_index,by_num>();
      auto objitr = ubi.rbegin();
      if( objitr != ubi.rend() ) {
         EOS_ASSERT( objitr->blocknum == head->block_num, fork_database_exception,
                    "reversible block database is inconsistent with fork database, replay blockchain",
                    ("head",head->block_num)("unconfimed", objitr->blocknum)         );
      } else {
         auto end = blog.read_head();
         EOS_ASSERT( !end || end->block_num() == head->block_num, fork_database_exception,
                    "fork database exists but reversible block database does not, replay blockchain",
                    ("blog_head",end->block_num())("head",head->block_num)  );
      }

      chaindb.restore_db();

      EOS_ASSERT(chaindb.revision() >= head->block_num, fork_database_exception, "fork database is inconsistent with shared memory",
                 ("db",chaindb.revision())("head",head->block_num));

      if (chaindb.revision() > head->block_num) {
         wlog( "warning: database revision (${db}) is greater than head block number (${head}), "
               "attempting to undo pending changes",
               ("db",chaindb.revision())("head",head->block_num) );
      }
      while (chaindb.revision() > head->block_num) {
// TODO: removed by CyberWay
//         db.undo();
         chaindb.undo();
      }

      if( report_integrity_hash ) {
         const auto hash = calculate_integrity_hash();
         ilog( "database initialized with hash: ${hash}", ("hash", hash) );
      }
   }

   ~controller_impl() {
      pending.reset();

// TODO: removed by CyberWay
//      db.flush();
      chaindb.apply_all_changes();
      reversible_blocks.flush();
   }

   void add_indices() {
      chaindb.add_abi(0, eosio_contract_abi());

      reversible_blocks.add_index<reversible_block_index>();

      controller_index_set::add_indices(chaindb);

      authorization.add_indices();
      resource_limits.add_indices();
   }

// TODO: removed by CyberWay
//   void clear_all_undo() {
//      // Rewind the database to the last irreversible block
//       db.with_write_lock([&] {
//         db.undo_all();
//         chaindb.undo_all();
//         /*
//         FC_ASSERT(db.revision() == self.head_block_num(),
//                   "Chainbase revision does not match head block num",
//                   ("rev", db.revision())("head_block", self.head_block_num()));
//                   */
//      });
//   }

   void add_to_snapshot( const snapshot_writer_ptr& snapshot ) const {
      // TODO: Removed by CyberWay

      authorization.add_to_snapshot(snapshot);
      resource_limits.add_to_snapshot(snapshot);
   }

   void read_from_snapshot( const snapshot_reader_ptr& snapshot ) {
      // TODO: Removed by CyberWay

      authorization.read_from_snapshot(snapshot);
      resource_limits.read_from_snapshot(snapshot);

      set_revision( head->block_num );
   }

   sha256 calculate_integrity_hash() const {
      sha256::encoder enc;
      auto hash_writer = std::make_shared<integrity_hash_snapshot_writer>(enc);
      add_to_snapshot(hash_writer);
      hash_writer->finalize();

      return enc.result();
   }


   /**
    *  Sets fork database head to the genesis state.
    */
   void initialize_fork_db() {
      wlog( " Initializing new blockchain with genesis state                  " );
      chaindb.drop_db();
      producer_schedule_type initial_schedule{ 0, {{config::system_account_name, conf.genesis.initial_key}} };

      block_header_state genheader;
      genheader.active_schedule       = initial_schedule;
      genheader.pending_schedule      = initial_schedule;
      genheader.pending_schedule_hash = fc::sha256::hash(initial_schedule);
      genheader.header.timestamp      = conf.genesis.initial_timestamp;
      genheader.header.action_mroot   = conf.genesis.compute_chain_id();
      genheader.id                    = genheader.header.id();
      genheader.block_num             = genheader.header.block_num();

      head = std::make_shared<block_state>( genheader );
      head->block = std::make_shared<signed_block>(genheader.header);
      fork_db.set( head );
      set_revision(head->block_num);

      initialize_database();
   }

   void create_native_account( account_name name, const authority& owner, const authority& active, bool is_privileged = false ) {
      chaindb.emplace<account_object>([&](auto& a) {
         a.name = name;
         a.creation_date = conf.genesis.initial_timestamp;
         a.privileged = is_privileged;

         if (name == config::system_account_name) {
            a.set_abi(eosio_contract_abi());
         } else if (name == config::domain_account_name) {
            a.set_abi(domain_contract_abi());
         }
      });
      chaindb.emplace<account_sequence_object>([&](auto & a) {
        a.name = name;
      });
      // to test domain names table, create records in it; TODO: remove
      chaindb.emplace<domain_object>([&](auto& a) {
         a.owner = name;
         a.creation_date = conf.genesis.initial_timestamp;
         a.name = string(name);
      });

      const auto& owner_permission  = authorization.create_permission({}, name, config::owner_name, 0,
                                                                      owner, conf.genesis.initial_timestamp );
      const auto& active_permission = authorization.create_permission({}, name, config::active_name, owner_permission.id,
                                                                      active, conf.genesis.initial_timestamp );

      resource_limits.initialize_account(name);

      // Does exist any reason to calculate ram usage for system accounts?

<<<<<<< HEAD
      resource_limits.add_pending_ram_usage(name, ram_delta);
=======
// TODO: Removed by CyberWay
//      int64_t ram_delta = config::overhead_per_account_ram_bytes;
//      ram_delta += 2*config::billable_size_v<permission_object>;
//      ram_delta += owner_permission.auth.get_billable_size();
//      ram_delta += active_permission.auth.get_billable_size();
//
//      resource_limits.add_pending_ram_usage(name, ram_delta);
//      resource_limits.verify_account_ram_usage(name);
>>>>>>> 2c960072
   }

   void initialize_database() {
      // Initialize block summary index
      auto blocksum_table = chaindb.get_table<block_summary_object>();
      for (int i = 0; i < 0x10000; i++)
         blocksum_table.emplace([&](block_summary_object&) {});

      const auto& tapos_block_summary = blocksum_table.get(1);
      blocksum_table.modify( tapos_block_summary, [&]( auto& bs ) {
        bs.block_id = head->id;
      });

      conf.genesis.initial_configuration.validate();
      chaindb.emplace<global_property_object>([&](auto& gpo ){
        gpo.configuration = conf.genesis.initial_configuration;
      });
      chaindb.emplace<dynamic_global_property_object>([](auto&){});

      authorization.initialize_database();
      resource_limits.initialize_database();

      authority system_auth(conf.genesis.initial_key);
      create_native_account( config::system_account_name, system_auth, system_auth, true );
      create_native_account(config::msig_account_name, system_auth, system_auth, true);
      create_native_account(config::domain_account_name, system_auth, system_auth);
      create_native_account(config::govern_account_name, system_auth, system_auth, true);
      create_native_account(config::stake_account_name, system_auth, system_auth, true);

      auto empty_authority = authority(1, {}, {});
      auto active_producers_authority = authority(1, {}, {});
      active_producers_authority.accounts.push_back({{config::system_account_name, config::active_name}, 1});

      create_native_account( config::null_account_name, empty_authority, empty_authority );
      create_native_account( config::producers_account_name, empty_authority, active_producers_authority );
      const auto& active_permission       = authorization.get_permission({config::producers_account_name, config::active_name});
      const auto& majority_permission     = authorization.create_permission( {},
                                                                             config::producers_account_name,
                                                                             config::majority_producers_permission_name,
                                                                             active_permission.id,
                                                                             active_producers_authority,
                                                                             conf.genesis.initial_timestamp );
      const auto& minority_permission     = authorization.create_permission( {},
                                                                             config::producers_account_name,
                                                                             config::minority_producers_permission_name,
                                                                             majority_permission.id,
                                                                             active_producers_authority,
                                                                             conf.genesis.initial_timestamp );
   }



   /**
    * @post regardless of the success of commit block there is no active pending block
    */
   void commit_block( bool add_to_fork_db ) {
      auto reset_pending_on_exit = fc::make_scoped_exit([this]{
         pending.reset();
      });

      try {
         pending->apply_changes();

         if (add_to_fork_db) {
            pending->_pending_block_state->validated = true;
            auto new_bsp = fork_db.add(pending->_pending_block_state, true);
            emit(self.accepted_block_header, pending->_pending_block_state);
            head = fork_db.head();
            EOS_ASSERT(new_bsp == head, fork_database_exception, "committed block did not become the new head in fork database");
         }

         if( !replaying ) {
            reversible_blocks.create<reversible_block_object>( [&]( auto& ubo ) {
               ubo.blocknum = pending->_pending_block_state->block_num;
               ubo.set_block( pending->_pending_block_state->block );
            });
         }

         emit( self.accepted_block, pending->_pending_block_state );
      } catch (...) {
         // dont bother resetting pending, instead abort the block
         reset_pending_on_exit.cancel();
         abort_block();
         throw;
      }

      // push the state for pending.
      pending->push();
   }

   // The returned scoped_exit should not exceed the lifetime of the pending which existed when make_block_restore_point was called.
   fc::scoped_exit<std::function<void()>> make_block_restore_point() {
      auto orig_block_transactions_size = pending->_pending_block_state->block->transactions.size();
      auto orig_state_transactions_size = pending->_pending_block_state->trxs.size();
      auto orig_state_actions_size      = pending->_actions.size();

      std::function<void()> callback = [this,
                                        orig_block_transactions_size,
                                        orig_state_transactions_size,
                                        orig_state_actions_size]()
      {
         pending->_pending_block_state->block->transactions.resize(orig_block_transactions_size);
         pending->_pending_block_state->trxs.resize(orig_state_transactions_size);
         pending->_actions.resize(orig_state_actions_size);
      };

      return fc::make_scoped_exit( std::move(callback) );
   }

   transaction_trace_ptr apply_onerror( const generated_transaction& gtrx,
                                        fc::time_point deadline,
                                        fc::time_point start,
                                        uint32_t& cpu_time_to_bill_us, // only set on failure
                                        uint32_t billed_cpu_time_us,
                                        bool explicit_billed_cpu_time = false
                                      )
   {
      signed_transaction etrx;
      // Deliver onerror action containing the failed deferred transaction directly back to the sender.
      etrx.actions.emplace_back( vector<permission_level>{{gtrx.sender, config::active_name}},
                                 onerror( gtrx.sender_id, gtrx.packed_trx.data(), gtrx.packed_trx.size() ) );
      etrx.expiration = self.pending_block_time() + fc::microseconds(999'999); // Round up to avoid appearing expired
      etrx.set_reference_block( self.head_block_id() );

      transaction_context trx_context( self, etrx, etrx.id(), start );
      trx_context.deadline = deadline;
      trx_context.explicit_billed_cpu_time = explicit_billed_cpu_time;
      trx_context.billed_cpu_time_us = billed_cpu_time_us;
      transaction_trace_ptr trace = trx_context.trace;
      try {
         trx_context.init_for_implicit_trx();
         trx_context.published = gtrx.published;
         trx_context.trace->action_traces.emplace_back();
         trx_context.dispatch_action( trx_context.trace->action_traces.back(), etrx.actions.back(), gtrx.sender );
         trx_context.finalize(); // Automatically rounds up network and CPU usage in trace and bills payers if successful

         auto restore = make_block_restore_point();
         trace->receipt = push_receipt( gtrx.trx_id, transaction_receipt::soft_fail,
                                        trx_context.billed_cpu_time_us, trace->net_usage );
         fc::move_append( pending->_actions, move(trx_context.executed) );

         trx_context.squash();
         restore.cancel();
         return trace;
      } catch( const fc::exception& e ) {
         cpu_time_to_bill_us = trx_context.update_billed_cpu_time( fc::time_point::now() );
         trace->except = e;
         trace->except_ptr = std::current_exception();
      }
      return trace;
   }

   void remove_scheduled_transaction( const generated_transaction_object& gto ) {
// TODO: Removed by CyberWay
//      resource_limits.add_pending_ram_usage(
//         gto.payer,
//         -(config::billable_size_v<generated_transaction_object> + gto.packed_trx.size())
//      );
      // No need to verify_account_ram_usage since we are only reducing memory

      auto payer = gto.payer;
      auto delta = chaindb.erase( gto );
      resource_limits.add_pending_ram_usage(payer, delta);
   }

   bool failure_is_subjective( const fc::exception& e ) const {
      auto code = e.code();
      return    (code == subjective_block_production_exception::code_value)
             || (code == block_net_usage_exceeded::code_value)
             || (code == block_cpu_usage_exceeded::code_value)
             || (code == deadline_exception::code_value)
             || (code == leeway_deadline_exception::code_value);
   }

   bool scheduled_failure_is_subjective( const fc::exception& e ) const {
      auto code = e.code();
      return    (code == tx_cpu_usage_exceeded::code_value)
             || failure_is_subjective(e);
   }

   transaction_trace_ptr push_scheduled_transaction( const transaction_id_type& trxid, fc::time_point deadline, uint32_t billed_cpu_time_us, bool explicit_billed_cpu_time = false ) {
      auto table = chaindb.get_table<generated_transaction_object>();
      const auto idx = table.get_index<by_trx_id>();
      auto itr = idx.find( trxid );
      EOS_ASSERT( itr != idx.end(), unknown_transaction_exception, "unknown transaction" );
      return push_scheduled_transaction( *itr, deadline, billed_cpu_time_us, explicit_billed_cpu_time );
   }

    void call_approvebw_actions(signed_transaction& call_provide_trx, transaction_context& trx_context) {
        call_provide_trx.expiration = self.pending_block_time() + fc::microseconds(999'999); // Round up to avoid appearing expired
        call_provide_trx.set_reference_block( self.head_block_id() );

        trx_context.init_for_implicit_trx();
        trx_context.exec();
        trx_context.validate_bw_usage();

        auto restore = make_block_restore_point();
        fc::move_append( pending->_actions, move(trx_context.executed) );
        trx_context.squash();
        restore.cancel();
    }

    bandwith_request_result get_provided_bandwith(const vector<action>& actions, fc::time_point deadline)  {
        signed_transaction call_provide_trx;
        transaction_context trx_context( self, call_provide_trx, call_provide_trx.id());
        for (const auto& action : actions) {
            if (action.account == config::system_account_name && action.name == config::request_bw_action) {
                const auto request_bw = action.data_as<requestbw>();
                call_provide_trx.actions.emplace_back(
                    vector<permission_level>{{request_bw.provider, config::active_name}},
                    request_bw.provider,
                    config::approve_bw_action,
                    fc::raw::pack(approvebw(request_bw.account)));
            }
        }

        if (!call_provide_trx.actions.empty()) {
            trx_context.deadline = deadline;
            call_approvebw_actions(call_provide_trx, trx_context);
        }

        return {trx_context.get_provided_bandwith(), trx_context.get_net_usage(), trx_context.get_cpu_usage()};
    }

   transaction_trace_ptr push_scheduled_transaction( const generated_transaction_object& gto, fc::time_point deadline, uint32_t billed_cpu_time_us, bool explicit_billed_cpu_time = false )
   try {
      maybe_session undo_session;
      if ( !self.skip_db_sessions() )
         undo_session = maybe_session(chaindb);

      auto gtrx = generated_transaction(gto);

      // remove the generated transaction object after making a copy
      // this will ensure that anything which affects the GTO multi-index-container will not invalidate
      // data we need to successfully retire this transaction.
      //
      // IF the transaction FAILs in a subjective way, `undo_session` should expire without being squashed
      // resulting in the GTO being restored and available for a future block to retire.
      remove_scheduled_transaction(gto);

      fc::datastream<const char*> ds( gtrx.packed_trx.data(), gtrx.packed_trx.size() );

      EOS_ASSERT( gtrx.delay_until <= self.pending_block_time(), transaction_exception, "this transaction isn't ready",
                 ("gtrx.delay_until",gtrx.delay_until)("pbt",self.pending_block_time())          );

      signed_transaction dtrx;
      fc::raw::unpack(ds,static_cast<transaction&>(dtrx) );
      transaction_metadata_ptr trx = std::make_shared<transaction_metadata>( dtrx );
      trx->accepted = true;
      trx->scheduled = true;

      transaction_trace_ptr trace;
      if( gtrx.expiration < self.pending_block_time() ) {
         trace = std::make_shared<transaction_trace>();
         trace->id = gtrx.trx_id;
         trace->block_num = self.pending_block_state()->block_num;
         trace->block_time = self.pending_block_time();
         trace->producer_block_id = self.pending_producer_block_id();
         trace->scheduled = true;
         trace->receipt = push_receipt( gtrx.trx_id, transaction_receipt::expired, billed_cpu_time_us, 0 ); // expire the transaction
         emit( self.accepted_transaction, trx );
         emit( self.applied_transaction, trace );
         undo_session.squash();
         return trace;
      }

      auto reset_in_trx_requiring_checks = fc::make_scoped_exit([old_value=in_trx_requiring_checks,this](){
         in_trx_requiring_checks = old_value;
      });
      in_trx_requiring_checks = true;

      uint32_t cpu_time_to_bill_us = billed_cpu_time_us;

      transaction_context trx_context( self, dtrx, gtrx.trx_id );
      trx_context.leeway =  fc::microseconds(0); // avoid stealing cpu resource
      trx_context.deadline = deadline;
      trx_context.explicit_billed_cpu_time = explicit_billed_cpu_time;
      trx_context.billed_cpu_time_us = billed_cpu_time_us;
      trace = trx_context.trace;
      try {
         auto bandwith_request_result = get_provided_bandwith(dtrx.actions, deadline);
         trx_context.set_provided_bandwith(std::move(bandwith_request_result.bandwith));
         trx_context.add_cpu_usage(bandwith_request_result.used_cpu);
         trx_context.add_net_usage(bandwith_request_result.used_net);

         trx_context.init_for_deferred_trx( gtrx.published );
         trx_context.exec();
         trx_context.finalize(); // Automatically rounds up network and CPU usage in trace and bills payers if successful

         auto restore = make_block_restore_point();

         trace->receipt = push_receipt( gtrx.trx_id,
                                        transaction_receipt::executed,
                                        trx_context.billed_cpu_time_us,
                                        trace->net_usage );

         fc::move_append( pending->_actions, move(trx_context.executed) );

         emit( self.accepted_transaction, trx );
         emit( self.applied_transaction, trace );

         trx_context.squash();
         undo_session.squash();

         restore.cancel();

         return trace;
      } catch( const fc::exception& e ) {
         cpu_time_to_bill_us = trx_context.update_billed_cpu_time( fc::time_point::now() );
         trace->except = e;
         trace->except_ptr = std::current_exception();
         trace->elapsed = fc::time_point::now() - trx_context.start;
      }
      trx_context.undo();

      // Only subjective OR soft OR hard failure logic below:

      if( gtrx.sender != account_name() && !failure_is_subjective(*trace->except)) {
         // Attempt error handling for the generated transaction.

         auto error_trace = apply_onerror( gtrx, deadline, trx_context.pseudo_start,
                                           cpu_time_to_bill_us, billed_cpu_time_us, explicit_billed_cpu_time);
         error_trace->failed_dtrx_trace = trace;
         trace = error_trace;
         if( !trace->except_ptr ) {
            emit( self.accepted_transaction, trx );
            emit( self.applied_transaction, trace );
            undo_session.squash();
            return trace;
         }
         trace->elapsed = fc::time_point::now() - trx_context.start;
      }

      // Only subjective OR hard failure logic below:

      // subjectivity changes based on producing vs validating
      bool subjective  = false;
      if (explicit_billed_cpu_time) {
         subjective = failure_is_subjective(*trace->except);
      } else {
         subjective = scheduled_failure_is_subjective(*trace->except);
      }

      if ( !subjective ) {
         // hard failure logic

         if( !explicit_billed_cpu_time ) {
            auto& rl = self.get_mutable_resource_limits_manager();
            rl.update_account_usage( trx_context.bill_to_accounts, block_timestamp_type(self.pending_block_time()).slot );
            int64_t account_cpu_limit = 0;
            std::tie(std::ignore, account_cpu_limit) = trx_context.max_bandwidth_billed_accounts_can_pay();

            cpu_time_to_bill_us = static_cast<uint32_t>( std::min( std::min( static_cast<int64_t>(cpu_time_to_bill_us),
                                                                             account_cpu_limit                          ),
                                                                   trx_context.initial_objective_duration_limit.count()    ) );
         }

         resource_limits.add_transaction_usage( trx_context.bill_to_accounts, cpu_time_to_bill_us, 0,
                                                block_timestamp_type(self.pending_block_time()).slot, 
                                                self.pending_block_time().sec_since_epoch() ); // Should never fail

         trace->receipt = push_receipt(gtrx.trx_id, transaction_receipt::hard_fail, cpu_time_to_bill_us, 0);

         emit( self.accepted_transaction, trx );
         emit( self.applied_transaction, trace );

         undo_session.squash();
      } else {
         emit( self.accepted_transaction, trx );
         emit( self.applied_transaction, trace );
      }

      return trace;
   } FC_CAPTURE_AND_RETHROW() /// push_scheduled_transaction


   /**
    *  Adds the transaction receipt to the pending block and returns it.
    */
   template<typename T>
   const transaction_receipt& push_receipt( const T& trx, transaction_receipt_header::status_enum status,
                                            uint64_t cpu_usage_us, uint64_t net_usage ) {
      uint64_t net_usage_words = net_usage / 8;
      EOS_ASSERT( net_usage_words*8 == net_usage, transaction_exception, "net_usage is not divisible by 8" );
      pending->_pending_block_state->block->transactions.emplace_back( trx );
      transaction_receipt& r = pending->_pending_block_state->block->transactions.back();
      r.cpu_usage_us         = cpu_usage_us;
      r.net_usage_words      = net_usage_words;
      r.status               = status;
      return r;
   }

   /**
    *  This is the entry point for new transactions to the block state. It will check authorization and
    *  determine whether to execute it now or to delay it. Lastly it inserts a transaction receipt into
    *  the pending block.
    */
   transaction_trace_ptr push_transaction( const transaction_metadata_ptr& trx,
                                           fc::time_point deadline,
                                           uint32_t billed_cpu_time_us,
                                           bool explicit_billed_cpu_time = false )
   {
      EOS_ASSERT(deadline != fc::time_point(), transaction_exception, "deadline cannot be uninitialized");

      transaction_trace_ptr trace;
      try {
         auto start = fc::time_point::now();
         if( !explicit_billed_cpu_time ) {
            fc::microseconds already_consumed_time( EOS_PERCENT(trx->sig_cpu_usage.count(), conf.sig_cpu_bill_pct) );

            if( start.time_since_epoch() <  already_consumed_time ) {
               start = fc::time_point();
            } else {
               start -= already_consumed_time;
            }
         }

         const signed_transaction& trn = trx->packed_trx->get_signed_transaction();
         transaction_context trx_context(self, trn, trx->id, start);
         if ((bool)subjective_cpu_leeway && pending->_block_status == controller::block_status::incomplete) {
            trx_context.leeway = *subjective_cpu_leeway;
         }
         trx_context.deadline = deadline;
         trx_context.explicit_billed_cpu_time = explicit_billed_cpu_time;
         trx_context.billed_cpu_time_us = billed_cpu_time_us;
         trace = trx_context.trace;
         try {
            auto bandwith_request_result = get_provided_bandwith(trn.actions, deadline);

            trx_context.set_provided_bandwith(std::move(bandwith_request_result.bandwith));
            trx_context.add_cpu_usage(bandwith_request_result.used_cpu);
            trx_context.add_net_usage(bandwith_request_result.used_net);

            if( trx->implicit ) {
               trx_context.init_for_implicit_trx();
            } else {
               bool skip_recording = replay_head_time && (time_point(trn.expiration) <= *replay_head_time);
               trx_context.init_for_input_trx( trx->packed_trx->get_unprunable_size(),
                                               trx->packed_trx->get_prunable_size(),
                                               skip_recording);
            }

            trx_context.delay = fc::seconds(trn.delay_sec);

            if( !self.skip_auth_check() && !trx->implicit ) {
               authorization.check_authorization(
                       trn.actions,
                       trx->recover_keys( chain_id ),
                       {},
                       trx_context.delay,
                       [](){}
                       /*std::bind(&transaction_context::add_cpu_usage_and_check_time, &trx_context,
                                 std::placeholders::_1)*/,
                       false
               );
            }
            trx_context.exec();
            trx_context.finalize(); // Automatically rounds up network and CPU usage in trace and bills payers if successful

            auto restore = make_block_restore_point();

            if (!trx->implicit) {
               transaction_receipt::status_enum s = (trx_context.delay == fc::seconds(0))
                                                    ? transaction_receipt::executed
                                                    : transaction_receipt::delayed;
               trace->receipt = push_receipt(*trx->packed_trx, s, trx_context.billed_cpu_time_us, trace->net_usage);
               pending->_pending_block_state->trxs.emplace_back(trx);
            } else {
               transaction_receipt_header r;
               r.status = transaction_receipt::executed;
               r.cpu_usage_us = trx_context.billed_cpu_time_us;
               r.net_usage_words = trace->net_usage / 8;
               trace->receipt = r;
            }

            fc::move_append(pending->_actions, move(trx_context.executed));

            // call the accept signal but only once for this transaction
            if (!trx->accepted) {
               trx->accepted = true;
               emit( self.accepted_transaction, trx);
            }

            emit(self.applied_transaction, trace);


            if ( read_mode != db_read_mode::SPECULATIVE && pending->_block_status == controller::block_status::incomplete ) {
               //this may happen automatically in destructor, but I prefere make it more explicit
               trx_context.undo();
            } else {
               restore.cancel();
               trx_context.squash();
            }

            if (!trx->implicit) {
               unapplied_transactions.erase( trx->signed_id );
            }
            return trace;
         } catch (const fc::exception& e) {
            trace->except = e;
            trace->except_ptr = std::current_exception();
         }

         if (!failure_is_subjective(*trace->except)) {
            unapplied_transactions.erase( trx->signed_id );
         }

         emit( self.accepted_transaction, trx );
         emit( self.applied_transaction, trace );

         return trace;
      } FC_CAPTURE_AND_RETHROW((trace))
   } /// push_transaction


   void start_block( block_timestamp_type when, uint16_t confirm_block_count, controller::block_status s,
                     const optional<block_id_type>& producer_block_id )
   {
      EOS_ASSERT( !pending, block_validate_exception, "pending block already exists" );

      auto guard_pending = fc::make_scoped_exit([this](){
         pending.reset();
      });

      if (!self.skip_db_sessions(s)) {
         EOS_ASSERT(chaindb.revision() == head->block_num, database_exception, "chaibdb revision is not on par with head block",
                     ("chaindb.revision()", chaindb.revision())("controller_head_block", head->block_num)("fork_db_head_block", fork_db.head()->block_num) );

         pending.emplace(maybe_session(chaindb));
      } else {
         pending.emplace(maybe_session());
      }

      pending->_block_status = s;
      pending->_producer_block_id = producer_block_id;
      pending->_pending_block_state = std::make_shared<block_state>( *head, when ); // promotes pending schedule (if any) to active
      pending->_pending_block_state->in_current_chain = true;

      pending->_pending_block_state->set_confirmed(confirm_block_count);

      auto was_pending_promoted = pending->_pending_block_state->maybe_promote_pending();

      //modify state in speculative block only if we are speculative reads mode (other wise we need clean state for head or irreversible reads)
      if ( read_mode == db_read_mode::SPECULATIVE || pending->_block_status != controller::block_status::incomplete ) {

         auto global_table = chaindb.get_table<global_property_object>();
         const auto& gpo = global_table.get();
         if( gpo.proposed_schedule_block_num.valid() && // if there is a proposed schedule that was proposed in a block ...
             ( *gpo.proposed_schedule_block_num <= pending->_pending_block_state->dpos_irreversible_blocknum ) && // ... that has now become irreversible ...
             pending->_pending_block_state->pending_schedule.producers.size() == 0 && // ... and there is room for a new pending schedule ...
             !was_pending_promoted // ... and not just because it was promoted to active at the start of this block, then:
         )
            {
               // Promote proposed schedule to pending schedule.
               if( !replaying ) {
                  ilog( "promoting proposed schedule (set in block ${proposed_num}) to pending; current block: ${n} lib: ${lib} schedule: ${schedule} ",
                        ("proposed_num", *gpo.proposed_schedule_block_num)("n", pending->_pending_block_state->block_num)
                        ("lib", pending->_pending_block_state->dpos_irreversible_blocknum)
                        ("schedule", static_cast<producer_schedule_type>(gpo.proposed_schedule) ) );
               }
               pending->_pending_block_state->set_new_producers( gpo.proposed_schedule );
               global_table.modify( gpo, [&]( auto& gp ) {
                     gp.proposed_schedule_block_num = optional<block_num_type>();
                     gp.proposed_schedule.clear();
                  });
            }

         try {
            auto onbtrx = std::make_shared<transaction_metadata>( get_on_block_transaction() );
            onbtrx->implicit = true;
            auto reset_in_trx_requiring_checks = fc::make_scoped_exit([old_value=in_trx_requiring_checks,this](){
                  in_trx_requiring_checks = old_value;
               });
            in_trx_requiring_checks = true;
            auto trace = push_transaction( onbtrx, fc::time_point::maximum(), self.get_global_properties().configuration.min_transaction_cpu_usage, true );
            
            if(trace && trace->except) {
               edump((*trace));
               throw *trace->except;
           }
           
         } catch( const boost::interprocess::bad_alloc& e  ) {
            elog( "on block transaction failed due to a bad allocation" );
            throw;
         } catch( const fc::exception& e ) {
            wlog( "on block transaction failed, but shouldn't impact block generation, system contract needs update" );
            edump((e.to_detail_string()));
         } catch( ... ) {
             wlog( "on block transaction failed" );
         }

         clear_expired_input_transactions();
         update_producers_authority();
      }

      guard_pending.cancel();
   } // start_block



   void sign_block( const std::function<signature_type( const digest_type& )>& signer_callback  ) {
      auto p = pending->_pending_block_state;

      p->sign( signer_callback );

      static_cast<signed_block_header&>(*p->block) = p->header;
   } /// sign_block

   void apply_block( const signed_block_ptr& b, controller::block_status s ) { try {
      try {
         EOS_ASSERT( b->block_extensions.size() == 0, block_validate_exception, "no supported extensions" );
         auto producer_block_id = b->id();
         start_block( b->timestamp, b->confirmed, s , producer_block_id);

         std::vector<transaction_metadata_ptr> packed_transactions;
         packed_transactions.reserve( b->transactions.size() );
         for( const auto& receipt : b->transactions ) {
            if( receipt.trx.contains<packed_transaction>()) {
               auto& pt = receipt.trx.get<packed_transaction>();
               auto mtrx = std::make_shared<transaction_metadata>( std::make_shared<packed_transaction>( pt ) );
               if( !self.skip_auth_check() ) {
                  transaction_metadata::create_signing_keys_future( mtrx, thread_pool, chain_id, microseconds::maximum() );
               }
               packed_transactions.emplace_back( std::move( mtrx ) );
            }
         }

         transaction_trace_ptr trace;

         size_t packed_idx = 0;
         for( const auto& receipt : b->transactions ) {
            auto num_pending_receipts = pending->_pending_block_state->block->transactions.size();
            if( receipt.trx.contains<packed_transaction>() ) {
               trace = push_transaction( packed_transactions.at(packed_idx++), fc::time_point::maximum(), receipt.cpu_usage_us, true );
            } else if( receipt.trx.contains<transaction_id_type>() ) {
               trace = push_scheduled_transaction( receipt.trx.get<transaction_id_type>(), fc::time_point::maximum(), receipt.cpu_usage_us, true );
            } else {
               EOS_ASSERT( false, block_validate_exception, "encountered unexpected receipt type" );
            }

            bool transaction_failed =  trace && trace->except;
            bool transaction_can_fail = receipt.status == transaction_receipt_header::hard_fail && receipt.trx.contains<transaction_id_type>();
            if( transaction_failed && !transaction_can_fail) {
               edump((*trace));
               throw *trace->except;
            }

            EOS_ASSERT( pending->_pending_block_state->block->transactions.size() > 0,
                        block_validate_exception, "expected a receipt",
                        ("block", *b)("expected_receipt", receipt)
                      );
            EOS_ASSERT( pending->_pending_block_state->block->transactions.size() == num_pending_receipts + 1,
                        block_validate_exception, "expected receipt was not added",
                        ("block", *b)("expected_receipt", receipt)
                      );
            const transaction_receipt_header& r = pending->_pending_block_state->block->transactions.back();
            EOS_ASSERT( r == static_cast<const transaction_receipt_header&>(receipt),
                        block_validate_exception, "receipt does not match",
                        ("producer_receipt", receipt)("validator_receipt", pending->_pending_block_state->block->transactions.back()) );
         }

         finalize_block();

         // this implicitly asserts that all header fields (less the signature) are identical
         EOS_ASSERT(producer_block_id == pending->_pending_block_state->header.id(),
                   block_validate_exception, "Block ID does not match",
                   ("producer_block_id",producer_block_id)("validator_block_id",pending->_pending_block_state->header.id()));

         // We need to fill out the pending block state's block because that gets serialized in the reversible block log
         // in the future we can optimize this by serializing the original and not the copy

         // we can always trust this signature because,
         //   - prior to apply_block, we call fork_db.add which does a signature check IFF the block is untrusted
         //   - OTHERWISE the block is trusted and therefore we trust that the signature is valid
         // Also, as ::sign_block does not lazily calculate the digest of the block, we can just short-circuit to save cycles
         pending->_pending_block_state->header.producer_signature = b->producer_signature;
         static_cast<signed_block_header&>(*pending->_pending_block_state->block) =  pending->_pending_block_state->header;

         commit_block(false);
         return;
      } catch ( const fc::exception& e ) {
         edump((e.to_detail_string()));
         abort_block();
         throw;
      }
   } FC_CAPTURE_AND_RETHROW() } /// apply_block

   std::future<block_state_ptr> create_block_state_future( const signed_block_ptr& b ) {
      EOS_ASSERT( b, block_validate_exception, "null block" );

      auto id = b->id();

      // no reason for a block_state if fork_db already knows about block
      auto existing = fork_db.get_block( id );
      EOS_ASSERT( !existing, fork_database_exception, "we already know about this block: ${id}", ("id", id) );

      auto prev = fork_db.get_block( b->previous );
      EOS_ASSERT( prev, unlinkable_block_exception, "unlinkable block ${id}", ("id", id)("previous", b->previous) );

      return async_thread_pool( thread_pool, [b, prev]() {
         const bool skip_validate_signee = false;
         return std::make_shared<block_state>( *prev, move( b ), skip_validate_signee );
      } );
   }

   void push_block( std::future<block_state_ptr>& block_state_future ) {
      controller::block_status s = controller::block_status::complete;
      EOS_ASSERT(!pending, block_validate_exception, "it is not valid to push a block when there is a pending block");

      auto reset_prod_light_validation = fc::make_scoped_exit([old_value=trusted_producer_light_validation, this]() {
         trusted_producer_light_validation = old_value;
      });
      try {
         block_state_ptr new_header_state = block_state_future.get();
         auto& b = new_header_state->block;
         emit( self.pre_accepted_block, b );

         fork_db.add( new_header_state, false );

         if (conf.trusted_producers.count(b->producer)) {
            trusted_producer_light_validation = true;
         };
         emit( self.accepted_block_header, new_header_state );

         if ( read_mode != db_read_mode::IRREVERSIBLE ) {
            maybe_switch_forks( s );
         }

      } FC_LOG_AND_RETHROW( )
   }

   void replay_push_block( const signed_block_ptr& b, controller::block_status s ) {
      self.validate_db_available_size();
      self.validate_reversible_available_size();

      EOS_ASSERT(!pending, block_validate_exception, "it is not valid to push a block when there is a pending block");

      try {
         EOS_ASSERT( b, block_validate_exception, "trying to push empty block" );
         EOS_ASSERT( (s == controller::block_status::irreversible || s == controller::block_status::validated),
                     block_validate_exception, "invalid block status for replay" );
         emit( self.pre_accepted_block, b );
         const bool skip_validate_signee = !conf.force_all_checks;
         auto new_header_state = fork_db.add( b, skip_validate_signee );

         emit( self.accepted_block_header, new_header_state );

         if ( read_mode != db_read_mode::IRREVERSIBLE ) {
            maybe_switch_forks( s );
         }

         // on replay irreversible is not emitted by fork database, so emit it explicitly here
         if( s == controller::block_status::irreversible )
            emit( self.irreversible_block, new_header_state );

      } FC_LOG_AND_RETHROW( )
   }

   void maybe_switch_forks( controller::block_status s ) {
      auto new_head = fork_db.head();

      if( new_head->header.previous == head->id ) {
         try {
            apply_block( new_head->block, s );
            fork_db.mark_in_current_chain( new_head, true );
            fork_db.set_validity( new_head, true );
            head = new_head;
         } catch ( const fc::exception& e ) {
            fork_db.set_validity( new_head, false ); // Removes new_head from fork_db index, so no need to mark it as not in the current chain.
            throw;
         }
      } else if( new_head->id != head->id ) {
         ilog("switching forks from ${current_head_id} (block number ${current_head_num}) to ${new_head_id} (block number ${new_head_num})",
              ("current_head_id", head->id)("current_head_num", head->block_num)("new_head_id", new_head->id)("new_head_num", new_head->block_num) );
         auto branches = fork_db.fetch_branch_from( new_head->id, head->id );

         for( auto itr = branches.second.begin(); itr != branches.second.end(); ++itr ) {
            fork_db.mark_in_current_chain( *itr, false );
            pop_block();
         }
         EOS_ASSERT( self.head_block_id() == branches.second.back()->header.previous, fork_database_exception,
                     "loss of sync between fork_db and chainbase during fork switch" ); // _should_ never fail

         for( auto ritr = branches.first.rbegin(); ritr != branches.first.rend(); ++ritr ) {
            optional<fc::exception> except;
            try {
               apply_block( (*ritr)->block, (*ritr)->validated ? controller::block_status::validated : controller::block_status::complete );
               head = *ritr;
               fork_db.mark_in_current_chain( *ritr, true );
               (*ritr)->validated = true;
            }
            catch (const fc::exception& e) { except = e; }
            if (except) {
               elog("exception thrown while switching forks ${e}", ("e", except->to_detail_string()));

               // ritr currently points to the block that threw
               // if we mark it invalid it will automatically remove all forks built off it.
               fork_db.set_validity( *ritr, false );

               // pop all blocks from the bad fork
               // ritr base is a forward itr to the last block successfully applied
               auto applied_itr = ritr.base();
               for( auto itr = applied_itr; itr != branches.first.end(); ++itr ) {
                  fork_db.mark_in_current_chain( *itr, false );
                  pop_block();
               }
               EOS_ASSERT( self.head_block_id() == branches.second.back()->header.previous, fork_database_exception,
                           "loss of sync between fork_db and chainbase during fork switch reversal" ); // _should_ never fail

               // re-apply good blocks
               for( auto ritr = branches.second.rbegin(); ritr != branches.second.rend(); ++ritr ) {
                  apply_block( (*ritr)->block, controller::block_status::validated /* we previously validated these blocks*/ );
                  head = *ritr;
                  fork_db.mark_in_current_chain( *ritr, true );
               }
               throw *except;
            } // end if exception
         } /// end for each block in branch
         ilog("successfully switched fork to new head ${new_head_id}", ("new_head_id", new_head->id) );
      }
   } /// push_block

   void abort_block() {
      if( pending ) {
         if ( read_mode == db_read_mode::SPECULATIVE ) {
            for( const auto& t : pending->_pending_block_state->trxs )
               unapplied_transactions[t->signed_id] = t;
         }
         pending.reset();
      }
   }


   bool should_enforce_runtime_limits()const {
      return false;
   }

   void set_action_merkle() {
      vector<digest_type> action_digests;
      action_digests.reserve( pending->_actions.size() );
      for( const auto& a : pending->_actions )
         action_digests.emplace_back( a.digest() );

      pending->_pending_block_state->header.action_mroot = merkle( move(action_digests) );
   }

   void set_trx_merkle() {
      vector<digest_type> trx_digests;
      const auto& trxs = pending->_pending_block_state->block->transactions;
      trx_digests.reserve( trxs.size() );
      for( const auto& a : trxs )
         trx_digests.emplace_back( a.digest() );

      pending->_pending_block_state->header.transaction_mroot = merkle( move(trx_digests) );
   }


   void finalize_block()
   {
      EOS_ASSERT(pending, block_validate_exception, "it is not valid to finalize when there is no pending block");
      try {


      /*
      ilog( "finalize block ${n} (${id}) at ${t} by ${p} (${signing_key}); schedule_version: ${v} lib: ${lib} #dtrxs: ${ndtrxs} ${np}",
            ("n",pending->_pending_block_state->block_num)
            ("id",pending->_pending_block_state->header.id())
            ("t",pending->_pending_block_state->header.timestamp)
            ("p",pending->_pending_block_state->header.producer)
            ("signing_key", pending->_pending_block_state->block_signing_key)
            ("v",pending->_pending_block_state->header.schedule_version)
            ("lib",pending->_pending_block_state->dpos_irreversible_blocknum)
            ("ndtrxs",db.get_index<generated_transaction_multi_index,by_trx_id>().size())
            ("np",pending->_pending_block_state->header.new_producers)
            );
      */

      const auto& chain_config = self.get_global_properties().configuration;
      uint32_t max_virtual_mult = 1000;
      uint64_t CPU_TARGET = EOS_PERCENT(chain_config.max_block_cpu_usage, chain_config.target_block_cpu_usage_pct);
      resource_limits.set_block_parameters(
         { CPU_TARGET, chain_config.max_block_cpu_usage, config::block_cpu_usage_average_window_ms / config::block_interval_ms, max_virtual_mult, {99, 100}, {1000, 999}},
         {EOS_PERCENT(chain_config.max_block_net_usage, chain_config.target_block_net_usage_pct), chain_config.max_block_net_usage, config::block_size_average_window_ms / config::block_interval_ms, max_virtual_mult, {99, 100}, {1000, 999}}
      );
      resource_limits.process_block_usage(pending->_pending_block_state->block_num);

      set_action_merkle();
      set_trx_merkle();

      auto p = pending->_pending_block_state;
      p->id = p->header.id();

      create_block_summary(p->id);

   } FC_CAPTURE_AND_RETHROW() }

   void update_producers_authority() {
      const auto& producers = pending->_pending_block_state->active_schedule.producers;

      auto update_permission = [&]( auto& permission, auto threshold ) {
         auto auth = authority( threshold, {}, {});
         for( auto& p : producers ) {
            auth.accounts.push_back({{p.producer_name, config::active_name}, 1});
         }

         if( static_cast<authority>(permission.auth) != auth ) { // TODO: use a more efficient way to check that authority has not changed
            chaindb.modify(permission, [&]( auto& po ) {
               po.auth = auth;
            });
         }
      };

      uint32_t num_producers = producers.size();
      auto calculate_threshold = [=]( uint32_t numerator, uint32_t denominator ) {
         return ( (num_producers * numerator) / denominator ) + 1;
      };

      update_permission( authorization.get_permission({config::producers_account_name,
                                                       config::active_name}),
                         calculate_threshold( 2, 3 ) /* more than two-thirds */                      );

      update_permission( authorization.get_permission({config::producers_account_name,
                                                       config::majority_producers_permission_name}),
                         calculate_threshold( 1, 2 ) /* more than one-half */                        );

      update_permission( authorization.get_permission({config::producers_account_name,
                                                       config::minority_producers_permission_name}),
                         calculate_threshold( 1, 3 ) /* more than one-third */                       );

      //TODO: Add tests
   }

   void create_block_summary(const block_id_type& id) {
      auto block_num = block_header::num_from_id(id);
      auto sid = block_num & 0xffff;
      auto blocksum_table = chaindb.get_table<block_summary_object>();
      blocksum_table.modify( blocksum_table.get(sid), [&](block_summary_object& bso ) {
          bso.block_id = id;
      });
   }


   void clear_expired_input_transactions() {
      //Look for expired transactions in the deduplication list, and remove them.
      auto trx_table = chaindb.get_table<transaction_object>();
      auto dedupe_idx = trx_table.get_index<by_expiration>();
      auto now = self.pending_block_time();
      for (auto itr = dedupe_idx.begin(), etr = dedupe_idx.end(); etr != itr; ) {
         auto& trx = *itr;
         if (now <= fc::time_point(trx.expiration)) break;

         ++itr;
         trx_table.erase(trx);
      }
   }

   void check_actor_list( const flat_set<account_name>& actors )const {
      // CYBERWAY: whitelist/blacklist removed
   }

   void check_contract_list( account_name code )const {
      // CYBERWAY: whitelist/blacklist removed
   }

   void check_action_list( account_name code, action_name action )const {
      // CYBERWAY: blacklist removed
   }

   void check_key_list( const public_key_type& key )const {
      // CYBERWAY: blacklist removed
   }

   /*
   bool should_check_tapos()const { return true; }

   void validate_tapos( const transaction& trx )const {
      if( !should_check_tapos() ) return;

      const auto& tapos_block_summary = db.get<block_summary_object>((uint16_t)trx.ref_block_num);

      //Verify TaPoS block summary has correct ID prefix, and that this block's time is not past the expiration
      EOS_ASSERT(trx.verify_reference_block(tapos_block_summary.block_id), invalid_ref_block_exception,
                 "Transaction's reference block did not match. Is this transaction from a different fork?",
                 ("tapos_summary", tapos_block_summary));
   }
   */


   /**
    *  At the start of each block we notify the system contract with a transaction that passes in
    *  the block header of the prior block (which is currently our head block)
    */
   signed_transaction get_on_block_transaction()
   {
      action on_block_act;
      on_block_act.account = config::system_account_name;
      on_block_act.name = N(onblock);
      on_block_act.authorization = vector<permission_level>{{config::system_account_name, config::active_name}};
      on_block_act.data = fc::raw::pack(self.head_block_header());

      signed_transaction trx;
      trx.actions.emplace_back(std::move(on_block_act));
      trx.set_reference_block(self.head_block_id());
      trx.expiration = self.pending_block_time() + fc::microseconds(999'999); // Round up to nearest second to avoid appearing expired
      
      return trx;
   }

}; /// controller_impl

const resource_limits_manager&   controller::get_resource_limits_manager()const
{
   return my->resource_limits;
}
resource_limits_manager&         controller::get_mutable_resource_limits_manager()
{
   return my->resource_limits;
}

const authorization_manager&   controller::get_authorization_manager()const
{
   return my->authorization;
}
authorization_manager&         controller::get_mutable_authorization_manager()
{
   return my->authorization;
}

controller::controller( const controller::config& cfg )
:my( new controller_impl( cfg, *this ) )
{
}

controller::~controller() {
   my->abort_block();
   //close fork_db here, because it can generate "irreversible" signal to this controller,
   //in case if read-mode == IRREVERSIBLE, we will apply latest irreversible block
   //for that we need 'my' to be valid pointer pointing to valid controller_impl.
   my->fork_db.close();
}

void controller::add_indices() {
   my->add_indices();
}

void controller::startup( std::function<bool()> shutdown, const snapshot_reader_ptr& snapshot ) {
   my->head = my->fork_db.head();
   if( !my->head ) {
      elog( "No head block in fork db, perhaps we need to replay" );
   }
   my->init(shutdown, snapshot);
}

const fork_database& controller::fork_db()const { return my->fork_db; }

chaindb_controller& controller::chaindb() const { return my->chaindb; }


void controller::start_block( block_timestamp_type when, uint16_t confirm_block_count) {
   validate_db_available_size();
   my->start_block(when, confirm_block_count, block_status::incomplete, optional<block_id_type>() );
}

void controller::finalize_block() {
   validate_db_available_size();
   my->finalize_block();
}

void controller::sign_block( const std::function<signature_type( const digest_type& )>& signer_callback ) {
   my->sign_block( signer_callback );
}

void controller::commit_block() {
   validate_db_available_size();
   validate_reversible_available_size();
   my->commit_block(true);
}

void controller::abort_block() {
   my->abort_block();
}

boost::asio::thread_pool& controller::get_thread_pool() {
   return my->thread_pool;
}

std::future<block_state_ptr> controller::create_block_state_future( const signed_block_ptr& b ) {
   return my->create_block_state_future( b );
}

void controller::push_block( std::future<block_state_ptr>& block_state_future ) {
   validate_db_available_size();
   validate_reversible_available_size();
   my->push_block( block_state_future );
}

transaction_trace_ptr controller::push_transaction(const transaction_metadata_ptr& trx, fc::time_point deadline, uint32_t billed_cpu_time_us ) {
   validate_db_available_size();
   EOS_ASSERT( get_read_mode() != chain::db_read_mode::READ_ONLY, transaction_type_exception, "push transaction not allowed in read-only mode" );
   EOS_ASSERT( trx && !trx->implicit && !trx->scheduled, transaction_type_exception, "Implicit/Scheduled transaction not allowed" );
   return my->push_transaction(trx, deadline, billed_cpu_time_us, billed_cpu_time_us > 0 );
}

transaction_trace_ptr controller::push_scheduled_transaction( const transaction_id_type& trxid, fc::time_point deadline, uint32_t billed_cpu_time_us )
{
   validate_db_available_size();
   return my->push_scheduled_transaction( trxid, deadline, billed_cpu_time_us, billed_cpu_time_us > 0 );
}


uint32_t controller::head_block_num()const {
   return my->head->block_num;
}
time_point controller::head_block_time()const {
   return my->head->header.timestamp;
}
block_id_type controller::head_block_id()const {
   return my->head->id;
}
account_name  controller::head_block_producer()const {
   return my->head->header.producer;
}
const block_header& controller::head_block_header()const {
   return my->head->header;
}
block_state_ptr controller::head_block_state()const {
   return my->head;
}

uint32_t controller::fork_db_head_block_num()const {
   return my->fork_db.head()->block_num;
}

block_id_type controller::fork_db_head_block_id()const {
   return my->fork_db.head()->id;
}

time_point controller::fork_db_head_block_time()const {
   return my->fork_db.head()->header.timestamp;
}

account_name  controller::fork_db_head_block_producer()const {
   return my->fork_db.head()->header.producer;
}

block_state_ptr controller::pending_block_state()const {
   if( my->pending ) return my->pending->_pending_block_state;
   return block_state_ptr();
}
time_point controller::pending_block_time()const {
   EOS_ASSERT( my->pending, block_validate_exception, "no pending block" );
   return my->pending->_pending_block_state->header.timestamp;
}

optional<block_id_type> controller::pending_producer_block_id()const {
   EOS_ASSERT( my->pending, block_validate_exception, "no pending block" );
   return my->pending->_producer_block_id;
}

uint32_t controller::last_irreversible_block_num() const {
   return std::max(std::max(my->head->bft_irreversible_blocknum, my->head->dpos_irreversible_blocknum), my->snapshot_head_block);
}

block_id_type controller::last_irreversible_block_id() const {
   auto lib_num = last_irreversible_block_num();
   const auto& tapos_block_summary = chaindb().get<block_summary_object>((uint16_t)lib_num);

   if( block_header::num_from_id(tapos_block_summary.block_id) == lib_num )
      return tapos_block_summary.block_id;

   return fetch_block_by_number(lib_num)->id();

}

const dynamic_global_property_object& controller::get_dynamic_global_properties()const {
  return my->chaindb.get<dynamic_global_property_object>();
}
const global_property_object& controller::get_global_properties()const {
  return my->chaindb.get<global_property_object>();
}

signed_block_ptr controller::fetch_block_by_id( block_id_type id )const {
   auto state = my->fork_db.get_block(id);
   if( state && state->block ) return state->block;
   auto bptr = fetch_block_by_number( block_header::num_from_id(id) );
   if( bptr && bptr->id() == id ) return bptr;
   return signed_block_ptr();
}

signed_block_ptr controller::fetch_block_by_number( uint32_t block_num )const  { try {
   auto blk_state = my->fork_db.get_block_in_current_chain_by_num( block_num );
   if( blk_state && blk_state->block ) {
      return blk_state->block;
   }

   return my->blog.read_block_by_num(block_num);
} FC_CAPTURE_AND_RETHROW( (block_num) ) }

block_state_ptr controller::fetch_block_state_by_id( block_id_type id )const {
   auto state = my->fork_db.get_block(id);
   return state;
}

block_state_ptr controller::fetch_block_state_by_number( uint32_t block_num )const  { try {
   auto blk_state = my->fork_db.get_block_in_current_chain_by_num( block_num );
   return blk_state;
} FC_CAPTURE_AND_RETHROW( (block_num) ) }

block_id_type controller::get_block_id_for_num( uint32_t block_num )const { try {
   auto blk_state = my->fork_db.get_block_in_current_chain_by_num( block_num );
   if( blk_state ) {
      return blk_state->id;
   }

   auto signed_blk = my->blog.read_block_by_num(block_num);

   EOS_ASSERT( BOOST_LIKELY( signed_blk != nullptr ), unknown_block_exception,
               "Could not find block: ${block}", ("block", block_num) );

   return signed_blk->id();
} FC_CAPTURE_AND_RETHROW( (block_num) ) }

sha256 controller::calculate_integrity_hash()const { try {
   return my->calculate_integrity_hash();
} FC_LOG_AND_RETHROW() }

void controller::write_snapshot( const snapshot_writer_ptr& snapshot ) const {
   EOS_ASSERT( !my->pending, block_validate_exception, "cannot take a consistent snapshot with a pending block" );
   return my->add_to_snapshot(snapshot);
}

void controller::pop_block() {
   my->pop_block();
}

int64_t controller::set_proposed_producers( vector<producer_key> producers ) {
   const auto& gpo = get_global_properties();
   auto cur_block_num = head_block_num() + 1;

   if( gpo.proposed_schedule_block_num.valid() ) {
      if( *gpo.proposed_schedule_block_num != cur_block_num )
         return -1; // there is already a proposed schedule set in a previous block, wait for it to become pending

      if( std::equal( producers.begin(), producers.end(),
                      gpo.proposed_schedule.producers.begin(), gpo.proposed_schedule.producers.end() ) )
         return -1; // the proposed producer schedule does not change
   }

   producer_schedule_type sch;

   decltype(sch.producers.cend()) end;
   decltype(end)                  begin;

   if( my->pending->_pending_block_state->pending_schedule.producers.size() == 0 ) {
      const auto& active_sch = my->pending->_pending_block_state->active_schedule;
      begin = active_sch.producers.begin();
      end   = active_sch.producers.end();
      sch.version = active_sch.version + 1;
   } else {
      const auto& pending_sch = my->pending->_pending_block_state->pending_schedule;
      begin = pending_sch.producers.begin();
      end   = pending_sch.producers.end();
      sch.version = pending_sch.version + 1;
   }

   if( std::equal( producers.begin(), producers.end(), begin, end ) )
      return -1; // the producer schedule would not change

   sch.producers = std::move(producers);

   int64_t version = sch.version;

   my->chaindb.modify( gpo, [&]( auto& gp ) {
      gp.proposed_schedule_block_num = cur_block_num;
      gp.proposed_schedule = std::move(sch);
   });
   return version;
}

const producer_schedule_type&    controller::active_producers()const {
   if ( !(my->pending) )
      return  my->head->active_schedule;
   return my->pending->_pending_block_state->active_schedule;
}

const producer_schedule_type&    controller::pending_producers()const {
   if ( !(my->pending) )
      return  my->head->pending_schedule;
   return my->pending->_pending_block_state->pending_schedule;
}

optional<producer_schedule_type> controller::proposed_producers()const {
   const auto& gpo = get_global_properties();
   if( !gpo.proposed_schedule_block_num.valid() )
      return optional<producer_schedule_type>();

   return gpo.proposed_schedule;
}

bool controller::light_validation_allowed(bool replay_opts_disabled_by_policy) const {
   if (!my->pending || my->in_trx_requiring_checks) {
      return false;
   }

   const auto pb_status = my->pending->_block_status;

   // in a pending irreversible or previously validated block and we have forcing all checks
   const bool consider_skipping_on_replay = (pb_status == block_status::irreversible || pb_status == block_status::validated) && !replay_opts_disabled_by_policy;

   // OR in a signed block and in light validation mode
   const bool consider_skipping_on_validate = (pb_status == block_status::complete &&
         (my->conf.block_validation_mode == validation_mode::LIGHT || my->trusted_producer_light_validation));

   return consider_skipping_on_replay || consider_skipping_on_validate;
}


bool controller::skip_auth_check() const {
   return light_validation_allowed(my->conf.force_all_checks);
}

bool controller::skip_db_sessions( block_status bs ) const {
   bool consider_skipping = bs == block_status::irreversible;
   return consider_skipping
      && !my->conf.disable_replay_opts
      && !my->in_trx_requiring_checks;
}

bool controller::skip_db_sessions( ) const {
   if (my->pending) {
      return skip_db_sessions(my->pending->_block_status);
   } else {
      return false;
   }
}

bool controller::skip_trx_checks() const {
   return light_validation_allowed(my->conf.disable_replay_opts);
}

bool controller::contracts_console()const {
   return my->conf.contracts_console;
}

chain_id_type controller::get_chain_id()const {
   return my->chain_id;
}

db_read_mode controller::get_read_mode()const {
   return my->read_mode;
}

validation_mode controller::get_validation_mode()const {
   return my->conf.block_validation_mode;
}

void controller::set_abi(name account, const abi_def &abi) {
    my->set_abi(account, abi);
}

const apply_handler* controller::find_apply_handler( account_name receiver, account_name scope, action_name act ) const
{
   auto native_handler_scope = my->apply_handlers.find( receiver );
   if( native_handler_scope != my->apply_handlers.end() ) {
      auto handler = native_handler_scope->second.find( make_pair( scope, act ) );
      if( handler != native_handler_scope->second.end() )
         return &handler->second;
   }
   return nullptr;
}
wasm_interface& controller::get_wasm_interface() {
   return my->wasmif;
}

const account_object& controller::get_account( account_name name )const
{ try {
   return my->chaindb.get<account_object, by_name>(name);
} FC_CAPTURE_AND_RETHROW( (name) ) }

const domain_object& controller::get_domain(const domain_name& name) const { try {
    const auto* d = my->chaindb.find<domain_object, by_name>(name);
    EOS_ASSERT(d != nullptr, chain::domain_query_exception, "domain `${name}` not found", ("name", name));
    return *d;
} FC_CAPTURE_AND_RETHROW((name)) }

const username_object& controller::get_username(account_name scope, const username& name) const { try {
    const auto* user = my->chaindb.find<username_object, by_scope_name>(boost::make_tuple(scope,name));
    EOS_ASSERT(user != nullptr, username_query_exception,
        "username `${name}` not found in scope `${scope}`", ("name",name)("scope",scope));
    return *user;
} FC_CAPTURE_AND_RETHROW((scope)(name)) }

vector<transaction_metadata_ptr> controller::get_unapplied_transactions() const {
   vector<transaction_metadata_ptr> result;
   if ( my->read_mode == db_read_mode::SPECULATIVE ) {
      result.reserve(my->unapplied_transactions.size());
      for ( const auto& entry: my->unapplied_transactions ) {
         result.emplace_back(entry.second);
      }
   } else {
      EOS_ASSERT( my->unapplied_transactions.empty(), transaction_exception, "not empty unapplied_transactions in non-speculative mode" ); //should never happen
   }
   return result;
}

void controller::drop_unapplied_transaction(const transaction_metadata_ptr& trx) {
   my->unapplied_transactions.erase(trx->signed_id);
}

void controller::drop_all_unapplied_transactions() {
   my->unapplied_transactions.clear();
}

vector<transaction_id_type> controller::get_scheduled_transactions() const {
   auto trx_table = chaindb().get_table<generated_transaction_object>();
   auto delay_idx = trx_table.get_index<by_delay>();

   vector<transaction_id_type> result;

   static const size_t max_reserve = 1024;
   result.reserve(max_reserve);

   auto itr = delay_idx.begin();
   auto etr = delay_idx.end();
   auto stop_time = pending_block_time();
   for (; etr != itr && itr->delay_until <= stop_time; ++itr) {
      result.emplace_back(itr->trx_id);
   }
   return result;
}

void controller::check_actor_list( const flat_set<account_name>& actors )const {
   my->check_actor_list( actors );
}

void controller::check_contract_list( account_name code )const {
   my->check_contract_list( code );
}

void controller::check_action_list( account_name code, action_name action )const {
   my->check_action_list( code, action );
}

void controller::check_key_list( const public_key_type& key )const {
   my->check_key_list( key );
}

bool controller::is_producing_block()const {
   if( !my->pending ) return false;

   return (my->pending->_block_status == block_status::incomplete);
}

bool controller::is_ram_billing_in_notify_allowed()const {
   return !is_producing_block() || my->conf.allow_ram_billing_in_notify;
}

void controller::validate_expiration( const transaction& trx )const { try {
   const auto& chain_configuration = get_global_properties().configuration;

   EOS_ASSERT( time_point(trx.expiration) >= pending_block_time(),
               expired_tx_exception,
               "transaction has expired, "
               "expiration is ${trx.expiration} and pending block time is ${pending_block_time}",
               ("trx.expiration",trx.expiration)("pending_block_time",pending_block_time()));
   EOS_ASSERT( time_point(trx.expiration) <= pending_block_time() + fc::seconds(chain_configuration.max_transaction_lifetime),
               tx_exp_too_far_exception,
               "Transaction expiration is too far in the future relative to the reference time of ${reference_time}, "
               "expiration is ${trx.expiration} and the maximum transaction lifetime is ${max_til_exp} seconds",
               ("trx.expiration",trx.expiration)("reference_time",pending_block_time())
               ("max_til_exp",chain_configuration.max_transaction_lifetime) );
} FC_CAPTURE_AND_RETHROW((trx)) }

void controller::validate_tapos( const transaction& trx )const { try {
   const auto& tapos_block_summary = chaindb().get<block_summary_object>((uint16_t)trx.ref_block_num);

   //Verify TaPoS block summary has correct ID prefix, and that this block's time is not past the expiration
   EOS_ASSERT(trx.verify_reference_block(tapos_block_summary.block_id), invalid_ref_block_exception,
              "Transaction's reference block did not match. Is this transaction from a different fork?",
              ("tapos_summary", tapos_block_summary));
} FC_CAPTURE_AND_RETHROW() }

void controller::validate_db_available_size() const {
   // TODO: Removed by CyberWay
}

void controller::validate_reversible_available_size() const {
   const auto free = my->reversible_blocks.get_segment_manager()->get_free_memory();
   const auto guard = my->conf.reversible_guard_size;
   EOS_ASSERT(free >= guard, reversible_guard_exception, "reversible free: ${f}, guard size: ${g}", ("f", free)("g",guard));
}

bool controller::is_known_unexpired_transaction( const transaction_id_type& id) const {
   return chaindb().find<transaction_object, by_trx_id>(id);
}

void controller::set_subjective_cpu_leeway(fc::microseconds leeway) {
   my->subjective_cpu_leeway = leeway;
}

} } /// eosio::chain<|MERGE_RESOLUTION|>--- conflicted
+++ resolved
@@ -587,9 +587,6 @@
 
       // Does exist any reason to calculate ram usage for system accounts?
 
-<<<<<<< HEAD
-      resource_limits.add_pending_ram_usage(name, ram_delta);
-=======
 // TODO: Removed by CyberWay
 //      int64_t ram_delta = config::overhead_per_account_ram_bytes;
 //      ram_delta += 2*config::billable_size_v<permission_object>;
@@ -598,7 +595,6 @@
 //
 //      resource_limits.add_pending_ram_usage(name, ram_delta);
 //      resource_limits.verify_account_ram_usage(name);
->>>>>>> 2c960072
    }
 
    void initialize_database() {
