#include <eosio/chain/controller.hpp>
#include <eosio/chain/transaction_context.hpp>

#include <eosio/chain/block_log.hpp>
#include <eosio/chain/fork_database.hpp>
#include <eosio/chain/exceptions.hpp>

#include <eosio/chain/account_object.hpp>
#include <eosio/chain/code_object.hpp>
#include <eosio/chain/block_summary_object.hpp>
#include <eosio/chain/eosio_contract.hpp>
#include <eosio/chain/global_property_object.hpp>
#include <eosio/chain/protocol_state_object.hpp>
#include <eosio/chain/contract_table_objects.hpp>
#include <eosio/chain/generated_transaction_object.hpp>
#include <eosio/chain/transaction_object.hpp>
#include <eosio/chain/reversible_block_object.hpp>
#include <eosio/chain/genesis_intrinsics.hpp>
#include <eosio/chain/whitelisted_intrinsics.hpp>
#include <eosio/chain/database_header_object.hpp>
#include <eosio/chain/kv_chainbase_objects.hpp>

#include <eosio/chain/protocol_feature_manager.hpp>
#include <eosio/chain/authorization_manager.hpp>
#include <eosio/chain/resource_limits.hpp>
#include <eosio/chain/chain_snapshot.hpp>
#include <eosio/chain/thread_utils.hpp>
#include <eosio/chain/platform_timer.hpp>

#include <chainbase/chainbase.hpp>
#include <fc/io/json.hpp>
#include <fc/log/logger_config.hpp>
#include <fc/scoped_exit.hpp>
#include <fc/variant_object.hpp>

#include <new>

namespace eosio { namespace chain {

using resource_limits::resource_limits_manager;

using controller_index_set = index_set<
   account_index,
   account_metadata_index,
   account_ram_correction_index,
   global_property_multi_index,
   protocol_state_multi_index,
   dynamic_global_property_multi_index,
   block_summary_multi_index,
   transaction_multi_index,
   generated_transaction_multi_index,
   table_id_multi_index,
   code_index,
   database_header_multi_index,
   kv_index
>;

using contract_database_index_set = index_set<
   key_value_index,
   index64_index,
   index128_index,
   index256_index,
   index_double_index,
   index_long_double_index
>;

class maybe_session {
   public:
      maybe_session() = default;

      maybe_session( maybe_session&& other)
      :_session(move(other._session))
      {
      }

      explicit maybe_session(database& db) {
         _session = db.start_undo_session(true);
      }

      maybe_session(const maybe_session&) = delete;

      void squash() {
         if (_session)
            _session->squash();
      }

      void undo() {
         if (_session)
            _session->undo();
      }

      void push() {
         if (_session)
            _session->push();
      }

      maybe_session& operator = ( maybe_session&& mv ) {
         if (mv._session) {
            _session = move(*mv._session);
            mv._session.reset();
         } else {
            _session.reset();
         }

         return *this;
      };

   private:
      optional<database::session>     _session;
};

struct building_block {
   building_block( const block_header_state& prev,
                   block_timestamp_type when,
                   uint16_t num_prev_blocks_to_confirm,
                   const vector<digest_type>& new_protocol_feature_activations )
   :_pending_block_header_state( prev.next( when, num_prev_blocks_to_confirm ) )
   ,_new_protocol_feature_activations( new_protocol_feature_activations )
   ,_trx_mroot_or_receipt_digests( digests_t{} )
   {}

   pending_block_header_state            _pending_block_header_state;
   optional<producer_authority_schedule> _new_pending_producer_schedule;
   vector<digest_type>                   _new_protocol_feature_activations;
   size_t                                _num_new_protocol_features_that_have_activated = 0;
   vector<transaction_metadata_ptr>      _pending_trx_metas;
   vector<transaction_receipt>           _pending_trx_receipts;
   vector<action_receipt>                _actions;
   optional<checksum256_type>            _transaction_mroot;
};

struct assembled_block {
   block_id_type                     _id;
   pending_block_header_state        _pending_block_header_state;
   deque<transaction_metadata_ptr>   _trx_metas;
   signed_block_ptr                  _unsigned_block;

   // if the _unsigned_block pre-dates block-signing authorities this may be present.
   optional<producer_authority_schedule> _new_producer_authority_cache;
};

struct completed_block {
   block_state_ptr                   _block_state;
};

using block_stage_type = fc::static_variant<building_block, assembled_block, completed_block>;

struct pending_state {
   pending_state( maybe_session&& s, const block_header_state& prev,
                  block_timestamp_type when,
                  uint16_t num_prev_blocks_to_confirm,
                  const vector<digest_type>& new_protocol_feature_activations )
   :_db_session( move(s) )
   ,_block_stage( building_block( prev, when, num_prev_blocks_to_confirm, new_protocol_feature_activations ) )
   {}

   maybe_session                      _db_session;
   block_stage_type                   _block_stage;
   controller::block_status           _block_status = controller::block_status::incomplete;
   optional<block_id_type>            _producer_block_id;

   /** @pre _block_stage cannot hold completed_block alternative */
   const pending_block_header_state& get_pending_block_header_state()const {
      if( _block_stage.contains<building_block>() )
         return _block_stage.get<building_block>()._pending_block_header_state;

      return _block_stage.get<assembled_block>()._pending_block_header_state;
   }

   const deque<transaction_receipt>& get_trx_receipts()const {
      if( _block_stage.contains<building_block>() )
         return _block_stage.get<building_block>()._pending_trx_receipts;

      if( _block_stage.contains<assembled_block>() )
         return _block_stage.get<assembled_block>()._unsigned_block->transactions;

      return _block_stage.get<completed_block>()._block_state->block->transactions;
   }

   deque<transaction_metadata_ptr> extract_trx_metas() {
      if( _block_stage.contains<building_block>() )
         return std::move( _block_stage.get<building_block>()._pending_trx_metas );

      if( _block_stage.contains<assembled_block>() )
         return std::move( _block_stage.get<assembled_block>()._trx_metas );

      return _block_stage.get<completed_block>()._block_state->extract_trxs_metas();
   }

   bool is_protocol_feature_activated( const digest_type& feature_digest )const {
      if( _block_stage.contains<building_block>() ) {
         auto& bb = _block_stage.get<building_block>();
         const auto& activated_features = bb._pending_block_header_state.prev_activated_protocol_features->protocol_features;

         if( activated_features.find( feature_digest ) != activated_features.end() ) return true;

         if( bb._num_new_protocol_features_that_have_activated == 0 ) return false;

         auto end = bb._new_protocol_feature_activations.begin() + bb._num_new_protocol_features_that_have_activated;
         return (std::find( bb._new_protocol_feature_activations.begin(), end, feature_digest ) != end);
      }

      if( _block_stage.contains<assembled_block>() ) {
         // Calling is_protocol_feature_activated during the assembled_block stage is not efficient.
         // We should avoid doing it.
         // In fact for now it isn't even implemented.
         EOS_THROW( misc_exception,
                    "checking if protocol feature is activated in the assembled_block stage is not yet supported" );
         // TODO: implement this
      }

      const auto& activated_features = _block_stage.get<completed_block>()._block_state->activated_protocol_features->protocol_features;
      return (activated_features.find( feature_digest ) != activated_features.end());
   }

   void push() {
      _db_session.push();
   }
};

struct controller_impl {

   // LLVM sets the new handler, we need to reset this to throw a bad_alloc exception so we can possibly exit cleanly
   // and not just abort.
   struct reset_new_handler {
      reset_new_handler() { std::set_new_handler([](){ throw std::bad_alloc(); }); }
   };

   reset_new_handler              rnh; // placed here to allow for this to be set before constructing the other fields
   controller&                    self;
   std::function<void()>          shutdown;
   chainbase::database            db;
   chainbase::database            reversible_blocks; ///< a special database to persist blocks that have successfully been applied but are still reversible
   block_log                      blog;
   optional<pending_state>        pending;
   block_state_ptr                head;
   fork_database                  fork_db;
   wasm_interface                 wasmif;
   resource_limits_manager        resource_limits;
   authorization_manager          authorization;
   protocol_feature_manager       protocol_features;
   controller::config             conf;
   const chain_id_type            chain_id; // read by thread_pool threads, value will not be changed
   optional<fc::time_point>       replay_head_time;
   db_read_mode                   read_mode = db_read_mode::SPECULATIVE;
   bool                           in_trx_requiring_checks = false; ///< if true, checks that are normally skipped on replay (e.g. auth checks) cannot be skipped
   optional<fc::microseconds>     subjective_cpu_leeway;
   bool                           trusted_producer_light_validation = false;
   uint32_t                       snapshot_head_block = 0;
   named_thread_pool              thread_pool;
   platform_timer                 timer;
   fc::logger*                    deep_mind_logger = nullptr;
#if defined(EOSIO_EOS_VM_RUNTIME_ENABLED) || defined(EOSIO_EOS_VM_JIT_RUNTIME_ENABLED)
   vm::wasm_allocator                 wasm_alloc;
#endif

   typedef pair<scope_name,action_name>                   handler_key;
   map< account_name, map<handler_key, apply_handler> >   apply_handlers;
   unordered_map< builtin_protocol_feature_t, std::function<void(controller_impl&)>, enum_hash<builtin_protocol_feature_t> > protocol_feature_activation_handlers;

   void pop_block() {
      auto prev = fork_db.get_block( head->header.previous );

      if( !prev ) {
         EOS_ASSERT( fork_db.root()->id == head->header.previous, block_validate_exception, "attempt to pop beyond last irreversible block" );
         prev = fork_db.root();
      }

      if( const auto* b = reversible_blocks.find<reversible_block_object,by_num>(head->block_num) )
      {
         reversible_blocks.remove( *b );
      }

      if ( read_mode == db_read_mode::SPECULATIVE ) {
         EOS_ASSERT( head->block, block_validate_exception, "attempting to pop a block that was sparsely loaded from a snapshot");
      }

      head = prev;

      db.undo();

      protocol_features.popped_blocks_to( prev->block_num );
   }

   template<builtin_protocol_feature_t F>
   void on_activation();

   template<builtin_protocol_feature_t F>
   inline void set_activation_handler() {
      auto res = protocol_feature_activation_handlers.emplace( F, &controller_impl::on_activation<F> );
      EOS_ASSERT( res.second, misc_exception, "attempting to set activation handler twice" );
   }

   inline void trigger_activation_handler( builtin_protocol_feature_t f ) {
      auto itr = protocol_feature_activation_handlers.find( f );
      if( itr == protocol_feature_activation_handlers.end() ) return;
      (itr->second)( *this );
   }

   void set_apply_handler( account_name receiver, account_name contract, action_name action, apply_handler v ) {
      apply_handlers[receiver][make_pair(contract,action)] = v;
   }

   controller_impl( const controller::config& cfg, controller& s, protocol_feature_set&& pfs, const chain_id_type& chain_id )
   :rnh(),
    self(s),
    db( cfg.state_dir,
        cfg.read_only ? database::read_only : database::read_write,
        cfg.state_size, false, cfg.db_map_mode, cfg.db_hugepage_paths ),
    reversible_blocks( cfg.blocks_dir/config::reversible_blocks_dir_name,
        cfg.read_only ? database::read_only : database::read_write,
        cfg.reversible_cache_size, false, cfg.db_map_mode, cfg.db_hugepage_paths ),
    blog( cfg.blocks_dir ),
    fork_db( cfg.state_dir ),
    wasmif( cfg.wasm_runtime, cfg.eosvmoc_tierup, db, cfg.state_dir, cfg.eosvmoc_config ),
    resource_limits( db, [&s]() { return s.get_deep_mind_logger(); }),
    authorization( s, db ),
    protocol_features( std::move(pfs), [&s]() { return s.get_deep_mind_logger(); } ),
    conf( cfg ),
    chain_id( chain_id ),
    read_mode( cfg.read_mode ),
    thread_pool( "chain", cfg.thread_pool_size )
   {
      fork_db.open( [this]( block_timestamp_type timestamp,
                            const flat_set<digest_type>& cur_features,
                            const vector<digest_type>& new_features )
                           { check_protocol_features( timestamp, cur_features, new_features ); }
      );

      set_activation_handler<builtin_protocol_feature_t::preactivate_feature>();
      set_activation_handler<builtin_protocol_feature_t::replace_deferred>();
      set_activation_handler<builtin_protocol_feature_t::get_sender>();
      set_activation_handler<builtin_protocol_feature_t::webauthn_key>();
      set_activation_handler<builtin_protocol_feature_t::wtmsig_block_signatures>();
      set_activation_handler<builtin_protocol_feature_t::action_return_value>();
      set_activation_handler<builtin_protocol_feature_t::kv_database>();

      self.irreversible_block.connect([this](const block_state_ptr& bsp) {
         wasmif.current_lib(bsp->block_num);
      });


#define SET_APP_HANDLER( receiver, contract, action) \
   set_apply_handler( account_name(#receiver), account_name(#contract), action_name(#action), \
                      &BOOST_PP_CAT(apply_, BOOST_PP_CAT(contract, BOOST_PP_CAT(_,action) ) ) )

   SET_APP_HANDLER( eosio, eosio, newaccount );
   SET_APP_HANDLER( eosio, eosio, setcode );
   SET_APP_HANDLER( eosio, eosio, setabi );
   SET_APP_HANDLER( eosio, eosio, updateauth );
   SET_APP_HANDLER( eosio, eosio, deleteauth );
   SET_APP_HANDLER( eosio, eosio, linkauth );
   SET_APP_HANDLER( eosio, eosio, unlinkauth );
/*
   SET_APP_HANDLER( eosio, eosio, postrecovery );
   SET_APP_HANDLER( eosio, eosio, passrecovery );
   SET_APP_HANDLER( eosio, eosio, vetorecovery );
*/

   SET_APP_HANDLER( eosio, eosio, canceldelay );
   }

   /**
    *  Plugins / observers listening to signals emited (such as accepted_transaction) might trigger
    *  errors and throw exceptions. Unless those exceptions are caught it could impact consensus and/or
    *  cause a node to fork.
    *
    *  If it is ever desirable to let a signal handler bubble an exception out of this method
    *  a full audit of its uses needs to be undertaken.
    *
    */
   template<typename Signal, typename Arg>
   void emit( const Signal& s, Arg&& a ) {
      try {
         s( std::forward<Arg>( a ));
      } catch (std::bad_alloc& e) {
         wlog( "std::bad_alloc: ${w}", ("w", e.what()) );
         throw e;
      } catch (boost::interprocess::bad_alloc& e) {
         wlog( "boost::interprocess::bad alloc: ${w}", ("w", e.what()) );
         throw e;
      } catch ( controller_emit_signal_exception& e ) {
         wlog( "controller_emit_signal_exception: ${details}", ("details", e.to_detail_string()) );
         throw e;
      } catch ( fc::exception& e ) {
         wlog( "fc::exception: ${details}", ("details", e.to_detail_string()) );
      } catch ( std::exception& e ) {
         wlog( "std::exception: ${details}", ("details", e.what()) );
      } catch ( ... ) {
         wlog( "signal handler threw exception" );
      }
   }

   void log_irreversible() {
      EOS_ASSERT( fork_db.root(), fork_database_exception, "fork database not properly initialized" );

      const auto& log_head = blog.head();

      auto lib_num = log_head ? log_head->block_num() : (blog.first_block_num() - 1);

      auto root_id = fork_db.root()->id;

      if( log_head ) {
         EOS_ASSERT( root_id == blog.head_id(), fork_database_exception, "fork database root does not match block log head" );
      } else {
         EOS_ASSERT( fork_db.root()->block_num == lib_num, fork_database_exception,
                     "empty block log expects the first appended block to build off a block that is not the fork database root" );
      }

      auto fork_head = (read_mode == db_read_mode::IRREVERSIBLE) ? fork_db.pending_head() : fork_db.head();

      if( fork_head->dpos_irreversible_blocknum <= lib_num )
         return;

      const auto branch = fork_db.fetch_branch( fork_head->id, fork_head->dpos_irreversible_blocknum );
      try {
         const auto& rbi = reversible_blocks.get_index<reversible_block_index,by_num>();

         for( auto bitr = branch.rbegin(); bitr != branch.rend(); ++bitr ) {
            if( read_mode == db_read_mode::IRREVERSIBLE ) {
               apply_block( *bitr, controller::block_status::complete, trx_meta_cache_lookup{} );
               head = (*bitr);
               fork_db.mark_valid( head );
            }

            emit( self.irreversible_block, *bitr );

            db.commit( (*bitr)->block_num );
            root_id = (*bitr)->id;

            blog.append( (*bitr)->block );

            auto rbitr = rbi.begin();
            while( rbitr != rbi.end() && rbitr->blocknum <= (*bitr)->block_num ) {
               reversible_blocks.remove( *rbitr );
               rbitr = rbi.begin();
            }
         }
      } catch( fc::exception& ) {
         if( root_id != fork_db.root()->id ) {
            fork_db.advance_root( root_id );
         }
         throw;
      }

      //db.commit( fork_head->dpos_irreversible_blocknum ); // redundant

      if( root_id != fork_db.root()->id ) {
         fork_db.advance_root( root_id );
      }
   }

   /**
    *  Sets fork database head to the genesis state.
    */
   void initialize_blockchain_state(const genesis_state& genesis) {
      wlog( "Initializing new blockchain with genesis state" );
      producer_authority_schedule initial_schedule = { 0, { producer_authority{config::system_account_name, block_signing_authority_v0{ 1, {{genesis.initial_key, 1}} } } } };
      legacy::producer_schedule_type initial_legacy_schedule{ 0, {{config::system_account_name, genesis.initial_key}} };

      block_header_state genheader;
      genheader.active_schedule                = initial_schedule;
      genheader.pending_schedule.schedule      = initial_schedule;
      // NOTE: if wtmsig block signatures are enabled at genesis time this should be the hash of a producer authority schedule
      genheader.pending_schedule.schedule_hash = fc::sha256::hash(initial_legacy_schedule);
      genheader.header.timestamp               = genesis.initial_timestamp;
      genheader.header.action_mroot            = genesis.compute_chain_id();
      genheader.id                             = genheader.header.id();
      genheader.block_num                      = genheader.header.block_num();

      head = std::make_shared<block_state>();
      static_cast<block_header_state&>(*head) = genheader;
      head->activated_protocol_features = std::make_shared<protocol_feature_activation_set>();
      head->block = std::make_shared<signed_block>(genheader.header);
      db.set_revision( head->block_num );
      initialize_database(genesis);
   }

   void replay(std::function<bool()> check_shutdown) {
      auto blog_head = blog.head();
      auto blog_head_time = blog_head->timestamp.to_time_point();
      replay_head_time = blog_head_time;
      auto start_block_num = head->block_num + 1;
      auto start = fc::clock::now();

      std::exception_ptr except_ptr;

      if( start_block_num <= blog_head->block_num() ) {
         ilog( "existing block log, attempting to replay from ${s} to ${n} blocks",
               ("s", start_block_num)("n", blog_head->block_num()) );
         try {
            while( auto next = blog.read_block_by_num( head->block_num + 1 ) ) {
               replay_push_block( next, controller::block_status::irreversible );
               if( check_shutdown() ) break;
               if( next->block_num() % 500 == 0 ) {
                  ilog( "${n} of ${head}", ("n", next->block_num())("head", blog_head->block_num()) );
               }
            }
         } catch(  const database_guard_exception& e ) {
            except_ptr = std::current_exception();
         }
         ilog( "${n} irreversible blocks replayed", ("n", 1 + head->block_num - start_block_num) );

         auto pending_head = fork_db.pending_head();
         if( pending_head->block_num < head->block_num || head->block_num < fork_db.root()->block_num ) {
            ilog( "resetting fork database with new last irreversible block as the new root: ${id}",
                  ("id", head->id) );
            fork_db.reset( *head );
         } else if( head->block_num != fork_db.root()->block_num ) {
            auto new_root = fork_db.search_on_branch( pending_head->id, head->block_num );
            EOS_ASSERT( new_root, fork_database_exception, "unexpected error: could not find new LIB in fork database" );
            ilog( "advancing fork database root to new last irreversible block within existing fork database: ${id}",
                  ("id", new_root->id) );
            fork_db.mark_valid( new_root );
            fork_db.advance_root( new_root->id );
         }

         // if the irreverible log is played without undo sessions enabled, we need to sync the
         // revision ordinal to the appropriate expected value here.
         if( self.skip_db_sessions( controller::block_status::irreversible ) )
            db.set_revision( head->block_num );
      } else {
         ilog( "no irreversible blocks need to be replayed" );
      }

      if( !except_ptr && !check_shutdown() ) {
         int rev = 0;
         while( auto obj = reversible_blocks.find<reversible_block_object,by_num>(head->block_num+1) ) {
            if( check_shutdown() ) break;
            ++rev;
            replay_push_block( obj->get_block(), controller::block_status::validated );
         }
         ilog( "${n} reversible blocks replayed", ("n",rev) );
      }

      auto end = fc::clock::now();
      ilog( "replayed ${n} blocks in ${duration} seconds, ${mspb} ms/block",
            ("n", head->block_num + 1 - start_block_num)("duration", (end-start).count()/1000000)
            ("mspb", ((end-start).count()/1000.0)/(head->block_num-start_block_num)) );
      replay_head_time.reset();

      if( except_ptr ) {
         std::rethrow_exception( except_ptr );
      }
   }

   void startup(std::function<void()> shutdown, std::function<bool()> check_shutdown, const snapshot_reader_ptr& snapshot) {
      EOS_ASSERT( snapshot, snapshot_exception, "No snapshot reader provided" );
      this->shutdown = shutdown;
      ilog( "Starting initialization from snapshot, this may take a significant amount of time" );
      try {
         snapshot->validate();
         if( blog.head() ) {
            read_from_snapshot( snapshot, blog.first_block_num(), blog.head()->block_num() );
         } else {
            read_from_snapshot( snapshot, 0, std::numeric_limits<uint32_t>::max() );
            const uint32_t lib_num = head->block_num;
            EOS_ASSERT( lib_num > 0, snapshot_exception,
                        "Snapshot indicates controller head at block number 0, but that is not allowed. "
                        "Snapshot is invalid." );
            blog.reset( chain_id, lib_num + 1 );
         }
         const auto hash = calculate_integrity_hash();
         ilog( "database initialized with hash: ${hash}", ("hash", hash) );

         init(check_shutdown);
      } catch (boost::interprocess::bad_alloc& e) {
         elog( "db storage not configured to have enough storage for the provided snapshot, please increase and retry snapshot" );
         throw e;
      }

      ilog( "Finished initialization from snapshot" );
   }

   void startup(std::function<void()> shutdown, std::function<bool()> check_shutdown, const genesis_state& genesis) {
      EOS_ASSERT( db.revision() < 1, database_exception, "This version of controller::startup only works with a fresh state database." );
      const auto& genesis_chain_id = genesis.compute_chain_id();
      EOS_ASSERT( genesis_chain_id == chain_id, chain_id_type_exception,
                  "genesis state provided to startup corresponds to a chain ID (${genesis_chain_id}) that does not match the chain ID that controller was constructed with (${controller_chain_id})",
                  ("genesis_chain_id", genesis_chain_id)("controller_chain_id", chain_id)
      );

      this->shutdown = shutdown;
      if( fork_db.head() ) {
         if( read_mode == db_read_mode::IRREVERSIBLE && fork_db.head()->id != fork_db.root()->id ) {
            fork_db.rollback_head_to_root();
         }
         wlog( "No existing chain state. Initializing fresh blockchain state." );
      } else {
         wlog( "No existing chain state or fork database. Initializing fresh blockchain state and resetting fork database.");
      }
      initialize_blockchain_state(genesis); // sets head to genesis state

      if( !fork_db.head() ) {
         fork_db.reset( *head );
      }

      if( blog.head() ) {
         EOS_ASSERT( blog.first_block_num() == 1, block_log_exception,
                     "block log does not start with genesis block"
         );
      } else {
         blog.reset( genesis, head->block );
      }
      init(check_shutdown);
   }

   void startup(std::function<void()> shutdown, std::function<bool()> check_shutdown) {
      EOS_ASSERT( db.revision() >= 1, database_exception, "This version of controller::startup does not work with a fresh state database." );
      EOS_ASSERT( fork_db.head(), fork_database_exception, "No existing fork database despite existing chain state. Replay required." );

      this->shutdown = shutdown;
      uint32_t lib_num = fork_db.root()->block_num;
      auto first_block_num = blog.first_block_num();
      if( blog.head() ) {
         EOS_ASSERT( first_block_num <= lib_num && lib_num <= blog.head()->block_num(),
                     block_log_exception,
                     "block log (ranging from ${block_log_first_num} to ${block_log_last_num}) does not contain the last irreversible block (${fork_db_lib})",
                     ("block_log_first_num", first_block_num)
                     ("block_log_last_num", blog.head()->block_num())
                     ("fork_db_lib", lib_num)
         );
         lib_num = blog.head()->block_num();
      } else {
         if( first_block_num != (lib_num + 1) ) {
            blog.reset( chain_id, lib_num + 1 );
         }
      }

      if( read_mode == db_read_mode::IRREVERSIBLE && fork_db.head()->id != fork_db.root()->id ) {
         fork_db.rollback_head_to_root();
      }
      head = fork_db.head();

      init(check_shutdown);
   }


   static auto validate_db_version( const chainbase::database& db ) {
      // check database version
      const auto& header_idx = db.get_index<database_header_multi_index>().indices().get<by_id>();

      EOS_ASSERT(header_idx.begin() != header_idx.end(), bad_database_version_exception,
                 "state database version pre-dates versioning, please restore from a compatible snapshot or replay!");

      auto header_itr = header_idx.begin();
      header_itr->validate();

      return header_itr;
   }

   void init(std::function<bool()> check_shutdown) {
      uint32_t lib_num = (blog.head() ? blog.head()->block_num() : fork_db.root()->block_num);

      auto header_itr = validate_db_version( db );

      {
         const auto& state_chain_id = db.get<global_property_object>().chain_id;
         EOS_ASSERT( state_chain_id == chain_id, chain_id_type_exception,
                     "chain ID in state (${state_chain_id}) does not match the chain ID that controller was constructed with (${controller_chain_id})",
                     ("state_chain_id", state_chain_id)("controller_chain_id", chain_id)
         );
      }

      // upgrade to the latest compatible version
      if (header_itr->version != database_header_object::current_version) {
         db.modify(*header_itr, [](auto& header) {
            header.version = database_header_object::current_version;
         });
      }

      // At this point head != nullptr && fork_db.head() != nullptr && fork_db.root() != nullptr.
      // Furthermore, fork_db.root()->block_num <= lib_num.
      // Also, even though blog.head() may still be nullptr, blog.first_block_num() is guaranteed to be lib_num + 1.

      EOS_ASSERT( db.revision() >= head->block_num, fork_database_exception,
                  "fork database head (${head}) is inconsistent with state (${db})",
                  ("db",db.revision())("head",head->block_num) );

      if( db.revision() > head->block_num ) {
         wlog( "database revision (${db}) is greater than head block number (${head}), "
               "attempting to undo pending changes",
               ("db",db.revision())("head",head->block_num) );
      }
      while( db.revision() > head->block_num ) {
         db.undo();
      }

      protocol_features.init( db );

      const auto& rbi = reversible_blocks.get_index<reversible_block_index,by_num>();
      auto last_block_num = lib_num;

      if( read_mode == db_read_mode::IRREVERSIBLE ) {
         // ensure there are no reversible blocks
         auto itr = rbi.begin();
         if( itr != rbi.end() ) {
            wlog( "read_mode has changed to irreversible: erasing reversible blocks" );
         }
         for( ; itr != rbi.end(); itr = rbi.begin() )
            reversible_blocks.remove( *itr );
      } else {
         auto itr = rbi.begin();
         for( ; itr != rbi.end() && itr->blocknum <= lib_num; itr = rbi.begin() )
            reversible_blocks.remove( *itr );

         EOS_ASSERT( itr == rbi.end() || itr->blocknum == lib_num + 1, reversible_blocks_exception,
                     "gap exists between last irreversible block (${lib}) and first reversible block (${first_reversible_block_num})",
                     ("lib", lib_num)("first_reversible_block_num", itr->blocknum)
         );

         auto ritr = rbi.rbegin();

         if( ritr != rbi.rend() ) {
            last_block_num = ritr->blocknum;
         }

         EOS_ASSERT( head->block_num <= last_block_num, reversible_blocks_exception,
                     "head block (${head_num}) is greater than the last locally stored block (${last_block_num})",
                     ("head_num", head->block_num)("last_block_num", last_block_num)
         );

         auto pending_head = fork_db.pending_head();

         if( ritr != rbi.rend()
             && lib_num < pending_head->block_num
             && pending_head->block_num <= last_block_num
         ) {
            auto rbitr = rbi.find( pending_head->block_num );
            EOS_ASSERT( rbitr != rbi.end(), reversible_blocks_exception, "pending head block not found in reversible blocks");
            auto rev_id = rbitr->get_block_id();
            EOS_ASSERT( rev_id == pending_head->id,
                        reversible_blocks_exception,
                        "mismatch in block id of pending head block ${num} in reversible blocks database: "
                        "expected: ${expected}, actual: ${actual}",
                        ("num", pending_head->block_num)("expected", pending_head->id)("actual", rev_id)
            );
         } else if( ritr != rbi.rend() && last_block_num < pending_head->block_num ) {
            const auto b = fork_db.search_on_branch( pending_head->id, last_block_num );
            FC_ASSERT( b, "unexpected violation of invariants" );
            auto rev_id = ritr->get_block_id();
            EOS_ASSERT( rev_id == b->id,
                        reversible_blocks_exception,
                        "mismatch in block id of last block (${num}) in reversible blocks database: "
                        "expected: ${expected}, actual: ${actual}",
                        ("num", last_block_num)("expected", b->id)("actual", rev_id)
            );
         }
         // else no checks needed since fork_db will be completely reset on replay anyway
      }

      if( last_block_num > head->block_num ) {
         replay( check_shutdown ); // replay any irreversible and reversible blocks ahead of current head
      }

      if( check_shutdown() ) return;

      if( read_mode != db_read_mode::IRREVERSIBLE
          && fork_db.pending_head()->id != fork_db.head()->id
          && fork_db.head()->id == fork_db.root()->id
      ) {
         wlog( "read_mode has changed from irreversible: applying best branch from fork database" );

         for( auto pending_head = fork_db.pending_head();
              pending_head->id != fork_db.head()->id;
              pending_head = fork_db.pending_head()
         ) {
            wlog( "applying branch from fork database ending with block: ${id}", ("id", pending_head->id) );
            maybe_switch_forks( pending_head, controller::block_status::complete, forked_branch_callback{}, trx_meta_cache_lookup{} );
         }
      }
   }

   ~controller_impl() {
      thread_pool.stop();
      pending.reset();
   }

   void add_indices() {
      reversible_blocks.add_index<reversible_block_index>();

      controller_index_set::add_indices(db);
      contract_database_index_set::add_indices(db);

      authorization.add_indices();
      resource_limits.add_indices();
   }

   void clear_all_undo() {
      // Rewind the database to the last irreversible block
      db.undo_all();
      /*
      FC_ASSERT(db.revision() == self.head_block_num(),
                  "Chainbase revision does not match head block num",
                  ("rev", db.revision())("head_block", self.head_block_num()));
                  */
   }

   void add_contract_tables_to_snapshot( const snapshot_writer_ptr& snapshot ) const {
      snapshot->write_section("contract_tables", [this]( auto& section ) {
         index_utils<table_id_multi_index>::walk(db, [this, &section]( const table_id_object& table_row ){
            // add a row for the table
            section.add_row(table_row, db);

            // followed by a size row and then N data rows for each type of table
            contract_database_index_set::walk_indices([this, &section, &table_row]( auto utils ) {
               using utils_t = decltype(utils);
               using value_t = typename decltype(utils)::index_t::value_type;
               using by_table_id = object_to_table_id_tag_t<value_t>;

               auto tid_key = boost::make_tuple(table_row.id);
               auto next_tid_key = boost::make_tuple(table_id_object::id_type(table_row.id._id + 1));

               unsigned_int size = utils_t::template size_range<by_table_id>(db, tid_key, next_tid_key);
               section.add_row(size, db);

               utils_t::template walk_range<by_table_id>(db, tid_key, next_tid_key, [this, &section]( const auto &row ) {
                  section.add_row(row, db);
               });
            });
         });
      });
   }

   void read_contract_tables_from_snapshot( const snapshot_reader_ptr& snapshot ) {
      snapshot->read_section("contract_tables", [this]( auto& section ) {
         bool more = !section.empty();
         while (more) {
            // read the row for the table
            table_id_object::id_type t_id;
            index_utils<table_id_multi_index>::create(db, [this, &section, &t_id](auto& row) {
               section.read_row(row, db);
               t_id = row.id;
            });

            // read the size and data rows for each type of table
            contract_database_index_set::walk_indices([this, &section, &t_id, &more](auto utils) {
               using utils_t = decltype(utils);

               unsigned_int size;
               more = section.read_row(size, db);

               for (size_t idx = 0; idx < size.value; idx++) {
                  utils_t::create(db, [this, &section, &more, &t_id](auto& row) {
                     row.t_id = t_id;
                     more = section.read_row(row, db);
                  });
               }
            });
         }
      });
   }

   void add_to_snapshot( const snapshot_writer_ptr& snapshot ) const {
      snapshot->write_section<chain_snapshot_header>([this]( auto &section ){
         section.add_row(chain_snapshot_header(), db);
      });

      snapshot->write_section<block_state>([this]( auto &section ){
         section.template add_row<block_header_state>(*fork_db.head(), db);
      });

      controller_index_set::walk_indices([this, &snapshot]( auto utils ){
         using value_t = typename decltype(utils)::index_t::value_type;

         // skip the table_id_object as its inlined with contract tables section
         if (std::is_same<value_t, table_id_object>::value) {
            return;
         }

         // skip the database_header as it is only relevant to in-memory database
         if (std::is_same<value_t, database_header_object>::value) {
            return;
         }

         snapshot->write_section<value_t>([this]( auto& section ){
            decltype(utils)::walk(db, [this, &section]( const auto &row ) {
               section.add_row(row, db);
            });
         });
      });

      add_contract_tables_to_snapshot(snapshot);

      authorization.add_to_snapshot(snapshot);
      resource_limits.add_to_snapshot(snapshot);
   }

   static fc::optional<genesis_state> extract_legacy_genesis_state( snapshot_reader& snapshot, uint32_t version ) {
      fc::optional<genesis_state> genesis;
      using v2 = legacy::snapshot_global_property_object_v2;

      if (std::clamp(version, v2::minimum_version, v2::maximum_version) == version ) {
         genesis.emplace();
         snapshot.read_section<genesis_state>([&genesis=*genesis]( auto &section ){
            section.read_row(genesis);
         });
      }
      return genesis;
   }

   void read_from_snapshot( const snapshot_reader_ptr& snapshot, uint32_t blog_start, uint32_t blog_end ) {
      chain_snapshot_header header;
      snapshot->read_section<chain_snapshot_header>([this, &header]( auto &section ){
         section.read_row(header, db);
         header.validate();
      });

      { /// load and upgrade the block header state
         block_header_state head_header_state;
         using v2 = legacy::snapshot_block_header_state_v2;

         if (std::clamp(header.version, v2::minimum_version, v2::maximum_version) == header.version ) {
            snapshot->read_section<block_state>([this, &head_header_state]( auto &section ) {
               legacy::snapshot_block_header_state_v2 legacy_header_state;
               section.read_row(legacy_header_state, db);
               head_header_state = block_header_state(std::move(legacy_header_state));
            });
         } else {
            snapshot->read_section<block_state>([this,&head_header_state]( auto &section ){
               section.read_row(head_header_state, db);
            });
         }

         snapshot_head_block = head_header_state.block_num;
         EOS_ASSERT( blog_start <= (snapshot_head_block + 1) && snapshot_head_block <= blog_end,
                     block_log_exception,
                     "Block log is provided with snapshot but does not contain the head block from the snapshot nor a block right after it",
                     ("snapshot_head_block", snapshot_head_block)
                     ("block_log_first_num", blog_start)
                     ("block_log_last_num", blog_end)
         );

         fork_db.reset( head_header_state );
         head = fork_db.head();
         snapshot_head_block = head->block_num;

      }

      controller_index_set::walk_indices([this, &snapshot, &header]( auto utils ){
         using value_t = typename decltype(utils)::index_t::value_type;

         // skip the table_id_object as its inlined with contract tables section
         if (std::is_same<value_t, table_id_object>::value) {
            return;
         }

         // skip the database_header as it is only relevant to in-memory database
         if (std::is_same<value_t, database_header_object>::value) {
            return;
         }

         // special case for in-place upgrade of global_property_object
         if (std::is_same<value_t, global_property_object>::value) {
            using v2 = legacy::snapshot_global_property_object_v2;
            using v3 = legacy::snapshot_global_property_object_v3;

            if (std::clamp(header.version, v2::minimum_version, v2::maximum_version) == header.version ) {
               fc::optional<genesis_state> genesis = extract_legacy_genesis_state(*snapshot, header.version);
               EOS_ASSERT( genesis, snapshot_exception,
                           "Snapshot indicates chain_snapshot_header version 2, but does not contain a genesis_state. "
                           "It must be corrupted.");
               snapshot->read_section<global_property_object>([&db=this->db,gs_chain_id=genesis->compute_chain_id()]( auto &section ) {
                  v2 legacy_global_properties;
                  section.read_row(legacy_global_properties, db);

                  db.create<global_property_object>([&legacy_global_properties,&gs_chain_id](auto& gpo ){
                     gpo.initalize_from(legacy_global_properties, gs_chain_id, kv_config{});
                  });
               });
               return; // early out to avoid default processing
            }

            if (std::clamp(header.version, v3::minimum_version, v3::maximum_version) == header.version ) {
               snapshot->read_section<global_property_object>([&db=this->db]( auto &section ) {
                  v3 legacy_global_properties;
                  section.read_row(legacy_global_properties, db);

                  db.create<global_property_object>([&legacy_global_properties](auto& gpo ){
                     gpo.initalize_from(legacy_global_properties, kv_config{});
                  });
               });
               return; // early out to avoid default processing
            }
         }

         // skip the kv index if the snapshot doesn't contain it
         if constexpr (std::is_same_v<value_t, kv_object>) {
            if ( header.version < kv_object::minimum_snapshot_version )
               return;
         }

         snapshot->read_section<value_t>([this]( auto& section ) {
            bool more = !section.empty();
            while(more) {
               decltype(utils)::create(db, [this, &section, &more]( auto &row ) {
                  more = section.read_row(row, db);
               });
            }
         });
      });

      read_contract_tables_from_snapshot(snapshot);

      authorization.read_from_snapshot(snapshot);
      resource_limits.read_from_snapshot(snapshot, header.version);

      db.set_revision( head->block_num );
      db.create<database_header_object>([](const auto& header){
         // nothing to do
      });

      const auto& gpo = db.get<global_property_object>();
      EOS_ASSERT( gpo.chain_id == chain_id, chain_id_type_exception,
                  "chain ID in snapshot (${snapshot_chain_id}) does not match the chain ID that controller was constructed with (${controller_chain_id})",
                  ("snapshot_chain_id", gpo.chain_id)("controller_chain_id", chain_id)
      );
   }

   sha256 calculate_integrity_hash() const {
      sha256::encoder enc;
      auto hash_writer = std::make_shared<integrity_hash_snapshot_writer>(enc);
      add_to_snapshot(hash_writer);
      hash_writer->finalize();

      return enc.result();
   }

   void create_native_account( const fc::time_point& initial_timestamp, account_name name, const authority& owner, const authority& active, bool is_privileged = false ) {
      db.create<account_object>([&](auto& a) {
         a.name = name;
         a.creation_date = initial_timestamp;

         if( name == config::system_account_name ) {
            // The initial eosio ABI value affects consensus; see  https://github.com/EOSIO/eos/issues/7794
            // TODO: This doesn't charge RAM; a fix requires a consensus upgrade.
            a.abi.assign(eosio_abi_bin, sizeof(eosio_abi_bin));
         }
      });
      db.create<account_metadata_object>([&](auto & a) {
         a.name = name;
         a.set_privileged( is_privileged );
      });

      const auto& owner_permission  = authorization.create_permission(name, config::owner_name, 0,
                                                                      owner, 0, initial_timestamp );
      const auto& active_permission = authorization.create_permission(name, config::active_name, owner_permission.id,
                                                                      active, 0, initial_timestamp );

      resource_limits.initialize_account(name);

      int64_t ram_delta = config::overhead_per_account_ram_bytes;
      ram_delta += 2*config::billable_size_v<permission_object>;
      ram_delta += owner_permission.auth.get_billable_size();
      ram_delta += active_permission.auth.get_billable_size();

      std::string event_id;
      if (get_deep_mind_logger() != nullptr) {
         event_id = STORAGE_EVENT_ID("${name}", ("name", name));
      }

      resource_limits.add_pending_ram_usage(name, ram_delta, storage_usage_trace(0, event_id.c_str(), "account", "add", "newaccount"));
      resource_limits.verify_account_ram_usage(name);
   }

   void initialize_database(const genesis_state& genesis) {
      // create the database header sigil
      db.create<database_header_object>([&]( auto& header ){
         // nothing to do for now
      });

      // Initialize block summary index
      for (int i = 0; i < 0x10000; i++)
         db.create<block_summary_object>([&](block_summary_object&) {});

      const auto& tapos_block_summary = db.get<block_summary_object>(1);
      db.modify( tapos_block_summary, [&]( auto& bs ) {
         bs.block_id = head->id;
      });

      genesis.initial_configuration.validate();
      db.create<global_property_object>([&genesis,&chain_id=this->chain_id](auto& gpo ){
         gpo.configuration = genesis.initial_configuration;
         gpo.kv_configuration = kv_config{};
         gpo.chain_id = chain_id;
      });

      db.create<protocol_state_object>([&](auto& pso ){
         pso.num_supported_key_types = config::genesis_num_supported_key_types;
         for( const auto& i : genesis_intrinsics ) {
            add_intrinsic_to_whitelist( pso.whitelisted_intrinsics, i );
         }
      });

      db.create<dynamic_global_property_object>([](auto&){});

      authorization.initialize_database();
      resource_limits.initialize_database();

      authority system_auth(genesis.initial_key);
      create_native_account( genesis.initial_timestamp, config::system_account_name, system_auth, system_auth, true );

      auto empty_authority = authority(1, {}, {});
      auto active_producers_authority = authority(1, {}, {});
      active_producers_authority.accounts.push_back({{config::system_account_name, config::active_name}, 1});

      create_native_account( genesis.initial_timestamp, config::null_account_name, empty_authority, empty_authority );
      create_native_account( genesis.initial_timestamp, config::producers_account_name, empty_authority, active_producers_authority );
      const auto& active_permission       = authorization.get_permission({config::producers_account_name, config::active_name});
      const auto& majority_permission     = authorization.create_permission( config::producers_account_name,
                                                                             config::majority_producers_permission_name,
                                                                             active_permission.id,
                                                                             active_producers_authority,
                                                                             0,
                                                                             genesis.initial_timestamp );
      const auto& minority_permission     = authorization.create_permission( config::producers_account_name,
                                                                             config::minority_producers_permission_name,
                                                                             majority_permission.id,
                                                                             active_producers_authority,
                                                                             0,
                                                                             genesis.initial_timestamp );
   }

   // The returned scoped_exit should not exceed the lifetime of the pending which existed when make_block_restore_point was called.
   fc::scoped_exit<std::function<void()>> make_block_restore_point() {
      auto& bb = pending->_block_stage.get<building_block>();
      auto orig_trx_receipts_size           = bb._pending_trx_receipts.size();
      auto orig_trx_metas_size              = bb._pending_trx_metas.size();
      auto orig_trx_receipt_digests_size    = bb._trx_mroot_or_receipt_digests.contains<digests_t>() ?
            bb._trx_mroot_or_receipt_digests.get<digests_t>().size() : 0;
      auto orig_action_receipt_digests_size = bb._action_receipt_digests.size();

      std::function<void()> callback = [this,
            orig_trx_receipts_size,
            orig_trx_metas_size,
            orig_trx_receipt_digests_size,
            orig_action_receipt_digests_size]()
      {
         auto& bb = pending->_block_stage.get<building_block>();
         bb._pending_trx_receipts.resize(orig_trx_receipts_size);
         bb._pending_trx_metas.resize(orig_trx_metas_size);
         if( bb._trx_mroot_or_receipt_digests.contains<digests_t>() )
            bb._trx_mroot_or_receipt_digests.get<digests_t>().resize(orig_trx_receipt_digests_size);
         bb._action_receipt_digests.resize(orig_action_receipt_digests_size);
      };

      return fc::make_scoped_exit( std::move(callback) );
   }

   transaction_trace_ptr apply_onerror( const generated_transaction& gtrx,
                                        fc::time_point deadline,
                                        fc::time_point start,
                                        uint32_t& cpu_time_to_bill_us, // only set on failure
                                        uint32_t billed_cpu_time_us,
                                        bool explicit_billed_cpu_time = false,
                                        bool enforce_whiteblacklist = true
                                      )
   {
      signed_transaction etrx;
      // Deliver onerror action containing the failed deferred transaction directly back to the sender.
      etrx.actions.emplace_back( vector<permission_level>{{gtrx.sender, config::active_name}},
                                 onerror( gtrx.sender_id, gtrx.packed_trx.data(), gtrx.packed_trx.size() ) );
      if( self.is_builtin_activated( builtin_protocol_feature_t::no_duplicate_deferred_id ) ) {
         etrx.expiration = time_point_sec();
         etrx.ref_block_num = 0;
         etrx.ref_block_prefix = 0;
      } else {
         etrx.expiration = fc::chrono::ceil<fc::seconds>( self.pending_block_time() ); // Round up to nearest second to avoid appearing expired
         etrx.set_reference_block( self.head_block_id() );
      }

      if (auto dm_logger = get_deep_mind_logger()) {
         fc_dlog(*dm_logger, "TRX_OP CREATE onerror ${id} ${trx}",
            ("id", etrx.id())
            ("trx", self.maybe_to_variant_with_abi(etrx, abi_serializer::create_yield_function(self.get_abi_serializer_max_time())))
         );
      }

      transaction_checktime_timer trx_timer(timer);
      transaction_context trx_context( self, etrx, etrx.id(), std::move(trx_timer), start );
      trx_context.deadline = deadline;
      trx_context.explicit_billed_cpu_time = explicit_billed_cpu_time;
      trx_context.billed_cpu_time_us = billed_cpu_time_us;
      trx_context.enforce_whiteblacklist = enforce_whiteblacklist;
      transaction_trace_ptr trace = trx_context.trace;
      try {
         trx_context.init_for_implicit_trx();
         trx_context.published = gtrx.published;
         trx_context.execute_action( trx_context.schedule_action( etrx.actions.back(), gtrx.sender, false, 0, 0 ), 0 );
         trx_context.finalize(); // Automatically rounds up network and CPU usage in trace and bills payers if successful

         auto restore = make_block_restore_point();
         trace->receipt = push_receipt( gtrx.trx_id, transaction_receipt::soft_fail,
                                        trx_context.billed_cpu_time_us, trace->net_usage );
         fc::move_append( pending->_block_stage.get<building_block>()._action_receipt_digests,
                          std::move(trx_context.executed_action_receipt_digests) );

         trx_context.squash();
         restore.cancel();
         return trace;
      } catch( const disallowed_transaction_extensions_bad_block_exception& ) {
         throw;
      } catch( const protocol_feature_bad_block_exception& ) {
         throw;
      } catch( const fc::exception& e ) {
         cpu_time_to_bill_us = trx_context.update_billed_cpu_time( fc::clock::now() );
         trace->error_code = controller::convert_exception_to_error_code( e );
         trace->except = e;
         trace->except_ptr = std::current_exception();
      }
      return trace;
   }

   int64_t remove_scheduled_transaction( const generated_transaction_object& gto ) {
      std::string event_id;
      if (get_deep_mind_logger() != nullptr) {
         event_id = STORAGE_EVENT_ID("${id}", ("id", gto.id));
      }

      int64_t ram_delta = -(config::billable_size_v<generated_transaction_object> + gto.packed_trx.size());
      resource_limits.add_pending_ram_usage( gto.payer, ram_delta, storage_usage_trace(0, event_id.c_str(), "deferred_trx", "remove", "deferred_trx_removed") );
      // No need to verify_account_ram_usage since we are only reducing memory

      db.remove( gto );
      return ram_delta;
   }

   bool failure_is_subjective( const fc::exception& e ) const {
      auto code = e.code();
      return    (code == subjective_block_production_exception::code_value)
             || (code == block_net_usage_exceeded::code_value)
             || (code == greylist_net_usage_exceeded::code_value)
             || (code == block_cpu_usage_exceeded::code_value)
             || (code == greylist_cpu_usage_exceeded::code_value)
             || (code == deadline_exception::code_value)
             || (code == leeway_deadline_exception::code_value)
             || (code == actor_whitelist_exception::code_value)
             || (code == actor_blacklist_exception::code_value)
             || (code == contract_whitelist_exception::code_value)
             || (code == contract_blacklist_exception::code_value)
             || (code == action_blacklist_exception::code_value)
             || (code == key_blacklist_exception::code_value)
             || (code == sig_variable_size_limit_exception::code_value);
   }

   bool scheduled_failure_is_subjective( const fc::exception& e ) const {
      auto code = e.code();
      return    (code == tx_cpu_usage_exceeded::code_value)
             || failure_is_subjective(e);
   }

   transaction_trace_ptr push_scheduled_transaction( const transaction_id_type& trxid, fc::time_point deadline, uint32_t billed_cpu_time_us, bool explicit_billed_cpu_time = false ) {
      const auto& idx = db.get_index<generated_transaction_multi_index,by_trx_id>();
      auto itr = idx.find( trxid );
      EOS_ASSERT( itr != idx.end(), unknown_transaction_exception, "unknown transaction" );
      return push_scheduled_transaction( *itr, deadline, billed_cpu_time_us, explicit_billed_cpu_time );
   }

   transaction_trace_ptr push_scheduled_transaction( const generated_transaction_object& gto, fc::time_point deadline, uint32_t billed_cpu_time_us, bool explicit_billed_cpu_time = false )
   { try {

      const bool validating = !self.is_producing_block();
      EOS_ASSERT( !validating || explicit_billed_cpu_time, transaction_exception, "validating requires explicit billing" );

      maybe_session undo_session;
      if ( !self.skip_db_sessions() )
         undo_session = maybe_session(db);

      auto gtrx = generated_transaction(gto);

      // remove the generated transaction object after making a copy
      // this will ensure that anything which affects the GTO multi-index-container will not invalidate
      // data we need to successfully retire this transaction.
      //
      // IF the transaction FAILs in a subjective way, `undo_session` should expire without being squashed
      // resulting in the GTO being restored and available for a future block to retire.
      int64_t trx_removal_ram_delta = remove_scheduled_transaction(gto);

      fc::datastream<const char*> ds( gtrx.packed_trx.data(), gtrx.packed_trx.size() );

      EOS_ASSERT( gtrx.delay_until <= self.pending_block_time(), transaction_exception, "this transaction isn't ready",
                 ("gtrx.delay_until",gtrx.delay_until)("pbt",self.pending_block_time())          );

      signed_transaction dtrx;
      fc::raw::unpack(ds,static_cast<transaction&>(dtrx) );
      transaction_metadata_ptr trx = transaction_metadata::create_no_recover_keys( packed_transaction( dtrx ), transaction_metadata::trx_type::scheduled );
      trx->accepted = true;

      transaction_trace_ptr trace;
      if( gtrx.expiration < self.pending_block_time() ) {
         trace = std::make_shared<transaction_trace>();
         trace->id = gtrx.trx_id;
         trace->block_num = self.head_block_num() + 1;
         trace->block_time = self.pending_block_time();
         trace->producer_block_id = self.pending_producer_block_id();
         trace->scheduled = true;
         trace->receipt = push_receipt( gtrx.trx_id, transaction_receipt::expired, billed_cpu_time_us, 0 ); // expire the transaction
         trace->account_ram_delta = account_delta( gtrx.payer, trx_removal_ram_delta );
         emit( self.accepted_transaction, trx );
         emit( self.applied_transaction, std::tie(trace, dtrx) );
         undo_session.squash();
         return trace;
      }

      auto reset_in_trx_requiring_checks = fc::make_scoped_exit([old_value=in_trx_requiring_checks,this](){
         in_trx_requiring_checks = old_value;
      });
      in_trx_requiring_checks = true;

      uint32_t cpu_time_to_bill_us = billed_cpu_time_us;

      transaction_checktime_timer trx_timer(timer);
      transaction_context trx_context( self, dtrx, gtrx.trx_id, std::move(trx_timer) );
      trx_context.leeway =  fc::microseconds(0); // avoid stealing cpu resource
      trx_context.deadline = deadline;
      trx_context.explicit_billed_cpu_time = explicit_billed_cpu_time;
      trx_context.billed_cpu_time_us = billed_cpu_time_us;
      trx_context.enforce_whiteblacklist = gtrx.sender.empty() ? true : !sender_avoids_whitelist_blacklist_enforcement( gtrx.sender );
      trace = trx_context.trace;
      try {
         trx_context.init_for_deferred_trx( gtrx.published );

         if( trx_context.enforce_whiteblacklist && pending->_block_status == controller::block_status::incomplete ) {
            flat_set<account_name> actors;
            for( const auto& act : trx_context.trx.actions ) {
               for( const auto& auth : act.authorization ) {
                  actors.insert( auth.actor );
               }
            }
            check_actor_list( actors );
         }

         trx_context.exec();
         trx_context.finalize(); // Automatically rounds up network and CPU usage in trace and bills payers if successful

         auto restore = make_block_restore_point();

         trace->receipt = push_receipt( gtrx.trx_id,
                                        transaction_receipt::executed,
                                        trx_context.billed_cpu_time_us,
                                        trace->net_usage );

         fc::move_append( pending->_block_stage.get<building_block>()._action_receipt_digests,
                          std::move(trx_context.executed_action_receipt_digests) );

         trace->account_ram_delta = account_delta( gtrx.payer, trx_removal_ram_delta );

         emit( self.accepted_transaction, trx );
         emit( self.applied_transaction, std::tie(trace, dtrx) );

         trx_context.squash();
         undo_session.squash();

         restore.cancel();

         return trace;
      } catch( const disallowed_transaction_extensions_bad_block_exception& ) {
         throw;
      } catch( const protocol_feature_bad_block_exception& ) {
         throw;
      } catch( const fc::exception& e ) {
         cpu_time_to_bill_us = trx_context.update_billed_cpu_time( fc::clock::now() );
         trace->error_code = controller::convert_exception_to_error_code( e );
         trace->except = e;
         trace->except_ptr = std::current_exception();
<<<<<<< HEAD
         trace->elapsed = fc::clock::now() - trx_context.start;
=======
         trace->elapsed = fc::time_point::now() - trx_context.start;

         if (auto dm_logger = get_deep_mind_logger()) {
            fc_dlog(*dm_logger, "DTRX_OP FAILED ${action_id}",
               ("action_id", trx_context.get_action_id())
            );
         }
>>>>>>> 3c01e1f0
      }
      trx_context.undo();

      // Only subjective OR soft OR hard failure logic below:

      if( gtrx.sender != account_name() && !(validating ? failure_is_subjective(*trace->except) : scheduled_failure_is_subjective(*trace->except))) {
         // Attempt error handling for the generated transaction.

         auto error_trace = apply_onerror( gtrx, deadline, trx_context.pseudo_start,
                                           cpu_time_to_bill_us, billed_cpu_time_us, explicit_billed_cpu_time,
                                           trx_context.enforce_whiteblacklist );
         error_trace->failed_dtrx_trace = trace;
         trace = error_trace;
         if( !trace->except_ptr ) {
            trace->account_ram_delta = account_delta( gtrx.payer, trx_removal_ram_delta );
            emit( self.accepted_transaction, trx );
            emit( self.applied_transaction, std::tie(trace, dtrx) );
            undo_session.squash();
            return trace;
         }
         trace->elapsed = fc::clock::now() - trx_context.start;
      }

      // Only subjective OR hard failure logic below:

      // subjectivity changes based on producing vs validating
      bool subjective  = false;
      if (validating) {
         subjective = failure_is_subjective(*trace->except);
      } else {
         subjective = scheduled_failure_is_subjective(*trace->except);
      }

      if ( !subjective ) {
         // hard failure logic

         if( !validating ) {
            auto& rl = self.get_mutable_resource_limits_manager();
            rl.update_account_usage( trx_context.bill_to_accounts, block_timestamp_type(self.pending_block_time()).slot );
            int64_t account_cpu_limit = 0;
            std::tie( std::ignore, account_cpu_limit, std::ignore, std::ignore ) = trx_context.max_bandwidth_billed_accounts_can_pay( true );

            uint32_t limited_cpu_time_to_bill_us = static_cast<uint32_t>( std::min(
                  std::min( static_cast<int64_t>(cpu_time_to_bill_us), account_cpu_limit ),
                  trx_context.initial_objective_duration_limit.count() ) );
            EOS_ASSERT( !explicit_billed_cpu_time || (cpu_time_to_bill_us == limited_cpu_time_to_bill_us),
                        transaction_exception, "cpu to bill ${cpu} != limited ${limit}", ("cpu", cpu_time_to_bill_us)("limit", limited_cpu_time_to_bill_us) );
            cpu_time_to_bill_us = limited_cpu_time_to_bill_us;
         }

         resource_limits.add_transaction_usage( trx_context.bill_to_accounts, cpu_time_to_bill_us, 0,
                                                block_timestamp_type(self.pending_block_time()).slot ); // Should never fail

         trace->receipt = push_receipt(gtrx.trx_id, transaction_receipt::hard_fail, cpu_time_to_bill_us, 0);
         trace->account_ram_delta = account_delta( gtrx.payer, trx_removal_ram_delta );

         emit( self.accepted_transaction, trx );
         emit( self.applied_transaction, std::tie(trace, dtrx) );

         undo_session.squash();
      } else {
         emit( self.accepted_transaction, trx );
         emit( self.applied_transaction, std::tie(trace, dtrx) );
      }

      return trace;
   } FC_CAPTURE_AND_RETHROW() } /// push_scheduled_transaction


   /**
    *  Adds the transaction receipt to the pending block and returns it.
    */
   template<typename T>
   const transaction_receipt& push_receipt( const T& trx, transaction_receipt_header::status_enum status,
                                            uint64_t cpu_usage_us, uint64_t net_usage ) {
      uint64_t net_usage_words = net_usage / 8;
      EOS_ASSERT( net_usage_words*8 == net_usage, transaction_exception, "net_usage is not divisible by 8" );
      auto& receipts = pending->_block_stage.get<building_block>()._pending_trx_receipts;
      receipts.emplace_back( trx );
      transaction_receipt& r = receipts.back();
      r.cpu_usage_us         = cpu_usage_us;
      r.net_usage_words      = net_usage_words;
      r.status               = status;
      auto& bb = pending->_block_stage.get<building_block>();
      if( bb._trx_mroot_or_receipt_digests.contains<digests_t>() )
         bb._trx_mroot_or_receipt_digests.get<digests_t>().emplace_back( r.digest() );
      return r;
   }

   /**
    *  This is the entry point for new transactions to the block state. It will check authorization and
    *  determine whether to execute it now or to delay it. Lastly it inserts a transaction receipt into
    *  the pending block.
    */
   transaction_trace_ptr push_transaction( const transaction_metadata_ptr& trx,
                                           fc::time_point deadline,
                                           uint32_t billed_cpu_time_us,
                                           bool explicit_billed_cpu_time )
   {
      EOS_ASSERT(deadline != fc::time_point(), transaction_exception, "deadline cannot be uninitialized");

      transaction_trace_ptr trace;
      try {
         auto start = fc::clock::now();
         const bool check_auth = !self.skip_auth_check() && !trx->implicit;
         const fc::microseconds sig_cpu_usage = trx->signature_cpu_usage();

         if( !explicit_billed_cpu_time ) {
            fc::microseconds already_consumed_time( EOS_PERCENT(sig_cpu_usage.count(), conf.sig_cpu_bill_pct) );

            if( start.time_since_epoch() <  already_consumed_time ) {
               start = fc::time_point();
            } else {
               start -= already_consumed_time;
            }
         }

         const signed_transaction& trn = trx->packed_trx()->get_signed_transaction();
         transaction_checktime_timer trx_timer(timer);
         transaction_context trx_context(self, trn, trx->id(), std::move(trx_timer), start);
         if ((bool)subjective_cpu_leeway && pending->_block_status == controller::block_status::incomplete) {
            trx_context.leeway = *subjective_cpu_leeway;
         }
         trx_context.deadline = deadline;
         trx_context.explicit_billed_cpu_time = explicit_billed_cpu_time;
         trx_context.billed_cpu_time_us = billed_cpu_time_us;
         trace = trx_context.trace;
         try {
            if( trx->implicit ) {
               EOS_ASSERT( !explicit_net_usage_words.valid(), transaction_exception, "NET usage cannot be explicitly set for implicit transactions" );
               trx_context.init_for_implicit_trx();
               trx_context.enforce_whiteblacklist = false;
            } else {
               bool skip_recording = replay_head_time && (time_point(trn.expiration) <= *replay_head_time);
               if( explicit_net_usage_words ) {
                  trx_context.init_for_input_trx_with_explicit_net( *explicit_net_usage_words, skip_recording );
               } else {
                  trx_context.init_for_input_trx( trx->packed_trx()->get_unprunable_size(),
                                                  trx->packed_trx()->get_prunable_size(),
                                                  skip_recording );
               }
            }

            trx_context.delay = fc::seconds(trn.delay_sec);

            if( check_auth ) {
               authorization.check_authorization(
                       trn.actions,
                       trx->recovered_keys(),
                       {},
                       trx_context.delay,
                       [&trx_context](){ trx_context.checktime(); },
                       false
               );
            }
            trx_context.exec();
            trx_context.finalize(); // Automatically rounds up network and CPU usage in trace and bills payers if successful

            auto restore = make_block_restore_point();

            if (!trx->implicit) {
               transaction_receipt::status_enum s = (trx_context.delay == fc::seconds(0))
                                                    ? transaction_receipt::executed
                                                    : transaction_receipt::delayed;
               trace->receipt = push_receipt(*trx->packed_trx(), s, trx_context.billed_cpu_time_us, trace->net_usage);
               trx->billed_cpu_time_us = trx_context.billed_cpu_time_us;
               pending->_block_stage.get<building_block>()._pending_trx_metas.emplace_back(trx);
            } else {
               transaction_receipt_header r;
               r.status = transaction_receipt::executed;
               r.cpu_usage_us = trx_context.billed_cpu_time_us;
               r.net_usage_words = trace->net_usage / 8;
               trace->receipt = r;
            }

            fc::move_append( pending->_block_stage.get<building_block>()._action_receipt_digests,
                             std::move(trx_context.executed_action_receipt_digests) );

            // call the accept signal but only once for this transaction
            if (!trx->accepted) {
               trx->accepted = true;
               emit( self.accepted_transaction, trx);
            }

            emit(self.applied_transaction, std::tie(trace, trn));


            if ( read_mode != db_read_mode::SPECULATIVE && pending->_block_status == controller::block_status::incomplete ) {
               //this may happen automatically in destructor, but I prefere make it more explicit
               trx_context.undo();
            } else {
               restore.cancel();
               trx_context.squash();
            }

            return trace;
         } catch( const disallowed_transaction_extensions_bad_block_exception& ) {
            throw;
         } catch( const protocol_feature_bad_block_exception& ) {
            throw;
         } catch (const fc::exception& e) {
            trace->error_code = controller::convert_exception_to_error_code( e );
            trace->except = e;
            trace->except_ptr = std::current_exception();
         }

         emit( self.accepted_transaction, trx );
         emit( self.applied_transaction, std::tie(trace, trn) );

         return trace;
      } FC_CAPTURE_AND_RETHROW((trace))
   } /// push_transaction

   void start_block( block_timestamp_type when,
                     uint16_t confirm_block_count,
                     const vector<digest_type>& new_protocol_feature_activations,
                     controller::block_status s,
                     const optional<block_id_type>& producer_block_id )
   {
      EOS_ASSERT( !pending, block_validate_exception, "pending block already exists" );

      if (auto dm_logger = get_deep_mind_logger()) {
         // The head block represents the block just before this one that is about to start, so add 1 to get this block num
         fc_dlog(*dm_logger, "START_BLOCK ${block_num}", ("block_num", head->block_num + 1));
      }

      auto guard_pending = fc::make_scoped_exit([this, head_block_num=head->block_num](){
         protocol_features.popped_blocks_to( head_block_num );
         pending.reset();
      });

      if (!self.skip_db_sessions(s)) {
         EOS_ASSERT( db.revision() == head->block_num, database_exception, "db revision is not on par with head block",
                     ("db.revision()", db.revision())("controller_head_block", head->block_num)("fork_db_head_block", fork_db.head()->block_num) );

         pending.emplace( maybe_session(db), *head, when, confirm_block_count, new_protocol_feature_activations );
      } else {
         pending.emplace( maybe_session(), *head, when, confirm_block_count, new_protocol_feature_activations );
      }

      pending->_block_status = s;
      pending->_producer_block_id = producer_block_id;

      auto& bb = pending->_block_stage.get<building_block>();
      const auto& pbhs = bb._pending_block_header_state;

      if ( read_mode == db_read_mode::SPECULATIVE || pending->_block_status != controller::block_status::incomplete )
      {
         const auto& pso = db.get<protocol_state_object>();

         auto num_preactivated_protocol_features = pso.preactivated_protocol_features.size();
         bool handled_all_preactivated_features = (num_preactivated_protocol_features == 0);

         if( new_protocol_feature_activations.size() > 0 ) {
            flat_map<digest_type, bool> activated_protocol_features;
            activated_protocol_features.reserve( std::max( num_preactivated_protocol_features,
                                                           new_protocol_feature_activations.size() ) );
            for( const auto& feature_digest : pso.preactivated_protocol_features ) {
               activated_protocol_features.emplace( feature_digest, false );
            }

            size_t num_preactivated_features_that_have_activated = 0;

            const auto& pfs = protocol_features.get_protocol_feature_set();
            for( const auto& feature_digest : new_protocol_feature_activations ) {
               const auto& f = pfs.get_protocol_feature( feature_digest );

               auto res = activated_protocol_features.emplace( feature_digest, true );
               if( res.second ) {
                  // feature_digest was not preactivated
                  EOS_ASSERT( !f.preactivation_required, protocol_feature_exception,
                              "attempted to activate protocol feature without prior required preactivation: ${digest}",
                              ("digest", feature_digest)
                  );
               } else {
                  EOS_ASSERT( !res.first->second, block_validate_exception,
                              "attempted duplicate activation within a single block: ${digest}",
                              ("digest", feature_digest)
                  );
                  // feature_digest was preactivated
                  res.first->second = true;
                  ++num_preactivated_features_that_have_activated;
               }

               if( f.builtin_feature ) {
                  trigger_activation_handler( *f.builtin_feature );
               }

               protocol_features.activate_feature( feature_digest, pbhs.block_num );

               ++bb._num_new_protocol_features_that_have_activated;
            }

            if( num_preactivated_features_that_have_activated == num_preactivated_protocol_features ) {
               handled_all_preactivated_features = true;
            }
         }

         EOS_ASSERT( handled_all_preactivated_features, block_validate_exception,
                     "There are pre-activated protocol features that were not activated at the start of this block"
         );

         if( new_protocol_feature_activations.size() > 0 ) {
            db.modify( pso, [&]( auto& ps ) {
               ps.preactivated_protocol_features.clear();

               ps.activated_protocol_features.reserve( ps.activated_protocol_features.size()
                                                         + new_protocol_feature_activations.size() );
               for( const auto& feature_digest : new_protocol_feature_activations ) {
                  ps.activated_protocol_features.emplace_back( feature_digest, pbhs.block_num );
               }
            });
         }

         const auto& gpo = self.get_global_properties();

         if( gpo.proposed_schedule_block_num.valid() && // if there is a proposed schedule that was proposed in a block ...
             ( *gpo.proposed_schedule_block_num <= pbhs.dpos_irreversible_blocknum ) && // ... that has now become irreversible ...
             pbhs.prev_pending_schedule.schedule.producers.size() == 0 // ... and there was room for a new pending schedule prior to any possible promotion
         )
         {
            // Promote proposed schedule to pending schedule.
            if( !replay_head_time ) {
               ilog( "promoting proposed schedule (set in block ${proposed_num}) to pending; current block: ${n} lib: ${lib} schedule: ${schedule} ",
                     ("proposed_num", *gpo.proposed_schedule_block_num)("n", pbhs.block_num)
                     ("lib", pbhs.dpos_irreversible_blocknum)
                     ("schedule", producer_authority_schedule::from_shared(gpo.proposed_schedule) ) );
            }

            EOS_ASSERT( gpo.proposed_schedule.version == pbhs.active_schedule_version + 1,
                        producer_schedule_exception, "wrong producer schedule version specified" );

            pending->_block_stage.get<building_block>()._new_pending_producer_schedule = producer_authority_schedule::from_shared(gpo.proposed_schedule);
            db.modify( gpo, [&]( auto& gp ) {
               gp.proposed_schedule_block_num = optional<block_num_type>();
               gp.proposed_schedule.version=0;
               gp.proposed_schedule.producers.clear();
            });
         }

         try {
            transaction_metadata_ptr onbtrx =
                  transaction_metadata::create_no_recover_keys( packed_transaction( get_on_block_transaction() ), transaction_metadata::trx_type::implicit );
            auto reset_in_trx_requiring_checks = fc::make_scoped_exit([old_value=in_trx_requiring_checks,this](){
                  in_trx_requiring_checks = old_value;
               });
            in_trx_requiring_checks = true;
            push_transaction( onbtrx, fc::time_point::max(), gpo.configuration.min_transaction_cpu_usage, true, {} );
         } catch( const std::bad_alloc& e ) {
            elog( "on block transaction failed due to a std::bad_alloc" );
            throw;
         } catch( const boost::interprocess::bad_alloc& e ) {
            elog( "on block transaction failed due to a bad allocation" );
            throw;
         } catch( const fc::exception& e ) {
            wlog( "on block transaction failed, but shouldn't impact block generation, system contract needs update" );
            edump((e.to_detail_string()));
         } catch( ... ) {
            elog( "on block transaction failed due to unknown exception" );
         }

         clear_expired_input_transactions();
         update_producers_authority();
      }

      guard_pending.cancel();
   } /// start_block

   void finalize_block()
   {
      EOS_ASSERT( pending, block_validate_exception, "it is not valid to finalize when there is no pending block");
      EOS_ASSERT( pending->_block_stage.contains<building_block>(), block_validate_exception, "already called finalize_block");

      try {

      auto& pbhs = pending->get_pending_block_header_state();

      // Update resource limits:
      resource_limits.process_account_limit_updates();
      const auto& chain_config = self.get_global_properties().configuration;
      uint64_t CPU_TARGET = EOS_PERCENT(chain_config.max_block_cpu_usage, chain_config.target_block_cpu_usage_pct);
      resource_limits.set_block_parameters(
         { CPU_TARGET, chain_config.max_block_cpu_usage, config::block_cpu_usage_average_window_ms / config::block_interval_ms, config::maximum_elastic_resource_multiplier, {99, 100}, {1000, 999}},
         {EOS_PERCENT(chain_config.max_block_net_usage, chain_config.target_block_net_usage_pct), chain_config.max_block_net_usage, config::block_size_average_window_ms / config::block_interval_ms, config::maximum_elastic_resource_multiplier, {99, 100}, {1000, 999}}
      );
      resource_limits.process_block_usage(pbhs.block_num);

      auto& bb = pending->_block_stage.get<building_block>();

      // Create (unsigned) block:
      auto block_ptr = std::make_shared<signed_block>( pbhs.make_block_header(
         bb._transaction_mroot ? *bb._transaction_mroot : calculate_trx_merkle( bb._pending_trx_receipts ),
         calculate_action_merkle(),
         bb._new_pending_producer_schedule,
         std::move( bb._new_protocol_feature_activations ),
         protocol_features.get_protocol_feature_set()
      ) );

      block_ptr->transactions = std::move( bb._pending_trx_receipts );

      auto id = block_ptr->id();

      // Update TaPoS table:
      create_block_summary( id );

      /*
      ilog( "finalized block ${n} (${id}) at ${t} by ${p} (${signing_key}); schedule_version: ${v} lib: ${lib} #dtrxs: ${ndtrxs} ${np}",
            ("n",pbhs.block_num)
            ("id",id)
            ("t",pbhs.timestamp)
            ("p",pbhs.producer)
            ("signing_key", pbhs.block_signing_key)
            ("v",pbhs.active_schedule_version)
            ("lib",pbhs.dpos_irreversible_blocknum)
            ("ndtrxs",db.get_index<generated_transaction_multi_index,by_trx_id>().size())
            ("np",block_ptr->new_producers)
      );
      */

      pending->_block_stage = assembled_block{
                                 id,
                                 std::move( bb._pending_block_header_state ),
                                 std::move( bb._pending_trx_metas ),
                                 std::move( block_ptr ),
                                 std::move( bb._new_pending_producer_schedule )
                              };
   } FC_CAPTURE_AND_RETHROW() } /// finalize_block

   /**
    * @post regardless of the success of commit block there is no active pending block
    */
   void commit_block( bool add_to_fork_db ) {
      auto reset_pending_on_exit = fc::make_scoped_exit([this]{
         pending.reset();
      });

      try {
         EOS_ASSERT( pending->_block_stage.contains<completed_block>(), block_validate_exception,
                     "cannot call commit_block until pending block is completed" );

         auto bsp = pending->_block_stage.get<completed_block>()._block_state;

         if( add_to_fork_db ) {
            fork_db.add( bsp );
            fork_db.mark_valid( bsp );
            emit( self.accepted_block_header, bsp );
            head = fork_db.head();
            EOS_ASSERT( bsp == head, fork_database_exception, "committed block did not become the new head in fork database");
         }

         if( !replay_head_time && read_mode != db_read_mode::IRREVERSIBLE ) {
            reversible_blocks.create<reversible_block_object>( [&]( auto& ubo ) {
               ubo.blocknum = bsp->block_num;
               ubo.set_block( bsp->block );
            });
         }

         emit( self.accepted_block, bsp );

         if( add_to_fork_db ) {
            log_irreversible();
         }
      } catch (...) {
         // dont bother resetting pending, instead abort the block
         reset_pending_on_exit.cancel();
         abort_block();
         throw;
      }

      // push the state for pending.
      pending->push();
   }

   /**
    *  This method is called from other threads. The controller_impl should outlive those threads.
    *  However, to avoid race conditions, it means that the behavior of this function should not change
    *  after controller_impl construction.

    *  This should not be an issue since the purpose of this function is to ensure all of the protocol features
    *  in the supplied vector are recognized by the software, and the set of recognized protocol features is
    *  determined at startup and cannot be changed without a restart.
    */
   void check_protocol_features( block_timestamp_type timestamp,
                                 const flat_set<digest_type>& currently_activated_protocol_features,
                                 const vector<digest_type>& new_protocol_features )
   {
      const auto& pfs = protocol_features.get_protocol_feature_set();

      for( auto itr = new_protocol_features.begin(); itr != new_protocol_features.end(); ++itr ) {
         const auto& f = *itr;

         auto status = pfs.is_recognized( f, timestamp );
         switch( status ) {
            case protocol_feature_set::recognized_t::unrecognized:
               EOS_THROW( protocol_feature_exception,
                          "protocol feature with digest '${digest}' is unrecognized", ("digest", f) );
            break;
            case protocol_feature_set::recognized_t::disabled:
               EOS_THROW( protocol_feature_exception,
                          "protocol feature with digest '${digest}' is disabled", ("digest", f) );
            break;
            case protocol_feature_set::recognized_t::too_early:
               EOS_THROW( protocol_feature_exception,
                          "${timestamp} is too early for the earliest allowed activation time of the protocol feature with digest '${digest}'", ("digest", f)("timestamp", timestamp) );
            break;
            case protocol_feature_set::recognized_t::ready:
            break;
            default:
               EOS_THROW( protocol_feature_exception, "unexpected recognized_t status" );
            break;
         }

         EOS_ASSERT( currently_activated_protocol_features.find( f ) == currently_activated_protocol_features.end(),
                     protocol_feature_exception,
                     "protocol feature with digest '${digest}' has already been activated",
                     ("digest", f)
         );

         auto dependency_checker = [&currently_activated_protocol_features, &new_protocol_features, &itr]
                                   ( const digest_type& f ) -> bool
         {
            if( currently_activated_protocol_features.find( f ) != currently_activated_protocol_features.end() )
               return true;

            return (std::find( new_protocol_features.begin(), itr, f ) != itr);
         };

         EOS_ASSERT( pfs.validate_dependencies( f, dependency_checker ), protocol_feature_exception,
                     "not all dependencies of protocol feature with digest '${digest}' have been activated",
                     ("digest", f)
         );
      }
   }

   void report_block_header_diff( const block_header& b, const block_header& ab ) {

#define EOS_REPORT(DESC,A,B) \
   if( A != B ) { \
      elog("${desc}: ${bv} != ${abv}", ("desc", DESC)("bv", A)("abv", B)); \
   }

      EOS_REPORT( "timestamp", b.timestamp, ab.timestamp )
      EOS_REPORT( "producer", b.producer, ab.producer )
      EOS_REPORT( "confirmed", b.confirmed, ab.confirmed )
      EOS_REPORT( "previous", b.previous, ab.previous )
      EOS_REPORT( "transaction_mroot", b.transaction_mroot, ab.transaction_mroot )
      EOS_REPORT( "action_mroot", b.action_mroot, ab.action_mroot )
      EOS_REPORT( "schedule_version", b.schedule_version, ab.schedule_version )
      EOS_REPORT( "new_producers", b.new_producers, ab.new_producers )
      EOS_REPORT( "header_extensions", b.header_extensions, ab.header_extensions )

#undef EOS_REPORT
   }


   void apply_block( const block_state_ptr& bsp, controller::block_status s, const trx_meta_cache_lookup& trx_lookup )
   { try {
      try {
         const signed_block_ptr& b = bsp->block;
         const auto& new_protocol_feature_activations = bsp->get_new_protocol_feature_activations();

         auto producer_block_id = b->id();
         start_block( b->timestamp, b->confirmed, new_protocol_feature_activations, s, producer_block_id);

         // validated in create_block_state_future()
         pending->_block_stage.get<building_block>()._trx_mroot_or_receipt_digests = b->transaction_mroot;

         const bool existing_trxs_metas = !bsp->trxs_metas().empty();
         const bool pub_keys_recovered = bsp->is_pub_keys_recovered();
         const bool skip_auth_checks = self.skip_auth_check();
         std::vector<std::tuple<transaction_metadata_ptr, recover_keys_future>> trx_metas;
         bool use_bsp_cached = false;
         if( pub_keys_recovered || (skip_auth_checks && existing_trxs_metas) ) {
            use_bsp_cached = true;
         } else {
            trx_metas.reserve( b->transactions.size() );
            for( const auto& receipt : b->transactions ) {
               if( receipt.trx.contains<packed_transaction>()) {
                  const auto& pt = receipt.trx.get<packed_transaction>();
                  transaction_metadata_ptr trx_meta_ptr = trx_lookup ? trx_lookup( pt.id() ) : transaction_metadata_ptr{};
                  if( trx_meta_ptr && ( skip_auth_checks || !trx_meta_ptr->recovered_keys().empty() ) ) {
                     trx_metas.emplace_back( std::move( trx_meta_ptr ), recover_keys_future{} );
                  } else if( skip_auth_checks ) {
                     trx_metas.emplace_back(
                           transaction_metadata::create_no_recover_keys( pt, transaction_metadata::trx_type::input ),
                           recover_keys_future{} );
                  } else {
                     auto ptrx = std::make_shared<packed_transaction>( pt );
                     auto fut = transaction_metadata::start_recover_keys(
                           std::move( ptrx ), thread_pool.get_executor(), chain_id, microseconds::max() );
                     trx_metas.emplace_back( transaction_metadata_ptr{}, std::move( fut ) );
                  }
               }
            }
         }

         transaction_trace_ptr trace;

         bool explicit_net = self.skip_trx_checks();

         size_t packed_idx = 0;
         const auto& trx_receipts = pending->_block_stage.get<building_block>()._pending_trx_receipts;
         for( const auto& receipt : b->transactions ) {
            auto num_pending_receipts = trx_receipts.size();
            if( receipt.trx.contains<packed_transaction>() ) {
               const auto& trx_meta = ( use_bsp_cached ? bsp->trxs_metas().at( packed_idx )
                                                       : ( !!std::get<0>( trx_metas.at( packed_idx ) ) ?
                                                             std::get<0>( trx_metas.at( packed_idx ) )
                                                             : std::get<1>( trx_metas.at( packed_idx ) ).get() ) );
               fc::optional<uint32_t> explicit_net_usage_words;
               if( explicit_net ) {
                  explicit_net_usage_words = receipt.net_usage_words.value;
               }
               trace = push_transaction( trx_meta, fc::time_point::max(), receipt.cpu_usage_us, true, explicit_net_usage_words );
               ++packed_idx;
            } else if( receipt.trx.contains<transaction_id_type>() ) {
               trace = push_scheduled_transaction( receipt.trx.get<transaction_id_type>(), fc::time_point::max(), receipt.cpu_usage_us, true );
            } else {
               EOS_ASSERT( false, block_validate_exception, "encountered unexpected receipt type" );
            }

            bool transaction_failed =  trace && trace->except;
            bool transaction_can_fail = receipt.status == transaction_receipt_header::hard_fail && receipt.trx.contains<transaction_id_type>();
            if( transaction_failed && !transaction_can_fail) {
               edump((*trace));
               throw *trace->except;
            }

            EOS_ASSERT( trx_receipts.size() > 0,
                        block_validate_exception, "expected a receipt",
                        ("block", *b)("expected_receipt", receipt)
                      );
            EOS_ASSERT( trx_receipts.size() == num_pending_receipts + 1,
                        block_validate_exception, "expected receipt was not added",
                        ("block", *b)("expected_receipt", receipt)
                      );
            const transaction_receipt_header& r = trx_receipts.back();
            EOS_ASSERT( r == static_cast<const transaction_receipt_header&>(receipt),
                        block_validate_exception, "receipt does not match",
                        ("producer_receipt", receipt)("validator_receipt", trx_receipts.back()) );
         }

         // validated in create_block_state_future()
         pending->_block_stage.get<building_block>()._transaction_mroot = b->transaction_mroot;

         finalize_block();

         auto& ab = pending->_block_stage.get<assembled_block>();

         if( producer_block_id != ab._id ) {
            elog( "Validation block id does not match producer block id" );
            report_block_header_diff( *b, *ab._unsigned_block );
            // this implicitly asserts that all header fields (less the signature) are identical
            EOS_ASSERT( producer_block_id == ab._id, block_validate_exception, "Block ID does not match",
                        ("producer_block_id", producer_block_id)("validator_block_id", ab._id) );
         }

         if( !use_bsp_cached ) {
            bsp->set_trxs_metas( std::move( ab._trx_metas ), !skip_auth_checks );
         }
         // create completed_block with the existing block_state as we just verified it is the same as assembled_block
         pending->_block_stage = completed_block{ bsp };

         commit_block(false);
         return;
      } catch ( const fc::exception& e ) {
         edump((e.to_detail_string()));
         abort_block();
         throw;
      }
   } FC_CAPTURE_AND_RETHROW() } /// apply_block

   std::future<block_state_ptr> create_block_state_future( const signed_block_ptr& b ) {
      EOS_ASSERT( b, block_validate_exception, "null block" );

      auto id = b->id();

      // no reason for a block_state if fork_db already knows about block
      auto existing = fork_db.get_block( id );
      EOS_ASSERT( !existing, fork_database_exception, "we already know about this block: ${id}", ("id", id) );

      auto prev = fork_db.get_block_header( b->previous );
      EOS_ASSERT( prev, unlinkable_block_exception,
                  "unlinkable block ${id}", ("id", id)("previous", b->previous) );

      return async_thread_pool( thread_pool.get_executor(), [b, prev, control=this]() {
         const bool skip_validate_signee = false;

         auto trx_mroot = calculate_trx_merkle( b->transactions );
         EOS_ASSERT( b->transaction_mroot == trx_mroot, block_validate_exception,
                     "invalid block transaction merkle root ${b} != ${c}", ("b", b->transaction_mroot)("c", trx_mroot) );

         return std::make_shared<block_state>(
                        *prev,
                        move( b ),
                        control->protocol_features.get_protocol_feature_set(),
                        [control]( block_timestamp_type timestamp,
                                   const flat_set<digest_type>& cur_features,
                                   const vector<digest_type>& new_features )
                        { control->check_protocol_features( timestamp, cur_features, new_features ); },
                        skip_validate_signee
         );
      } );
   }

   void push_block( std::future<block_state_ptr>& block_state_future,
                    const forked_branch_callback& forked_branch_cb, const trx_meta_cache_lookup& trx_lookup )
   {
      controller::block_status s = controller::block_status::complete;
      EOS_ASSERT(!pending, block_validate_exception, "it is not valid to push a block when there is a pending block");

      auto reset_prod_light_validation = fc::make_scoped_exit([old_value=trusted_producer_light_validation, this]() {
         trusted_producer_light_validation = old_value;
      });
      try {
         block_state_ptr bsp = block_state_future.get();
         const auto& b = bsp->block;

         if( conf.terminate_at_block > 0 && conf.terminate_at_block < b->block_num() ) {
            ilog("Reached configured maximum block ${num}; terminating", ("num", conf.terminate_at_block) );
            shutdown();
            return;
         }

         emit( self.pre_accepted_block, b );

         fork_db.add( bsp );

         if (self.is_trusted_producer(b->producer)) {
            trusted_producer_light_validation = true;
         };

         emit( self.accepted_block_header, bsp );

         if( read_mode != db_read_mode::IRREVERSIBLE ) {
            maybe_switch_forks( fork_db.pending_head(), s, forked_branch_cb, trx_lookup );
         } else {
            log_irreversible();
         }

      } FC_LOG_AND_RETHROW( )
   }

   void replay_push_block( const signed_block_ptr& b, controller::block_status s ) {
      self.validate_db_available_size();
      self.validate_reversible_available_size();

      EOS_ASSERT(!pending, block_validate_exception, "it is not valid to push a block when there is a pending block");

      try {
         EOS_ASSERT( b, block_validate_exception, "trying to push empty block" );
         EOS_ASSERT( (s == controller::block_status::irreversible || s == controller::block_status::validated),
                     block_validate_exception, "invalid block status for replay" );

         if( conf.terminate_at_block > 0 && conf.terminate_at_block < b->block_num() ) {
            ilog("Reached configured maximum block ${num}; terminating", ("num", conf.terminate_at_block) );
            shutdown();
            return;
         }

         emit( self.pre_accepted_block, b );
         const bool skip_validate_signee = !conf.force_all_checks;

         auto bsp = std::make_shared<block_state>(
                        *head,
                        b,
                        protocol_features.get_protocol_feature_set(),
                        [this]( block_timestamp_type timestamp,
                                const flat_set<digest_type>& cur_features,
                                const vector<digest_type>& new_features )
                        { check_protocol_features( timestamp, cur_features, new_features ); },
                        skip_validate_signee
         );

         if( s != controller::block_status::irreversible ) {
            fork_db.add( bsp, true );
         }

         emit( self.accepted_block_header, bsp );

         if( s == controller::block_status::irreversible ) {
            apply_block( bsp, s, trx_meta_cache_lookup{} );
            head = bsp;

            // On replay, log_irreversible is not called and so no irreversible_block signal is emitted.
            // So emit it explicitly here.
            emit( self.irreversible_block, bsp );

            if (!self.skip_db_sessions(s)) {
               db.commit(bsp->block_num);
            }

         } else {
            EOS_ASSERT( read_mode != db_read_mode::IRREVERSIBLE, block_validate_exception,
                        "invariant failure: cannot replay reversible blocks while in irreversible mode" );
            maybe_switch_forks( bsp, s, forked_branch_callback{}, trx_meta_cache_lookup{} );
         }

      } FC_LOG_AND_RETHROW( )
   }

   void maybe_switch_forks( const block_state_ptr& new_head, controller::block_status s,
                            const forked_branch_callback& forked_branch_cb, const trx_meta_cache_lookup& trx_lookup )
   {
      bool head_changed = true;
      if( new_head->header.previous == head->id ) {
         try {
            apply_block( new_head, s, trx_lookup );
            fork_db.mark_valid( new_head );
            head = new_head;
         } catch ( const fc::exception& e ) {
            fork_db.remove( new_head->id );
            throw;
         }
      } else if( new_head->id != head->id ) {
         auto old_head = head;
         ilog("switching forks from ${current_head_id} (block number ${current_head_num}) to ${new_head_id} (block number ${new_head_num})",
              ("current_head_id", head->id)("current_head_num", head->block_num)("new_head_id", new_head->id)("new_head_num", new_head->block_num) );

         if (auto dm_logger = get_deep_mind_logger()) {
            fc_dlog(*dm_logger, "SWITCH_FORK ${from_id} ${to_id}",
               ("from_id", head->id)
               ("to_id", new_head->id)
            );
         }

         auto branches = fork_db.fetch_branch_from( new_head->id, head->id );

         if( branches.second.size() > 0 ) {
            for( auto itr = branches.second.begin(); itr != branches.second.end(); ++itr ) {
               pop_block();
            }
            EOS_ASSERT( self.head_block_id() == branches.second.back()->header.previous, fork_database_exception,
                     "loss of sync between fork_db and chainbase during fork switch" ); // _should_ never fail

            if( forked_branch_cb ) forked_branch_cb( branches.second );
         }

         for( auto ritr = branches.first.rbegin(); ritr != branches.first.rend(); ++ritr ) {
            optional<fc::exception> except;
            try {
               apply_block( *ritr, (*ritr)->is_valid() ? controller::block_status::validated
                                                       : controller::block_status::complete, trx_lookup );
               fork_db.mark_valid( *ritr );
               head = *ritr;
            } catch (const fc::exception& e) {
               except = e;
            }
            if( except ) {
               elog("exception thrown while switching forks ${e}", ("e", except->to_detail_string()));

               // ritr currently points to the block that threw
               // Remove the block that threw and all forks built off it.
               fork_db.remove( (*ritr)->id );

               // pop all blocks from the bad fork, discarding their transactions
               // ritr base is a forward itr to the last block successfully applied
               auto applied_itr = ritr.base();
               for( auto itr = applied_itr; itr != branches.first.end(); ++itr ) {
                  pop_block();
               }
               EOS_ASSERT( self.head_block_id() == branches.second.back()->header.previous, fork_database_exception,
                           "loss of sync between fork_db and chainbase during fork switch reversal" ); // _should_ never fail

               // re-apply good blocks
               for( auto ritr = branches.second.rbegin(); ritr != branches.second.rend(); ++ritr ) {
                  apply_block( *ritr, controller::block_status::validated /* we previously validated these blocks*/, trx_lookup );
                  head = *ritr;
               }
               throw *except;
            } // end if exception
         } /// end for each block in branch

         ilog("successfully switched fork to new head ${new_head_id}", ("new_head_id", new_head->id));
      } else {
         head_changed = false;
      }

      if( head_changed )
         log_irreversible();

   } /// push_block

   deque<transaction_metadata_ptr> abort_block() {
      deque<transaction_metadata_ptr> applied_trxs;
      if( pending ) {
         applied_trxs = pending->extract_trx_metas();
         pending.reset();
         protocol_features.popped_blocks_to( head->block_num );
      }
      return applied_trxs;
   }

   checksum256_type calculate_action_merkle() {
      vector<digest_type> action_digests;
      const auto& actions = pending->_block_stage.get<building_block>()._actions;
      action_digests.reserve( actions.size() );
      for( const auto& a : actions )
         action_digests.emplace_back( a.digest() );

      return merkle( move(action_digests) );
   }

   static checksum256_type calculate_trx_merkle( const vector<transaction_receipt>& trxs ) {
      vector<digest_type> trx_digests;
      trx_digests.reserve( trxs.size() );
      for( const auto& a : trxs )
         trx_digests.emplace_back( a.digest() );
      return merkle( move( trx_digests ) );
   }

   void update_producers_authority() {
      const auto& producers = pending->get_pending_block_header_state().active_schedule.producers;

      auto update_permission = [&]( auto& permission, auto threshold ) {
         auto auth = authority( threshold, {}, {});
         for( auto& p : producers ) {
            auth.accounts.push_back({{p.producer_name, config::active_name}, 1});
         }

         if( static_cast<authority>(permission.auth) != auth ) { // TODO: use a more efficient way to check that authority has not changed
            db.modify(permission, [&]( auto& po ) {
               po.auth = auth;
            });
         }
      };

      uint32_t num_producers = producers.size();
      auto calculate_threshold = [=]( uint32_t numerator, uint32_t denominator ) {
         return ( (num_producers * numerator) / denominator ) + 1;
      };

      update_permission( authorization.get_permission({config::producers_account_name,
                                                       config::active_name}),
                         calculate_threshold( 2, 3 ) /* more than two-thirds */                      );

      update_permission( authorization.get_permission({config::producers_account_name,
                                                       config::majority_producers_permission_name}),
                         calculate_threshold( 1, 2 ) /* more than one-half */                        );

      update_permission( authorization.get_permission({config::producers_account_name,
                                                       config::minority_producers_permission_name}),
                         calculate_threshold( 1, 3 ) /* more than one-third */                       );

      //TODO: Add tests
   }

   void create_block_summary(const block_id_type& id) {
      auto block_num = block_header::num_from_id(id);
      auto sid = block_num & 0xffff;
      db.modify( db.get<block_summary_object,by_id>(sid), [&](block_summary_object& bso ) {
          bso.block_id = id;
      });
   }


   void clear_expired_input_transactions() {
      //Look for expired transactions in the deduplication list, and remove them.
      auto& transaction_idx = db.get_mutable_index<transaction_multi_index>();
      const auto& dedupe_index = transaction_idx.indices().get<by_expiration>();
      auto now = self.pending_block_time();
      while( (!dedupe_index.empty()) && ( now > fc::time_point(dedupe_index.begin()->expiration) ) ) {
         transaction_idx.remove(*dedupe_index.begin());
      }
   }

   bool sender_avoids_whitelist_blacklist_enforcement( account_name sender )const {
      if( conf.sender_bypass_whiteblacklist.size() > 0 &&
          ( conf.sender_bypass_whiteblacklist.find( sender ) != conf.sender_bypass_whiteblacklist.end() ) )
      {
         return true;
      }

      return false;
   }

   void check_actor_list( const flat_set<account_name>& actors )const {
      if( actors.size() == 0 ) return;

      if( conf.actor_whitelist.size() > 0 ) {
         // throw if actors is not a subset of whitelist
         const auto& whitelist = conf.actor_whitelist;
         bool is_subset = true;

         // quick extents check, then brute force the check actors
         if (*actors.cbegin() >= *whitelist.cbegin() && *actors.crbegin() <= *whitelist.crbegin() ) {
            auto lower_bound = whitelist.cbegin();
            for (const auto& actor: actors) {
               lower_bound = std::lower_bound(lower_bound, whitelist.cend(), actor);

               // if the actor is not found, this is not a subset
               if (lower_bound == whitelist.cend() || *lower_bound != actor ) {
                  is_subset = false;
                  break;
               }

               // if the actor was found, we are guaranteed that other actors are either not present in the whitelist
               // or will be present in the range defined as [next actor,end)
               lower_bound = std::next(lower_bound);
            }
         } else {
            is_subset = false;
         }

         // helper lambda to lazily calculate the actors for error messaging
         static auto generate_missing_actors = [](const flat_set<account_name>& actors, const flat_set<account_name>& whitelist) -> vector<account_name> {
            vector<account_name> excluded;
            excluded.reserve( actors.size() );
            set_difference( actors.begin(), actors.end(),
                            whitelist.begin(), whitelist.end(),
                            std::back_inserter(excluded) );
            return excluded;
         };

         EOS_ASSERT( is_subset,  actor_whitelist_exception,
                     "authorizing actor(s) in transaction are not on the actor whitelist: ${actors}",
                     ("actors", generate_missing_actors(actors, whitelist))
                   );
      } else if( conf.actor_blacklist.size() > 0 ) {
         // throw if actors intersects blacklist
         const auto& blacklist = conf.actor_blacklist;
         bool intersects = false;

         // quick extents check then brute force check actors
         if( *actors.cbegin() <= *blacklist.crbegin() && *actors.crbegin() >= *blacklist.cbegin() ) {
            auto lower_bound = blacklist.cbegin();
            for (const auto& actor: actors) {
               lower_bound = std::lower_bound(lower_bound, blacklist.cend(), actor);

               // if the lower bound in the blacklist is at the end, all other actors are guaranteed to
               // not exist in the blacklist
               if (lower_bound == blacklist.cend()) {
                  break;
               }

               // if the lower bound of an actor IS the actor, then we have an intersection
               if (*lower_bound == actor) {
                  intersects = true;
                  break;
               }
            }
         }

         // helper lambda to lazily calculate the actors for error messaging
         static auto generate_blacklisted_actors = [](const flat_set<account_name>& actors, const flat_set<account_name>& blacklist) -> vector<account_name> {
            vector<account_name> blacklisted;
            blacklisted.reserve( actors.size() );
            set_intersection( actors.begin(), actors.end(),
                              blacklist.begin(), blacklist.end(),
                              std::back_inserter(blacklisted)
                            );
            return blacklisted;
         };

         EOS_ASSERT( !intersects, actor_blacklist_exception,
                     "authorizing actor(s) in transaction are on the actor blacklist: ${actors}",
                     ("actors", generate_blacklisted_actors(actors, blacklist))
                   );
      }
   }

   void check_contract_list( account_name code )const {
      if( conf.contract_whitelist.size() > 0 ) {
         EOS_ASSERT( conf.contract_whitelist.find( code ) != conf.contract_whitelist.end(),
                     contract_whitelist_exception,
                     "account '${code}' is not on the contract whitelist", ("code", code)
                   );
      } else if( conf.contract_blacklist.size() > 0 ) {
         EOS_ASSERT( conf.contract_blacklist.find( code ) == conf.contract_blacklist.end(),
                     contract_blacklist_exception,
                     "account '${code}' is on the contract blacklist", ("code", code)
                   );
      }
   }

   void check_action_list( account_name code, action_name action )const {
      if( conf.action_blacklist.size() > 0 ) {
         EOS_ASSERT( conf.action_blacklist.find( std::make_pair(code, action) ) == conf.action_blacklist.end(),
                     action_blacklist_exception,
                     "action '${code}::${action}' is on the action blacklist",
                     ("code", code)("action", action)
                   );
      }
   }

   void check_key_list( const public_key_type& key )const {
      if( conf.key_blacklist.size() > 0 ) {
         EOS_ASSERT( conf.key_blacklist.find( key ) == conf.key_blacklist.end(),
                     key_blacklist_exception,
                     "public key '${key}' is on the key blacklist",
                     ("key", key)
                   );
      }
   }

   /*
   bool should_check_tapos()const { return true; }

   void validate_tapos( const transaction& trx )const {
      if( !should_check_tapos() ) return;

      const auto& tapos_block_summary = db.get<block_summary_object>((uint16_t)trx.ref_block_num);

      //Verify TaPoS block summary has correct ID prefix, and that this block's time is not past the expiration
      EOS_ASSERT(trx.verify_reference_block(tapos_block_summary.block_id), invalid_ref_block_exception,
                 "Transaction's reference block did not match. Is this transaction from a different fork?",
                 ("tapos_summary", tapos_block_summary));
   }
   */


   /**
    *  At the start of each block we notify the system contract with a transaction that passes in
    *  the block header of the prior block (which is currently our head block)
    */
   signed_transaction get_on_block_transaction()
   {
      action on_block_act;
      on_block_act.account = config::system_account_name;
      on_block_act.name = N(onblock);
      on_block_act.authorization = vector<permission_level>{{config::system_account_name, config::active_name}};
      on_block_act.data = fc::raw::pack(self.head_block_header());

      signed_transaction trx;
      trx.actions.emplace_back(std::move(on_block_act));
      if( self.is_builtin_activated( builtin_protocol_feature_t::no_duplicate_deferred_id ) ) {
         trx.expiration = time_point_sec();
         trx.ref_block_num = 0;
         trx.ref_block_prefix = 0;
      } else {
         trx.expiration = fc::chrono::ceil<fc::seconds>( self.pending_block_time() ); // Round up to nearest second to avoid appearing expired
         trx.set_reference_block( self.head_block_id() );
      }

      if (auto dm_logger = get_deep_mind_logger()) {
         fc_dlog(*dm_logger, "TRX_OP CREATE onblock ${id} ${trx}",
            ("id", trx.id())
            ("trx", self.maybe_to_variant_with_abi(trx, abi_serializer::create_yield_function(self.get_abi_serializer_max_time())))
         );
      }

      return trx;
   }

   inline fc::logger* get_deep_mind_logger() const {
      return deep_mind_logger;
   }

}; /// controller_impl

const resource_limits_manager&   controller::get_resource_limits_manager()const
{
   return my->resource_limits;
}
resource_limits_manager&         controller::get_mutable_resource_limits_manager()
{
   return my->resource_limits;
}

const authorization_manager&   controller::get_authorization_manager()const
{
   return my->authorization;
}
authorization_manager&         controller::get_mutable_authorization_manager()
{
   return my->authorization;
}

const protocol_feature_manager& controller::get_protocol_feature_manager()const
{
   return my->protocol_features;
}

controller::controller( const controller::config& cfg, const chain_id_type& chain_id )
:my( new controller_impl( cfg, *this, protocol_feature_set{}, chain_id ) )
{
}

controller::controller( const config& cfg, protocol_feature_set&& pfs, const chain_id_type& chain_id )
:my( new controller_impl( cfg, *this, std::move(pfs), chain_id ) )
{
}

controller::~controller() {
   my->abort_block();
   /* Shouldn't be needed anymore.
   //close fork_db here, because it can generate "irreversible" signal to this controller,
   //in case if read-mode == IRREVERSIBLE, we will apply latest irreversible block
   //for that we need 'my' to be valid pointer pointing to valid controller_impl.
   my->fork_db.close();
   */
}

void controller::add_indices() {
   my->add_indices();
}

void controller::startup( std::function<void()> shutdown, std::function<bool()> check_shutdown, const snapshot_reader_ptr& snapshot ) {
   my->startup(shutdown, check_shutdown, snapshot);
}

void controller::startup( std::function<void()> shutdown, std::function<bool()> check_shutdown, const genesis_state& genesis ) {
   my->startup(shutdown, check_shutdown, genesis);
}

void controller::startup(std::function<void()> shutdown, std::function<bool()> check_shutdown) {
   my->startup(shutdown, check_shutdown);
}

const chainbase::database& controller::db()const { return my->db; }

chainbase::database& controller::mutable_db()const { return my->db; }

const fork_database& controller::fork_db()const { return my->fork_db; }

const chainbase::database& controller::reversible_db()const { return my->reversible_blocks; }

void controller::preactivate_feature( uint32_t action_id, const digest_type& feature_digest ) {
   const auto& pfs = my->protocol_features.get_protocol_feature_set();
   auto cur_time = pending_block_time();

   auto status = pfs.is_recognized( feature_digest, cur_time );
   switch( status ) {
      case protocol_feature_set::recognized_t::unrecognized:
         if( is_producing_block() ) {
            EOS_THROW( subjective_block_production_exception,
                       "protocol feature with digest '${digest}' is unrecognized", ("digest", feature_digest) );
         } else {
            EOS_THROW( protocol_feature_bad_block_exception,
                       "protocol feature with digest '${digest}' is unrecognized", ("digest", feature_digest) );
         }
      break;
      case protocol_feature_set::recognized_t::disabled:
         if( is_producing_block() ) {
            EOS_THROW( subjective_block_production_exception,
                       "protocol feature with digest '${digest}' is disabled", ("digest", feature_digest) );
         } else {
            EOS_THROW( protocol_feature_bad_block_exception,
                       "protocol feature with digest '${digest}' is disabled", ("digest", feature_digest) );
         }
      break;
      case protocol_feature_set::recognized_t::too_early:
         if( is_producing_block() ) {
            EOS_THROW( subjective_block_production_exception,
                       "${timestamp} is too early for the earliest allowed activation time of the protocol feature with digest '${digest}'", ("digest", feature_digest)("timestamp", cur_time) );
         } else {
            EOS_THROW( protocol_feature_bad_block_exception,
                       "${timestamp} is too early for the earliest allowed activation time of the protocol feature with digest '${digest}'", ("digest", feature_digest)("timestamp", cur_time) );
         }
      break;
      case protocol_feature_set::recognized_t::ready:
      break;
      default:
         if( is_producing_block() ) {
            EOS_THROW( subjective_block_production_exception, "unexpected recognized_t status" );
         } else {
            EOS_THROW( protocol_feature_bad_block_exception, "unexpected recognized_t status" );
         }
      break;
   }

   // The above failures depend on subjective information.
   // Because of deferred transactions, this complicates things considerably.

   // If producing a block, we throw a subjective failure if the feature is not properly recognized in order
   // to try to avoid retiring into a block a deferred transacton driven by subjective information.

   // But it is still possible for a producer to retire a deferred transaction that deals with this subjective
   // information. If they recognized the feature, they would retire it successfully, but a validator that
   // does not recognize the feature should reject the entire block (not just fail the deferred transaction).
   // Even if they don't recognize the feature, the producer could change their nodeos code to treat it like an
   // objective failure thus leading the deferred transaction to retire with soft_fail or hard_fail.
   // In this case, validators that don't recognize the feature would reject the whole block immediately, and
   // validators that do recognize the feature would likely lead to a different retire status which would
   // ultimately cause a validation failure and thus rejection of the block.
   // In either case, it results in rejection of the block which is the desired behavior in this scenario.

   // If the feature is properly recognized by producer and validator, we have dealt with the subjectivity and
   // now only consider the remaining failure modes which are deterministic and objective.
   // Thus the exceptions that can be thrown below can be regular objective exceptions
   // that do not cause immediate rejection of the block.

   EOS_ASSERT( !is_protocol_feature_activated( feature_digest ),
               protocol_feature_exception,
               "protocol feature with digest '${digest}' is already activated",
               ("digest", feature_digest)
   );

   const auto& pso = my->db.get<protocol_state_object>();

   EOS_ASSERT( std::find( pso.preactivated_protocol_features.begin(),
                          pso.preactivated_protocol_features.end(),
                          feature_digest
               ) == pso.preactivated_protocol_features.end(),
               protocol_feature_exception,
               "protocol feature with digest '${digest}' is already pre-activated",
               ("digest", feature_digest)
   );

   auto dependency_checker = [&]( const digest_type& d ) -> bool
   {
      if( is_protocol_feature_activated( d ) ) return true;

      return ( std::find( pso.preactivated_protocol_features.begin(),
                          pso.preactivated_protocol_features.end(),
                          d ) != pso.preactivated_protocol_features.end() );
   };

   EOS_ASSERT( pfs.validate_dependencies( feature_digest, dependency_checker ),
               protocol_feature_exception,
               "not all dependencies of protocol feature with digest '${digest}' have been activated or pre-activated",
               ("digest", feature_digest)
   );

   if (auto dm_logger = get_deep_mind_logger()) {
      const auto feature = pfs.get_protocol_feature(feature_digest);

      fc_dlog(*dm_logger, "FEATURE_OP PRE_ACTIVATE ${action_id} ${feature_digest} ${feature}",
         ("action_id", action_id)
         ("feature_digest", feature_digest)
         ("feature", feature.to_variant())
      );
   }

   my->db.modify( pso, [&]( auto& ps ) {
      ps.preactivated_protocol_features.push_back( feature_digest );
   } );
}

vector<digest_type> controller::get_preactivated_protocol_features()const {
   const auto& pso = my->db.get<protocol_state_object>();

   if( pso.preactivated_protocol_features.size() == 0 ) return {};

   vector<digest_type> preactivated_protocol_features;

   for( const auto& f : pso.preactivated_protocol_features ) {
      preactivated_protocol_features.emplace_back( f );
   }

   return preactivated_protocol_features;
}

void controller::validate_protocol_features( const vector<digest_type>& features_to_activate )const {
   my->check_protocol_features( my->head->header.timestamp,
                                my->head->activated_protocol_features->protocol_features,
                                features_to_activate );
}

void controller::start_block( block_timestamp_type when, uint16_t confirm_block_count )
{
   validate_db_available_size();

   EOS_ASSERT( !my->pending, block_validate_exception, "pending block already exists" );

   vector<digest_type> new_protocol_feature_activations;

   const auto& pso = my->db.get<protocol_state_object>();
   if( pso.preactivated_protocol_features.size() > 0 ) {
      for( const auto& f : pso.preactivated_protocol_features ) {
         new_protocol_feature_activations.emplace_back( f );
      }
   }

   if( new_protocol_feature_activations.size() > 0 ) {
      validate_protocol_features( new_protocol_feature_activations );
   }

   my->start_block( when, confirm_block_count, new_protocol_feature_activations,
                    block_status::incomplete, optional<block_id_type>() );
}

void controller::start_block( block_timestamp_type when,
                              uint16_t confirm_block_count,
                              const vector<digest_type>& new_protocol_feature_activations )
{
   validate_db_available_size();

   if( new_protocol_feature_activations.size() > 0 ) {
      validate_protocol_features( new_protocol_feature_activations );
   }

   my->start_block( when, confirm_block_count, new_protocol_feature_activations,
                    block_status::incomplete, optional<block_id_type>() );
}

block_state_ptr controller::finalize_block( const signer_callback_type& signer_callback ) {
   validate_db_available_size();

   my->finalize_block();

   auto& ab = my->pending->_block_stage.get<assembled_block>();

   auto bsp = std::make_shared<block_state>(
                  std::move( ab._pending_block_header_state ),
                  std::move( ab._unsigned_block ),
                  std::move( ab._trx_metas ),
                  my->protocol_features.get_protocol_feature_set(),
                  []( block_timestamp_type timestamp,
                      const flat_set<digest_type>& cur_features,
                      const vector<digest_type>& new_features )
                  {},
                  signer_callback
              );

   my->pending->_block_stage = completed_block{ bsp };

   return bsp;
}

void controller::commit_block() {
   validate_db_available_size();
   validate_reversible_available_size();
   my->commit_block(true);
}

deque<transaction_metadata_ptr> controller::abort_block() {
   return my->abort_block();
}

boost::asio::io_context& controller::get_thread_pool() {
   return my->thread_pool.get_executor();
}

std::future<block_state_ptr> controller::create_block_state_future( const signed_block_ptr& b ) {
   return my->create_block_state_future( b );
}

void controller::push_block( std::future<block_state_ptr>& block_state_future,
                             const forked_branch_callback& forked_branch_cb, const trx_meta_cache_lookup& trx_lookup )
{
   validate_db_available_size();
   validate_reversible_available_size();
   my->push_block( block_state_future, forked_branch_cb, trx_lookup );
}

transaction_trace_ptr controller::push_transaction( const transaction_metadata_ptr& trx, fc::time_point deadline,
                                                    uint32_t billed_cpu_time_us, bool explicit_billed_cpu_time ) {
   validate_db_available_size();
   EOS_ASSERT( get_read_mode() != db_read_mode::IRREVERSIBLE, transaction_type_exception, "push transaction not allowed in irreversible mode" );
   EOS_ASSERT( trx && !trx->implicit && !trx->scheduled, transaction_type_exception, "Implicit/Scheduled transaction not allowed" );
   return my->push_transaction(trx, deadline, billed_cpu_time_us, explicit_billed_cpu_time );
}

transaction_trace_ptr controller::push_scheduled_transaction( const transaction_id_type& trxid, fc::time_point deadline,
                                                              uint32_t billed_cpu_time_us, bool explicit_billed_cpu_time )
{
   EOS_ASSERT( get_read_mode() != db_read_mode::IRREVERSIBLE, transaction_type_exception, "push scheduled transaction not allowed in irreversible mode" );
   validate_db_available_size();
   return my->push_scheduled_transaction( trxid, deadline, billed_cpu_time_us, explicit_billed_cpu_time );
}

const flat_set<account_name>& controller::get_actor_whitelist() const {
   return my->conf.actor_whitelist;
}
const flat_set<account_name>& controller::get_actor_blacklist() const {
   return my->conf.actor_blacklist;
}
const flat_set<account_name>& controller::get_contract_whitelist() const {
   return my->conf.contract_whitelist;
}
const flat_set<account_name>& controller::get_contract_blacklist() const {
   return my->conf.contract_blacklist;
}
const flat_set< pair<account_name, action_name> >& controller::get_action_blacklist() const {
   return my->conf.action_blacklist;
}
const flat_set<public_key_type>& controller::get_key_blacklist() const {
   return my->conf.key_blacklist;
}

void controller::set_actor_whitelist( const flat_set<account_name>& new_actor_whitelist ) {
   my->conf.actor_whitelist = new_actor_whitelist;
}
void controller::set_actor_blacklist( const flat_set<account_name>& new_actor_blacklist ) {
   my->conf.actor_blacklist = new_actor_blacklist;
}
void controller::set_contract_whitelist( const flat_set<account_name>& new_contract_whitelist ) {
   my->conf.contract_whitelist = new_contract_whitelist;
}
void controller::set_contract_blacklist( const flat_set<account_name>& new_contract_blacklist ) {
   my->conf.contract_blacklist = new_contract_blacklist;
}
void controller::set_action_blacklist( const flat_set< pair<account_name, action_name> >& new_action_blacklist ) {
   for (auto& act: new_action_blacklist) {
      EOS_ASSERT(act.first != account_name(), name_type_exception, "Action blacklist - contract name should not be empty");
      EOS_ASSERT(act.second != action_name(), action_type_exception, "Action blacklist - action name should not be empty");
   }
   my->conf.action_blacklist = new_action_blacklist;
}
void controller::set_key_blacklist( const flat_set<public_key_type>& new_key_blacklist ) {
   my->conf.key_blacklist = new_key_blacklist;
}

uint32_t controller::head_block_num()const {
   return my->head->block_num;
}
time_point controller::head_block_time()const {
   return my->head->header.timestamp;
}
block_id_type controller::head_block_id()const {
   return my->head->id;
}
account_name  controller::head_block_producer()const {
   return my->head->header.producer;
}
const block_header& controller::head_block_header()const {
   return my->head->header;
}
block_state_ptr controller::head_block_state()const {
   return my->head;
}

uint32_t controller::fork_db_head_block_num()const {
   return my->fork_db.head()->block_num;
}

block_id_type controller::fork_db_head_block_id()const {
   return my->fork_db.head()->id;
}

time_point controller::fork_db_head_block_time()const {
   return my->fork_db.head()->header.timestamp;
}

account_name  controller::fork_db_head_block_producer()const {
   return my->fork_db.head()->header.producer;
}

uint32_t controller::fork_db_pending_head_block_num()const {
   return my->fork_db.pending_head()->block_num;
}

block_id_type controller::fork_db_pending_head_block_id()const {
   return my->fork_db.pending_head()->id;
}

time_point controller::fork_db_pending_head_block_time()const {
   return my->fork_db.pending_head()->header.timestamp;
}

account_name  controller::fork_db_pending_head_block_producer()const {
   return my->fork_db.pending_head()->header.producer;
}

time_point controller::pending_block_time()const {
   EOS_ASSERT( my->pending, block_validate_exception, "no pending block" );

   if( my->pending->_block_stage.contains<completed_block>() )
      return my->pending->_block_stage.get<completed_block>()._block_state->header.timestamp;

   return my->pending->get_pending_block_header_state().timestamp;
}

account_name controller::pending_block_producer()const {
   EOS_ASSERT( my->pending, block_validate_exception, "no pending block" );

   if( my->pending->_block_stage.contains<completed_block>() )
      return my->pending->_block_stage.get<completed_block>()._block_state->header.producer;

   return my->pending->get_pending_block_header_state().producer;
}

const block_signing_authority& controller::pending_block_signing_authority()const {
   EOS_ASSERT( my->pending, block_validate_exception, "no pending block" );

   if( my->pending->_block_stage.contains<completed_block>() )
      return my->pending->_block_stage.get<completed_block>()._block_state->valid_block_signing_authority;

   return my->pending->get_pending_block_header_state().valid_block_signing_authority;
}

optional<block_id_type> controller::pending_producer_block_id()const {
   EOS_ASSERT( my->pending, block_validate_exception, "no pending block" );
   return my->pending->_producer_block_id;
}

const deque<transaction_receipt>& controller::get_pending_trx_receipts()const {
   EOS_ASSERT( my->pending, block_validate_exception, "no pending block" );
   return my->pending->get_trx_receipts();
}

uint32_t controller::last_irreversible_block_num() const {
   return my->fork_db.root()->block_num;
}

block_id_type controller::last_irreversible_block_id() const {
   auto lib_num = last_irreversible_block_num();

   return get_block_id_for_num( lib_num );
}

time_point controller::last_irreversible_block_time() const {
   return my->fork_db.root()->header.timestamp.to_time_point();
}


const dynamic_global_property_object& controller::get_dynamic_global_properties()const {
  return my->db.get<dynamic_global_property_object>();
}
const global_property_object& controller::get_global_properties()const {
  return my->db.get<global_property_object>();
}

signed_block_ptr controller::fetch_block_by_id( block_id_type id )const {
   auto state = my->fork_db.get_block(id);
   if( state && state->block ) return state->block;
   auto bptr = fetch_block_by_number( block_header::num_from_id(id) );
   if( bptr && bptr->id() == id ) return bptr;
   return signed_block_ptr();
}

signed_block_ptr controller::fetch_block_by_number( uint32_t block_num )const  { try {
   auto blk_state = fetch_block_state_by_number( block_num );
   if( blk_state ) {
      return blk_state->block;
   }

   return my->blog.read_block_by_num(block_num);
} FC_CAPTURE_AND_RETHROW( (block_num) ) }

block_state_ptr controller::fetch_block_state_by_id( block_id_type id )const {
   auto state = my->fork_db.get_block(id);
   return state;
}

block_state_ptr controller::fetch_block_state_by_number( uint32_t block_num )const  { try {
   const auto& rev_blocks = my->reversible_blocks.get_index<reversible_block_index,by_num>();
   auto objitr = rev_blocks.find(block_num);

   if( objitr == rev_blocks.end() ) {
      if( my->read_mode == db_read_mode::IRREVERSIBLE ) {
         return my->fork_db.search_on_branch( my->fork_db.pending_head()->id, block_num );
      } else {
         return block_state_ptr();
      }
   }

   return my->fork_db.get_block( objitr->get_block_id() );
} FC_CAPTURE_AND_RETHROW( (block_num) ) }

block_id_type controller::get_block_id_for_num( uint32_t block_num )const { try {
   const auto& tapos_block_summary = db().get<block_summary_object>((uint16_t)block_num);

   if( block_header::num_from_id(tapos_block_summary.block_id) == block_num )
      return tapos_block_summary.block_id;

   const auto& blog_head = my->blog.head();

   bool find_in_blog = (blog_head && block_num <= blog_head->block_num());

   if( !find_in_blog ) {
      if( my->read_mode != db_read_mode::IRREVERSIBLE ) {
         const auto& rev_blocks = my->reversible_blocks.get_index<reversible_block_index,by_num>();
         auto objitr = rev_blocks.find(block_num);
         if( objitr != rev_blocks.end() ) {
            return objitr->get_block_id();
         }
      } else {
         auto bsp = my->fork_db.search_on_branch( my->fork_db.pending_head()->id, block_num );

         if( bsp ) return bsp->id;
      }
   }

   auto id = my->blog.read_block_id_by_num(block_num);

   EOS_ASSERT( BOOST_LIKELY( id != block_id_type() ), unknown_block_exception,
               "Could not find block: ${block}", ("block", block_num) );

   return id;
} FC_CAPTURE_AND_RETHROW( (block_num) ) }

sha256 controller::calculate_integrity_hash()const { try {
   return my->calculate_integrity_hash();
} FC_LOG_AND_RETHROW() }

void controller::write_snapshot( const snapshot_writer_ptr& snapshot ) const {
   EOS_ASSERT( !my->pending, block_validate_exception, "cannot take a consistent snapshot with a pending block" );
   return my->add_to_snapshot(snapshot);
}

int64_t controller::set_proposed_producers( vector<producer_authority> producers ) {
   const auto& gpo = get_global_properties();
   auto cur_block_num = head_block_num() + 1;

   if( producers.size() == 0 && is_builtin_activated( builtin_protocol_feature_t::disallow_empty_producer_schedule ) ) {
      return -1;
   }

   if( gpo.proposed_schedule_block_num.valid() ) {
      if( *gpo.proposed_schedule_block_num != cur_block_num )
         return -1; // there is already a proposed schedule set in a previous block, wait for it to become pending

      if( std::equal( producers.begin(), producers.end(),
                      gpo.proposed_schedule.producers.begin(), gpo.proposed_schedule.producers.end() ) )
         return -1; // the proposed producer schedule does not change
   }

   producer_authority_schedule sch;

   decltype(sch.producers.cend()) end;
   decltype(end)                  begin;

   const auto& pending_sch = pending_producers();

   if( pending_sch.producers.size() == 0 ) {
      const auto& active_sch = active_producers();
      begin = active_sch.producers.begin();
      end   = active_sch.producers.end();
      sch.version = active_sch.version + 1;
   } else {
      begin = pending_sch.producers.begin();
      end   = pending_sch.producers.end();
      sch.version = pending_sch.version + 1;
   }

   if( std::equal( producers.begin(), producers.end(), begin, end ) )
      return -1; // the producer schedule would not change

   sch.producers = std::move(producers);

   int64_t version = sch.version;

   ilog( "proposed producer schedule with version ${v}", ("v", version) );

   my->db.modify( gpo, [&]( auto& gp ) {
      gp.proposed_schedule_block_num = cur_block_num;
      gp.proposed_schedule = sch.to_shared(gp.proposed_schedule.producers.get_allocator());
   });
   return version;
}

const producer_authority_schedule&    controller::active_producers()const {
   if( !(my->pending) )
      return  my->head->active_schedule;

   if( my->pending->_block_stage.contains<completed_block>() )
      return my->pending->_block_stage.get<completed_block>()._block_state->active_schedule;

   return my->pending->get_pending_block_header_state().active_schedule;
}

const producer_authority_schedule& controller::pending_producers()const {
   if( !(my->pending) )
      return  my->head->pending_schedule.schedule;

   if( my->pending->_block_stage.contains<completed_block>() )
      return my->pending->_block_stage.get<completed_block>()._block_state->pending_schedule.schedule;

   if( my->pending->_block_stage.contains<assembled_block>() ) {
      const auto& new_prods_cache = my->pending->_block_stage.get<assembled_block>()._new_producer_authority_cache;
      if( new_prods_cache ) {
         return *new_prods_cache;
      }
   }

   const auto& bb = my->pending->_block_stage.get<building_block>();

   if( bb._new_pending_producer_schedule )
      return *bb._new_pending_producer_schedule;

   return bb._pending_block_header_state.prev_pending_schedule.schedule;
}

optional<producer_authority_schedule> controller::proposed_producers()const {
   const auto& gpo = get_global_properties();
   if( !gpo.proposed_schedule_block_num.valid() )
      return optional<producer_authority_schedule>();

   return producer_authority_schedule::from_shared(gpo.proposed_schedule);
}

bool controller::light_validation_allowed() const {
   if (!my->pending || my->in_trx_requiring_checks) {
      return false;
   }

   const auto pb_status = my->pending->_block_status;

   // in a pending irreversible or previously validated block and we have forcing all checks
   const bool consider_skipping_on_replay =
         (pb_status == block_status::irreversible || pb_status == block_status::validated) && !my->conf.force_all_checks;

   // OR in a signed block and in light validation mode
   const bool consider_skipping_on_validate = (pb_status == block_status::complete &&
         (my->conf.block_validation_mode == validation_mode::LIGHT || my->trusted_producer_light_validation));

   return consider_skipping_on_replay || consider_skipping_on_validate;
}


bool controller::skip_auth_check() const {
   return light_validation_allowed();
}

bool controller::skip_trx_checks() const {
   return light_validation_allowed();
}

bool controller::skip_db_sessions( block_status bs ) const {
   bool consider_skipping = bs == block_status::irreversible;
   return consider_skipping
      && !my->conf.disable_replay_opts
      && !my->in_trx_requiring_checks;
}

bool controller::skip_db_sessions() const {
   if (my->pending) {
      return skip_db_sessions(my->pending->_block_status);
   } else {
      return false;
   }
}

bool controller::is_trusted_producer( const account_name& producer) const {
   return get_validation_mode() == chain::validation_mode::LIGHT || my->conf.trusted_producers.count(producer);
}

bool controller::is_trusted_producer( const account_name& producer) const {
   return get_validation_mode() == chain::validation_mode::LIGHT || my->conf.trusted_producers.count(producer);
}

bool controller::contracts_console()const {
   return my->conf.contracts_console;
}

chain_id_type controller::get_chain_id()const {
   return my->chain_id;
}

db_read_mode controller::get_read_mode()const {
   return my->read_mode;
}

validation_mode controller::get_validation_mode()const {
   return my->conf.block_validation_mode;
}

uint32_t controller::get_terminate_at_block()const {
   return my->conf.terminate_at_block;
}

const apply_handler* controller::find_apply_handler( account_name receiver, account_name scope, action_name act ) const
{
   auto native_handler_scope = my->apply_handlers.find( receiver );
   if( native_handler_scope != my->apply_handlers.end() ) {
      auto handler = native_handler_scope->second.find( make_pair( scope, act ) );
      if( handler != native_handler_scope->second.end() )
         return &handler->second;
   }
   return nullptr;
}
wasm_interface& controller::get_wasm_interface() {
   return my->wasmif;
}

const account_object& controller::get_account( account_name name )const
{ try {
   return my->db.get<account_object, by_name>(name);
} FC_CAPTURE_AND_RETHROW( (name) ) }

bool controller::sender_avoids_whitelist_blacklist_enforcement( account_name sender )const {
   return my->sender_avoids_whitelist_blacklist_enforcement( sender );
}

void controller::check_actor_list( const flat_set<account_name>& actors )const {
   my->check_actor_list( actors );
}

void controller::check_contract_list( account_name code )const {
   my->check_contract_list( code );
}

void controller::check_action_list( account_name code, action_name action )const {
   my->check_action_list( code, action );
}

void controller::check_key_list( const public_key_type& key )const {
   my->check_key_list( key );
}

bool controller::is_building_block()const {
   return my->pending.valid();
}

bool controller::is_producing_block()const {
   if( !my->pending ) return false;

   return (my->pending->_block_status == block_status::incomplete);
}

bool controller::is_ram_billing_in_notify_allowed()const {
   return my->conf.disable_all_subjective_mitigations || !is_producing_block() || my->conf.allow_ram_billing_in_notify;
}

uint32_t controller::configured_subjective_signature_length_limit()const {
   return my->conf.maximum_variable_signature_length;
}

void controller::validate_expiration( const transaction& trx )const { try {
   const auto& chain_configuration = get_global_properties().configuration;

   EOS_ASSERT( time_point(trx.expiration) >= pending_block_time(),
               expired_tx_exception,
               "transaction has expired, "
               "expiration is ${trx.expiration} and pending block time is ${pending_block_time}",
               ("trx.expiration",trx.expiration)("pending_block_time",pending_block_time()));
   EOS_ASSERT( time_point(trx.expiration) <= pending_block_time() + fc::seconds(chain_configuration.max_transaction_lifetime),
               tx_exp_too_far_exception,
               "Transaction expiration is too far in the future relative to the reference time of ${reference_time}, "
               "expiration is ${trx.expiration} and the maximum transaction lifetime is ${max_til_exp} seconds",
               ("trx.expiration",trx.expiration)("reference_time",pending_block_time())
               ("max_til_exp",chain_configuration.max_transaction_lifetime) );
} FC_CAPTURE_AND_RETHROW((trx)) }

void controller::validate_tapos( const transaction& trx )const { try {
   const auto& tapos_block_summary = db().get<block_summary_object>((uint16_t)trx.ref_block_num);

   //Verify TaPoS block summary has correct ID prefix, and that this block's time is not past the expiration
   EOS_ASSERT(trx.verify_reference_block(tapos_block_summary.block_id), invalid_ref_block_exception,
              "Transaction's reference block did not match. Is this transaction from a different fork?",
              ("tapos_summary", tapos_block_summary));
} FC_CAPTURE_AND_RETHROW() }

void controller::validate_db_available_size() const {
   const auto free = db().get_segment_manager()->get_free_memory();
   const auto guard = my->conf.state_guard_size;
   EOS_ASSERT(free >= guard, database_guard_exception, "database free: ${f}, guard size: ${g}", ("f", free)("g",guard));
}

void controller::validate_reversible_available_size() const {
   const auto free = my->reversible_blocks.get_segment_manager()->get_free_memory();
   const auto guard = my->conf.reversible_guard_size;
   EOS_ASSERT(free >= guard, reversible_guard_exception, "reversible free: ${f}, guard size: ${g}", ("f", free)("g",guard));
}

bool controller::is_protocol_feature_activated( const digest_type& feature_digest )const {
   if( my->pending )
      return my->pending->is_protocol_feature_activated( feature_digest );

   const auto& activated_features = my->head->activated_protocol_features->protocol_features;
   return (activated_features.find( feature_digest ) != activated_features.end());
}

bool controller::is_builtin_activated( builtin_protocol_feature_t f )const {
   uint32_t current_block_num = head_block_num();

   if( my->pending ) {
      ++current_block_num;
   }

   return my->protocol_features.is_builtin_activated( f, current_block_num );
}

bool controller::is_known_unexpired_transaction( const transaction_id_type& id) const {
   return db().find<transaction_object, by_trx_id>(id);
}

void controller::set_subjective_cpu_leeway(fc::microseconds leeway) {
   my->subjective_cpu_leeway = leeway;
}

fc::optional<fc::microseconds> controller::get_subjective_cpu_leeway() const {
    return my->subjective_cpu_leeway;
}

void controller::set_greylist_limit( uint32_t limit ) {
   EOS_ASSERT( 0 < limit && limit <= chain::config::maximum_elastic_resource_multiplier,
               misc_exception,
               "Invalid limit (${limit}) passed into set_greylist_limit. "
               "Must be between 1 and ${max}.",
               ("limit", limit)("max", chain::config::maximum_elastic_resource_multiplier)
   );
   my->conf.greylist_limit = limit;
}

uint32_t controller::get_greylist_limit()const {
   return my->conf.greylist_limit;
}

void controller::add_resource_greylist(const account_name &name) {
   my->conf.resource_greylist.insert(name);
}

void controller::remove_resource_greylist(const account_name &name) {
   my->conf.resource_greylist.erase(name);
}

bool controller::is_resource_greylisted(const account_name &name) const {
   return my->conf.resource_greylist.find(name) !=  my->conf.resource_greylist.end();
}

const flat_set<account_name> &controller::get_resource_greylist() const {
   return  my->conf.resource_greylist;
}


void controller::add_to_ram_correction( account_name account, uint64_t ram_bytes, uint32_t action_id, const char* event_id ) {
   int64_t correction_object_id = 0;

   if( auto ptr = my->db.find<account_ram_correction_object, by_name>( account ) ) {
      my->db.modify<account_ram_correction_object>( *ptr, [&]( auto& rco ) {
         correction_object_id = rco.id._id;
         rco.ram_correction += ram_bytes;
      } );
   } else {
      my->db.create<account_ram_correction_object>( [&]( auto& rco ) {
         correction_object_id = rco.id._id;
         rco.name = account;
         rco.ram_correction = ram_bytes;
      } );
   }

   if (auto dm_logger = get_deep_mind_logger()) {
      fc_dlog(*dm_logger, "RAM_CORRECTION_OP ${action_id} ${correction_id} ${event_id} ${payer} ${delta}",
         ("action_id", action_id)
         ("correction_id", correction_object_id)
         ("event_id", event_id)
         ("payer", account)
         ("delta", ram_bytes)
      );
   }
}

fc::microseconds controller::get_abi_serializer_max_time()const {
   return my->conf.abi_serializer_max_time_us;
}

bool controller::all_subjective_mitigations_disabled()const {
   return my->conf.disable_all_subjective_mitigations;
}

fc::logger* controller::get_deep_mind_logger()const {
   return my->get_deep_mind_logger();
}

void controller::enable_deep_mind(fc::logger* logger) {
   EOS_ASSERT( logger != nullptr, misc_exception, "Invalid logger passed into enable_deep_mind, must be set" );
   my->deep_mind_logger = logger;
}

#if defined(EOSIO_EOS_VM_RUNTIME_ENABLED) || defined(EOSIO_EOS_VM_JIT_RUNTIME_ENABLED)
vm::wasm_allocator& controller::get_wasm_allocator() {
   return my->wasm_alloc;
}
#endif

fc::optional<uint64_t> controller::convert_exception_to_error_code( const fc::exception& e ) {
   const chain_exception* e_ptr = dynamic_cast<const chain_exception*>( &e );

   if( e_ptr == nullptr ) return {};

   if( !e_ptr->error_code ) return static_cast<uint64_t>(system_error_code::generic_system_error);

   return e_ptr->error_code;
}

chain_id_type controller::extract_chain_id(snapshot_reader& snapshot) {
   chain_snapshot_header header;
   snapshot.read_section<chain_snapshot_header>([&header]( auto &section ){
      section.read_row(header);
      header.validate();
   });

   // check if this is a legacy version of the snapshot, which has a genesis state instead of chain id
   fc::optional<genesis_state> genesis = controller_impl::extract_legacy_genesis_state(snapshot, header.version);
   if (genesis) {
      return genesis->compute_chain_id();
   }

   chain_id_type chain_id;
   snapshot.read_section<global_property_object>([&chain_id]( auto &section ){
      snapshot_global_property_object global_properties;
      section.read_row(global_properties);
      chain_id = global_properties.chain_id;
   });
   return chain_id;
}

fc::optional<chain_id_type> controller::extract_chain_id_from_db( const path& state_dir ) {
   try {
      chainbase::database db( state_dir, chainbase::database::read_only );

      db.add_index<database_header_multi_index>();
      db.add_index<global_property_multi_index>();

      controller_impl::validate_db_version( db );

      if( db.revision() < 1 ) return {};

      return db.get<global_property_object>().chain_id;
   } catch( const bad_database_version_exception& ) {
      throw;
   } catch( ... ) {
   }

   return {};
}

void controller::replace_producer_keys( const public_key_type& key ) {
   ilog("Replace producer keys with ${k}", ("k", key));
   mutable_db().modify( db().get<global_property_object>(), [&]( auto& gp ) {
      gp.proposed_schedule_block_num = {};
      gp.proposed_schedule.version = 0;
      gp.proposed_schedule.producers.clear();
   });
   auto version = my->head->pending_schedule.schedule.version;
   my->head->pending_schedule = {};
   my->head->pending_schedule.schedule.version = version;
   for (auto& prod: my->head->active_schedule.producers ) {
      ilog("${n}", ("n", prod.producer_name));
      prod.authority.visit([&](auto &auth) {
         auth.threshold = 1;
         auth.keys = {key_weight{key, 1}};
      });
   }
}

void controller::replace_account_keys( name account, name permission, const public_key_type& key ) {
   auto& rlm = get_mutable_resource_limits_manager();
   auto* perm = db().find<permission_object, by_owner>(boost::make_tuple(account, permission));
   if (!perm)
      return;
   int64_t old_size = (int64_t)(chain::config::billable_size_v<permission_object> + perm->auth.get_billable_size());
   mutable_db().modify(*perm, [&](auto& p) {
      p.auth = authority(key);
   });
   int64_t new_size = (int64_t)(chain::config::billable_size_v<permission_object> + perm->auth.get_billable_size());
   rlm.add_pending_ram_usage(account, new_size - old_size, generic_storage_usage_trace(0));
   rlm.verify_account_ram_usage(account);
}

/// Protocol feature activation handlers:

template<>
void controller_impl::on_activation<builtin_protocol_feature_t::preactivate_feature>() {
   db.modify( db.get<protocol_state_object>(), [&]( auto& ps ) {
      add_intrinsic_to_whitelist( ps.whitelisted_intrinsics, "preactivate_feature" );
      add_intrinsic_to_whitelist( ps.whitelisted_intrinsics, "is_feature_activated" );
   } );
}

template<>
void controller_impl::on_activation<builtin_protocol_feature_t::get_sender>() {
   db.modify( db.get<protocol_state_object>(), [&]( auto& ps ) {
      add_intrinsic_to_whitelist( ps.whitelisted_intrinsics, "get_sender" );
   } );
}

template<>
void controller_impl::on_activation<builtin_protocol_feature_t::replace_deferred>() {
   const auto& indx = db.get_index<account_ram_correction_index, by_id>();
   for( auto itr = indx.begin(); itr != indx.end(); itr = indx.begin() ) {
      int64_t current_ram_usage = resource_limits.get_account_ram_usage( itr->name );
      int64_t ram_delta = -static_cast<int64_t>(itr->ram_correction);
      if( itr->ram_correction > static_cast<uint64_t>(current_ram_usage) ) {
         ram_delta = -current_ram_usage;
         elog( "account ${name} was to be reduced by ${adjust} bytes of RAM despite only using ${current} bytes of RAM",
               ("name", itr->name)("adjust", itr->ram_correction)("current", current_ram_usage) );
      }

      std::string event_id;
      if (get_deep_mind_logger() != nullptr) {
         event_id = STORAGE_EVENT_ID("${id}", ("id", itr->id._id));
      }

      resource_limits.add_pending_ram_usage( itr->name, ram_delta, storage_usage_trace(0, event_id.c_str(), "deferred_trx", "correction", "deferred_trx_ram_correction") );
      db.remove( *itr );
   }
}

template<>
void controller_impl::on_activation<builtin_protocol_feature_t::webauthn_key>() {
   db.modify( db.get<protocol_state_object>(), [&]( auto& ps ) {
      ps.num_supported_key_types = 3;
   } );
}

template<>
void controller_impl::on_activation<builtin_protocol_feature_t::wtmsig_block_signatures>() {
   db.modify( db.get<protocol_state_object>(), [&]( auto& ps ) {
      add_intrinsic_to_whitelist( ps.whitelisted_intrinsics, "set_proposed_producers_ex" );
   } );
}

template<>
void controller_impl::on_activation<builtin_protocol_feature_t::action_return_value>() {
   db.modify( db.get<protocol_state_object>(), [&]( auto& ps ) {
      add_intrinsic_to_whitelist( ps.whitelisted_intrinsics, "set_action_return_value" );
   } );
}

template<>
void controller_impl::on_activation<builtin_protocol_feature_t::kv_database>() {
   db.modify( db.get<protocol_state_object>(), [&]( auto& ps ) {
      add_intrinsic_to_whitelist( ps.whitelisted_intrinsics, "kv_erase" );
      add_intrinsic_to_whitelist( ps.whitelisted_intrinsics, "kv_set" );
      add_intrinsic_to_whitelist( ps.whitelisted_intrinsics, "kv_get" );
      add_intrinsic_to_whitelist( ps.whitelisted_intrinsics, "kv_get_data" );
      add_intrinsic_to_whitelist( ps.whitelisted_intrinsics, "kv_it_create" );
      add_intrinsic_to_whitelist( ps.whitelisted_intrinsics, "kv_it_destroy" );
      add_intrinsic_to_whitelist( ps.whitelisted_intrinsics, "kv_it_status" );
      add_intrinsic_to_whitelist( ps.whitelisted_intrinsics, "kv_it_compare" );
      add_intrinsic_to_whitelist( ps.whitelisted_intrinsics, "kv_it_key_compare" );
      add_intrinsic_to_whitelist( ps.whitelisted_intrinsics, "kv_it_move_to_end" );
      add_intrinsic_to_whitelist( ps.whitelisted_intrinsics, "kv_it_next" );
      add_intrinsic_to_whitelist( ps.whitelisted_intrinsics, "kv_it_prev" );
      add_intrinsic_to_whitelist( ps.whitelisted_intrinsics, "kv_it_lower_bound" );
      add_intrinsic_to_whitelist( ps.whitelisted_intrinsics, "kv_it_key" );
      add_intrinsic_to_whitelist( ps.whitelisted_intrinsics, "kv_it_value" );
      // resource management
      add_intrinsic_to_whitelist( ps.whitelisted_intrinsics, "set_resource_limit" );
      add_intrinsic_to_whitelist( ps.whitelisted_intrinsics, "get_resource_limit" );
      add_intrinsic_to_whitelist( ps.whitelisted_intrinsics, "set_kv_parameters_packed" );
      add_intrinsic_to_whitelist( ps.whitelisted_intrinsics, "get_kv_parameters_packed" );
   } );
}


/// End of protocol feature activation handlers

} } /// eosio::chain<|MERGE_RESOLUTION|>--- conflicted
+++ resolved
@@ -1363,17 +1363,13 @@
          trace->error_code = controller::convert_exception_to_error_code( e );
          trace->except = e;
          trace->except_ptr = std::current_exception();
-<<<<<<< HEAD
          trace->elapsed = fc::clock::now() - trx_context.start;
-=======
-         trace->elapsed = fc::time_point::now() - trx_context.start;
 
          if (auto dm_logger = get_deep_mind_logger()) {
             fc_dlog(*dm_logger, "DTRX_OP FAILED ${action_id}",
                ("action_id", trx_context.get_action_id())
             );
          }
->>>>>>> 3c01e1f0
       }
       trx_context.undo();
 
