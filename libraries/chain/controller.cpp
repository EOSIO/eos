#include <eosio/chain/controller.hpp>
#include <eosio/chain/transaction_context.hpp>

#include <eosio/chain/block_log.hpp>
#include <eosio/chain/fork_database.hpp>
#include <eosio/chain/exceptions.hpp>

#include <eosio/chain/account_object.hpp>
#include <eosio/chain/block_summary_object.hpp>
#include <eosio/chain/eosio_contract.hpp>
#include <eosio/chain/global_property_object.hpp>
#include <eosio/chain/contract_table_objects.hpp>
#include <eosio/chain/generated_transaction_object.hpp>
#include <eosio/chain/transaction_object.hpp>
#include <eosio/chain/reversible_block_object.hpp>

#include <eosio/chain/authorization_manager.hpp>
#include <eosio/chain/resource_limits.hpp>
#include <eosio/chain/stake.hpp>
#include <eosio/chain/chain_snapshot.hpp>
#include <eosio/chain/thread_utils.hpp>

#include <chainbase/chainbase.hpp>
#include <fc/io/json.hpp>
#include <fc/scoped_exit.hpp>
#include <fc/variant_object.hpp>

<<<<<<< HEAD

#include <cyberway/chaindb/controller.hpp>
#include <cyberway/chaindb/account_abi_info.hpp>
#include <cyberway/genesis/genesis_import.hpp>
#include <cyberway/chain/cyberway_contract_types.hpp>
#include <cyberway/chain/cyberway_contract.hpp>

=======
>>>>>>> 8ba841fc
namespace eosio { namespace chain {

using resource_limits::resource_limits_manager;

using controller_index_set = index_set<
   account_table,
   account_sequence_table,
   global_property_table,
   dynamic_global_property_table,
   block_summary_table,
   transaction_table,
   generated_transaction_table,
   cyberway::chain::domain_table,
   cyberway::chain::username_table
>;

class maybe_session {
   public:
      maybe_session() = default;

      maybe_session( maybe_session&& other)
// TODO: removed by CyberWay
//      : _session(move(other._session)),
      : _chaindb_session(move(other._chaindb_session))
      {
      }

      explicit maybe_session(chaindb_controller& chaindb) {
// TODO: removed by CyberWay
//      explicit maybe_session(database& db, chaindb_controller& chaindb) {
//         _session = db.start_undo_session(true);
         _chaindb_session = chaindb.start_undo_session(true);
      }

      maybe_session(const maybe_session&) = delete;

      void squash() {
// TODO: removed by CyberWay
//         if (_session)
//            _session->squash();
         if (_chaindb_session) {
            _chaindb_session->squash();
         }
      }

      void undo() {
// TODO: removed by CyberWay
//         if (_session)
//            _session->undo();
         if (_chaindb_session) {
            _chaindb_session->undo();
         }
      }

      void push() {
// TODO: removed by CyberWay
//         if (_session)
//            _session->push();
         if (_chaindb_session) {
            _chaindb_session->push();
         }
      }

      void apply_changes() {
         if (_chaindb_session) {
            _chaindb_session->apply_changes();
         }
      }

      maybe_session& operator = ( maybe_session&& mv ) {
// TODO: removed by CyberWay
//         if (mv._session) {
//            _session = move(*mv._session);
//            mv._session.reset();
//         } else {
//            _session.reset();
//         }

         if (mv._chaindb_session) {
            _chaindb_session = move(*mv._chaindb_session);
            mv._chaindb_session.reset();
         } else {
            _chaindb_session.reset();
         }

         return *this;
      };

   private:
// TODO: removed by CyberWay
//      optional<database::session>     _session;
      optional<chaindb_session>       _chaindb_session;
};

struct pending_state {
   pending_state( maybe_session&& s )
   :_db_session( move(s) ){}

   maybe_session                      _db_session;

   block_state_ptr                    _pending_block_state;

   vector<action_receipt>             _actions;

   controller::block_status           _block_status = controller::block_status::incomplete;

   optional<block_id_type>            _producer_block_id;

   void push() {
      _db_session.push();
   }

   void apply_changes() {
      _db_session.apply_changes();
   }
};

struct controller_impl {
   controller&                    self;
   chaindb_controller             chaindb;
   chainbase::database            reversible_blocks; ///< a special database to persist blocks that have successfully been applied but are still reversible
   block_log                      blog;
   optional<pending_state>        pending;
   block_state_ptr                head;
   fork_database                  fork_db;
   wasm_interface                 wasmif;
   resource_limits_manager        resource_limits;
   authorization_manager          authorization;
   controller::config             conf;
   chain_id_type                  chain_id;
   bool                           replaying= false;
   optional<fc::time_point>       replay_head_time;
   db_read_mode                   read_mode = db_read_mode::SPECULATIVE;
   bool                           in_trx_requiring_checks = false; ///< if true, checks that are normally skipped on replay (e.g. auth checks) cannot be skipped
   optional<fc::microseconds>     subjective_cpu_leeway;
   bool                           trusted_producer_light_validation = false;
   uint32_t                       snapshot_head_block = 0;
   boost::asio::thread_pool       thread_pool;

   typedef pair<scope_name,action_name>                   handler_key;
   map< account_name, map<handler_key, apply_handler> >   apply_handlers;

   /**
    *  Transactions that were undone by pop_block or abort_block, transactions
    *  are removed from this list if they are re-applied in other blocks. Producers
    *  can query this list when scheduling new transactions into blocks.
    */
   unapplied_transactions_type     unapplied_transactions;

   void pop_block() {
      auto prev = fork_db.get_block( head->header.previous );
      EOS_ASSERT( prev, block_validate_exception, "attempt to pop beyond last irreversible block" );

      if( const auto* b = reversible_blocks.find<reversible_block_object,by_num>(head->block_num) )
      {
         reversible_blocks.remove( *b );
      }

      if ( read_mode == db_read_mode::SPECULATIVE ) {
         EOS_ASSERT( head->block, block_validate_exception, "attempting to pop a block that was sparsely loaded from a snapshot");
         for( const auto& t : head->trxs )
            unapplied_transactions[t->signed_id] = t;
      }
      head = prev;
// TODO: removed by CyberWay
//      db.undo();
      chaindb.undo_last_revision();
   }


   void set_apply_handler( account_name receiver, account_name contract, action_name action, apply_handler v ) {
      apply_handlers[receiver][make_pair(contract,action)] = v;
   }

   controller_impl( const controller::config& cfg, controller& s  )
   :self(s),
    chaindb(cfg.chaindb_address_type, cfg.chaindb_address, cfg.chaindb_sys_name),
// TODO: removed by CyberWay
//    db( cfg.state_dir,
//        cfg.read_only ? database::read_only : database::read_write,
//        cfg.state_size ),
    reversible_blocks( cfg.blocks_dir/config::reversible_blocks_dir_name,
        cfg.read_only ? database::read_only : database::read_write,
        cfg.reversible_cache_size ),
    blog( cfg.blocks_dir ),
    fork_db( cfg.state_dir ),
    wasmif( cfg.wasm_runtime ),
    resource_limits( chaindb ),
    authorization( s, chaindb ),
    conf( cfg ),
    chain_id( cfg.genesis.compute_chain_id() ),
    read_mode( cfg.read_mode ),
    thread_pool( cfg.thread_pool_size )
   {

#define SET_APP_HANDLER( receiver, contract, action) \
   set_apply_handler( #receiver, #contract, #action, &BOOST_PP_CAT(apply_, BOOST_PP_CAT(contract, BOOST_PP_CAT(_,action) ) ) )

#define SET_CYBER_HANDLER( receiver, contract, action) \
   set_apply_handler( #receiver, #contract, #action, &BOOST_PP_CAT(cyberway::chain::apply_, BOOST_PP_CAT(contract, BOOST_PP_CAT(_,action) ) ) )

   SET_APP_HANDLER(cyber, cyber, newaccount);
   SET_APP_HANDLER(cyber, cyber, setcode);
   SET_APP_HANDLER(cyber, cyber, setabi);
   SET_APP_HANDLER(cyber, cyber, updateauth);
   SET_APP_HANDLER(cyber, cyber, deleteauth);
   SET_APP_HANDLER(cyber, cyber, linkauth);
   SET_APP_HANDLER(cyber, cyber, unlinkauth);
   SET_APP_HANDLER(cyber, cyber, canceldelay);

   SET_CYBER_HANDLER(cyber, cyber, providebw);
//TODO: requestbw
//   SET_CYBER_HANDLER(cyber, cyber, requestbw);
/*
   SET_CYBER_HANDLER(cyber, cyber, postrecovery);
   SET_CYBER_HANDLER(cyber, cyber, passrecovery);
   SET_CYBER_HANDLER(cyber, cyber, vetorecovery);
*/


#define SET_CONTRACT_HANDLER(contract, action, function) set_apply_handler(contract, contract, #action, function);
#define SET_DOTCONTRACT_HANDLER(base, sub, action) SET_CONTRACT_HANDLER(#base "." #sub, action, \
    &BOOST_PP_CAT(cyberway::chain::apply_, BOOST_PP_CAT(base, BOOST_PP_CAT(_, BOOST_PP_CAT(sub, BOOST_PP_CAT(_,action))))))
#define SET_CYBER_DOMAIN_HANDLER(action) SET_DOTCONTRACT_HANDLER(cyber, domain, action)

    SET_CYBER_DOMAIN_HANDLER(newusername);
    SET_CYBER_DOMAIN_HANDLER(newdomain);
    SET_CYBER_DOMAIN_HANDLER(passdomain);
    SET_CYBER_DOMAIN_HANDLER(linkdomain);
    SET_CYBER_DOMAIN_HANDLER(unlinkdomain);

   fork_db.irreversible.connect( [&]( auto b ) {
                                 on_irreversible(b);
                                 });

   }

   /**
    *  Plugins / observers listening to signals emited (such as accepted_transaction) might trigger
    *  errors and throw exceptions. Unless those exceptions are caught it could impact consensus and/or
    *  cause a node to fork.
    *
    *  If it is ever desirable to let a signal handler bubble an exception out of this method
    *  a full audit of its uses needs to be undertaken.
    *
    */
   template<typename Signal, typename Arg>
   void emit( const Signal& s, Arg&& a ) {
      try {
        s(std::forward<Arg>(a));
      } catch (boost::interprocess::bad_alloc& e) {
         wlog( "bad alloc" );
         throw e;
      } catch ( controller_emit_signal_exception& e ) {
         wlog( "${details}", ("details", e.to_detail_string()) );
         throw e;
      } catch ( fc::exception& e ) {
         wlog( "${details}", ("details", e.to_detail_string()) );
      } catch ( ... ) {
         wlog( "signal handler threw exception" );
      }
   }

   void on_irreversible( const block_state_ptr& s ) {
      if( !blog.head() )
         blog.read_head();

      const auto& log_head = blog.head();
      bool append_to_blog = false;
      if (!log_head) {
         if (s->block) {
            EOS_ASSERT(s->block_num == blog.first_block_num(), block_log_exception, "block log has no blocks and is appending the wrong first block.  Expected ${expected}, but received: ${actual}",
                      ("expected", blog.first_block_num())("actual", s->block_num));
            append_to_blog = true;
         } else {
            EOS_ASSERT(s->block_num == blog.first_block_num() - 1, block_log_exception, "block log has no blocks and is not properly set up to start after the snapshot");
         }
      } else {
         auto lh_block_num = log_head->block_num();
         if (s->block_num > lh_block_num) {
            EOS_ASSERT(s->block_num - 1 == lh_block_num, unlinkable_block_exception, "unlinkable block", ("s->block_num", s->block_num)("lh_block_num", lh_block_num));
            EOS_ASSERT(s->block->previous == log_head->id(), unlinkable_block_exception, "irreversible doesn't link to block log head");
            append_to_blog = true;
         }
      }

// TODO: removed by CyberWay
//      db.commit( s->block_num );
      chaindb.commit_revision( s->block_num );

      if( append_to_blog ) {
         blog.append(s->block);
      }

      const auto& ubi = reversible_blocks.get_index<reversible_block_index,by_num>();
      auto objitr = ubi.begin();
      while( objitr != ubi.end() && objitr->blocknum <= s->block_num ) {
         reversible_blocks.remove( *objitr );
         objitr = ubi.begin();
      }

      // the "head" block when a snapshot is loaded is virtual and has no block data, all of its effects
      // should already have been loaded from the snapshot so, it cannot be applied
      if (s->block) {
         if (read_mode == db_read_mode::IRREVERSIBLE) {
            // when applying a snapshot, head may not be present
            // when not applying a snapshot, make sure this is the next block
            if (!head || s->block_num == head->block_num + 1) {
               apply_block(s->block, controller::block_status::complete);
               head = s;
            } else {
               // otherwise, assert the one odd case where initializing a chain
               // from genesis creates and applies the first block automatically.
               // when syncing from another chain, this is pushed in again
               EOS_ASSERT(!head || head->block_num == 1, block_validate_exception, "Attempting to re-apply an irreversible block that was not the implied genesis block");
            }

            fork_db.mark_in_current_chain(head, true);
            fork_db.set_validity(head, true);
         }
         emit(self.irreversible_block, s);
      }
   }

   void set_revision(uint64_t revision) {
// TODO: removed by CyberWay
//      db.set_revision(revision);
      chaindb.set_revision(revision);
   }

   void replay(std::function<bool()> shutdown) {
      auto blog_head = blog.read_head();
      auto blog_head_time = blog_head->timestamp.to_time_point();
      replaying = true;
      replay_head_time = blog_head_time;
      auto start_block_num = head->block_num + 1;
      ilog( "existing block log, attempting to replay from ${s} to ${n} blocks",
            ("s", start_block_num)("n", blog_head->block_num()) );

      auto start = fc::time_point::now();
      auto skip_session = self.skip_db_sessions( controller::block_status::irreversible );
      while( auto next = blog.read_block_by_num( head->block_num + 1 ) ) {
         if( skip_session ) {
            set_revision( next->block_num() );
         }
         replay_push_block( next, controller::block_status::irreversible );
<<<<<<< HEAD
         if( next->block_num() % 100 == 0 ) {
            if( next->block_num() % 10000 && skip_session ) {
               chaindb.apply_all_changes();
            }
            std::cerr << std::setw(10) << next->block_num() << " of " << blog_head->block_num() <<"\r";
=======
         if( next->block_num() % 500 == 0 ) {
            ilog( "${n} of ${head}", ("n", next->block_num())("head", blog_head->block_num()) );
>>>>>>> 8ba841fc
            if( shutdown() ) break;
         }
      }
      ilog( "${n} blocks replayed", ("n", head->block_num - start_block_num) );

      // if the irreversible log is played without undo sessions enabled, we need to sync the
      // revision ordinal to the appropriate expected value here.
      if( skip_session ) {
         chaindb.apply_all_changes();
      }

      int rev = 0;
      auto total = blog_head->block_num() + reversible_blocks.get_index<reversible_block_index>().indices().size();
      while( auto obj = reversible_blocks.find<reversible_block_object,by_num>(head->block_num+1) ) {
         ++rev;
         replay_push_block( obj->get_block(), controller::block_status::validated );
         if( obj->get_block()->block_num() % 100 == 0 ) {
            std::cerr << std::setw(10) << obj->get_block()->block_num() << " of " << total << "\r";
            if( shutdown() ) break;
         }
      }

      ilog( "${n} reversible blocks replayed", ("n",rev) );
      auto end = fc::time_point::now();
      ilog( "replayed ${n} blocks in ${duration} seconds, ${mspb} ms/block",
            ("n", head->block_num - start_block_num)("duration", (end-start).count()/1000000)
            ("mspb", ((end-start).count()/1000.0)/(head->block_num-start_block_num)) );
      replaying = false;
      replay_head_time.reset();
   }

   void init(std::function<bool()> shutdown, const snapshot_reader_ptr& snapshot) {

      bool report_integrity_hash = !!snapshot;
      bool initialized = false;

      EOS_ASSERT( !snapshot, fork_database_exception, "Snapshot not supported");
      if (snapshot) {
         EOS_ASSERT( !head, fork_database_exception, "" );
         snapshot->validate();

         read_from_snapshot( snapshot );

         auto end = blog.read_head();
         if( !end ) {
            blog.reset( conf.genesis, signed_block_ptr(), head->block_num + 1 );
         } else if( end->block_num() > head->block_num ) {
            replay( shutdown );
         } else {
            EOS_ASSERT( end->block_num() == head->block_num, fork_database_exception,
                        "Block log is provided with snapshot but does not contain the head block from the snapshot" );
         }
      } else {
         if( !head ) {
            initialize_fork_db(); // set head to genesis state
            initialized = true;
         }

         auto end = blog.read_head();
         if( !end ) {
            blog.reset( conf.genesis, head->block );
         } else if( end->block_num() > head->block_num ) {
            replay( shutdown );
            report_integrity_hash = true;
         }
      }

      if( shutdown() ) return;

      const auto& ubi = reversible_blocks.get_index<reversible_block_index,by_num>();
      auto objitr = ubi.rbegin();
      if( objitr != ubi.rend() ) {
         EOS_ASSERT( objitr->blocknum == head->block_num, fork_database_exception,
                    "reversible block database is inconsistent with fork database, replay blockchain",
                    ("head",head->block_num)("unconfimed", objitr->blocknum)         );
      } else {
         auto end = blog.read_head();
         EOS_ASSERT( !end || end->block_num() == head->block_num, fork_database_exception,
                    "fork database exists but reversible block database does not, replay blockchain",
                    ("blog_head",end->block_num())("head",head->block_num)  );
      }

      chaindb.restore_db();

      EOS_ASSERT(chaindb.revision() >= head->block_num, fork_database_exception, "fork database is inconsistent with shared memory",
                 ("db",chaindb.revision())("head",head->block_num));

      if (chaindb.revision() > head->block_num) {
         wlog( "warning: database revision (${db}) is greater than head block number (${head}), "
               "attempting to undo pending changes",
               ("db",chaindb.revision())("head",head->block_num) );
      }
      while (chaindb.revision() > head->block_num) {
// TODO: removed by CyberWay
//         db.undo();
         chaindb.undo_last_revision();
      }

      if( !initialized ) {
         initialize_caches();
      }

      if( report_integrity_hash ) {
// TODO: removed by CyberWay
//         const auto hash = calculate_integrity_hash();
//         ilog( "database initialized with hash: ${hash}", ("hash", hash) );
          wlog( "integrity hash is disabled" );
      }
   }

   ~controller_impl() {
      pending.reset();

// TODO: removed by CyberWay
//      db.flush();
      chaindb.apply_all_changes();
      reversible_blocks.flush();
   }

   void add_indices() {
      reversible_blocks.add_index<reversible_block_index>();

      controller_index_set::add_indices(chaindb);

      authorization.add_indices();
      resource_limits.add_indices();
      stake::stake_index_set::add_indices(chaindb);
   }

<<<<<<< HEAD
// TODO: removed by CyberWay
//   void clear_all_undo() {
//      // Rewind the database to the last irreversible block
//       db.with_write_lock([&] {
//         db.undo_all();
//         chaindb.undo_all_revisions();
//         /*
//         FC_ASSERT(db.revision() == self.head_block_num(),
//                   "Chainbase revision does not match head block num",
//                   ("rev", db.revision())("head_block", self.head_block_num()));
//                   */
//      });
//   }
=======
   void clear_all_undo() {
      // Rewind the database to the last irreversible block
      db.undo_all();
   }

   void add_contract_tables_to_snapshot( const snapshot_writer_ptr& snapshot ) const {
      snapshot->write_section("contract_tables", [this]( auto& section ) {
         index_utils<table_id_multi_index>::walk(db, [this, &section]( const table_id_object& table_row ){
            // add a row for the table
            section.add_row(table_row, db);

            // followed by a size row and then N data rows for each type of table
            contract_database_index_set::walk_indices([this, &section, &table_row]( auto utils ) {
               using utils_t = decltype(utils);
               using value_t = typename decltype(utils)::index_t::value_type;
               using by_table_id = object_to_table_id_tag_t<value_t>;

               auto tid_key = boost::make_tuple(table_row.id);
               auto next_tid_key = boost::make_tuple(table_id_object::id_type(table_row.id._id + 1));

               unsigned_int size = utils_t::template size_range<by_table_id>(db, tid_key, next_tid_key);
               section.add_row(size, db);

               utils_t::template walk_range<by_table_id>(db, tid_key, next_tid_key, [this, &section]( const auto &row ) {
                  section.add_row(row, db);
               });
            });
         });
      });
   }

   void read_contract_tables_from_snapshot( const snapshot_reader_ptr& snapshot ) {
      snapshot->read_section("contract_tables", [this]( auto& section ) {
         bool more = !section.empty();
         while (more) {
            // read the row for the table
            table_id_object::id_type t_id;
            index_utils<table_id_multi_index>::create(db, [this, &section, &t_id](auto& row) {
               section.read_row(row, db);
               t_id = row.id;
            });

            // read the size and data rows for each type of table
            contract_database_index_set::walk_indices([this, &section, &t_id, &more](auto utils) {
               using utils_t = decltype(utils);

               unsigned_int size;
               more = section.read_row(size, db);

               for (size_t idx = 0; idx < size.value; idx++) {
                  utils_t::create(db, [this, &section, &more, &t_id](auto& row) {
                     row.t_id = t_id;
                     more = section.read_row(row, db);
                  });
               }
            });
         }
      });
   }
>>>>>>> 8ba841fc

   void add_to_snapshot( const snapshot_writer_ptr& snapshot ) const {
      // TODO: Removed by CyberWay

      authorization.add_to_snapshot(snapshot);
      resource_limits.add_to_snapshot(snapshot);
   }

   void read_from_snapshot( const snapshot_reader_ptr& snapshot ) {
      // TODO: Removed by CyberWay

      authorization.read_from_snapshot(snapshot);
      resource_limits.read_from_snapshot(snapshot);

      set_revision( head->block_num );
   }

   sha256 calculate_integrity_hash() const {
      sha256::encoder enc;
      auto hash_writer = std::make_shared<integrity_hash_snapshot_writer>(enc);
      add_to_snapshot(hash_writer);
      hash_writer->finalize();

      return enc.result();
   }


    void read_genesis() {
        if (conf.read_genesis) {
            cyberway::genesis::genesis_import reader(conf.genesis_file, self);
            reader.import();
        }
    }

   /**
    *  Sets fork database head to the genesis state.
    */
   void initialize_fork_db() {
      wlog( " Initializing new blockchain with genesis state                  " );
      chaindb.drop_db();
      producer_schedule_type initial_schedule{ 0, {{config::system_account_name, conf.genesis.initial_key}} };

      block_header_state genheader;
      genheader.active_schedule       = initial_schedule;
      genheader.pending_schedule      = initial_schedule;
      genheader.pending_schedule_hash = fc::sha256::hash(initial_schedule);
      genheader.header.timestamp      = conf.genesis.initial_timestamp;
      genheader.header.action_mroot   = conf.genesis.compute_chain_id();
      genheader.id                    = genheader.header.id();
      genheader.block_num             = genheader.header.block_num();

      head = std::make_shared<block_state>( genheader );
      head->block = std::make_shared<signed_block>(genheader.header);
      fork_db.set( head );
      set_revision(head->block_num);

      initialize_database();
      read_genesis();
   }

   void initialize_caches() {
       auto block_summary_table = chaindb.get_table<block_summary_object>();
       for (auto& value: block_summary_table) {
           // only load to RAM
       }

       auto transaction_table = chaindb.get_table<transaction_object>();
       for (auto& value: transaction_table) {
           // only load to RAM
       }
   }

   void create_native_account( account_name name, const authority& owner, const authority& active, bool is_privileged = false ) {
      chaindb.emplace<account_object>(name.value, [&](auto& a) {
         a.creation_date = conf.genesis.initial_timestamp;
         a.privileged = is_privileged;

         if (name == config::system_account_name) {
            a.set_abi(eosio_contract_abi());
         } else if (name == config::domain_account_name) {
            a.set_abi(domain_contract_abi());
         }
      });
      chaindb.emplace<account_sequence_object>(name.value, [&](auto & a) { });

      const auto& owner_permission  = authorization.create_permission({}, name, config::owner_name, 0,
                                                                      owner, conf.genesis.initial_timestamp );
      const auto& active_permission = authorization.create_permission({}, name, config::active_name, owner_permission.id,
                                                                      active, conf.genesis.initial_timestamp );

      resource_limits.initialize_account(name, {});

      // Does exist any reason to calculate ram usage for system accounts?

// TODO: Removed by CyberWay
//      int64_t ram_delta = config::overhead_per_account_ram_bytes;
//      ram_delta += 2*config::billable_size_v<permission_object>;
//      ram_delta += owner_permission.auth.get_billable_size();
//      ram_delta += active_permission.auth.get_billable_size();
//
//      resource_limits.add_pending_ram_usage(name, ram_delta);
//      resource_limits.verify_account_ram_usage(name);
   }

   void initialize_database() {
      // Initialize block summary index
      auto blocksum_table = chaindb.get_table<block_summary_object>();
      for (int i = 0; i < 0x10000; i++)
         blocksum_table.emplace([&](block_summary_object&) {});

      const auto& tapos_block_summary = blocksum_table.get(1);
      blocksum_table.modify( tapos_block_summary, [&]( auto& bs ) {
        bs.block_id = head->id;
      });

      conf.genesis.initial_configuration.target_virtual_limits = 
        std::vector<uint64_t>(config::default_target_virtual_limits.begin(), config::default_target_virtual_limits.end());
      conf.genesis.initial_configuration.min_virtual_limits = 
        std::vector<uint64_t>(config::default_min_virtual_limits.begin(), config::default_min_virtual_limits.end());
      conf.genesis.initial_configuration.max_virtual_limits = 
        std::vector<uint64_t>(config::default_max_virtual_limits.begin(), config::default_max_virtual_limits.end());
      conf.genesis.initial_configuration.usage_windows = 
        std::vector<uint32_t>(config::default_usage_windows.begin(), config::default_usage_windows.end());
      conf.genesis.initial_configuration.virtual_limit_decrease_pct = 
        std::vector<uint16_t>(config::default_virtual_limit_decrease_pct.begin(), config::default_virtual_limit_decrease_pct.end());
      conf.genesis.initial_configuration.virtual_limit_increase_pct = 
        std::vector<uint16_t>(config::default_virtual_limit_increase_pct.begin(), config::default_virtual_limit_increase_pct.end());
      conf.genesis.initial_configuration.account_usage_windows = 
        std::vector<uint32_t>(config::default_account_usage_windows.begin(), config::default_account_usage_windows.end());

      conf.genesis.initial_configuration.validate();
      chaindb.emplace<global_property_object>([&](auto& gpo ){
        gpo.configuration = conf.genesis.initial_configuration;
      });
      chaindb.emplace<dynamic_global_property_object>([](auto&){});

      authorization.initialize_database();
      resource_limits.initialize_database();

      authority system_auth(conf.genesis.initial_key);
      create_native_account( config::system_account_name, system_auth, system_auth, true );
      create_native_account(config::msig_account_name, system_auth, system_auth, true);
      create_native_account(config::domain_account_name, system_auth, system_auth);
      create_native_account(config::govern_account_name, system_auth, system_auth, true);
      create_native_account(config::stake_account_name, system_auth, system_auth, true);

      auto empty_authority = authority(1, {}, {});
      auto active_producers_authority = authority(1, {}, {});
      active_producers_authority.accounts.push_back({{config::system_account_name, config::active_name}, 1});

      create_native_account( config::null_account_name, empty_authority, empty_authority );
      create_native_account( config::producers_account_name, empty_authority, active_producers_authority );
      const auto& active_permission       = authorization.get_permission({config::producers_account_name, config::active_name});
      const auto& majority_permission     = authorization.create_permission( {},
                                                                             config::producers_account_name,
                                                                             config::majority_producers_permission_name,
                                                                             active_permission.id,
                                                                             active_producers_authority,
                                                                             conf.genesis.initial_timestamp );
      const auto& minority_permission     = authorization.create_permission( {},
                                                                             config::producers_account_name,
                                                                             config::minority_producers_permission_name,
                                                                             majority_permission.id,
                                                                             active_producers_authority,
                                                                             conf.genesis.initial_timestamp );
   }



   /**
    * @post regardless of the success of commit block there is no active pending block
    */
   void commit_block( bool add_to_fork_db ) {
      auto reset_pending_on_exit = fc::make_scoped_exit([this]{
         pending.reset();
      });

      try {
         pending->apply_changes();

         if (add_to_fork_db) {
            pending->_pending_block_state->validated = true;
            auto new_bsp = fork_db.add(pending->_pending_block_state, true);
            emit(self.accepted_block_header, pending->_pending_block_state);
            head = fork_db.head();
            EOS_ASSERT(new_bsp == head, fork_database_exception, "committed block did not become the new head in fork database");
         }

         if( !replaying ) {
            reversible_blocks.create<reversible_block_object>( [&]( auto& ubo ) {
               ubo.blocknum = pending->_pending_block_state->block_num;
               ubo.set_block( pending->_pending_block_state->block );
            });
         }

         emit( self.accepted_block, pending->_pending_block_state );
      } catch (...) {
         // dont bother resetting pending, instead abort the block
         reset_pending_on_exit.cancel();
         abort_block();
         throw;
      }

      // push the state for pending.
      pending->push();
   }

   // The returned scoped_exit should not exceed the lifetime of the pending which existed when make_block_restore_point was called.
   fc::scoped_exit<std::function<void()>> make_block_restore_point() {
      auto orig_block_transactions_size = pending->_pending_block_state->block->transactions.size();
      auto orig_state_transactions_size = pending->_pending_block_state->trxs.size();
      auto orig_state_actions_size      = pending->_actions.size();

      std::function<void()> callback = [this,
                                        orig_block_transactions_size,
                                        orig_state_transactions_size,
                                        orig_state_actions_size]()
      {
         pending->_pending_block_state->block->transactions.resize(orig_block_transactions_size);
         pending->_pending_block_state->trxs.resize(orig_state_transactions_size);
         pending->_actions.resize(orig_state_actions_size);
      };

      return fc::make_scoped_exit( std::move(callback) );
   }

   transaction_trace_ptr apply_onerror( const generated_transaction& gtrx,
                                        fc::time_point deadline,
                                        fc::time_point start,
                                        uint32_t& cpu_time_to_bill_us, // only set on failure
                                        uint64_t& ram_to_bill_bytes, // only set on failure
                                        const billed_bw_usage& billed
                                      )
   {
      signed_transaction etrx;
      // Deliver onerror action containing the failed deferred transaction directly back to the sender.
      etrx.actions.emplace_back( vector<permission_level>{{gtrx.sender, config::active_name}},
                                 onerror( gtrx.sender_id, gtrx.packed_trx.data(), gtrx.packed_trx.size() ) );
      etrx.expiration = self.pending_block_time() + fc::microseconds(999'999); // Round up to avoid appearing expired
      etrx.set_reference_block( self.head_block_id() );

      transaction_context trx_context( self, etrx, etrx.id(), start );
      trx_context.deadline = deadline;
      trx_context.explicit_billed_cpu_time = billed.explicit_usage;
      trx_context.billed_cpu_time_us = billed.cpu_time_us;
      trx_context.explicit_billed_ram_bytes = billed.explicit_usage;
      trx_context.billed_ram_bytes = billed.ram_bytes;
      transaction_trace_ptr trace = trx_context.trace;
      try {
         trx_context.init_for_implicit_trx();
         trx_context.published = gtrx.published;
         trx_context.trace->action_traces.emplace_back();
         trx_context.dispatch_action( trx_context.trace->action_traces.back(), etrx.actions.back(), gtrx.sender );
         trx_context.finalize(); // Automatically rounds up network and CPU usage in trace and bills payers if successful

         auto restore = make_block_restore_point();
         trace->receipt = push_receipt( gtrx.trx_id, transaction_receipt::soft_fail,
                                        trx_context.billed_cpu_time_us, trace->net_usage,
                                        trx_context.billed_ram_bytes, trace->storage_bytes );
         fc::move_append( pending->_actions, move(trx_context.executed) );

         trx_context.squash();
         restore.cancel();
         return trace;
      } catch( const fc::exception& e ) {
         cpu_time_to_bill_us = trx_context.update_billed_cpu_time( fc::time_point::now() );
         ram_to_bill_bytes = trx_context.update_billed_ram_bytes();
         trace->except = e;
         trace->except_ptr = std::current_exception();
      }
      return trace;
   }

   void remove_scheduled_transaction( const generated_transaction_object& gto ) {
// TODO: Removed by CyberWay
//      resource_limits.add_pending_ram_usage(
//         gto.payer,
//         -(config::billable_size_v<generated_transaction_object> + gto.packed_trx.size())
//      );
      // No need to verify_account_ram_usage since we are only reducing memory
      chaindb.erase( gto, resource_limits.get_storage_payer(self.pending_block_slot(), account_name()));
   }

   bool failure_is_subjective( const fc::exception& e ) const {
      auto code = e.code();
      return    (code == subjective_block_production_exception::code_value)
             || (code == block_net_usage_exceeded::code_value)
             || (code == block_cpu_usage_exceeded::code_value)
             || (code == deadline_exception::code_value)
             || (code == leeway_deadline_exception::code_value);
   }

   bool scheduled_failure_is_subjective( const fc::exception& e ) const {
      auto code = e.code();
      return    (code == tx_cpu_usage_exceeded::code_value)
             || failure_is_subjective(e);
   }

   transaction_trace_ptr push_scheduled_transaction( const transaction_id_type& trxid, fc::time_point deadline, const billed_bw_usage& billed ) {
      auto idx = chaindb.get_index<generated_transaction_object, by_trx_id>();
      auto itr = idx.find( trxid );
      EOS_ASSERT( itr != idx.end(), unknown_transaction_exception, "unknown transaction" );
      return push_scheduled_transaction( *itr, deadline, billed );
   }

// TODO: request bw, why provided?
//    void call_approvebw_actions(signed_transaction& call_provide_trx, transaction_context& trx_context) {
//        call_provide_trx.expiration = self.pending_block_time() + fc::microseconds(999'999); // Round up to avoid appearing expired
//        call_provide_trx.set_reference_block( self.head_block_id() );
//
//        trx_context.init_for_implicit_trx();
//        trx_context.exec();
//        trx_context.validate_bw_usage();
//
//        auto restore = make_block_restore_point();
//        fc::move_append( pending->_actions, move(trx_context.executed) );
//        trx_context.squash();
//        restore.cancel();
//    }
//
//    bandwith_request_result get_provided_bandwith(const vector<action>& actions, fc::time_point deadline)  {
//        signed_transaction call_provide_trx;
//        transaction_context trx_context( self, call_provide_trx, call_provide_trx.id());
//        for (const auto& action : actions) {
//            if (action.account == config::system_account_name && action.name == config::request_bw_action) {
//                const auto request_bw = action.data_as<requestbw>();
//                call_provide_trx.actions.emplace_back(
//                    vector<permission_level>{{request_bw.provider, config::active_name}},
//                    request_bw.provider,
//                    config::approve_bw_action,
//                    fc::raw::pack(approvebw(request_bw.account)));
//            }
//        }
//
//        if (!call_provide_trx.actions.empty()) {
//            trx_context.deadline = deadline;
//            call_approvebw_actions(call_provide_trx, trx_context);
//        }
//
//        return {trx_context.get_provided_bandwith(), trx_context.get_net_usage(), trx_context.get_cpu_usage()};
//    }

   transaction_trace_ptr push_scheduled_transaction( const generated_transaction_object& gto, fc::time_point deadline, const billed_bw_usage& billed )
   try {
      maybe_session undo_session;
      if ( !self.skip_db_sessions() )
         undo_session = maybe_session(chaindb);

      auto gtrx = generated_transaction(gto);

      // remove the generated transaction object after making a copy
      // this will ensure that anything which affects the GTO multi-index-container will not invalidate
      // data we need to successfully retire this transaction.
      //
      // IF the transaction FAILs in a subjective way, `undo_session` should expire without being squashed
      // resulting in the GTO being restored and available for a future block to retire.
      remove_scheduled_transaction(gto);

      fc::datastream<const char*> ds( gtrx.packed_trx.data(), gtrx.packed_trx.size() );

      EOS_ASSERT( gtrx.delay_until <= self.pending_block_time(), transaction_exception, "this transaction isn't ready",
                 ("gtrx.delay_until",gtrx.delay_until)("pbt",self.pending_block_time())          );

      signed_transaction dtrx;
      fc::raw::unpack(ds,static_cast<transaction&>(dtrx) );
      transaction_metadata_ptr trx = std::make_shared<transaction_metadata>( dtrx );
      trx->accepted = true;
      trx->scheduled = true;

      transaction_trace_ptr trace;
      if( gtrx.expiration < self.pending_block_time() ) {
         trace = std::make_shared<transaction_trace>();
         trace->id = gtrx.trx_id;
         trace->block_num = self.pending_block_state()->block_num;
         trace->block_time = self.pending_block_time();
         trace->producer_block_id = self.pending_producer_block_id();
         trace->scheduled = true;
         trace->receipt = push_receipt( gtrx.trx_id, transaction_receipt::expired, billed.cpu_time_us, 0,
             billed.ram_bytes, 0 ); // expire the transaction
         emit( self.accepted_transaction, trx );
         emit( self.applied_transaction, trace );
         undo_session.squash();
         return trace;
      }

      auto reset_in_trx_requiring_checks = fc::make_scoped_exit([old_value=in_trx_requiring_checks,this](){
         in_trx_requiring_checks = old_value;
      });
      in_trx_requiring_checks = true;

      uint32_t cpu_time_to_bill_us = billed.cpu_time_us;
      uint64_t ram_to_bill_bytes = billed.ram_bytes;

      transaction_context trx_context( self, dtrx, gtrx.trx_id );
      trx_context.leeway =  fc::microseconds(0); // avoid stealing cpu resource
      trx_context.deadline = deadline;
      trx_context.explicit_billed_cpu_time = billed.explicit_usage;
      trx_context.billed_cpu_time_us = billed.cpu_time_us;
      trx_context.explicit_billed_ram_bytes = billed.explicit_usage;
      trx_context.billed_ram_bytes = billed.ram_bytes;
      trace = trx_context.trace;
      try {
         //TODO: request bw, why provided?
         //auto bandwith_request_result = get_provided_bandwith(dtrx.actions, deadline);
         //trx_context.set_provided_bandwith(std::move(bandwith_request_result.bandwith));
         //trx_context.add_cpu_usage(bandwith_request_result.used_cpu);
         //trx_context.add_net_usage(bandwith_request_result.used_net);

         trx_context.init_for_deferred_trx( gtrx.published );
         trx_context.exec();
         trx_context.finalize(); // Automatically rounds up network and CPU usage in trace and bills payers if successful

         auto restore = make_block_restore_point();

         trace->receipt = push_receipt( gtrx.trx_id,
                                        transaction_receipt::executed,
                                        trx_context.billed_cpu_time_us,
                                        trace->net_usage,
                                        trx_context.billed_ram_bytes,
                                        trace->storage_bytes);

         fc::move_append( pending->_actions, move(trx_context.executed) );

         emit( self.accepted_transaction, trx );
         emit( self.applied_transaction, trace );

         trx_context.squash();
         undo_session.squash();

         restore.cancel();

         return trace;
      } catch( const fc::exception& e ) {
         cpu_time_to_bill_us = trx_context.update_billed_cpu_time( fc::time_point::now() );
         ram_to_bill_bytes = trx_context.update_billed_ram_bytes();
         trace->except = e;
         trace->except_ptr = std::current_exception();
         trace->elapsed = fc::time_point::now() - trx_context.start;
      }
      trx_context.undo();

      // Only subjective OR soft OR hard failure logic below:

      if( gtrx.sender != account_name() && !failure_is_subjective(*trace->except)) {
         // Attempt error handling for the generated transaction.

         auto error_trace = apply_onerror( gtrx, deadline, trx_context.pseudo_start,
                                           cpu_time_to_bill_us, ram_to_bill_bytes, billed);
         error_trace->failed_dtrx_trace = trace;
         trace = error_trace;
         if( !trace->except_ptr ) {
            emit( self.accepted_transaction, trx );
            emit( self.applied_transaction, trace );
            undo_session.squash();
            return trace;
         }
         trace->elapsed = fc::time_point::now() - trx_context.start;
      }

      // Only subjective OR hard failure logic below:

      // subjectivity changes based on producing vs validating
      bool subjective  = false;
      if (billed.explicit_usage) {
         subjective = failure_is_subjective(*trace->except);
      } else {
         subjective = scheduled_failure_is_subjective(*trace->except);
      }

      if ( !subjective ) {
         // hard failure logic

         if( !billed.explicit_usage ) {
            auto& rl = self.get_mutable_resource_limits_manager();
            rl.update_account_usage( trx_context.bill_to_accounts, self.pending_block_slot() );
            int64_t account_cpu_limit = trx_context.get_min_cpu_limit();

            cpu_time_to_bill_us = static_cast<uint32_t>( std::min( std::min( static_cast<int64_t>(cpu_time_to_bill_us),
                                                                             account_cpu_limit                          ),
                                                                   trx_context.initial_objective_duration_limit.count()    ) );

             // TODO: CyberWay #616 should be here correction of ram_to_bill_bytes?
         }
         
         resource_limits.add_transaction_usage( trx_context.bill_to_accounts, cpu_time_to_bill_us, 0, ram_to_bill_bytes, self.pending_block_time() ); // Should never fail

         trace->receipt = push_receipt(gtrx.trx_id, transaction_receipt::hard_fail, cpu_time_to_bill_us, 0, ram_to_bill_bytes, 0);

         emit( self.accepted_transaction, trx );
         emit( self.applied_transaction, trace );

         undo_session.squash();
      } else {
         emit( self.accepted_transaction, trx );
         emit( self.applied_transaction, trace );
      }

      return trace;
   } FC_CAPTURE_AND_RETHROW() /// push_scheduled_transaction


   /**
    *  Adds the transaction receipt to the pending block and returns it.
    */
   template<typename T>
   const transaction_receipt& push_receipt( const T& trx, transaction_receipt_header::status_enum status,
                                            uint64_t cpu_usage_us, uint64_t net_usage,
                                            uint64_t ram_bytes, int64_t storage_bytes ) {
      uint64_t net_usage_words = net_usage / 8;
      EOS_ASSERT( net_usage_words*8 == net_usage, transaction_exception, "net_usage is not divisible by 8" );
      pending->_pending_block_state->block->transactions.emplace_back( trx );
      transaction_receipt& r = pending->_pending_block_state->block->transactions.back();
      r.cpu_usage_us         = cpu_usage_us;
      r.net_usage_words      = net_usage_words;
      r.ram_kbytes           = ram_bytes >> 10;
      r.storage_kbytes       = storage_bytes >> 10;
      r.status               = status;
      return r;
   }

   /**
    *  This is the entry point for new transactions to the block state. It will check authorization and
    *  determine whether to execute it now or to delay it. Lastly it inserts a transaction receipt into
    *  the pending block.
    */
   transaction_trace_ptr push_transaction( const transaction_metadata_ptr& trx,
                                           fc::time_point deadline,
                                           const billed_bw_usage& billed )
   {
      EOS_ASSERT(deadline != fc::time_point(), transaction_exception, "deadline cannot be uninitialized");

      transaction_trace_ptr trace;
      try {
         auto start = fc::time_point::now();
<<<<<<< HEAD
         if( !billed.explicit_usage ) {
            fc::microseconds already_consumed_time( EOS_PERCENT(trx->sig_cpu_usage.count(), conf.sig_cpu_bill_pct) );
=======
         const bool check_auth = !self.skip_auth_check() && !trx->implicit;
         // call recover keys so that trx->sig_cpu_usage is set correctly
         const fc::microseconds sig_cpu_usage = check_auth ? std::get<0>( trx->recover_keys( chain_id ) ) : fc::microseconds();
         const flat_set<public_key_type>& recovered_keys = check_auth ? std::get<1>( trx->recover_keys( chain_id ) ) : flat_set<public_key_type>();
         if( !explicit_billed_cpu_time ) {
            fc::microseconds already_consumed_time( EOS_PERCENT(sig_cpu_usage.count(), conf.sig_cpu_bill_pct) );
>>>>>>> 8ba841fc

            if( start.time_since_epoch() <  already_consumed_time ) {
               start = fc::time_point();
            } else {
               start -= already_consumed_time;
            }
         }

         const signed_transaction& trn = trx->packed_trx->get_signed_transaction();
         transaction_context trx_context(self, trn, trx->id, start);
         if ((bool)subjective_cpu_leeway && pending->_block_status == controller::block_status::incomplete) {
            trx_context.leeway = *subjective_cpu_leeway;
         }
         trx_context.deadline = deadline;
         trx_context.explicit_billed_cpu_time = billed.explicit_usage;
         trx_context.billed_cpu_time_us = billed.cpu_time_us;
         trx_context.explicit_billed_ram_bytes = billed.explicit_usage;
         trx_context.billed_ram_bytes = billed.ram_bytes;
         trace = trx_context.trace;
         try {
            //TODO: request bw, why provided?
            //auto bandwith_request_result = get_provided_bandwith(trn.actions, deadline);

            //trx_context.set_provided_bandwith(std::move(bandwith_request_result.bandwith));
            //trx_context.add_cpu_usage(bandwith_request_result.used_cpu);
            //trx_context.add_net_usage(bandwith_request_result.used_net);

            if( trx->implicit ) {
               trx_context.init_for_implicit_trx();
            } else {
               bool skip_recording = replay_head_time && (time_point(trn.expiration) <= *replay_head_time);
               trx_context.init_for_input_trx( trx->packed_trx->get_unprunable_size(),
                                               trx->packed_trx->get_prunable_size(),
                                               skip_recording);
            }

            trx_context.delay = fc::seconds(trn.delay_sec);

            if( check_auth ) {
               authorization.check_authorization(
                       trn.actions,
                       recovered_keys,
                       {},
                       trx_context.delay,
                       [&trx_context](){ trx_context.checktime(); },
                       false
               );
            }

            auto restore = make_block_restore_point();

            trx_context.exec();
            trx_context.finalize(); // Automatically rounds up network and CPU usage in trace and bills payers if successful

            if (!trx->implicit) {
               transaction_receipt::status_enum s = (trx_context.delay == fc::seconds(0))
                                                    ? transaction_receipt::executed
                                                    : transaction_receipt::delayed;
               trace->receipt = push_receipt(*trx->packed_trx, s, trx_context.billed_cpu_time_us, trace->net_usage,
                   trx_context.billed_ram_bytes, trace->storage_bytes);
               pending->_pending_block_state->trxs.emplace_back(trx);
            } else {
               transaction_receipt_header r;
               r.status = transaction_receipt::executed;
               r.cpu_usage_us = trx_context.billed_cpu_time_us;
               r.net_usage_words = trace->net_usage / 8;
               r.ram_kbytes = trx_context.billed_ram_bytes >> 10;
               r.storage_kbytes = trace->storage_bytes >> 10;
               trace->receipt = r;
            }

            fc::move_append(pending->_actions, move(trx_context.executed));

            // call the accept signal but only once for this transaction
            if (!trx->accepted) {
               trx->accepted = true;
               emit( self.accepted_transaction, trx);
            }

            emit(self.applied_transaction, trace);


            if ( read_mode != db_read_mode::SPECULATIVE && pending->_block_status == controller::block_status::incomplete ) {
               //this may happen automatically in destructor, but I prefere make it more explicit
               trx_context.undo();
            } else {
               restore.cancel();
               trx_context.squash();
            }

            if (!trx->implicit) {
               unapplied_transactions.erase( trx->signed_id );
            }
            return trace;
         } catch (const fc::exception& e) {
            trace->except = e;
            trace->except_ptr = std::current_exception();
         }

         if (!failure_is_subjective(*trace->except)) {
            unapplied_transactions.erase( trx->signed_id );
         }

         emit( self.accepted_transaction, trx );
         emit( self.applied_transaction, trace );

         return trace;
      } FC_CAPTURE_AND_RETHROW((trace))
   } /// push_transaction


   void start_block( block_timestamp_type when, uint16_t confirm_block_count, controller::block_status s,
                     const optional<block_id_type>& producer_block_id )
   {
      EOS_ASSERT( !pending, block_validate_exception, "pending block already exists" );

      auto guard_pending = fc::make_scoped_exit([this](){
         pending.reset();
      });

      if (!self.skip_db_sessions(s)) {
         EOS_ASSERT(chaindb.revision() == head->block_num, database_exception, "chaibdb revision is not on par with head block",
                     ("chaindb.revision()", chaindb.revision())("controller_head_block", head->block_num)("fork_db_head_block", fork_db.head()->block_num) );

         pending.emplace(maybe_session(chaindb));
      } else {
         pending.emplace(maybe_session());
      }

      pending->_block_status = s;
      pending->_producer_block_id = producer_block_id;
      pending->_pending_block_state = std::make_shared<block_state>( *head, when ); // promotes pending schedule (if any) to active
      pending->_pending_block_state->in_current_chain = true;

      pending->_pending_block_state->set_confirmed(confirm_block_count);

      auto was_pending_promoted = pending->_pending_block_state->update_active_schedule();

      //modify state in speculative block only if we are speculative reads mode (other wise we need clean state for head or irreversible reads)
      if ( read_mode == db_read_mode::SPECULATIVE || pending->_block_status != controller::block_status::incomplete ) {

         auto global_table = chaindb.get_table<global_property_object>();
         const auto& gpo = global_table.get();
         if( gpo.proposed_schedule_block_num.valid() && // if there is a proposed schedule that was proposed in a block ...
             ( *gpo.proposed_schedule_block_num <= pending->_pending_block_state->dpos_irreversible_blocknum ) && // ... that has now become irreversible ...
             pending->_pending_block_state->pending_schedule.producers.size() == 0 && // ... and there is room for a new pending schedule ...
             !was_pending_promoted // ... and not just because it was promoted to active at the start of this block, then:
         )
            {
               // Promote proposed schedule to pending schedule.
               if( !replaying ) {
                  ilog( "promoting proposed schedule (set in block ${proposed_num}) to pending; current block: ${n} lib: ${lib} schedule: ${schedule} ",
                        ("proposed_num", *gpo.proposed_schedule_block_num)("n", pending->_pending_block_state->block_num)
                        ("lib", pending->_pending_block_state->dpos_irreversible_blocknum)
                        ("schedule", static_cast<producer_schedule_type>(gpo.proposed_schedule) ) );
               }
               pending->_pending_block_state->set_new_producers( gpo.proposed_schedule );
               global_table.modify( gpo, [&]( auto& gp ) {
                     gp.proposed_schedule_block_num = optional<block_num_type>();
                     gp.proposed_schedule.clear();
                  });
            }

         push_sys_transaction(config::system_account_name, N(onblock), fc::raw::pack(self.head_block_header()));
         clear_expired_input_transactions();
         update_producers_authority();
      }

      guard_pending.cancel();
   } // start_block



   void sign_block( const std::function<signature_type( const digest_type& )>& signer_callback  ) {
      auto p = pending->_pending_block_state;

      p->sign( signer_callback );

      static_cast<signed_block_header&>(*p->block) = p->header;
   } /// sign_block

   void apply_block( const signed_block_ptr& b, controller::block_status s ) { try {
      try {
         EOS_ASSERT( b->block_extensions.size() == 0, block_validate_exception, "no supported extensions" );
         auto producer_block_id = b->id();
         start_block( b->timestamp, b->confirmed, s , producer_block_id);

         std::vector<transaction_metadata_ptr> packed_transactions;
         packed_transactions.reserve( b->transactions.size() );
         for( const auto& receipt : b->transactions ) {
            if( receipt.trx.contains<packed_transaction>()) {
               auto& pt = receipt.trx.get<packed_transaction>();
               auto mtrx = std::make_shared<transaction_metadata>( std::make_shared<packed_transaction>( pt ) );
               if( !self.skip_auth_check() ) {
                  transaction_metadata::start_recover_keys( mtrx, thread_pool, chain_id, microseconds::maximum() );
               }
               packed_transactions.emplace_back( std::move( mtrx ) );
            }
         }

         transaction_trace_ptr trace;

         size_t packed_idx = 0;
         for( const auto& receipt : b->transactions ) {
            auto num_pending_receipts = pending->_pending_block_state->block->transactions.size();
            if( receipt.trx.contains<packed_transaction>() ) {
               trace = push_transaction( packed_transactions.at(packed_idx++), fc::time_point::maximum(), {receipt} );
            } else if( receipt.trx.contains<transaction_id_type>() ) {
               trace = push_scheduled_transaction( receipt.trx.get<transaction_id_type>(), fc::time_point::maximum(), {receipt} );
            } else {
               EOS_ASSERT( false, block_validate_exception, "encountered unexpected receipt type" );
            }

            bool transaction_failed =  trace && trace->except;
            bool transaction_can_fail = receipt.status == transaction_receipt_header::hard_fail && receipt.trx.contains<transaction_id_type>();
            if( transaction_failed && !transaction_can_fail) {
               edump((*trace));
               throw *trace->except;
            }

            EOS_ASSERT( pending->_pending_block_state->block->transactions.size() > 0,
                        block_validate_exception, "expected a receipt",
                        ("block", *b)("expected_receipt", receipt)
                      );
            EOS_ASSERT( pending->_pending_block_state->block->transactions.size() == num_pending_receipts + 1,
                        block_validate_exception, "expected receipt was not added",
                        ("block", *b)("expected_receipt", receipt)
                      );
            const transaction_receipt_header& r = pending->_pending_block_state->block->transactions.back();
            EOS_ASSERT( r == static_cast<const transaction_receipt_header&>(receipt),
                        block_validate_exception, "receipt does not match",
                        ("producer_receipt", receipt)("validator_receipt", pending->_pending_block_state->block->transactions.back()) );
         }

         finalize_block();

         // this implicitly asserts that all header fields (less the signature) are identical
         EOS_ASSERT(producer_block_id == pending->_pending_block_state->header.id(),
                   block_validate_exception, "Block ID does not match",
                   ("producer_block_id",producer_block_id)("validator_block_id",pending->_pending_block_state->header.id())
                   ("producer_block", static_cast<const block_header&>(*b))
                   ("validator_block", static_cast<const block_header&>(pending->_pending_block_state->header))
                   ("num", b->block_num()));

         // We need to fill out the pending block state's block because that gets serialized in the reversible block log
         // in the future we can optimize this by serializing the original and not the copy

         // we can always trust this signature because,
         //   - prior to apply_block, we call fork_db.add which does a signature check IFF the block is untrusted
         //   - OTHERWISE the block is trusted and therefore we trust that the signature is valid
         // Also, as ::sign_block does not lazily calculate the digest of the block, we can just short-circuit to save cycles
         pending->_pending_block_state->header.producer_signature = b->producer_signature;
         static_cast<signed_block_header&>(*pending->_pending_block_state->block) =  pending->_pending_block_state->header;

         commit_block(false);
         return;
      } catch ( const fc::exception& e ) {
         edump((e.to_detail_string()));
         abort_block();
         throw;
      }
   } FC_CAPTURE_AND_RETHROW() } /// apply_block

   std::future<block_state_ptr> create_block_state_future( const signed_block_ptr& b ) {
      EOS_ASSERT( b, block_validate_exception, "null block" );

      auto id = b->id();

      // no reason for a block_state if fork_db already knows about block
      auto existing = fork_db.get_block( id );
      EOS_ASSERT( !existing, fork_database_exception, "we already know about this block: ${id}", ("id", id) );

      auto prev = fork_db.get_block( b->previous );
      EOS_ASSERT( prev, unlinkable_block_exception, "unlinkable block ${id}", ("id", id)("previous", b->previous) );

      return async_thread_pool( thread_pool, [b, prev]() {
         const bool skip_validate_signee = false;
         return std::make_shared<block_state>( *prev, move( b ), skip_validate_signee );
      } );
   }

   void push_block( std::future<block_state_ptr>& block_state_future ) {
      controller::block_status s = controller::block_status::complete;
      EOS_ASSERT(!pending, block_validate_exception, "it is not valid to push a block when there is a pending block");

      auto reset_prod_light_validation = fc::make_scoped_exit([old_value=trusted_producer_light_validation, this]() {
         trusted_producer_light_validation = old_value;
      });
      try {
         block_state_ptr new_header_state = block_state_future.get();
         auto& b = new_header_state->block;
         emit( self.pre_accepted_block, b );

         fork_db.add( new_header_state, false );

         if (conf.trusted_producers.count(b->producer)) {
            trusted_producer_light_validation = true;
         };
         emit( self.accepted_block_header, new_header_state );

         if ( read_mode != db_read_mode::IRREVERSIBLE ) {
            maybe_switch_forks( s );
         }

      } FC_LOG_AND_RETHROW( )
   }

   void replay_push_block( const signed_block_ptr& b, controller::block_status s ) {
      self.validate_db_available_size();
      self.validate_reversible_available_size();

      EOS_ASSERT(!pending, block_validate_exception, "it is not valid to push a block when there is a pending block");

      try {
         EOS_ASSERT( b, block_validate_exception, "trying to push empty block" );
         EOS_ASSERT( (s == controller::block_status::irreversible || s == controller::block_status::validated),
                     block_validate_exception, "invalid block status for replay" );
         emit( self.pre_accepted_block, b );
         const bool skip_validate_signee = !conf.force_all_checks;
         auto new_header_state = fork_db.add( b, skip_validate_signee );

         emit( self.accepted_block_header, new_header_state );

         if ( read_mode != db_read_mode::IRREVERSIBLE ) {
            maybe_switch_forks( s );
         }

         // on replay irreversible is not emitted by fork database, so emit it explicitly here
         if( s == controller::block_status::irreversible )
            emit( self.irreversible_block, new_header_state );

      } FC_LOG_AND_RETHROW( )
   }

   void maybe_switch_forks( controller::block_status s ) {
      auto new_head = fork_db.head();

      if( new_head->header.previous == head->id ) {
         try {
            apply_block( new_head->block, s );
            fork_db.mark_in_current_chain( new_head, true );
            fork_db.set_validity( new_head, true );
            head = new_head;
         } catch ( const fc::exception& e ) {
            fork_db.set_validity( new_head, false ); // Removes new_head from fork_db index, so no need to mark it as not in the current chain.
            throw;
         }
      } else if( new_head->id != head->id ) {
         ilog("switching forks from ${current_head_id} (block number ${current_head_num}) to ${new_head_id} (block number ${new_head_num})",
              ("current_head_id", head->id)("current_head_num", head->block_num)("new_head_id", new_head->id)("new_head_num", new_head->block_num) );
         auto branches = fork_db.fetch_branch_from( new_head->id, head->id );

         for( auto itr = branches.second.begin(); itr != branches.second.end(); ++itr ) {
            fork_db.mark_in_current_chain( *itr, false );
            pop_block();
         }
         EOS_ASSERT( self.head_block_id() == branches.second.back()->header.previous, fork_database_exception,
                     "loss of sync between fork_db and chainbase during fork switch" ); // _should_ never fail

         for( auto ritr = branches.first.rbegin(); ritr != branches.first.rend(); ++ritr ) {
            optional<fc::exception> except;
            try {
               apply_block( (*ritr)->block, (*ritr)->validated ? controller::block_status::validated : controller::block_status::complete );
               head = *ritr;
               fork_db.mark_in_current_chain( *ritr, true );
               (*ritr)->validated = true;
            }
            catch (const fc::exception& e) { except = e; }
            if (except) {
               elog("exception thrown while switching forks ${e}", ("e", except->to_detail_string()));

               // ritr currently points to the block that threw
               // if we mark it invalid it will automatically remove all forks built off it.
               fork_db.set_validity( *ritr, false );

               // pop all blocks from the bad fork
               // ritr base is a forward itr to the last block successfully applied
               auto applied_itr = ritr.base();
               for( auto itr = applied_itr; itr != branches.first.end(); ++itr ) {
                  fork_db.mark_in_current_chain( *itr, false );
                  pop_block();
               }
               EOS_ASSERT( self.head_block_id() == branches.second.back()->header.previous, fork_database_exception,
                           "loss of sync between fork_db and chainbase during fork switch reversal" ); // _should_ never fail

               // re-apply good blocks
               for( auto ritr = branches.second.rbegin(); ritr != branches.second.rend(); ++ritr ) {
                  apply_block( (*ritr)->block, controller::block_status::validated /* we previously validated these blocks*/ );
                  head = *ritr;
                  fork_db.mark_in_current_chain( *ritr, true );
               }
               throw *except;
            } // end if exception
         } /// end for each block in branch
         ilog("successfully switched fork to new head ${new_head_id}", ("new_head_id", new_head->id) );
      }
   } /// push_block

   void abort_block() {
      if( pending ) {
         if ( read_mode == db_read_mode::SPECULATIVE ) {
            for( const auto& t : pending->_pending_block_state->trxs )
               unapplied_transactions[t->signed_id] = t;
         }
         pending.reset();
      }
   }


   bool should_enforce_runtime_limits()const {
      return false;
   }

   void set_action_merkle() {
      vector<digest_type> action_digests;
      action_digests.reserve( pending->_actions.size() );
      for( const auto& a : pending->_actions )
         action_digests.emplace_back( a.digest() );

      pending->_pending_block_state->header.action_mroot = merkle( move(action_digests) );
   }

   void set_trx_merkle() {
      vector<digest_type> trx_digests;
      const auto& trxs = pending->_pending_block_state->block->transactions;
      trx_digests.reserve( trxs.size() );
      for( const auto& a : trxs )
         trx_digests.emplace_back( a.digest() );

      pending->_pending_block_state->header.transaction_mroot = merkle( move(trx_digests) );
   }


   void finalize_block()
   {
      EOS_ASSERT(pending, block_validate_exception, "it is not valid to finalize when there is no pending block");
      try {


      /*
      ilog( "finalize block ${n} (${id}) at ${t} by ${p} (${signing_key}); schedule_version: ${v} lib: ${lib} #dtrxs: ${ndtrxs} ${np}",
            ("n",pending->_pending_block_state->block_num)
            ("id",pending->_pending_block_state->header.id())
            ("t",pending->_pending_block_state->header.timestamp)
            ("p",pending->_pending_block_state->header.producer)
            ("signing_key", pending->_pending_block_state->block_signing_key)
            ("v",pending->_pending_block_state->header.schedule_version)
            ("lib",pending->_pending_block_state->dpos_irreversible_blocknum)
            ("ndtrxs",db.get_index<generated_transaction_multi_index,by_trx_id>().size())
            ("np",pending->_pending_block_state->header.new_producers)
            );
      */
      resource_limits.set_limit_params(self.get_global_properties().configuration);
      resource_limits.process_block_usage(self.pending_block_slot());

      set_action_merkle();
      set_trx_merkle();

      auto p = pending->_pending_block_state;
      p->id = p->header.id();

      create_block_summary(p->id);

   } FC_CAPTURE_AND_RETHROW() }

   void update_producers_authority() {
      const auto& producers = pending->_pending_block_state->active_schedule.producers;

      auto update_permission = [&]( auto& permission, auto threshold ) {
         auto auth = authority( threshold, {}, {});
         for( auto& p : producers ) {
            auth.accounts.push_back({{p.producer_name, config::active_name}, 1});
         }

         if( static_cast<authority>(permission.auth) != auth ) { // TODO: use a more efficient way to check that authority has not changed
            chaindb.modify(permission, [&]( auto& po ) {
               po.auth = auth;
            });
         }
      };

      uint32_t num_producers = producers.size();
      auto calculate_threshold = [=]( uint32_t numerator, uint32_t denominator ) {
         return ( (num_producers * numerator) / denominator ) + 1;
      };

      update_permission( authorization.get_permission({config::producers_account_name,
                                                       config::active_name}),
                         calculate_threshold( 2, 3 ) /* more than two-thirds */                      );

      update_permission( authorization.get_permission({config::producers_account_name,
                                                       config::majority_producers_permission_name}),
                         calculate_threshold( 1, 2 ) /* more than one-half */                        );

      update_permission( authorization.get_permission({config::producers_account_name,
                                                       config::minority_producers_permission_name}),
                         calculate_threshold( 1, 3 ) /* more than one-third */                       );

      //TODO: Add tests
   }

   void create_block_summary(const block_id_type& id) {
      auto block_num = block_header::num_from_id(id);
      auto sid = block_num & 0xffff;
      auto blocksum_table = chaindb.get_table<block_summary_object>();
      blocksum_table.modify( blocksum_table.get(sid), [&](block_summary_object& bso ) {
          bso.block_id = id;
      });
   }


   void clear_expired_input_transactions() {
      //Look for expired transactions in the deduplication list, and remove them.
      auto dedupe_idx = chaindb.get_index<transaction_object, by_expiration>();
      auto now = self.pending_block_time();
      for (auto itr = dedupe_idx.begin(), etr = dedupe_idx.end(); etr != itr; ) {
         auto& trx = *itr;
         if (now <= fc::time_point(trx.expiration)) break;

         ++itr;
         dedupe_idx.erase(trx);
      }
   }

   void check_actor_list( const flat_set<account_name>& actors )const {
      // CYBERWAY: whitelist/blacklist removed
   }

   void check_contract_list( account_name code )const {
      // CYBERWAY: whitelist/blacklist removed
   }

   void check_action_list( account_name code, action_name action )const {
      // CYBERWAY: blacklist removed
   }

   void check_key_list( const public_key_type& key )const {
      // CYBERWAY: blacklist removed
   }

   /*
   bool should_check_tapos()const { return true; }

   void validate_tapos( const transaction& trx )const {
      if( !should_check_tapos() ) return;

      const auto& tapos_block_summary = db.get<block_summary_object>((uint16_t)trx.ref_block_num);

      //Verify TaPoS block summary has correct ID prefix, and that this block's time is not past the expiration
      EOS_ASSERT(trx.verify_reference_block(tapos_block_summary.block_id), invalid_ref_block_exception,
                 "Transaction's reference block did not match. Is this transaction from a different fork?",
                 ("tapos_summary", tapos_block_summary));
   }
   */


   /**
    *  At the start of each block we notify the system contract with a transaction that passes in
    *  the block header of the prior block (which is currently our head block)
    */

    signed_transaction get_sys_transaction(account_name account, action_name name, const bytes& data) {
        signed_transaction trx;
        trx.actions.emplace_back(action(
            vector<permission_level>{{account, config::active_name}}, account, name, data));
        trx.set_reference_block(self.head_block_id());
        trx.expiration = self.pending_block_time() + fc::microseconds(999'999); // Round up to nearest second to avoid appearing expired
        return trx;
    }
   
    void push_sys_transaction(account_name account, action_name name, const bytes& data) {
        try {
            auto onbtrx = std::make_shared<transaction_metadata>(get_sys_transaction(account, name, data));
            onbtrx->implicit = true;
            auto reset_in_trx_requiring_checks = fc::make_scoped_exit([old_value=in_trx_requiring_checks,this](){
                  in_trx_requiring_checks = old_value;
               });
            in_trx_requiring_checks = true;
            auto trace = push_transaction( onbtrx, fc::time_point::maximum(), { self.get_global_properties().configuration } );

            if(trace && trace->except) {
                edump((*trace));
                throw *trace->except;
            }
        } catch( const boost::interprocess::bad_alloc& e  ) {
            elog( "system transaction failed due to a bad allocation" );
            throw;
        } catch( const fc::exception& e ) {
            wlog( "system transaction failed, but shouldn't impact block generation, system contract needs update" );
            edump((e.to_detail_string()));
        } catch( ... ) {
            wlog( "system transaction failed" );
        }
    }

}; /// controller_impl

const resource_limits_manager&   controller::get_resource_limits_manager()const
{
   return my->resource_limits;
}
resource_limits_manager&         controller::get_mutable_resource_limits_manager()
{
   return my->resource_limits;
}

const authorization_manager&   controller::get_authorization_manager()const
{
   return my->authorization;
}
authorization_manager&         controller::get_mutable_authorization_manager()
{
   return my->authorization;
}

controller::controller( const controller::config& cfg )
:my( new controller_impl( cfg, *this ) )
{
}

controller::~controller() {
   my->abort_block();
   //close fork_db here, because it can generate "irreversible" signal to this controller,
   //in case if read-mode == IRREVERSIBLE, we will apply latest irreversible block
   //for that we need 'my' to be valid pointer pointing to valid controller_impl.
   my->fork_db.close();
}

void controller::add_indices() {
   my->add_indices();
}

void controller::startup( std::function<bool()> shutdown, const snapshot_reader_ptr& snapshot ) {
   my->head = my->fork_db.head();
   if( snapshot ) {
      ilog( "Starting initialization from snapshot, this may take a significant amount of time" );
   }
   else if( !my->head ) {
      elog( "No head block in fork db, perhaps we need to replay" );
   }

   try {
      my->init(shutdown, snapshot);
   } catch (boost::interprocess::bad_alloc& e) {
      if ( snapshot )
         elog( "db storage not configured to have enough storage for the provided snapshot, please increase and retry snapshot" );
      throw e;
   }
   if( snapshot ) {
      ilog( "Finished initialization from snapshot" );
   }
}

const fork_database& controller::fork_db()const { return my->fork_db; }

chaindb_controller& controller::chaindb() const { return my->chaindb; }


void controller::start_block( block_timestamp_type when, uint16_t confirm_block_count) {
   validate_db_available_size();
   my->start_block(when, confirm_block_count, block_status::incomplete, optional<block_id_type>() );
}

void controller::finalize_block() {
   validate_db_available_size();
   my->finalize_block();
}

void controller::sign_block( const std::function<signature_type( const digest_type& )>& signer_callback ) {
   my->sign_block( signer_callback );
}

void controller::commit_block() {
   validate_db_available_size();
   validate_reversible_available_size();
   my->commit_block(true);
}

void controller::abort_block() {
   my->abort_block();
}

boost::asio::thread_pool& controller::get_thread_pool() {
   return my->thread_pool;
}

std::future<block_state_ptr> controller::create_block_state_future( const signed_block_ptr& b ) {
   return my->create_block_state_future( b );
}

void controller::push_block( std::future<block_state_ptr>& block_state_future ) {
   validate_db_available_size();
   validate_reversible_available_size();
   my->push_block( block_state_future );
}

transaction_trace_ptr controller::push_transaction(const transaction_metadata_ptr& trx, fc::time_point deadline, const billed_bw_usage& billed ) {
   validate_db_available_size();
   EOS_ASSERT( get_read_mode() != chain::db_read_mode::READ_ONLY, transaction_type_exception, "push transaction not allowed in read-only mode" );
   EOS_ASSERT( trx && !trx->implicit && !trx->scheduled, transaction_type_exception, "Implicit/Scheduled transaction not allowed" );
   return my->push_transaction(trx, deadline, billed );
}

transaction_trace_ptr controller::push_scheduled_transaction( const transaction_id_type& trxid, fc::time_point deadline, const billed_bw_usage& billed )
{
   validate_db_available_size();
   return my->push_scheduled_transaction( trxid, deadline, billed );
}


uint32_t controller::head_block_num()const {
   return my->head->block_num;
}
time_point controller::head_block_time()const {
   return my->head->header.timestamp;
}
block_id_type controller::head_block_id()const {
   return my->head->id;
}
account_name  controller::head_block_producer()const {
   return my->head->header.producer;
}
const block_header& controller::head_block_header()const {
   return my->head->header;
}
block_state_ptr controller::head_block_state()const {
   return my->head;
}

uint32_t controller::fork_db_head_block_num()const {
   return my->fork_db.head()->block_num;
}

block_id_type controller::fork_db_head_block_id()const {
   return my->fork_db.head()->id;
}

time_point controller::fork_db_head_block_time()const {
   return my->fork_db.head()->header.timestamp;
}

account_name  controller::fork_db_head_block_producer()const {
   return my->fork_db.head()->header.producer;
}

block_state_ptr controller::pending_block_state()const {
   if( my->pending ) return my->pending->_pending_block_state;
   return block_state_ptr();
}
time_point controller::pending_block_time()const {
   EOS_ASSERT( my->pending, block_validate_exception, "no pending block" );
   return my->pending->_pending_block_state->header.timestamp;
}
uint32_t controller::pending_block_slot()const {
   EOS_ASSERT( my->pending, block_validate_exception, "no pending block" );
   return my->pending->_pending_block_state->header.timestamp.slot;
}

optional<block_id_type> controller::pending_producer_block_id()const {
   EOS_ASSERT( my->pending, block_validate_exception, "no pending block" );
   return my->pending->_producer_block_id;
}

uint32_t controller::last_irreversible_block_num() const {
   return std::max(std::max(my->head->bft_irreversible_blocknum, my->head->dpos_irreversible_blocknum), my->snapshot_head_block);
}

block_id_type controller::last_irreversible_block_id() const {
   auto lib_num = last_irreversible_block_num();
   const auto& tapos_block_summary = chaindb().get<block_summary_object>((uint16_t)lib_num);

   if( block_header::num_from_id(tapos_block_summary.block_id) == lib_num )
      return tapos_block_summary.block_id;

   return fetch_block_by_number(lib_num)->id();

}

const dynamic_global_property_object& controller::get_dynamic_global_properties()const {
  return my->chaindb.get<dynamic_global_property_object>();
}
const global_property_object& controller::get_global_properties()const {
  return my->chaindb.get<global_property_object>();
}

signed_block_ptr controller::fetch_block_by_id( block_id_type id )const {
   auto state = my->fork_db.get_block(id);
   if( state && state->block ) return state->block;
   auto bptr = fetch_block_by_number( block_header::num_from_id(id) );
   if( bptr && bptr->id() == id ) return bptr;
   return signed_block_ptr();
}

signed_block_ptr controller::fetch_block_by_number( uint32_t block_num )const  { try {
   auto blk_state = my->fork_db.get_block_in_current_chain_by_num( block_num );
   if( blk_state && blk_state->block ) {
      return blk_state->block;
   }

   return my->blog.read_block_by_num(block_num);
} FC_CAPTURE_AND_RETHROW( (block_num) ) }

block_state_ptr controller::fetch_block_state_by_id( block_id_type id )const {
   auto state = my->fork_db.get_block(id);
   return state;
}

block_state_ptr controller::fetch_block_state_by_number( uint32_t block_num )const  { try {
   auto blk_state = my->fork_db.get_block_in_current_chain_by_num( block_num );
   return blk_state;
} FC_CAPTURE_AND_RETHROW( (block_num) ) }

block_id_type controller::get_block_id_for_num( uint32_t block_num )const { try {
   auto blk_state = my->fork_db.get_block_in_current_chain_by_num( block_num );
   if( blk_state ) {
      return blk_state->id;
   }

   auto signed_blk = my->blog.read_block_by_num(block_num);

   EOS_ASSERT( BOOST_LIKELY( signed_blk != nullptr ), unknown_block_exception,
               "Could not find block: ${block}", ("block", block_num) );

   return signed_blk->id();
} FC_CAPTURE_AND_RETHROW( (block_num) ) }

sha256 controller::calculate_integrity_hash()const { try {
   return my->calculate_integrity_hash();
} FC_LOG_AND_RETHROW() }

void controller::write_snapshot( const snapshot_writer_ptr& snapshot ) const {
   EOS_ASSERT( !my->pending, block_validate_exception, "cannot take a consistent snapshot with a pending block" );
   return my->add_to_snapshot(snapshot);
}

void controller::pop_block() {
   my->pop_block();
}

int64_t controller::set_proposed_producers( vector<producer_key> producers ) {
   const auto& gpo = get_global_properties();
   auto cur_block_num = head_block_num() + 1;

   if( gpo.proposed_schedule_block_num.valid() ) {
      if( *gpo.proposed_schedule_block_num != cur_block_num )
         return -1; // there is already a proposed schedule set in a previous block, wait for it to become pending

      if( std::equal( producers.begin(), producers.end(),
                      gpo.proposed_schedule.producers.begin(), gpo.proposed_schedule.producers.end() ) )
         return -1; // the proposed producer schedule does not change
   }

   producer_schedule_type sch;

   decltype(sch.producers.cend()) end;
   decltype(end)                  begin;

   if( my->pending->_pending_block_state->pending_schedule.producers.size() == 0 ) {
      const auto& active_sch = my->pending->_pending_block_state->active_schedule;
      begin = active_sch.producers.begin();
      end   = active_sch.producers.end();
      sch.version = active_sch.version + 1;
   } else {
      const auto& pending_sch = my->pending->_pending_block_state->pending_schedule;
      begin = pending_sch.producers.begin();
      end   = pending_sch.producers.end();
      sch.version = pending_sch.version + 1;
   }

   if( std::equal( producers.begin(), producers.end(), begin, end ) )
      return -1; // the producer schedule would not change

   sch.producers = std::move(producers);

   int64_t version = sch.version;

   my->chaindb.modify( gpo, [&]( auto& gp ) {
      gp.proposed_schedule_block_num = cur_block_num;
      gp.proposed_schedule = std::move(sch);
   });
   return version;
}

const producer_schedule_type&    controller::active_producers()const {
   if ( !(my->pending) )
      return  my->head->active_schedule;
   return my->pending->_pending_block_state->active_schedule;
}

const producer_schedule_type&    controller::pending_producers()const {
   if ( !(my->pending) )
      return  my->head->pending_schedule;
   return my->pending->_pending_block_state->pending_schedule;
}

optional<producer_schedule_type> controller::proposed_producers()const {
   const auto& gpo = get_global_properties();
   if( !gpo.proposed_schedule_block_num.valid() )
      return optional<producer_schedule_type>();

   return gpo.proposed_schedule;
}

bool controller::light_validation_allowed(bool replay_opts_disabled_by_policy) const {
   if (!my->pending || my->in_trx_requiring_checks) {
      return false;
   }

   const auto pb_status = my->pending->_block_status;

   // in a pending irreversible or previously validated block and we have forcing all checks
   const bool consider_skipping_on_replay = (pb_status == block_status::irreversible || pb_status == block_status::validated) && !replay_opts_disabled_by_policy;

   // OR in a signed block and in light validation mode
   const bool consider_skipping_on_validate = (pb_status == block_status::complete &&
         (my->conf.block_validation_mode == validation_mode::LIGHT || my->trusted_producer_light_validation));

   return consider_skipping_on_replay || consider_skipping_on_validate;
}


bool controller::skip_auth_check() const {
   return light_validation_allowed(my->conf.force_all_checks);
}

bool controller::skip_db_sessions( block_status bs ) const {
   bool consider_skipping = bs == block_status::irreversible;
   return consider_skipping
      && !my->conf.disable_replay_opts
      && !my->in_trx_requiring_checks;
}

bool controller::skip_db_sessions( ) const {
   if (my->pending) {
      return skip_db_sessions(my->pending->_block_status);
   } else {
      return false;
   }
}

bool controller::skip_trx_checks() const {
   return light_validation_allowed(my->conf.disable_replay_opts);
}

bool controller::contracts_console()const {
   return my->conf.contracts_console;
}

chain_id_type controller::get_chain_id()const {
   return my->chain_id;
}

db_read_mode controller::get_read_mode()const {
   return my->read_mode;
}

validation_mode controller::get_validation_mode()const {
   return my->conf.block_validation_mode;
}

const apply_handler* controller::find_apply_handler( account_name receiver, account_name scope, action_name act ) const
{
   auto native_handler_scope = my->apply_handlers.find( receiver );
   if( native_handler_scope != my->apply_handlers.end() ) {
      auto handler = native_handler_scope->second.find( make_pair( scope, act ) );
      if( handler != native_handler_scope->second.end() )
         return &handler->second;
   }
   return nullptr;
}
wasm_interface& controller::get_wasm_interface() {
   return my->wasmif;
}

optional_ptr<abi_serializer> controller::get_abi_serializer( account_name n, const fc::microseconds& max_serialization_time )const {
    if( n.good() ) {
        auto a = my->chaindb.get_account_abi_info(n);
        if( a.has_abi_info() ) {
           return optional_ptr<abi_serializer>( a.abi().serializer() );
        }
    }
    return optional_ptr<abi_serializer>();
}

const account_object& controller::get_account( account_name name )const
{ try {
   return my->chaindb.get<account_object>(name);
} FC_CAPTURE_AND_RETHROW( (name) ) }

<<<<<<< HEAD
const domain_object& controller::get_domain(const domain_name& name) const { try {
    const auto* d = my->chaindb.find<domain_object, by_name>(name);
    EOS_ASSERT(d != nullptr, chain::domain_query_exception, "domain `${name}` not found", ("name", name));
    return *d;
} FC_CAPTURE_AND_RETHROW((name)) }

const username_object& controller::get_username(account_name scope, const username& name) const { try {
    const auto* user = my->chaindb.find<username_object, by_scope_name>(boost::make_tuple(scope,name));
    EOS_ASSERT(user != nullptr, username_query_exception,
        "username `${name}` not found in scope `${scope}`", ("name",name)("scope",scope));
    return *user;
} FC_CAPTURE_AND_RETHROW((scope)(name)) }

vector<transaction_metadata_ptr> controller::get_unapplied_transactions() const {
   vector<transaction_metadata_ptr> result;
   if ( my->read_mode == db_read_mode::SPECULATIVE ) {
      result.reserve(my->unapplied_transactions.size());
      for ( const auto& entry: my->unapplied_transactions ) {
         result.emplace_back(entry.second);
      }
   } else {
      EOS_ASSERT( my->unapplied_transactions.empty(), transaction_exception, "not empty unapplied_transactions in non-speculative mode" ); //should never happen
   }
   return result;
}

void controller::drop_unapplied_transaction(const transaction_metadata_ptr& trx) {
   my->unapplied_transactions.erase(trx->signed_id);
}

void controller::drop_all_unapplied_transactions() {
   my->unapplied_transactions.clear();
}

vector<transaction_id_type> controller::get_scheduled_transactions() const {
   auto delay_idx = chaindb().get_index<generated_transaction_object, by_delay>();

   vector<transaction_id_type> result;

   if( 1 == head_block_num() ) {
      return result;
   }

   static const size_t max_reserve = 1024;
   result.reserve(max_reserve);

   auto itr = delay_idx.begin();
   auto etr = delay_idx.end();
   auto stop_time = pending_block_time();
   for (; etr != itr && itr->delay_until <= stop_time; ++itr) {
      result.emplace_back(itr->trx_id);
=======
unapplied_transactions_type& controller::get_unapplied_transactions() {
   if ( my->read_mode != db_read_mode::SPECULATIVE ) {
      EOS_ASSERT( my->unapplied_transactions.empty(), transaction_exception,
                  "not empty unapplied_transactions in non-speculative mode" ); //should never happen
>>>>>>> 8ba841fc
   }
   return my->unapplied_transactions;
}

void controller::check_actor_list( const flat_set<account_name>& actors )const {
   my->check_actor_list( actors );
}

void controller::check_contract_list( account_name code )const {
   my->check_contract_list( code );
}

void controller::check_action_list( account_name code, action_name action )const {
   my->check_action_list( code, action );
}

void controller::check_key_list( const public_key_type& key )const {
   my->check_key_list( key );
}

bool controller::is_producing_block()const {
   if( !my->pending ) return false;

   return (my->pending->_block_status == block_status::incomplete);
}

bool controller::is_ram_billing_in_notify_allowed()const {
   return !is_producing_block(); // || my->conf.allow_ram_billing_in_notify;
}

void controller::validate_expiration( const transaction& trx )const { try {
   const auto& chain_configuration = get_global_properties().configuration;

   EOS_ASSERT( time_point(trx.expiration) >= pending_block_time(),
               expired_tx_exception,
               "transaction has expired, "
               "expiration is ${trx.expiration} and pending block time is ${pending_block_time}",
               ("trx.expiration",trx.expiration)("pending_block_time",pending_block_time()));
   EOS_ASSERT( time_point(trx.expiration) <= pending_block_time() + fc::seconds(chain_configuration.max_transaction_lifetime),
               tx_exp_too_far_exception,
               "Transaction expiration is too far in the future relative to the reference time of ${reference_time}, "
               "expiration is ${trx.expiration} and the maximum transaction lifetime is ${max_til_exp} seconds",
               ("trx.expiration",trx.expiration)("reference_time",pending_block_time())
               ("max_til_exp",chain_configuration.max_transaction_lifetime) );
} FC_CAPTURE_AND_RETHROW((trx)) }

void controller::validate_tapos( const transaction& trx )const { try {
   const auto& tapos_block_summary = chaindb().get<block_summary_object>((uint16_t)trx.ref_block_num);

   //Verify TaPoS block summary has correct ID prefix, and that this block's time is not past the expiration
   EOS_ASSERT(trx.verify_reference_block(tapos_block_summary.block_id), invalid_ref_block_exception,
              "Transaction's reference block did not match. Is this transaction from a different fork?",
              ("tapos_summary", tapos_block_summary));
} FC_CAPTURE_AND_RETHROW() }

void controller::validate_db_available_size() const {
   // TODO: Removed by CyberWay
}

void controller::validate_reversible_available_size() const {
   const auto free = my->reversible_blocks.get_segment_manager()->get_free_memory();
   const auto guard = my->conf.reversible_guard_size;
   EOS_ASSERT(free >= guard, reversible_guard_exception, "reversible free: ${f}, guard size: ${g}", ("f", free)("g",guard));
}

bool controller::is_known_unexpired_transaction( const transaction_id_type& id) const {
   return chaindb().find<transaction_object, by_trx_id>(id, cyberway::chaindb::cursor_kind::InRAM);
}

void controller::set_subjective_cpu_leeway(fc::microseconds leeway) {
   my->subjective_cpu_leeway = leeway;
}

} } /// eosio::chain<|MERGE_RESOLUTION|>--- conflicted
+++ resolved
@@ -25,16 +25,12 @@
 #include <fc/scoped_exit.hpp>
 #include <fc/variant_object.hpp>
 
-<<<<<<< HEAD
-
 #include <cyberway/chaindb/controller.hpp>
 #include <cyberway/chaindb/account_abi_info.hpp>
 #include <cyberway/genesis/genesis_import.hpp>
 #include <cyberway/chain/cyberway_contract_types.hpp>
 #include <cyberway/chain/cyberway_contract.hpp>
 
-=======
->>>>>>> 8ba841fc
 namespace eosio { namespace chain {
 
 using resource_limits::resource_limits_manager;
@@ -381,16 +377,11 @@
             set_revision( next->block_num() );
          }
          replay_push_block( next, controller::block_status::irreversible );
-<<<<<<< HEAD
-         if( next->block_num() % 100 == 0 ) {
+         if( next->block_num() % 500 == 0 ) {
             if( next->block_num() % 10000 && skip_session ) {
                chaindb.apply_all_changes();
             }
-            std::cerr << std::setw(10) << next->block_num() << " of " << blog_head->block_num() <<"\r";
-=======
-         if( next->block_num() % 500 == 0 ) {
             ilog( "${n} of ${head}", ("n", next->block_num())("head", blog_head->block_num()) );
->>>>>>> 8ba841fc
             if( shutdown() ) break;
          }
       }
@@ -520,81 +511,19 @@
       stake::stake_index_set::add_indices(chaindb);
    }
 
-<<<<<<< HEAD
 // TODO: removed by CyberWay
 //   void clear_all_undo() {
 //      // Rewind the database to the last irreversible block
-//       db.with_write_lock([&] {
-//         db.undo_all();
-//         chaindb.undo_all_revisions();
-//         /*
-//         FC_ASSERT(db.revision() == self.head_block_num(),
-//                   "Chainbase revision does not match head block num",
-//                   ("rev", db.revision())("head_block", self.head_block_num()));
-//                   */
-//      });
+//      db.undo_all();
 //   }
-=======
-   void clear_all_undo() {
-      // Rewind the database to the last irreversible block
-      db.undo_all();
-   }
 
    void add_contract_tables_to_snapshot( const snapshot_writer_ptr& snapshot ) const {
-      snapshot->write_section("contract_tables", [this]( auto& section ) {
-         index_utils<table_id_multi_index>::walk(db, [this, &section]( const table_id_object& table_row ){
-            // add a row for the table
-            section.add_row(table_row, db);
-
-            // followed by a size row and then N data rows for each type of table
-            contract_database_index_set::walk_indices([this, &section, &table_row]( auto utils ) {
-               using utils_t = decltype(utils);
-               using value_t = typename decltype(utils)::index_t::value_type;
-               using by_table_id = object_to_table_id_tag_t<value_t>;
-
-               auto tid_key = boost::make_tuple(table_row.id);
-               auto next_tid_key = boost::make_tuple(table_id_object::id_type(table_row.id._id + 1));
-
-               unsigned_int size = utils_t::template size_range<by_table_id>(db, tid_key, next_tid_key);
-               section.add_row(size, db);
-
-               utils_t::template walk_range<by_table_id>(db, tid_key, next_tid_key, [this, &section]( const auto &row ) {
-                  section.add_row(row, db);
-               });
-            });
-         });
-      });
+       // TODO: Removed by CyberWay
    }
 
    void read_contract_tables_from_snapshot( const snapshot_reader_ptr& snapshot ) {
-      snapshot->read_section("contract_tables", [this]( auto& section ) {
-         bool more = !section.empty();
-         while (more) {
-            // read the row for the table
-            table_id_object::id_type t_id;
-            index_utils<table_id_multi_index>::create(db, [this, &section, &t_id](auto& row) {
-               section.read_row(row, db);
-               t_id = row.id;
-            });
-
-            // read the size and data rows for each type of table
-            contract_database_index_set::walk_indices([this, &section, &t_id, &more](auto utils) {
-               using utils_t = decltype(utils);
-
-               unsigned_int size;
-               more = section.read_row(size, db);
-
-               for (size_t idx = 0; idx < size.value; idx++) {
-                  utils_t::create(db, [this, &section, &more, &t_id](auto& row) {
-                     row.t_id = t_id;
-                     more = section.read_row(row, db);
-                  });
-               }
-            });
-         }
-      });
-   }
->>>>>>> 8ba841fc
+       // TODO: Removed by CyberWay
+   }
 
    void add_to_snapshot( const snapshot_writer_ptr& snapshot ) const {
       // TODO: Removed by CyberWay
@@ -1129,17 +1058,12 @@
       transaction_trace_ptr trace;
       try {
          auto start = fc::time_point::now();
-<<<<<<< HEAD
-         if( !billed.explicit_usage ) {
-            fc::microseconds already_consumed_time( EOS_PERCENT(trx->sig_cpu_usage.count(), conf.sig_cpu_bill_pct) );
-=======
          const bool check_auth = !self.skip_auth_check() && !trx->implicit;
          // call recover keys so that trx->sig_cpu_usage is set correctly
          const fc::microseconds sig_cpu_usage = check_auth ? std::get<0>( trx->recover_keys( chain_id ) ) : fc::microseconds();
          const flat_set<public_key_type>& recovered_keys = check_auth ? std::get<1>( trx->recover_keys( chain_id ) ) : flat_set<public_key_type>();
-         if( !explicit_billed_cpu_time ) {
+         if( !billed.explicit_usage ) {
             fc::microseconds already_consumed_time( EOS_PERCENT(sig_cpu_usage.count(), conf.sig_cpu_bill_pct) );
->>>>>>> 8ba841fc
 
             if( start.time_since_epoch() <  already_consumed_time ) {
                start = fc::time_point();
@@ -1774,10 +1698,12 @@
 
 void controller::startup( std::function<bool()> shutdown, const snapshot_reader_ptr& snapshot ) {
    my->head = my->fork_db.head();
-   if( snapshot ) {
-      ilog( "Starting initialization from snapshot, this may take a significant amount of time" );
-   }
-   else if( !my->head ) {
+// TODO: Removed by CyberWay
+//   if( snapshot ) {
+//      ilog( "Starting initialization from snapshot, this may take a significant amount of time" );
+//   }
+//   else
+   if( !my->head ) {
       elog( "No head block in fork db, perhaps we need to replay" );
    }
 
@@ -1788,9 +1714,10 @@
          elog( "db storage not configured to have enough storage for the provided snapshot, please increase and retry snapshot" );
       throw e;
    }
-   if( snapshot ) {
-      ilog( "Finished initialization from snapshot" );
-   }
+// TODO: Removed by CyberWay
+//   if( snapshot ) {
+//      ilog( "Finished initialization from snapshot" );
+//   }
 }
 
 const fork_database& controller::fork_db()const { return my->fork_db; }
@@ -2129,7 +2056,6 @@
    return my->chaindb.get<account_object>(name);
 } FC_CAPTURE_AND_RETHROW( (name) ) }
 
-<<<<<<< HEAD
 const domain_object& controller::get_domain(const domain_name& name) const { try {
     const auto* d = my->chaindb.find<domain_object, by_name>(name);
     EOS_ASSERT(d != nullptr, chain::domain_query_exception, "domain `${name}` not found", ("name", name));
@@ -2143,50 +2069,10 @@
     return *user;
 } FC_CAPTURE_AND_RETHROW((scope)(name)) }
 
-vector<transaction_metadata_ptr> controller::get_unapplied_transactions() const {
-   vector<transaction_metadata_ptr> result;
-   if ( my->read_mode == db_read_mode::SPECULATIVE ) {
-      result.reserve(my->unapplied_transactions.size());
-      for ( const auto& entry: my->unapplied_transactions ) {
-         result.emplace_back(entry.second);
-      }
-   } else {
-      EOS_ASSERT( my->unapplied_transactions.empty(), transaction_exception, "not empty unapplied_transactions in non-speculative mode" ); //should never happen
-   }
-   return result;
-}
-
-void controller::drop_unapplied_transaction(const transaction_metadata_ptr& trx) {
-   my->unapplied_transactions.erase(trx->signed_id);
-}
-
-void controller::drop_all_unapplied_transactions() {
-   my->unapplied_transactions.clear();
-}
-
-vector<transaction_id_type> controller::get_scheduled_transactions() const {
-   auto delay_idx = chaindb().get_index<generated_transaction_object, by_delay>();
-
-   vector<transaction_id_type> result;
-
-   if( 1 == head_block_num() ) {
-      return result;
-   }
-
-   static const size_t max_reserve = 1024;
-   result.reserve(max_reserve);
-
-   auto itr = delay_idx.begin();
-   auto etr = delay_idx.end();
-   auto stop_time = pending_block_time();
-   for (; etr != itr && itr->delay_until <= stop_time; ++itr) {
-      result.emplace_back(itr->trx_id);
-=======
 unapplied_transactions_type& controller::get_unapplied_transactions() {
    if ( my->read_mode != db_read_mode::SPECULATIVE ) {
       EOS_ASSERT( my->unapplied_transactions.empty(), transaction_exception,
                   "not empty unapplied_transactions in non-speculative mode" ); //should never happen
->>>>>>> 8ba841fc
    }
    return my->unapplied_transactions;
 }
