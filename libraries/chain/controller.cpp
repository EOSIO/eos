#include <eosio/chain/controller.hpp>
#include <eosio/chain/transaction_context.hpp>

#include <eosio/chain/block_log.hpp>
#include <eosio/chain/fork_database.hpp>

#include <eosio/chain/account_object.hpp>
#include <eosio/chain/scope_sequence_object.hpp>
#include <eosio/chain/block_summary_object.hpp>
#include <eosio/chain/global_property_object.hpp>
#include <eosio/chain/contract_table_objects.hpp>
#include <eosio/chain/generated_transaction_object.hpp>
#include <eosio/chain/transaction_object.hpp>

#include <eosio/chain/authorization_manager.hpp>
#include <eosio/chain/resource_limits.hpp>

#include <chainbase/chainbase.hpp>
#include <fc/io/json.hpp>

#include <eosio/chain/eosio_contract.hpp>

namespace eosio { namespace chain {

using resource_limits::resource_limits_manager;


struct pending_state {
   pending_state( database::session&& s )
   :_db_session( move(s) ){}

   database::session                  _db_session;
   vector<transaction_metadata_ptr>   _applied_transaction_metas;

   block_state_ptr                    _pending_block_state;

   vector<action_receipt>             _actions;


   void push() {
      _db_session.push();
   }
};

struct controller_impl {
   controller&                    self;
   chainbase::database            db;
   block_log                      blog;
   optional<pending_state>        pending;
   block_state_ptr                head;
   fork_database                  fork_db;
   wasm_interface                 wasmif;
   resource_limits_manager        resource_limits;
   authorization_manager          authorization;
   controller::config             conf;

   typedef pair<scope_name,action_name>                   handler_key;
   map< account_name, map<handler_key, apply_handler> >   apply_handlers;

   /**
    *  Transactions that were undone by pop_block or abort_block, transactions
    *  are removed from this list if they are re-applied in other blocks. Producers
    *  can query this list when scheduling new transactions into blocks.
    */
   map<digest_type, transaction_metadata_ptr>     unapplied_transactions;

   block_id_type head_block_id()const {
      return head->id;
   }
   time_point head_block_time()const {
      return head->header.timestamp;
   }
   const block_header& head_block_header()const {
      return head->header;
   }

   void pop_block() {
      for( const auto& t : head->trxs )
         unapplied_transactions[t->signed_id] = t;
      head = fork_db.get_block( head->header.previous );
      db.undo();
   }


   void set_apply_handler( account_name contract, scope_name scope, action_name action, apply_handler v ) {
      apply_handlers[contract][make_pair(scope,action)] = v;
   }

   controller_impl( const controller::config& cfg, controller& s  )
   :self(s),
    db( cfg.shared_memory_dir,
        cfg.read_only ? database::read_only : database::read_write,
        cfg.shared_memory_size ),
    blog( cfg.block_log_dir ),
    fork_db( cfg.shared_memory_dir ),
    wasmif( cfg.wasm_runtime ),
    resource_limits( db ),
    authorization( s, db ),
    conf( cfg )
   {
      head = fork_db.head();


#define SET_APP_HANDLER( contract, scope, action, nspace ) \
   set_apply_handler( #contract, #scope, #action, &BOOST_PP_CAT(apply_, BOOST_PP_CAT(contract, BOOST_PP_CAT(_,action) ) ) )
   SET_APP_HANDLER( eosio, eosio, newaccount, eosio );
   SET_APP_HANDLER( eosio, eosio, setcode, eosio );
   SET_APP_HANDLER( eosio, eosio, setabi, eosio );
   SET_APP_HANDLER( eosio, eosio, updateauth, eosio );
   SET_APP_HANDLER( eosio, eosio, deleteauth, eosio );
   SET_APP_HANDLER( eosio, eosio, linkauth, eosio );
   SET_APP_HANDLER( eosio, eosio, unlinkauth, eosio );
   SET_APP_HANDLER( eosio, eosio, onerror, eosio );
   SET_APP_HANDLER( eosio, eosio, postrecovery, eosio );
   SET_APP_HANDLER( eosio, eosio, passrecovery, eosio );
   SET_APP_HANDLER( eosio, eosio, vetorecovery, eosio );
   SET_APP_HANDLER( eosio, eosio, canceldelay, eosio );


   }

   void init() {
      // ilog( "${c}", ("c",fc::json::to_pretty_string(cfg)) );
      add_indices();

      /**
      *  The fork database needs an initial block_state to be set before
      *  it can accept any new blocks. This initial block state can be found
      *  in the database (whose head block state should be irreversible) or
      *  it would be the genesis state.
      */
      if( !head ) {
         initialize_fork_db(); // set head to genesis state
#warning What if head is empty because the user deleted forkdb.dat? Will this not corrupt the database?
         db.set_revision( head->block_num );
         initialize_database();
      }

      FC_ASSERT( db.revision() == head->block_num, "fork database is inconsistent with shared memory",
                 ("db",db.revision())("head",head->block_num) );

      /**
       * The undoable state contains state transitions from blocks
       * in the fork database that could be reversed. Because this
       * is a new startup and the fork database is empty, we must
       * unwind that pending state. This state will be regenerated
       * when we catch up to the head block later.
       */
      //clear_all_undo();
   }

   ~controller_impl() {
      pending.reset();

      edump((db.revision())(head->block_num));

      db.flush();
   }

   void add_indices() {
      db.add_index<account_index>();
      db.add_index<account_sequence_index>();

      db.add_index<table_id_multi_index>();
      db.add_index<key_value_index>();
      db.add_index<index64_index>();
      db.add_index<index128_index>();
      db.add_index<index256_index>();
      db.add_index<index_double_index>();

      db.add_index<global_property_multi_index>();
      db.add_index<dynamic_global_property_multi_index>();
      db.add_index<block_summary_multi_index>();
      db.add_index<transaction_multi_index>();
      db.add_index<generated_transaction_multi_index>();
      db.add_index<scope_sequence_multi_index>();

      authorization.add_indices();
      resource_limits.add_indices();
   }

   void abort_pending_block() {
      pending.reset();
   }

   void clear_all_undo() {
      // Rewind the database to the last irreversible block
      db.with_write_lock([&] {
         db.undo_all();
         /*
         FC_ASSERT(db.revision() == self.head_block_num(),
                   "Chainbase revision does not match head block num",
                   ("rev", db.revision())("head_block", self.head_block_num()));
                   */
      });
   }

   /**
    *  Sets fork database head to the genesis state.
    */
   void initialize_fork_db() {
      wlog( " Initializing new blockchain with genesis state                  " );
      producer_schedule_type initial_schedule{ 0, {{N(eosio), conf.genesis.initial_key}} };

      block_header_state genheader;
      genheader.active_schedule       = initial_schedule;
      genheader.pending_schedule      = initial_schedule;
      genheader.pending_schedule_hash = fc::sha256::hash(initial_schedule);
      genheader.header.timestamp      = conf.genesis.initial_timestamp;
      genheader.header.action_mroot   = conf.genesis.compute_chain_id();
      genheader.id                    = genheader.header.id();
      genheader.block_num             = genheader.header.block_num();

      head = std::make_shared<block_state>( genheader );
      signed_block genblock(genheader.header);

      edump((genheader.header));
      edump((genblock));
      blog.append( genblock );

      fork_db.set( head );
   }

   void create_native_account( account_name name, const authority& owner, const authority& active, bool is_privileged = false ) {
      db.create<account_object>([&](auto& a) {
         a.name = name;
         a.creation_date = conf.genesis.initial_timestamp;
         a.privileged = is_privileged;

         if( name == config::system_account_name ) {
            a.set_abi(eosio_contract_abi(abi_def()));
         }
      });
      db.create<account_sequence_object>([&](auto & a) {
        a.name = name;
      });

      const auto& owner_permission  = authorization.create_permission(name, config::owner_name, 0,
                                                                      owner, conf.genesis.initial_timestamp );
      const auto& active_permission = authorization.create_permission(name, config::active_name, owner_permission.id,
                                                                      active, conf.genesis.initial_timestamp );

      resource_limits.initialize_account(name);
      resource_limits.add_pending_account_ram_usage(
         name,
         (int64_t)(config::billable_size_v<permission_object> + owner_permission.auth.get_billable_size())
      );
      resource_limits.add_pending_account_ram_usage(
         name,
         (int64_t)(config::billable_size_v<permission_object> + active_permission.auth.get_billable_size())
      );
   }

   void initialize_database() {
      // Initialize block summary index
      for (int i = 0; i < 0x10000; i++)
         db.create<block_summary_object>([&](block_summary_object&) {});

      const auto& tapos_block_summary = db.get<block_summary_object>(1);
      db.modify( tapos_block_summary, [&]( auto& bs ) {
        bs.block_id = head->id;
      });

      db.create<global_property_object>([&](auto& gpo ){
        gpo.configuration = conf.genesis.initial_configuration;
      });
      db.create<dynamic_global_property_object>([](auto&){});

      authorization.initialize_database();
      resource_limits.initialize_database();

      authority system_auth(conf.genesis.initial_key);
      create_native_account( config::system_account_name, system_auth, system_auth, true );

      auto empty_authority = authority(0, {}, {});
      auto active_producers_authority = authority(0, {}, {});
      active_producers_authority.accounts.push_back({{config::system_account_name, config::active_name}, 1});

      create_native_account( config::nobody_account_name, empty_authority, empty_authority );
      create_native_account( config::producers_account_name, empty_authority, active_producers_authority );
   }

   void set_pending_tapos() {
      const auto& tapos_block_summary = db.get<block_summary_object>((uint16_t)pending->_pending_block_state->block_num);
      db.modify( tapos_block_summary, [&]( auto& bs ) {
        bs.block_id = pending->_pending_block_state->id;
      });
   }

   void commit_block( bool add_to_fork_db ) {
      set_pending_tapos();
      resource_limits.process_account_limit_updates();
      resource_limits.process_block_usage( pending->_pending_block_state->block_num );

      if( add_to_fork_db ) {
         pending->_pending_block_state->validated = true;
         auto new_bsp = fork_db.add( pending->_pending_block_state );
         head = fork_db.head();
         FC_ASSERT( new_bsp == head, "committed block did not become the new head in fork database" );
      }

      pending->push();
      pending.reset();
      self.accepted_block( head );
   }

   transaction_trace_ptr apply_onerror( const generated_transaction_object& gto, fc::time_point deadline, uint32_t cpu_usage ) {
      signed_transaction etrx;
      etrx.actions.emplace_back(vector<permission_level>{{gto.sender,config::active_name}},
                                onerror( gto.sender_id, gto.packed_trx.data(), gto.packed_trx.size()) );


      etrx.expiration = self.pending_block_time() + fc::seconds(1);
      etrx.set_reference_block( self.head_block_id() );

      transaction_context trx_context( self, etrx, etrx.id() );
      trx_context.deadline = deadline;
      /// TODO: forward cpu usage into error trx_context.cpu_usage = cpu_usage;
      trx_context.is_input  = false;
      trx_context.exec();

      db.remove( gto );
      trx_context.squash();

      return move(trx_context.trace);
   }

   void push_scheduled_transaction( const generated_transaction_object& gto, fc::time_point deadline  ) {
      fc::datastream<const char*> ds( gto.packed_trx.data(), gto.packed_trx.size() );

      FC_ASSERT( gto.delay_until <= self.pending_block_time() );

      optional<fc::exception> soft_except;
      optional<fc::exception> hard_except;

      transaction_trace_ptr trace;
      uint32_t apply_cpu_usage = 0;
      try {
         signed_transaction dtrx;
         fc::raw::unpack(ds,static_cast<transaction&>(dtrx) );

         transaction_context trx_context( self, dtrx, gto.trx_id );
         trace = trx_context.trace;

         trx_context.deadline  = deadline;
         trx_context.published = gto.published;
         trx_context.net_usage = 0;
         trx_context.apply_context_free = false;
         trx_context.is_input           = false;
         try {
            trx_context.exec();
         } catch ( ... ) {
            apply_cpu_usage = trx_context.trace->cpu_usage;
            throw;
         }

         fc::move_append( pending->_actions, move(trx_context.executed) );

         trx_context.trace->receipt = push_receipt( gto.trx_id, transaction_receipt::executed, trx_context.trace->kcpu_usage(), 0 );

         db.remove( gto );
         trx_context.squash();
         self.applied_transaction( trx_context.trace );
      } catch( const fc::exception& e ) {
         soft_except = e;
      }
      if( soft_except && gto.sender != account_name() ) { /// TODO: soft errors should not go to error handlers (deadline error)
         edump((soft_except->to_detail_string()));
         try {
            auto trace = apply_onerror( gto, deadline, apply_cpu_usage  );
            trace->soft_except = soft_except;
            self.applied_transaction( trace );
         } catch ( const fc::exception& e ) {
            hard_except = e;
         }
      }

      edump((hard_except->to_detail_string()));
      db.remove( gto );
      trace->receipt  = push_receipt( gto.trx_id, transaction_receipt::hard_fail, (apply_cpu_usage+999)/1000, 0 );
      trace->soft_except = soft_except;
      trace->hard_except = hard_except;
      self.applied_transaction( trace );
   } /// push_scheduled_transaction


   /**
    *  Adds the transaction receipt to the pending block and returns it.
    */
   template<typename T>
   const transaction_receipt& push_receipt( const T& trx, transaction_receipt_header::status_enum status,
                      uint32_t kcpu_usage, uint32_t net_usage_words ) {
      pending->_pending_block_state->block->transactions.emplace_back( trx );
      transaction_receipt& r = pending->_pending_block_state->block->transactions.back();
      r.kcpu_usage           = kcpu_usage;
      r.net_usage_words      = net_usage_words;
      r.status               = status;
      return r;
   }

   void push_unapplied_transaction( fc::time_point deadline ) {
      auto itr = unapplied_transactions.begin();
      if( itr == unapplied_transactions.end() )  
         return;

      push_transaction( itr->second, deadline );
   }


   /**
    *  This is the entry point for new transactions to the block state. It will check authorization and
    *  determine whether to execute it now or to delay it. Lastly it inserts a transaction receipt into
    *  the pending block.
    */
<<<<<<< HEAD
   void push_transaction( const transaction_metadata_ptr& trx, 
                          fc::time_point deadline = fc::time_point::maximum(), 
                          bool implicit = false ) {
      if( deadline == fc::time_point() ) {
         unapplied_transactions[trx->id] = trx;
         return;
      }
=======
   transaction_trace_ptr push_transaction( const transaction_metadata_ptr& trx,
                                           fc::time_point deadline = fc::time_point::maximum(),
                                           bool implicit = false ) {
      unapplied_transactions.erase( trx->signed_id );

      auto required_delay = authorization.check_authorization( trx->trx.actions, trx->recover_keys() );

      transaction_context trx_context( self, trx->trx, trx->id );
      trx_context.deadline  = deadline;
      trx_context.published = self.pending_block_time();
      trx_context.net_usage = self.validate_net_usage( trx );
      trx_context.is_input  = !implicit;
      trx_context.delay = std::max( fc::seconds(trx->trx.delay_sec), required_delay );
      trx_context.exec();
>>>>>>> 2e77b41f

      try {
         unapplied_transactions.erase( trx->signed_id );

         transaction_context trx_context( self, trx->trx, trx->id );
         trx->trace = trx_context.trace;

         auto required_delay = authorization.check_authorization( trx->trx.actions, trx->recover_keys() );

         trx_context.deadline  = deadline;
         trx_context.published = self.pending_block_time();
         trx_context.net_usage = self.validate_net_usage( trx );
         trx_context.is_input  = !implicit;
         trx_context.delay = std::max( fc::seconds(trx->trx.delay_sec), required_delay );
         trx_context.exec();

         fc::move_append( pending->_actions, move(trx_context.executed) );


         const auto& trace = trx_context.trace;
         if( !implicit ) {
            if( trx_context.delay == fc::seconds(0) ) {
               trace->receipt = push_receipt( trx->packed_trx, transaction_receipt::executed, trace->kcpu_usage(), trx_context.net_usage );
            } else {
               trace->receipt = push_receipt( trx->packed_trx, transaction_receipt::delayed, trace->kcpu_usage(), trx_context.net_usage );
            }
         }

         pending->_pending_block_state->trxs.emplace_back(trx);
         self.accepted_transaction(trx);
         trx_context.squash();
      } catch ( const fc::exception& e ) {
         trx->trace->soft_except = e;
      }

<<<<<<< HEAD
      if( trx->on_result ) {
         (*trx->on_result)();
         trx->on_result.reset();
      }
=======
      return move( trx_context.trace );

>>>>>>> 2e77b41f
   } /// push_transaction


   void start_block( block_timestamp_type when ) {
     FC_ASSERT( !pending );

     FC_ASSERT( db.revision() == head->block_num );

     pending = db.start_undo_session(true);
     pending->_pending_block_state = std::make_shared<block_state>( *head, when );
     pending->_pending_block_state->in_current_chain = true;

     try {
        auto onbtrx = std::make_shared<transaction_metadata>( get_on_block_transaction() );
        push_transaction( onbtrx, fc::time_point::maximum(), true );
     } catch ( ... ) {
        ilog( "on block transaction failed, but shouldn't impact block generation, system contract needs update" );
     }
   } // start_block



   void sign_block( const std::function<signature_type( const digest_type& )>& signer_callback ) {
      auto p = pending->_pending_block_state;
      p->sign( signer_callback );
      static_cast<signed_block_header&>(*p->block) = p->header;
   } /// sign_block

   void apply_block( const signed_block_ptr& b ) {
      try {
         start_block( b->timestamp );

         for( const auto& receipt : b->transactions ) {
            if( receipt.trx.contains<packed_transaction>() ) {
               auto& pt = receipt.trx.get<packed_transaction>();
               auto mtrx = std::make_shared<transaction_metadata>(pt);
               push_transaction( mtrx );
            }
         }

         finalize_block();
         sign_block( [&]( const auto& ){ return b->producer_signature; } );

         // this is implied by the signature passing
         //FC_ASSERT( b->id() == pending->_pending_block_state->block->id(),
         //           "applying block didn't produce expected block id" );

         commit_block(false);
         return;
      } catch ( const fc::exception& e ) {
         edump((e.to_detail_string()));
         abort_block();
         throw;
      }
   } /// apply_block

   void push_block( const signed_block_ptr& b ) {

      auto new_header_state = fork_db.add( b );
      self.accepted_block_header( new_header_state );

      auto new_head = fork_db.head();

      if( new_head->header.previous == head->id ) {
         try {
            abort_block();
            apply_block( b );
            fork_db.mark_in_current_chain( new_head, true );
            fork_db.set_validity( new_head, true );
            head = new_head;
         } catch ( const fc::exception& e ) {
            fork_db.set_validity( new_head, false ); // Removes new_head from fork_db index, so no need to mark it as not in the current chain.
            throw;
         }
      } else if( new_head->id != head->id ) {
         auto branches = fork_db.fetch_branch_from( new_head->id, head->id );

         for( auto itr = branches.second.begin(); itr != branches.second.end(); ++itr ) {
            fork_db.mark_in_current_chain( *itr , false );
            pop_block();
         }
         FC_ASSERT( head_block_id() == branches.second.back()->header.previous,
                    "loss of sync between fork_db and chainbase during fork switch" ); // _should_ never fail

         for( auto ritr = branches.first.rbegin(); ritr != branches.first.rend(); ++ritr) {
            optional<fc::exception> except;
            try {
               apply_block( (*ritr)->block );
               fork_db.mark_in_current_chain( *ritr, true );
            }
            catch (const fc::exception& e) { except = e; }
            if (except) {
               wlog("exception thrown while switching forks ${e}", ("e",except->to_detail_string()));

               while (ritr != branches.first.rend() ) {
                  fork_db.set_validity( *ritr, false );
                  ++ritr;
               }

               // pop all blocks from the bad fork
               for( auto itr = (ritr + 1).base(); itr != branches.second.end(); ++itr ) {
                  fork_db.mark_in_current_chain( *itr , false );
                  pop_block();
               }
               FC_ASSERT( head_block_id() == branches.second.back()->header.previous,
                          "loss of sync between fork_db and chainbase during fork switch reversal" ); // _should_ never fail

               // re-apply good blocks
               for( auto ritr = branches.second.rbegin(); ritr != branches.second.rend(); ++ritr ) {
                  apply_block( (*ritr)->block );
                  fork_db.mark_in_current_chain( *ritr, true );
               }
               throw *except;
            } // end if exception
         } /// end for each block in branch
      }
   } /// push_block

   void abort_block() {
      if( pending ) {
         for( const auto& t : pending->_applied_transaction_metas )
            unapplied_transactions[t->signed_id] = t;
         pending.reset();
      }
   }


   bool should_enforce_runtime_limits()const {
      return false;
   }

   void set_action_merkle() {
      vector<digest_type> action_digests;
      action_digests.reserve( pending->_actions.size() );
      for( const auto& a : pending->_actions )
         action_digests.emplace_back( a.digest() );

      pending->_pending_block_state->header.action_mroot = merkle( move(action_digests) );
   }

   void set_trx_merkle() {
      vector<digest_type> trx_digests;
      const auto& trxs = pending->_pending_block_state->block->transactions;
      trx_digests.reserve( trxs.size() );
      for( const auto& a : trxs )
         trx_digests.emplace_back( a.digest() );

      pending->_pending_block_state->header.transaction_mroot = merkle( move(trx_digests) );
   }


   void finalize_block()
   { try {
      ilog( "finalize block ${p} ${t} schedule_version: ${v} lib: ${lib} ${np}  ${signed}",
            ("p",pending->_pending_block_state->header.producer)
            ("t",pending->_pending_block_state->header.timestamp)
            ("v",pending->_pending_block_state->header.schedule_version)
            ("lib",pending->_pending_block_state->dpos_last_irreversible_blocknum)
            ("np",pending->_pending_block_state->header.new_producers)
            ("signed", pending->_pending_block_state->block_signing_key)
            );

      set_action_merkle();
      set_trx_merkle();

      auto p = pending->_pending_block_state;
      p->id = p->header.id();

      create_block_summary();


      /* TODO RESTORE
      const auto& b = trace.block;
      update_global_properties( b );
      update_global_dynamic_data( b );
      update_signing_producer(signing_producer, b);

      create_block_summary(b);
      clear_expired_transactions();

      update_last_irreversible_block();

      resource_limits.process_account_limit_updates();

      const auto& chain_config = self.get_global_properties().configuration;
      resource_limits.set_block_parameters(
         {EOS_PERCENT(chain_config.max_block_cpu_usage, chain_config.target_block_cpu_usage_pct), chain_config.max_block_cpu_usage, config::block_cpu_usage_average_window_ms / config::block_interval_ms, 1000, {99, 100}, {1000, 999}},
         {EOS_PERCENT(chain_config.max_block_net_usage, chain_config.target_block_net_usage_pct), chain_config.max_block_net_usage, config::block_size_average_window_ms / config::block_interval_ms, 1000, {99, 100}, {1000, 999}}
      );

      */
   } FC_CAPTURE_AND_RETHROW() }


   void create_block_summary() {
      auto p = pending->_pending_block_state;
      auto sid = p->block_num & 0xffff;
      db.modify( db.get<block_summary_object,by_id>(sid), [&](block_summary_object& bso ) {
          bso.block_id = p->id;
      });
   }

   void clear_expired_transactions() {
      //Look for expired transactions in the deduplication list, and remove them.
      auto& transaction_idx = db.get_mutable_index<transaction_multi_index>();
      const auto& dedupe_index = transaction_idx.indices().get<by_expiration>();
      while( (!dedupe_index.empty()) && (head_block_time() > fc::time_point(dedupe_index.begin()->expiration) ) ) {
         transaction_idx.remove(*dedupe_index.begin());
      }

      // Look for expired transactions in the pending generated list, and remove them.
      // TODO: expire these by sending error to handler
      auto& generated_transaction_idx = db.get_mutable_index<generated_transaction_multi_index>();
      const auto& generated_index = generated_transaction_idx.indices().get<by_expiration>();
      while( (!generated_index.empty()) && (head_block_time() > generated_index.begin()->expiration) ) {
      // TODO:   destroy_generated_transaction(*generated_index.begin());
      }
   }

   /*
   bool should_check_tapos()const { return true; }

   void validate_tapos( const transaction& trx )const {
      if( !should_check_tapos() ) return;

      const auto& tapos_block_summary = db.get<block_summary_object>((uint16_t)trx.ref_block_num);

      //Verify TaPoS block summary has correct ID prefix, and that this block's time is not past the expiration
      EOS_ASSERT(trx.verify_reference_block(tapos_block_summary.block_id), invalid_ref_block_exception,
                 "Transaction's reference block did not match. Is this transaction from a different fork?",
                 ("tapos_summary", tapos_block_summary));
   }
   */


   /**
    *  At the start of each block we notify the system contract with a transaction that passes in
    *  the block header of the prior block (which is currently our head block)
    */
   signed_transaction get_on_block_transaction()
   {
      action on_block_act;
      on_block_act.account = config::system_account_name;
      on_block_act.name = N(onblock);
      on_block_act.authorization = vector<permission_level>{{config::system_account_name, config::active_name}};
      on_block_act.data = fc::raw::pack(head_block_header());

      signed_transaction trx;
      trx.actions.emplace_back(std::move(on_block_act));
      trx.set_reference_block(head_block_id());
      trx.expiration = head_block_time() + fc::seconds(1);
      return trx;
   }

}; /// controller_impl

const resource_limits_manager&   controller::get_resource_limits_manager()const
{
   return my->resource_limits;
}
resource_limits_manager&         controller::get_mutable_resource_limits_manager()
{
   return my->resource_limits;
}

const authorization_manager&   controller::get_authorization_manager()const
{
   return my->authorization;
}
authorization_manager&         controller::get_mutable_authorization_manager()
{
   return my->authorization;
}

controller::controller( const controller::config& cfg )
:my( new controller_impl( cfg, *this ) )
{
   my->init();
}

controller::~controller() {
}


void controller::startup() {
   my->head = my->fork_db.head();
   if( !my->head ) {
   }

   /*
   auto head = my->blog.read_head();
   if( head && head_block_num() < head->block_num() ) {
      wlog( "\nDatabase in inconsistant state, replaying block log..." );
      //replay();
   }
   */
}

chainbase::database& controller::db()const { return my->db; }


void controller::start_block( block_timestamp_type when ) {
   my->start_block(when);
}

void controller::finalize_block() {
   my->finalize_block();
}

void controller::sign_block( const std::function<signature_type( const digest_type& )>& signer_callback ) {
   my->sign_block( signer_callback );
}

void controller::commit_block() {
   my->commit_block(true);
}

block_state_ptr controller::head_block_state()const {
   return my->head;
}

block_state_ptr controller::pending_block_state()const {
   if( my->pending ) return my->pending->_pending_block_state;
   return block_state_ptr();
}

void controller::abort_block() {
   my->abort_block();
}

void controller::push_block( const signed_block_ptr& b ) {
   my->push_block( b );
}

void controller::push_transaction( const transaction_metadata_ptr& trx, fc::time_point deadline ) {
   my->push_transaction(trx, deadline);
}
void controller::push_unapplied_transaction( fc::time_point deadline ) {
   my->push_unapplied_transaction( deadline );
}

transaction_trace_ptr controller::sync_push( const transaction_metadata_ptr& trx ) {
   my->push_transaction( trx );
   return trx->trace;
}

void controller::push_next_scheduled_transaction( fc::time_point deadline ) {
   const auto& idx = db().get_index<generated_transaction_multi_index,by_delay>();
<<<<<<< HEAD
   if( idx.begin() != idx.end() ) 
      my->push_scheduled_transaction( *idx.begin(), deadline );
=======
   if( idx.begin() != idx.end() )
      return my->push_scheduled_transaction( *idx.begin(), deadline );

   return transaction_trace_ptr();
>>>>>>> 2e77b41f
}
void controller::push_scheduled_transaction( const transaction_id_type& trxid, fc::time_point deadline ) {
   /// lookup scheduled trx and then apply it...
}

uint32_t controller::head_block_num()const {
   return my->head->block_num;
}
block_id_type controller::head_block_id()const {
   return my->head->id;
}

time_point controller::head_block_time()const {
   return my->head_block_time();
}

time_point controller::pending_block_time()const {
   FC_ASSERT( my->pending, "no pending block" );
   return my->pending->_pending_block_state->header.timestamp;
}

const dynamic_global_property_object& controller::get_dynamic_global_properties()const {
  return my->db.get<dynamic_global_property_object>();
}
const global_property_object& controller::get_global_properties()const {
  return my->db.get<global_property_object>();
}

/**
 *  This method reads the current dpos_irreverible block number, if it is higher
 *  than the last block number of the log, it grabs the next block from the
 *  fork database, saves it to disk, then removes the block from the fork database.
 *
 *  Any forks built off of a different block with the same number are also pruned.
 */
void controller::log_irreversible_blocks() {
   if( !my->blog.head() )
      my->blog.read_head();

   const auto& log_head = my->blog.head();
   auto lib = my->head->dpos_last_irreversible_blocknum;

   if( lib > 1 ) {
      while( log_head && log_head->block_num() < lib ) {
         auto lhead = log_head->block_num();
         auto blk = my->fork_db.get_block_in_current_chain_by_num( lhead + 1 );
         FC_ASSERT( blk, "unable to find block state", ("block_num",lhead+1));
         irreversible_block( blk );
         my->blog.append( *blk->block );
         my->fork_db.prune( blk );
         my->db.commit( lhead );
      }
   }
}
signed_block_ptr controller::fetch_block_by_id( block_id_type id )const {
   auto state = my->fork_db.get_block(id);
   if( state ) return state->block;
   auto bptr = fetch_block_by_number( block_header::num_from_id(id) );
   if( bptr->id() == id ) return bptr;
   return signed_block_ptr();
}

signed_block_ptr controller::fetch_block_by_number( uint32_t block_num )const  {
   optional<signed_block> b = my->blog.read_block_by_num(block_num);
   if( b ) return std::make_shared<signed_block>( move(*b) );

   auto blk_state = my->fork_db.get_block_in_current_chain_by_num( block_num );
   if( blk_state ) return blk_state->block;
   return signed_block_ptr();
}

void controller::pop_block() {
   auto prev = my->fork_db.get_block( my->head->header.previous );
   FC_ASSERT( prev, "attempt to pop beyond last irreversible block" );
   my->db.undo();
   my->head = prev;
}


void controller::set_active_producers( const producer_schedule_type& sch ) {
   FC_ASSERT( !my->pending->_pending_block_state->header.new_producers, "this block has already set new producers" );
   FC_ASSERT( !my->pending->_pending_block_state->pending_schedule.producers.size(), "there is already a pending schedule, wait for it to become active" );
   my->pending->_pending_block_state->set_new_producers( sch );
}
const producer_schedule_type& controller::active_producers()const {
   return my->pending->_pending_block_state->active_schedule;
}

const producer_schedule_type& controller::pending_producers()const {
   return my->pending->_pending_block_state->pending_schedule;
}

const apply_handler* controller::find_apply_handler( account_name receiver, account_name scope, action_name act ) const
{
   auto native_handler_scope = my->apply_handlers.find( receiver );
   if( native_handler_scope != my->apply_handlers.end() ) {
      auto handler = native_handler_scope->second.find( make_pair( scope, act ) );
      if( handler != native_handler_scope->second.end() )
         return &handler->second;
   }
   return nullptr;
}
wasm_interface& controller::get_wasm_interface() {
   return my->wasmif;
}

const account_object& controller::get_account( account_name name )const
{ try {
   return my->db.get<account_object, by_name>(name);
} FC_CAPTURE_AND_RETHROW( (name) ) }

const map<digest_type, transaction_metadata_ptr>&  controller::unapplied_transactions()const {
   return my->unapplied_transactions;
}


void controller::validate_referenced_accounts( const transaction& trx )const {
   for( const auto& a : trx.context_free_actions ) {
      get_account( a.account );
      FC_ASSERT( a.authorization.size() == 0 );
   }
   bool one_auth = false;
   for( const auto& a : trx.actions ) {
      get_account( a.account );
      for( const auto& auth : a.authorization ) {
         one_auth = true;
         get_account( auth.actor );
      }
   }
   EOS_ASSERT( one_auth, tx_no_auths, "transaction must have at least one authorization" );
}

void controller::validate_expiration( const transaction& trx )const { try {
   const auto& chain_configuration = get_global_properties().configuration;

   EOS_ASSERT( time_point(trx.expiration) >= pending_block_time(), expired_tx_exception, "transaction has expired" );
   EOS_ASSERT( time_point(trx.expiration) <= pending_block_time() + fc::seconds(chain_configuration.max_transaction_lifetime),
               tx_exp_too_far_exception,
               "Transaction expiration is too far in the future relative to the reference time of ${reference_time}, "
               "expiration is ${trx.expiration} and the maximum transaction lifetime is ${max_til_exp} seconds",
               ("trx.expiration",trx.expiration)("reference_time",pending_block_time())
               ("max_til_exp",chain_configuration.max_transaction_lifetime) );
} FC_CAPTURE_AND_RETHROW((trx)) }

uint64_t controller::validate_net_usage( const transaction_metadata_ptr& trx )const {
   const auto& cfg = get_global_properties().configuration;

   auto actual_net_usage = cfg.base_per_transaction_net_usage + trx->packed_trx.get_billable_size();

   actual_net_usage = ((actual_net_usage + 7)/8) * 8; // Round up to nearest multiple of 8

   uint32_t net_usage_limit = trx->trx.max_net_usage_words.value * 8UL; // overflow checked in validate_transaction_without_state
   EOS_ASSERT( net_usage_limit == 0 || actual_net_usage <= net_usage_limit, tx_resource_exhausted,
               "declared net usage limit of transaction is too low: ${actual_net_usage} > ${declared_limit}",
               ("actual_net_usage", actual_net_usage)("declared_limit",net_usage_limit) );

   return actual_net_usage;
}

void controller::validate_tapos( const transaction& trx )const { try {
   const auto& tapos_block_summary = db().get<block_summary_object>((uint16_t)trx.ref_block_num);

   //Verify TaPoS block summary has correct ID prefix, and that this block's time is not past the expiration
   EOS_ASSERT(trx.verify_reference_block(tapos_block_summary.block_id), invalid_ref_block_exception,
              "Transaction's reference block did not match. Is this transaction from a different fork?",
              ("tapos_summary", tapos_block_summary));
} FC_CAPTURE_AND_RETHROW() }


} } /// eosio::chain<|MERGE_RESOLUTION|>--- conflicted
+++ resolved
@@ -412,7 +412,6 @@
     *  determine whether to execute it now or to delay it. Lastly it inserts a transaction receipt into
     *  the pending block.
     */
-<<<<<<< HEAD
    void push_transaction( const transaction_metadata_ptr& trx, 
                           fc::time_point deadline = fc::time_point::maximum(), 
                           bool implicit = false ) {
@@ -420,22 +419,6 @@
          unapplied_transactions[trx->id] = trx;
          return;
       }
-=======
-   transaction_trace_ptr push_transaction( const transaction_metadata_ptr& trx,
-                                           fc::time_point deadline = fc::time_point::maximum(),
-                                           bool implicit = false ) {
-      unapplied_transactions.erase( trx->signed_id );
-
-      auto required_delay = authorization.check_authorization( trx->trx.actions, trx->recover_keys() );
-
-      transaction_context trx_context( self, trx->trx, trx->id );
-      trx_context.deadline  = deadline;
-      trx_context.published = self.pending_block_time();
-      trx_context.net_usage = self.validate_net_usage( trx );
-      trx_context.is_input  = !implicit;
-      trx_context.delay = std::max( fc::seconds(trx->trx.delay_sec), required_delay );
-      trx_context.exec();
->>>>>>> 2e77b41f
 
       try {
          unapplied_transactions.erase( trx->signed_id );
@@ -471,15 +454,10 @@
          trx->trace->soft_except = e;
       }
 
-<<<<<<< HEAD
       if( trx->on_result ) {
          (*trx->on_result)();
          trx->on_result.reset();
       }
-=======
-      return move( trx_context.trace );
-
->>>>>>> 2e77b41f
    } /// push_transaction
 
 
@@ -828,15 +806,8 @@
 
 void controller::push_next_scheduled_transaction( fc::time_point deadline ) {
    const auto& idx = db().get_index<generated_transaction_multi_index,by_delay>();
-<<<<<<< HEAD
    if( idx.begin() != idx.end() ) 
       my->push_scheduled_transaction( *idx.begin(), deadline );
-=======
-   if( idx.begin() != idx.end() )
-      return my->push_scheduled_transaction( *idx.begin(), deadline );
-
-   return transaction_trace_ptr();
->>>>>>> 2e77b41f
 }
 void controller::push_scheduled_transaction( const transaction_id_type& trxid, fc::time_point deadline ) {
    /// lookup scheduled trx and then apply it...
