--- conflicted
+++ resolved
@@ -2723,23 +2723,10 @@
 }
 
 block_state_ptr controller::fetch_block_state_by_number( uint32_t block_num )const  { try {
-<<<<<<< HEAD
-   const auto& rev_blocks = my->reversible_blocks.get_index<reversible_block_index,by_num>();
-
-   auto objitr = rev_blocks.find(block_num);
-
-   if( objitr == rev_blocks.end() ) {
-      if( my->read_mode == db_read_mode::IRREVERSIBLE ) {
-         return my->fork_db.search_on_branch( my->fork_db.pending_head()->id, block_num );
-      } else {
-         return block_state_ptr();
-      }
-=======
    if( my->read_mode == db_read_mode::IRREVERSIBLE ) {
       return my->fork_db.search_on_branch( my->fork_db.pending_head()->id, block_num );
    } else {
       return my->fork_db.search_on_branch( my->fork_db.head()->id, block_num );
->>>>>>> 3af9f784
    }
 } FC_CAPTURE_AND_RETHROW( (block_num) ) }
 
