#include <eosio/chain/controller.hpp>
#include <eosio/chain/transaction_context.hpp>

#include <eosio/chain/block_log.hpp>
#include <eosio/chain/fork_database.hpp>
#include <eosio/chain/exceptions.hpp>

#include <eosio/chain/account_object.hpp>
#include <eosio/chain/code_object.hpp>
#include <eosio/chain/block_summary_object.hpp>
#include <eosio/chain/eosio_contract.hpp>
#include <eosio/chain/global_property_object.hpp>
#include <eosio/chain/protocol_state_object.hpp>
#include <eosio/chain/contract_table_objects.hpp>
#include <eosio/chain/generated_transaction_object.hpp>
#include <eosio/chain/transaction_object.hpp>
#include <eosio/chain/reversible_block_object.hpp>
#include <eosio/chain/genesis_intrinsics.hpp>
#include <eosio/chain/whitelisted_intrinsics.hpp>
#include <eosio/chain/database_header_object.hpp>
#include <eosio/chain/kv_chainbase_objects.hpp>

#include <eosio/chain/protocol_feature_manager.hpp>
#include <eosio/chain/authorization_manager.hpp>
#include <eosio/chain/resource_limits.hpp>
#include <eosio/chain/chain_snapshot.hpp>
#include <eosio/chain/thread_utils.hpp>
#include <eosio/chain/platform_timer.hpp>

#include <chainbase/chainbase.hpp>
#include <fc/io/json.hpp>
#include <fc/log/logger_config.hpp>
#include <fc/scoped_exit.hpp>
#include <fc/variant_object.hpp>

#include <new>

namespace eosio { namespace chain {

using resource_limits::resource_limits_manager;

using controller_index_set = index_set<
   account_index,
   account_metadata_index,
   account_ram_correction_index,
   global_property_multi_index,
   protocol_state_multi_index,
   dynamic_global_property_multi_index,
   block_summary_multi_index,
   transaction_multi_index,
   generated_transaction_multi_index,
   table_id_multi_index,
   code_index,
   database_header_multi_index,
   kv_index
>;

using contract_database_index_set = index_set<
   key_value_index,
   index64_index,
   index128_index,
   index256_index,
   index_double_index,
   index_long_double_index
>;

class maybe_session {
   public:
      maybe_session() = default;

      maybe_session( maybe_session&& other)
      :_session(move(other._session))
      {
      }

      explicit maybe_session(database& db) {
         _session = db.start_undo_session(true);
      }

      maybe_session(const maybe_session&) = delete;

      void squash() {
         if (_session)
            _session->squash();
      }

      void undo() {
         if (_session)
            _session->undo();
      }

      void push() {
         if (_session)
            _session->push();
      }

      maybe_session& operator = ( maybe_session&& mv ) {
         if (mv._session) {
            _session = move(*mv._session);
            mv._session.reset();
         } else {
            _session.reset();
         }

         return *this;
      };

   private:
      optional<database::session>     _session;
};

struct building_block {
   building_block( const block_header_state& prev,
                   block_timestamp_type when,
                   uint16_t num_prev_blocks_to_confirm,
                   const vector<digest_type>& new_protocol_feature_activations )
   :_pending_block_header_state( prev.next( when, num_prev_blocks_to_confirm ) )
   ,_new_protocol_feature_activations( new_protocol_feature_activations )
   {}

   pending_block_header_state            _pending_block_header_state;
   optional<producer_authority_schedule> _new_pending_producer_schedule;
   vector<digest_type>                   _new_protocol_feature_activations;
   size_t                                _num_new_protocol_features_that_have_activated = 0;
   deque<transaction_metadata_ptr>       _pending_trx_metas;
   deque<transaction_receipt>            _pending_trx_receipts; // boost deque in 1.71 with 1024 elements performs better
   deque<digest_type>                    _pending_trx_receipt_digests;
   deque<digest_type>                    _action_receipt_digests;
};

struct assembled_block {
   block_id_type                     _id;
   pending_block_header_state        _pending_block_header_state;
   deque<transaction_metadata_ptr>   _trx_metas;
   signed_block_ptr                  _unsigned_block;

   // if the _unsigned_block pre-dates block-signing authorities this may be present.
   optional<producer_authority_schedule> _new_producer_authority_cache;
};

struct completed_block {
   block_state_ptr                   _block_state;
};

using block_stage_type = fc::static_variant<building_block, assembled_block, completed_block>;

struct pending_state {
   pending_state( maybe_session&& s, const block_header_state& prev,
                  block_timestamp_type when,
                  uint16_t num_prev_blocks_to_confirm,
                  const vector<digest_type>& new_protocol_feature_activations )
   :_db_session( move(s) )
   ,_block_stage( building_block( prev, when, num_prev_blocks_to_confirm, new_protocol_feature_activations ) )
   {}

   maybe_session                      _db_session;
   block_stage_type                   _block_stage;
   controller::block_status           _block_status = controller::block_status::incomplete;
   optional<block_id_type>            _producer_block_id;

   /** @pre _block_stage cannot hold completed_block alternative */
   const pending_block_header_state& get_pending_block_header_state()const {
      if( _block_stage.contains<building_block>() )
         return _block_stage.get<building_block>()._pending_block_header_state;

      return _block_stage.get<assembled_block>()._pending_block_header_state;
   }

   const deque<transaction_receipt>& get_trx_receipts()const {
      if( _block_stage.contains<building_block>() )
         return _block_stage.get<building_block>()._pending_trx_receipts;

      if( _block_stage.contains<assembled_block>() )
         return _block_stage.get<assembled_block>()._unsigned_block->transactions;

      return _block_stage.get<completed_block>()._block_state->block->transactions;
   }

   deque<transaction_metadata_ptr> extract_trx_metas() {
      if( _block_stage.contains<building_block>() )
         return std::move( _block_stage.get<building_block>()._pending_trx_metas );

      if( _block_stage.contains<assembled_block>() )
         return std::move( _block_stage.get<assembled_block>()._trx_metas );

      return _block_stage.get<completed_block>()._block_state->extract_trxs_metas();
   }

   bool is_protocol_feature_activated( const digest_type& feature_digest )const {
      if( _block_stage.contains<building_block>() ) {
         auto& bb = _block_stage.get<building_block>();
         const auto& activated_features = bb._pending_block_header_state.prev_activated_protocol_features->protocol_features;

         if( activated_features.find( feature_digest ) != activated_features.end() ) return true;

         if( bb._num_new_protocol_features_that_have_activated == 0 ) return false;

         auto end = bb._new_protocol_feature_activations.begin() + bb._num_new_protocol_features_that_have_activated;
         return (std::find( bb._new_protocol_feature_activations.begin(), end, feature_digest ) != end);
      }

      if( _block_stage.contains<assembled_block>() ) {
         // Calling is_protocol_feature_activated during the assembled_block stage is not efficient.
         // We should avoid doing it.
         // In fact for now it isn't even implemented.
         EOS_THROW( misc_exception,
                    "checking if protocol feature is activated in the assembled_block stage is not yet supported" );
         // TODO: implement this
      }

      const auto& activated_features = _block_stage.get<completed_block>()._block_state->activated_protocol_features->protocol_features;
      return (activated_features.find( feature_digest ) != activated_features.end());
   }

   void push() {
      _db_session.push();
   }
};

struct controller_impl {

   // LLVM sets the new handler, we need to reset this to throw a bad_alloc exception so we can possibly exit cleanly
   // and not just abort.
   struct reset_new_handler {
      reset_new_handler() { std::set_new_handler([](){ throw std::bad_alloc(); }); }
   };

   reset_new_handler              rnh; // placed here to allow for this to be set before constructing the other fields
   controller&                    self;
   std::function<void()>          shutdown;
   chainbase::database            db;
   chainbase::database            reversible_blocks; ///< a special database to persist blocks that have successfully been applied but are still reversible
   block_log                      blog;
   optional<pending_state>        pending;
   block_state_ptr                head;
   fork_database                  fork_db;
   wasm_interface                 wasmif;
   resource_limits_manager        resource_limits;
   authorization_manager          authorization;
   protocol_feature_manager       protocol_features;
   controller::config             conf;
   const chain_id_type            chain_id; // read by thread_pool threads, value will not be changed
   optional<fc::time_point>       replay_head_time;
   db_read_mode                   read_mode = db_read_mode::SPECULATIVE;
   bool                           in_trx_requiring_checks = false; ///< if true, checks that are normally skipped on replay (e.g. auth checks) cannot be skipped
   optional<fc::microseconds>     subjective_cpu_leeway;
   bool                           trusted_producer_light_validation = false;
   uint32_t                       snapshot_head_block = 0;
   named_thread_pool              thread_pool;
   platform_timer                 timer;
#if defined(EOSIO_EOS_VM_RUNTIME_ENABLED) || defined(EOSIO_EOS_VM_JIT_RUNTIME_ENABLED)
   vm::wasm_allocator                 wasm_alloc;
#endif

   typedef pair<scope_name,action_name>                   handler_key;
   map< account_name, map<handler_key, apply_handler> >   apply_handlers;
   unordered_map< builtin_protocol_feature_t, std::function<void(controller_impl&)>, enum_hash<builtin_protocol_feature_t> > protocol_feature_activation_handlers;

   void pop_block() {
      auto prev = fork_db.get_block( head->header.previous );

      if( !prev ) {
         EOS_ASSERT( fork_db.root()->id == head->header.previous, block_validate_exception, "attempt to pop beyond last irreversible block" );
         prev = fork_db.root();
      }

      if( const auto* b = reversible_blocks.find<reversible_block_object,by_num>(head->block_num) )
      {
         reversible_blocks.remove( *b );
      }

      if ( read_mode == db_read_mode::SPECULATIVE ) {
         EOS_ASSERT( head->block, block_validate_exception, "attempting to pop a block that was sparsely loaded from a snapshot");
      }

      head = prev;

      db.undo();

      protocol_features.popped_blocks_to( prev->block_num );
   }

   template<builtin_protocol_feature_t F>
   void on_activation();

   template<builtin_protocol_feature_t F>
   inline void set_activation_handler() {
      auto res = protocol_feature_activation_handlers.emplace( F, &controller_impl::on_activation<F> );
      EOS_ASSERT( res.second, misc_exception, "attempting to set activation handler twice" );
   }

   inline void trigger_activation_handler( builtin_protocol_feature_t f ) {
      auto itr = protocol_feature_activation_handlers.find( f );
      if( itr == protocol_feature_activation_handlers.end() ) return;
      (itr->second)( *this );
   }

   void set_apply_handler( account_name receiver, account_name contract, action_name action, apply_handler v ) {
      apply_handlers[receiver][make_pair(contract,action)] = v;
   }

   controller_impl( const controller::config& cfg, controller& s, protocol_feature_set&& pfs, const chain_id_type& chain_id )
   :rnh(),
    self(s),
    db( cfg.state_dir,
        cfg.read_only ? database::read_only : database::read_write,
        cfg.state_size, false, cfg.db_map_mode, cfg.db_hugepage_paths ),
    reversible_blocks( cfg.blocks_dir/config::reversible_blocks_dir_name,
        cfg.read_only ? database::read_only : database::read_write,
        cfg.reversible_cache_size, false, cfg.db_map_mode, cfg.db_hugepage_paths ),
    blog( cfg.blocks_dir ),
    fork_db( cfg.state_dir ),
    wasmif( cfg.wasm_runtime, cfg.eosvmoc_tierup, db, cfg.state_dir, cfg.eosvmoc_config ),
    resource_limits( db ),
    authorization( s, db ),
    protocol_features( std::move(pfs) ),
    conf( cfg ),
    chain_id( chain_id ),
    read_mode( cfg.read_mode ),
    thread_pool( "chain", cfg.thread_pool_size )
   {
      fork_db.open( [this]( block_timestamp_type timestamp,
                            const flat_set<digest_type>& cur_features,
                            const vector<digest_type>& new_features )
                           { check_protocol_features( timestamp, cur_features, new_features ); }
      );

      set_activation_handler<builtin_protocol_feature_t::preactivate_feature>();
      set_activation_handler<builtin_protocol_feature_t::replace_deferred>();
      set_activation_handler<builtin_protocol_feature_t::get_sender>();
      set_activation_handler<builtin_protocol_feature_t::webauthn_key>();
      set_activation_handler<builtin_protocol_feature_t::wtmsig_block_signatures>();
<<<<<<< HEAD
      set_activation_handler<builtin_protocol_feature_t::kv_database>();
=======
      set_activation_handler<builtin_protocol_feature_t::action_return_value>();
>>>>>>> a526bbc0

      self.irreversible_block.connect([this](const block_state_ptr& bsp) {
         wasmif.current_lib(bsp->block_num);
      });


#define SET_APP_HANDLER( receiver, contract, action) \
   set_apply_handler( account_name(#receiver), account_name(#contract), action_name(#action), \
                      &BOOST_PP_CAT(apply_, BOOST_PP_CAT(contract, BOOST_PP_CAT(_,action) ) ) )

   SET_APP_HANDLER( eosio, eosio, newaccount );
   SET_APP_HANDLER( eosio, eosio, setcode );
   SET_APP_HANDLER( eosio, eosio, setabi );
   SET_APP_HANDLER( eosio, eosio, updateauth );
   SET_APP_HANDLER( eosio, eosio, deleteauth );
   SET_APP_HANDLER( eosio, eosio, linkauth );
   SET_APP_HANDLER( eosio, eosio, unlinkauth );
/*
   SET_APP_HANDLER( eosio, eosio, postrecovery );
   SET_APP_HANDLER( eosio, eosio, passrecovery );
   SET_APP_HANDLER( eosio, eosio, vetorecovery );
*/

   SET_APP_HANDLER( eosio, eosio, canceldelay );
   }

   /**
    *  Plugins / observers listening to signals emited (such as accepted_transaction) might trigger
    *  errors and throw exceptions. Unless those exceptions are caught it could impact consensus and/or
    *  cause a node to fork.
    *
    *  If it is ever desirable to let a signal handler bubble an exception out of this method
    *  a full audit of its uses needs to be undertaken.
    *
    */
   template<typename Signal, typename Arg>
   void emit( const Signal& s, Arg&& a ) {
      try {
         s( std::forward<Arg>( a ));
      } catch (std::bad_alloc& e) {
         wlog( "std::bad_alloc: ${w}", ("w", e.what()) );
         throw e;
      } catch (boost::interprocess::bad_alloc& e) {
         wlog( "boost::interprocess::bad alloc: ${w}", ("w", e.what()) );
         throw e;
      } catch ( controller_emit_signal_exception& e ) {
         wlog( "controller_emit_signal_exception: ${details}", ("details", e.to_detail_string()) );
         throw e;
      } catch ( fc::exception& e ) {
         wlog( "fc::exception: ${details}", ("details", e.to_detail_string()) );
      } catch ( std::exception& e ) {
         wlog( "std::exception: ${details}", ("details", e.what()) );
      } catch ( ... ) {
         wlog( "signal handler threw exception" );
      }
   }

   void log_irreversible() {
      EOS_ASSERT( fork_db.root(), fork_database_exception, "fork database not properly initialized" );

      const auto& log_head = blog.head();

      auto lib_num = log_head ? log_head->block_num() : (blog.first_block_num() - 1);

      auto root_id = fork_db.root()->id;

      if( log_head ) {
         EOS_ASSERT( root_id == blog.head_id(), fork_database_exception, "fork database root does not match block log head" );
      } else {
         EOS_ASSERT( fork_db.root()->block_num == lib_num, fork_database_exception,
                     "empty block log expects the first appended block to build off a block that is not the fork database root" );
      }

      auto fork_head = (read_mode == db_read_mode::IRREVERSIBLE) ? fork_db.pending_head() : fork_db.head();

      if( fork_head->dpos_irreversible_blocknum <= lib_num )
         return;

      const auto branch = fork_db.fetch_branch( fork_head->id, fork_head->dpos_irreversible_blocknum );
      try {
         const auto& rbi = reversible_blocks.get_index<reversible_block_index,by_num>();

         for( auto bitr = branch.rbegin(); bitr != branch.rend(); ++bitr ) {
            if( read_mode == db_read_mode::IRREVERSIBLE ) {
               apply_block( *bitr, controller::block_status::complete, trx_meta_cache_lookup{} );
               head = (*bitr);
               fork_db.mark_valid( head );
            }

            emit( self.irreversible_block, *bitr );

            db.commit( (*bitr)->block_num );
            root_id = (*bitr)->id;

            blog.append( (*bitr)->block );

            auto rbitr = rbi.begin();
            while( rbitr != rbi.end() && rbitr->blocknum <= (*bitr)->block_num ) {
               reversible_blocks.remove( *rbitr );
               rbitr = rbi.begin();
            }
         }
      } catch( fc::exception& ) {
         if( root_id != fork_db.root()->id ) {
            fork_db.advance_root( root_id );
         }
         throw;
      }

      //db.commit( fork_head->dpos_irreversible_blocknum ); // redundant

      if( root_id != fork_db.root()->id ) {
         fork_db.advance_root( root_id );
      }
   }

   /**
    *  Sets fork database head to the genesis state.
    */
   void initialize_blockchain_state(const genesis_state& genesis) {
      wlog( "Initializing new blockchain with genesis state" );
      producer_authority_schedule initial_schedule = { 0, { producer_authority{config::system_account_name, block_signing_authority_v0{ 1, {{genesis.initial_key, 1}} } } } };
      legacy::producer_schedule_type initial_legacy_schedule{ 0, {{config::system_account_name, genesis.initial_key}} };

      block_header_state genheader;
      genheader.active_schedule                = initial_schedule;
      genheader.pending_schedule.schedule      = initial_schedule;
      // NOTE: if wtmsig block signatures are enabled at genesis time this should be the hash of a producer authority schedule
      genheader.pending_schedule.schedule_hash = fc::sha256::hash(initial_legacy_schedule);
      genheader.header.timestamp               = genesis.initial_timestamp;
      genheader.header.action_mroot            = genesis.compute_chain_id();
      genheader.id                             = genheader.header.id();
      genheader.block_num                      = genheader.header.block_num();

      head = std::make_shared<block_state>();
      static_cast<block_header_state&>(*head) = genheader;
      head->activated_protocol_features = std::make_shared<protocol_feature_activation_set>();
      head->block = std::make_shared<signed_block>(genheader.header);
      db.set_revision( head->block_num );
      initialize_database(genesis);
   }

   void replay(std::function<bool()> check_shutdown) {
      auto blog_head = blog.head();
      auto blog_head_time = blog_head->timestamp.to_time_point();
      replay_head_time = blog_head_time;
      auto start_block_num = head->block_num + 1;
      auto start = fc::time_point::now();

      std::exception_ptr except_ptr;

      if( start_block_num <= blog_head->block_num() ) {
         ilog( "existing block log, attempting to replay from ${s} to ${n} blocks",
               ("s", start_block_num)("n", blog_head->block_num()) );
         try {
            while( auto next = blog.read_block_by_num( head->block_num + 1 ) ) {
               replay_push_block( next, controller::block_status::irreversible );
               if( check_shutdown() ) break;
               if( next->block_num() % 500 == 0 ) {
                  ilog( "${n} of ${head}", ("n", next->block_num())("head", blog_head->block_num()) );
               }
            }
         } catch(  const database_guard_exception& e ) {
            except_ptr = std::current_exception();
         }
         ilog( "${n} irreversible blocks replayed", ("n", 1 + head->block_num - start_block_num) );

         auto pending_head = fork_db.pending_head();
         if( pending_head->block_num < head->block_num || head->block_num < fork_db.root()->block_num ) {
            ilog( "resetting fork database with new last irreversible block as the new root: ${id}",
                  ("id", head->id) );
            fork_db.reset( *head );
         } else if( head->block_num != fork_db.root()->block_num ) {
            auto new_root = fork_db.search_on_branch( pending_head->id, head->block_num );
            EOS_ASSERT( new_root, fork_database_exception, "unexpected error: could not find new LIB in fork database" );
            ilog( "advancing fork database root to new last irreversible block within existing fork database: ${id}",
                  ("id", new_root->id) );
            fork_db.mark_valid( new_root );
            fork_db.advance_root( new_root->id );
         }

         // if the irreverible log is played without undo sessions enabled, we need to sync the
         // revision ordinal to the appropriate expected value here.
         if( self.skip_db_sessions( controller::block_status::irreversible ) )
            db.set_revision( head->block_num );
      } else {
         ilog( "no irreversible blocks need to be replayed" );
      }

      if( !except_ptr && !check_shutdown() ) {
         int rev = 0;
         while( auto obj = reversible_blocks.find<reversible_block_object,by_num>(head->block_num+1) ) {
            if( check_shutdown() ) break;
            ++rev;
            replay_push_block( obj->get_block(), controller::block_status::validated );
         }
         ilog( "${n} reversible blocks replayed", ("n",rev) );
      }

      auto end = fc::time_point::now();
      ilog( "replayed ${n} blocks in ${duration} seconds, ${mspb} ms/block",
            ("n", head->block_num + 1 - start_block_num)("duration", (end-start).count()/1000000)
            ("mspb", ((end-start).count()/1000.0)/(head->block_num-start_block_num)) );
      replay_head_time.reset();

      if( except_ptr ) {
         std::rethrow_exception( except_ptr );
      }
   }

   void startup(std::function<void()> shutdown, std::function<bool()> check_shutdown, const snapshot_reader_ptr& snapshot) {
      EOS_ASSERT( snapshot, snapshot_exception, "No snapshot reader provided" );
      this->shutdown = shutdown;
      ilog( "Starting initialization from snapshot, this may take a significant amount of time" );
      try {
         snapshot->validate();
         if( blog.head() ) {
            read_from_snapshot( snapshot, blog.first_block_num(), blog.head()->block_num() );
         } else {
            read_from_snapshot( snapshot, 0, std::numeric_limits<uint32_t>::max() );
            const uint32_t lib_num = head->block_num;
            EOS_ASSERT( lib_num > 0, snapshot_exception,
                        "Snapshot indicates controller head at block number 0, but that is not allowed. "
                        "Snapshot is invalid." );
            blog.reset( chain_id, lib_num + 1 );
         }
         const auto hash = calculate_integrity_hash();
         ilog( "database initialized with hash: ${hash}", ("hash", hash) );

         init(check_shutdown);
      } catch (boost::interprocess::bad_alloc& e) {
         elog( "db storage not configured to have enough storage for the provided snapshot, please increase and retry snapshot" );
         throw e;
      }

      ilog( "Finished initialization from snapshot" );
   }

   void startup(std::function<void()> shutdown, std::function<bool()> check_shutdown, const genesis_state& genesis) {
      EOS_ASSERT( db.revision() < 1, database_exception, "This version of controller::startup only works with a fresh state database." );
      const auto& genesis_chain_id = genesis.compute_chain_id();
      EOS_ASSERT( genesis_chain_id == chain_id, chain_id_type_exception,
                  "genesis state provided to startup corresponds to a chain ID (${genesis_chain_id}) that does not match the chain ID that controller was constructed with (${controller_chain_id})",
                  ("genesis_chain_id", genesis_chain_id)("controller_chain_id", chain_id)
      );

      this->shutdown = shutdown;
      if( fork_db.head() ) {
         if( read_mode == db_read_mode::IRREVERSIBLE && fork_db.head()->id != fork_db.root()->id ) {
            fork_db.rollback_head_to_root();
         }
         wlog( "No existing chain state. Initializing fresh blockchain state." );
      } else {
         wlog( "No existing chain state or fork database. Initializing fresh blockchain state and resetting fork database.");
      }
      initialize_blockchain_state(genesis); // sets head to genesis state

      if( !fork_db.head() ) {
         fork_db.reset( *head );
      }

      if( blog.head() ) {
         EOS_ASSERT( blog.first_block_num() == 1, block_log_exception,
                     "block log does not start with genesis block"
         );
      } else {
         blog.reset( genesis, head->block );
      }
      init(check_shutdown);
   }

   void startup(std::function<void()> shutdown, std::function<bool()> check_shutdown) {
      EOS_ASSERT( db.revision() >= 1, database_exception, "This version of controller::startup does not work with a fresh state database." );
      EOS_ASSERT( fork_db.head(), fork_database_exception, "No existing fork database despite existing chain state. Replay required." );

      this->shutdown = shutdown;
      uint32_t lib_num = fork_db.root()->block_num;
      auto first_block_num = blog.first_block_num();
      if( blog.head() ) {
         EOS_ASSERT( first_block_num <= lib_num && lib_num <= blog.head()->block_num(),
                     block_log_exception,
                     "block log (ranging from ${block_log_first_num} to ${block_log_last_num}) does not contain the last irreversible block (${fork_db_lib})",
                     ("block_log_first_num", first_block_num)
                     ("block_log_last_num", blog.head()->block_num())
                     ("fork_db_lib", lib_num)
         );
         lib_num = blog.head()->block_num();
      } else {
         if( first_block_num != (lib_num + 1) ) {
            blog.reset( chain_id, lib_num + 1 );
         }
      }

      if( read_mode == db_read_mode::IRREVERSIBLE && fork_db.head()->id != fork_db.root()->id ) {
         fork_db.rollback_head_to_root();
      }
      head = fork_db.head();

      init(check_shutdown);
   }


   static auto validate_db_version( const chainbase::database& db ) {
      // check database version
      const auto& header_idx = db.get_index<database_header_multi_index>().indices().get<by_id>();

      EOS_ASSERT(header_idx.begin() != header_idx.end(), bad_database_version_exception,
                 "state database version pre-dates versioning, please restore from a compatible snapshot or replay!");

      auto header_itr = header_idx.begin();
      header_itr->validate();

      return header_itr;
   }

   void init(std::function<bool()> check_shutdown) {
      uint32_t lib_num = (blog.head() ? blog.head()->block_num() : fork_db.root()->block_num);

      auto header_itr = validate_db_version( db );

      {
         const auto& state_chain_id = db.get<global_property_object>().chain_id;
         EOS_ASSERT( state_chain_id == chain_id, chain_id_type_exception,
                     "chain ID in state (${state_chain_id}) does not match the chain ID that controller was constructed with (${controller_chain_id})",
                     ("state_chain_id", state_chain_id)("controller_chain_id", chain_id)
         );
      }

      // upgrade to the latest compatible version
      if (header_itr->version != database_header_object::current_version) {
         db.modify(*header_itr, [](auto& header) {
            header.version = database_header_object::current_version;
         });
      }

      // At this point head != nullptr && fork_db.head() != nullptr && fork_db.root() != nullptr.
      // Furthermore, fork_db.root()->block_num <= lib_num.
      // Also, even though blog.head() may still be nullptr, blog.first_block_num() is guaranteed to be lib_num + 1.

      EOS_ASSERT( db.revision() >= head->block_num, fork_database_exception,
                  "fork database head (${head}) is inconsistent with state (${db})",
                  ("db",db.revision())("head",head->block_num) );

      if( db.revision() > head->block_num ) {
         wlog( "database revision (${db}) is greater than head block number (${head}), "
               "attempting to undo pending changes",
               ("db",db.revision())("head",head->block_num) );
      }
      while( db.revision() > head->block_num ) {
         db.undo();
      }

      protocol_features.init( db );

      const auto& rbi = reversible_blocks.get_index<reversible_block_index,by_num>();
      auto last_block_num = lib_num;

      if( read_mode == db_read_mode::IRREVERSIBLE ) {
         // ensure there are no reversible blocks
         auto itr = rbi.begin();
         if( itr != rbi.end() ) {
            wlog( "read_mode has changed to irreversible: erasing reversible blocks" );
         }
         for( ; itr != rbi.end(); itr = rbi.begin() )
            reversible_blocks.remove( *itr );
      } else {
         auto itr = rbi.begin();
         for( ; itr != rbi.end() && itr->blocknum <= lib_num; itr = rbi.begin() )
            reversible_blocks.remove( *itr );

         EOS_ASSERT( itr == rbi.end() || itr->blocknum == lib_num + 1, reversible_blocks_exception,
                     "gap exists between last irreversible block (${lib}) and first reversible block (${first_reversible_block_num})",
                     ("lib", lib_num)("first_reversible_block_num", itr->blocknum)
         );

         auto ritr = rbi.rbegin();

         if( ritr != rbi.rend() ) {
            last_block_num = ritr->blocknum;
         }

         EOS_ASSERT( head->block_num <= last_block_num, reversible_blocks_exception,
                     "head block (${head_num}) is greater than the last locally stored block (${last_block_num})",
                     ("head_num", head->block_num)("last_block_num", last_block_num)
         );

         auto pending_head = fork_db.pending_head();

         if( ritr != rbi.rend()
             && lib_num < pending_head->block_num
             && pending_head->block_num <= last_block_num
         ) {
            auto rbitr = rbi.find( pending_head->block_num );
            EOS_ASSERT( rbitr != rbi.end(), reversible_blocks_exception, "pending head block not found in reversible blocks");
            auto rev_id = rbitr->get_block_id();
            EOS_ASSERT( rev_id == pending_head->id,
                        reversible_blocks_exception,
                        "mismatch in block id of pending head block ${num} in reversible blocks database: "
                        "expected: ${expected}, actual: ${actual}",
                        ("num", pending_head->block_num)("expected", pending_head->id)("actual", rev_id)
            );
         } else if( ritr != rbi.rend() && last_block_num < pending_head->block_num ) {
            const auto b = fork_db.search_on_branch( pending_head->id, last_block_num );
            FC_ASSERT( b, "unexpected violation of invariants" );
            auto rev_id = ritr->get_block_id();
            EOS_ASSERT( rev_id == b->id,
                        reversible_blocks_exception,
                        "mismatch in block id of last block (${num}) in reversible blocks database: "
                        "expected: ${expected}, actual: ${actual}",
                        ("num", last_block_num)("expected", b->id)("actual", rev_id)
            );
         }
         // else no checks needed since fork_db will be completely reset on replay anyway
      }

      if( last_block_num > head->block_num ) {
         replay( check_shutdown ); // replay any irreversible and reversible blocks ahead of current head
      }

      if( check_shutdown() ) return;

      if( read_mode != db_read_mode::IRREVERSIBLE
          && fork_db.pending_head()->id != fork_db.head()->id
          && fork_db.head()->id == fork_db.root()->id
      ) {
         wlog( "read_mode has changed from irreversible: applying best branch from fork database" );

         for( auto pending_head = fork_db.pending_head();
              pending_head->id != fork_db.head()->id;
              pending_head = fork_db.pending_head()
         ) {
            wlog( "applying branch from fork database ending with block: ${id}", ("id", pending_head->id) );
            maybe_switch_forks( pending_head, controller::block_status::complete, forked_branch_callback{}, trx_meta_cache_lookup{} );
         }
      }
   }

   ~controller_impl() {
      thread_pool.stop();
      pending.reset();
   }

   void add_indices() {
      reversible_blocks.add_index<reversible_block_index>();

      controller_index_set::add_indices(db);
      contract_database_index_set::add_indices(db);

      authorization.add_indices();
      resource_limits.add_indices();
   }

   void clear_all_undo() {
      // Rewind the database to the last irreversible block
      db.undo_all();
      /*
      FC_ASSERT(db.revision() == self.head_block_num(),
                  "Chainbase revision does not match head block num",
                  ("rev", db.revision())("head_block", self.head_block_num()));
                  */
   }

   void add_contract_tables_to_snapshot( const snapshot_writer_ptr& snapshot ) const {
      snapshot->write_section("contract_tables", [this]( auto& section ) {
         index_utils<table_id_multi_index>::walk(db, [this, &section]( const table_id_object& table_row ){
            // add a row for the table
            section.add_row(table_row, db);

            // followed by a size row and then N data rows for each type of table
            contract_database_index_set::walk_indices([this, &section, &table_row]( auto utils ) {
               using utils_t = decltype(utils);
               using value_t = typename decltype(utils)::index_t::value_type;
               using by_table_id = object_to_table_id_tag_t<value_t>;

               auto tid_key = boost::make_tuple(table_row.id);
               auto next_tid_key = boost::make_tuple(table_id_object::id_type(table_row.id._id + 1));

               unsigned_int size = utils_t::template size_range<by_table_id>(db, tid_key, next_tid_key);
               section.add_row(size, db);

               utils_t::template walk_range<by_table_id>(db, tid_key, next_tid_key, [this, &section]( const auto &row ) {
                  section.add_row(row, db);
               });
            });
         });
      });
   }

   void read_contract_tables_from_snapshot( const snapshot_reader_ptr& snapshot ) {
      snapshot->read_section("contract_tables", [this]( auto& section ) {
         bool more = !section.empty();
         while (more) {
            // read the row for the table
            table_id_object::id_type t_id;
            index_utils<table_id_multi_index>::create(db, [this, &section, &t_id](auto& row) {
               section.read_row(row, db);
               t_id = row.id;
            });

            // read the size and data rows for each type of table
            contract_database_index_set::walk_indices([this, &section, &t_id, &more](auto utils) {
               using utils_t = decltype(utils);

               unsigned_int size;
               more = section.read_row(size, db);

               for (size_t idx = 0; idx < size.value; idx++) {
                  utils_t::create(db, [this, &section, &more, &t_id](auto& row) {
                     row.t_id = t_id;
                     more = section.read_row(row, db);
                  });
               }
            });
         }
      });
   }

   void add_to_snapshot( const snapshot_writer_ptr& snapshot ) const {
      snapshot->write_section<chain_snapshot_header>([this]( auto &section ){
         section.add_row(chain_snapshot_header(), db);
      });

      snapshot->write_section<block_state>([this]( auto &section ){
         section.template add_row<block_header_state>(*fork_db.head(), db);
      });

      controller_index_set::walk_indices([this, &snapshot]( auto utils ){
         using value_t = typename decltype(utils)::index_t::value_type;

         // skip the table_id_object as its inlined with contract tables section
         if (std::is_same<value_t, table_id_object>::value) {
            return;
         }

         // skip the database_header as it is only relevant to in-memory database
         if (std::is_same<value_t, database_header_object>::value) {
            return;
         }

         snapshot->write_section<value_t>([this]( auto& section ){
            decltype(utils)::walk(db, [this, &section]( const auto &row ) {
               section.add_row(row, db);
            });
         });
      });

      add_contract_tables_to_snapshot(snapshot);

      authorization.add_to_snapshot(snapshot);
      resource_limits.add_to_snapshot(snapshot);
   }

   static fc::optional<genesis_state> extract_legacy_genesis_state( snapshot_reader& snapshot, uint32_t version ) {
      fc::optional<genesis_state> genesis;
      using v2 = legacy::snapshot_global_property_object_v2;

      if (std::clamp(version, v2::minimum_version, v2::maximum_version) == version ) {
         genesis.emplace();
         snapshot.read_section<genesis_state>([&genesis=*genesis]( auto &section ){
            legacy::snapshot_genesis_state_v3 legacy_genesis;
            section.read_row(legacy_genesis);
            genesis.initialize_from(legacy_genesis);
         });
      }
      return genesis;
   }

   void read_from_snapshot( const snapshot_reader_ptr& snapshot, uint32_t blog_start, uint32_t blog_end ) {
      chain_snapshot_header header;
      snapshot->read_section<chain_snapshot_header>([this, &header]( auto &section ){
         section.read_row(header, db);
         header.validate();
      });

      { /// load and upgrade the block header state
         block_header_state head_header_state;
         using v2 = legacy::snapshot_block_header_state_v2;

         if (std::clamp(header.version, v2::minimum_version, v2::maximum_version) == header.version ) {
            snapshot->read_section<block_state>([this, &head_header_state]( auto &section ) {
               legacy::snapshot_block_header_state_v2 legacy_header_state;
               section.read_row(legacy_header_state, db);
               head_header_state = block_header_state(std::move(legacy_header_state));
            });
         } else {
            snapshot->read_section<block_state>([this,&head_header_state]( auto &section ){
               section.read_row(head_header_state, db);
            });
         }

         snapshot_head_block = head_header_state.block_num;
         EOS_ASSERT( blog_start <= (snapshot_head_block + 1) && snapshot_head_block <= blog_end,
                     block_log_exception,
                     "Block log is provided with snapshot but does not contain the head block from the snapshot nor a block right after it",
                     ("snapshot_head_block", snapshot_head_block)
                     ("block_log_first_num", blog_start)
                     ("block_log_last_num", blog_end)
         );

         fork_db.reset( head_header_state );
         head = fork_db.head();
         snapshot_head_block = head->block_num;

      }

      controller_index_set::walk_indices([this, &snapshot, &header]( auto utils ){
         using value_t = typename decltype(utils)::index_t::value_type;

         // skip the table_id_object as its inlined with contract tables section
         if (std::is_same<value_t, table_id_object>::value) {
            return;
         }

         // skip the database_header as it is only relevant to in-memory database
         if (std::is_same<value_t, database_header_object>::value) {
            return;
         }

         // special case for in-place upgrade of global_property_object
         if (std::is_same<value_t, global_property_object>::value) {
            using v2 = legacy::snapshot_global_property_object_v2;
            using v3 = legacy::snapshot_global_property_object_v3;

            if (std::clamp(header.version, v2::minimum_version, v2::maximum_version) == header.version ) {
               fc::optional<genesis_state> genesis = extract_legacy_genesis_state(*snapshot, header.version);
               EOS_ASSERT( genesis, snapshot_exception,
                           "Snapshot indicates chain_snapshot_header version 2, but does not contain a genesis_state. "
                           "It must be corrupted.");
               snapshot->read_section<global_property_object>([&db=this->db,gs_chain_id=genesis->compute_chain_id()]( auto &section ) {
                  v2 legacy_global_properties;
                  section.read_row(legacy_global_properties, db);

                  db.create<global_property_object>([&legacy_global_properties,&gs_chain_id](auto& gpo ){
                     gpo.initalize_from(legacy_global_properties, gs_chain_id, genesis_state{}.initial_kv_configuration);
                  });
               });
               return; // early out to avoid default processing
            }

            if (std::clamp(header.version, v3::minimum_version, v3::maximum_version) == header.version ) {
               snapshot->read_section<global_property_object>([&db=this->db]( auto &section ) {
                  v3 legacy_global_properties;
                  section.read_row(legacy_global_properties, db);

                  db.create<global_property_object>([&legacy_global_properties](auto& gpo ){
                  gpo.initalize_from(legacy_global_properties, genesis_state{}.initial_kv_configuration);
                  });
               });
               return; // early out to avoid default processing
            }
         }

         // skip the kv index if the snapshot doesn't contain it
         if constexpr (std::is_same_v<value_t, kv_object>) {
            if ( header.version < kv_object::minimum_snapshot_version )
               return;
         }

         snapshot->read_section<value_t>([this]( auto& section ) {
            bool more = !section.empty();
            while(more) {
               decltype(utils)::create(db, [this, &section, &more]( auto &row ) {
                  more = section.read_row(row, db);
               });
            }
         });
      });

      read_contract_tables_from_snapshot(snapshot);

      authorization.read_from_snapshot(snapshot);
      resource_limits.read_from_snapshot(snapshot, header.version);

      db.set_revision( head->block_num );
      db.create<database_header_object>([](const auto& header){
         // nothing to do
      });

      const auto& gpo = db.get<global_property_object>();
      EOS_ASSERT( gpo.chain_id == chain_id, chain_id_type_exception,
                  "chain ID in snapshot (${snapshot_chain_id}) does not match the chain ID that controller was constructed with (${controller_chain_id})",
                  ("snapshot_chain_id", gpo.chain_id)("controller_chain_id", chain_id)
      );
   }

   sha256 calculate_integrity_hash() const {
      sha256::encoder enc;
      auto hash_writer = std::make_shared<integrity_hash_snapshot_writer>(enc);
      add_to_snapshot(hash_writer);
      hash_writer->finalize();

      return enc.result();
   }

   void create_native_account( const fc::time_point& initial_timestamp, account_name name, const authority& owner, const authority& active, bool is_privileged = false ) {
      db.create<account_object>([&](auto& a) {
         a.name = name;
         a.creation_date = initial_timestamp;

         if( name == config::system_account_name ) {
            // The initial eosio ABI value affects consensus; see  https://github.com/EOSIO/eos/issues/7794
            // TODO: This doesn't charge RAM; a fix requires a consensus upgrade.
            a.abi.assign(eosio_abi_bin, sizeof(eosio_abi_bin));
         }
      });
      db.create<account_metadata_object>([&](auto & a) {
         a.name = name;
         a.set_privileged( is_privileged );
      });

      const auto& owner_permission  = authorization.create_permission(name, config::owner_name, 0,
                                                                      owner, initial_timestamp );
      const auto& active_permission = authorization.create_permission(name, config::active_name, owner_permission.id,
                                                                      active, initial_timestamp );

      resource_limits.initialize_account(name);

      int64_t ram_delta = config::overhead_per_account_ram_bytes;
      ram_delta += 2*config::billable_size_v<permission_object>;
      ram_delta += owner_permission.auth.get_billable_size();
      ram_delta += active_permission.auth.get_billable_size();

      resource_limits.add_pending_ram_usage(name, ram_delta);
      resource_limits.verify_account_ram_usage(name);
   }

   void initialize_database(const genesis_state& genesis) {
      // create the database header sigil
      db.create<database_header_object>([&]( auto& header ){
         // nothing to do for now
      });

      // Initialize block summary index
      for (int i = 0; i < 0x10000; i++)
         db.create<block_summary_object>([&](block_summary_object&) {});

      const auto& tapos_block_summary = db.get<block_summary_object>(1);
      db.modify( tapos_block_summary, [&]( auto& bs ) {
         bs.block_id = head->id;
      });

      genesis.initial_configuration.validate();
      db.create<global_property_object>([&genesis,&chain_id=this->chain_id](auto& gpo ){
         gpo.configuration = genesis.initial_configuration;
         gpo.kv_configuration = genesis.initial_kv_configuration;
         gpo.chain_id = chain_id;
      });

      db.create<protocol_state_object>([&](auto& pso ){
         pso.num_supported_key_types = config::genesis_num_supported_key_types;
         for( const auto& i : genesis_intrinsics ) {
            add_intrinsic_to_whitelist( pso.whitelisted_intrinsics, i );
         }
      });

      db.create<dynamic_global_property_object>([](auto&){});

      authorization.initialize_database();
      resource_limits.initialize_database();

      authority system_auth(genesis.initial_key);
      create_native_account( genesis.initial_timestamp, config::system_account_name, system_auth, system_auth, true );

      auto empty_authority = authority(1, {}, {});
      auto active_producers_authority = authority(1, {}, {});
      active_producers_authority.accounts.push_back({{config::system_account_name, config::active_name}, 1});

      create_native_account( genesis.initial_timestamp, config::null_account_name, empty_authority, empty_authority );
      create_native_account( genesis.initial_timestamp, config::producers_account_name, empty_authority, active_producers_authority );
      const auto& active_permission       = authorization.get_permission({config::producers_account_name, config::active_name});
      const auto& majority_permission     = authorization.create_permission( config::producers_account_name,
                                                                             config::majority_producers_permission_name,
                                                                             active_permission.id,
                                                                             active_producers_authority,
                                                                             genesis.initial_timestamp );
      const auto& minority_permission     = authorization.create_permission( config::producers_account_name,
                                                                             config::minority_producers_permission_name,
                                                                             majority_permission.id,
                                                                             active_producers_authority,
                                                                             genesis.initial_timestamp );
   }

   // The returned scoped_exit should not exceed the lifetime of the pending which existed when make_block_restore_point was called.
   fc::scoped_exit<std::function<void()>> make_block_restore_point() {
      auto& bb = pending->_block_stage.get<building_block>();
      auto orig_trx_receipts_size           = bb._pending_trx_receipts.size();
      auto orig_trx_metas_size              = bb._pending_trx_metas.size();
      auto orig_trx_receipt_digests_size    = bb._pending_trx_receipt_digests.size();
      auto orig_action_receipt_digests_size = bb._action_receipt_digests.size();

      std::function<void()> callback = [this,
            orig_trx_receipts_size,
            orig_trx_metas_size,
            orig_trx_receipt_digests_size,
            orig_action_receipt_digests_size]()
      {
         auto& bb = pending->_block_stage.get<building_block>();
         bb._pending_trx_receipts.resize(orig_trx_receipts_size);
         bb._pending_trx_metas.resize(orig_trx_metas_size);
         bb._pending_trx_receipt_digests.resize(orig_trx_receipt_digests_size);
         bb._action_receipt_digests.resize(orig_action_receipt_digests_size);
      };

      return fc::make_scoped_exit( std::move(callback) );
   }

   transaction_trace_ptr apply_onerror( const generated_transaction& gtrx,
                                        fc::time_point deadline,
                                        fc::time_point start,
                                        uint32_t& cpu_time_to_bill_us, // only set on failure
                                        uint32_t billed_cpu_time_us,
                                        bool explicit_billed_cpu_time = false,
                                        bool enforce_whiteblacklist = true
                                      )
   {
      signed_transaction etrx;
      // Deliver onerror action containing the failed deferred transaction directly back to the sender.
      etrx.actions.emplace_back( vector<permission_level>{{gtrx.sender, config::active_name}},
                                 onerror( gtrx.sender_id, gtrx.packed_trx.data(), gtrx.packed_trx.size() ) );
      if( self.is_builtin_activated( builtin_protocol_feature_t::no_duplicate_deferred_id ) ) {
         etrx.expiration = time_point_sec();
         etrx.ref_block_num = 0;
         etrx.ref_block_prefix = 0;
      } else {
         etrx.expiration = self.pending_block_time() + fc::microseconds(999'999); // Round up to nearest second to avoid appearing expired
         etrx.set_reference_block( self.head_block_id() );
      }

      transaction_checktime_timer trx_timer(timer);
      transaction_context trx_context( self, etrx, etrx.id(), std::move(trx_timer), start );
      trx_context.deadline = deadline;
      trx_context.explicit_billed_cpu_time = explicit_billed_cpu_time;
      trx_context.billed_cpu_time_us = billed_cpu_time_us;
      trx_context.enforce_whiteblacklist = enforce_whiteblacklist;
      transaction_trace_ptr trace = trx_context.trace;
      try {
         trx_context.init_for_implicit_trx();
         trx_context.published = gtrx.published;
         trx_context.execute_action( trx_context.schedule_action( etrx.actions.back(), gtrx.sender, false, 0, 0 ), 0 );
         trx_context.finalize(); // Automatically rounds up network and CPU usage in trace and bills payers if successful

         auto restore = make_block_restore_point();
         trace->receipt = push_receipt( gtrx.trx_id, transaction_receipt::soft_fail,
                                        trx_context.billed_cpu_time_us, trace->net_usage );
         fc::move_append( pending->_block_stage.get<building_block>()._action_receipt_digests,
                          std::move(trx_context.executed_action_receipt_digests) );

         trx_context.squash();
         restore.cancel();
         return trace;
      } catch( const disallowed_transaction_extensions_bad_block_exception& ) {
         throw;
      } catch( const protocol_feature_bad_block_exception& ) {
         throw;
      } catch( const fc::exception& e ) {
         cpu_time_to_bill_us = trx_context.update_billed_cpu_time( fc::time_point::now() );
         trace->error_code = controller::convert_exception_to_error_code( e );
         trace->except = e;
         trace->except_ptr = std::current_exception();
      }
      return trace;
   }

   int64_t remove_scheduled_transaction( const generated_transaction_object& gto ) {
      int64_t ram_delta = -(config::billable_size_v<generated_transaction_object> + gto.packed_trx.size());
      resource_limits.add_pending_ram_usage( gto.payer, ram_delta );
      // No need to verify_account_ram_usage since we are only reducing memory

      db.remove( gto );
      return ram_delta;
   }

   bool failure_is_subjective( const fc::exception& e ) const {
      auto code = e.code();
      return    (code == subjective_block_production_exception::code_value)
             || (code == block_net_usage_exceeded::code_value)
             || (code == greylist_net_usage_exceeded::code_value)
             || (code == block_cpu_usage_exceeded::code_value)
             || (code == greylist_cpu_usage_exceeded::code_value)
             || (code == deadline_exception::code_value)
             || (code == leeway_deadline_exception::code_value)
             || (code == actor_whitelist_exception::code_value)
             || (code == actor_blacklist_exception::code_value)
             || (code == contract_whitelist_exception::code_value)
             || (code == contract_blacklist_exception::code_value)
             || (code == action_blacklist_exception::code_value)
             || (code == key_blacklist_exception::code_value)
             || (code == sig_variable_size_limit_exception::code_value);
   }

   bool scheduled_failure_is_subjective( const fc::exception& e ) const {
      auto code = e.code();
      return    (code == tx_cpu_usage_exceeded::code_value)
             || failure_is_subjective(e);
   }

   transaction_trace_ptr push_scheduled_transaction( const transaction_id_type& trxid, fc::time_point deadline, uint32_t billed_cpu_time_us, bool explicit_billed_cpu_time = false ) {
      const auto& idx = db.get_index<generated_transaction_multi_index,by_trx_id>();
      auto itr = idx.find( trxid );
      EOS_ASSERT( itr != idx.end(), unknown_transaction_exception, "unknown transaction" );
      return push_scheduled_transaction( *itr, deadline, billed_cpu_time_us, explicit_billed_cpu_time );
   }

   transaction_trace_ptr push_scheduled_transaction( const generated_transaction_object& gto, fc::time_point deadline, uint32_t billed_cpu_time_us, bool explicit_billed_cpu_time = false )
   { try {
      maybe_session undo_session;
      if ( !self.skip_db_sessions() )
         undo_session = maybe_session(db);

      auto gtrx = generated_transaction(gto);

      // remove the generated transaction object after making a copy
      // this will ensure that anything which affects the GTO multi-index-container will not invalidate
      // data we need to successfully retire this transaction.
      //
      // IF the transaction FAILs in a subjective way, `undo_session` should expire without being squashed
      // resulting in the GTO being restored and available for a future block to retire.
      int64_t trx_removal_ram_delta = remove_scheduled_transaction(gto);

      fc::datastream<const char*> ds( gtrx.packed_trx.data(), gtrx.packed_trx.size() );

      EOS_ASSERT( gtrx.delay_until <= self.pending_block_time(), transaction_exception, "this transaction isn't ready",
                 ("gtrx.delay_until",gtrx.delay_until)("pbt",self.pending_block_time())          );

      signed_transaction dtrx;
      fc::raw::unpack(ds,static_cast<transaction&>(dtrx) );
      transaction_metadata_ptr trx = transaction_metadata::create_no_recover_keys( packed_transaction( dtrx ), transaction_metadata::trx_type::scheduled );
      trx->accepted = true;

      transaction_trace_ptr trace;
      if( gtrx.expiration < self.pending_block_time() ) {
         trace = std::make_shared<transaction_trace>();
         trace->id = gtrx.trx_id;
         trace->block_num = self.head_block_num() + 1;
         trace->block_time = self.pending_block_time();
         trace->producer_block_id = self.pending_producer_block_id();
         trace->scheduled = true;
         trace->receipt = push_receipt( gtrx.trx_id, transaction_receipt::expired, billed_cpu_time_us, 0 ); // expire the transaction
         trace->account_ram_delta = account_delta( gtrx.payer, trx_removal_ram_delta );
         emit( self.accepted_transaction, trx );
         emit( self.applied_transaction, std::tie(trace, dtrx) );
         undo_session.squash();
         return trace;
      }

      auto reset_in_trx_requiring_checks = fc::make_scoped_exit([old_value=in_trx_requiring_checks,this](){
         in_trx_requiring_checks = old_value;
      });
      in_trx_requiring_checks = true;

      uint32_t cpu_time_to_bill_us = billed_cpu_time_us;

      transaction_checktime_timer trx_timer(timer);
      transaction_context trx_context( self, dtrx, gtrx.trx_id, std::move(trx_timer) );
      trx_context.leeway =  fc::microseconds(0); // avoid stealing cpu resource
      trx_context.deadline = deadline;
      trx_context.explicit_billed_cpu_time = explicit_billed_cpu_time;
      trx_context.billed_cpu_time_us = billed_cpu_time_us;
      trx_context.enforce_whiteblacklist = gtrx.sender.empty() ? true : !sender_avoids_whitelist_blacklist_enforcement( gtrx.sender );
      trace = trx_context.trace;
      try {
         trx_context.init_for_deferred_trx( gtrx.published );

         if( trx_context.enforce_whiteblacklist && pending->_block_status == controller::block_status::incomplete ) {
            flat_set<account_name> actors;
            for( const auto& act : trx_context.trx.actions ) {
               for( const auto& auth : act.authorization ) {
                  actors.insert( auth.actor );
               }
            }
            check_actor_list( actors );
         }

         trx_context.exec();
         trx_context.finalize(); // Automatically rounds up network and CPU usage in trace and bills payers if successful

         auto restore = make_block_restore_point();

         trace->receipt = push_receipt( gtrx.trx_id,
                                        transaction_receipt::executed,
                                        trx_context.billed_cpu_time_us,
                                        trace->net_usage );

         fc::move_append( pending->_block_stage.get<building_block>()._action_receipt_digests,
                          std::move(trx_context.executed_action_receipt_digests) );

         trace->account_ram_delta = account_delta( gtrx.payer, trx_removal_ram_delta );

         emit( self.accepted_transaction, trx );
         emit( self.applied_transaction, std::tie(trace, dtrx) );

         trx_context.squash();
         undo_session.squash();

         restore.cancel();

         return trace;
      } catch( const disallowed_transaction_extensions_bad_block_exception& ) {
         throw;
      } catch( const protocol_feature_bad_block_exception& ) {
         throw;
      } catch( const fc::exception& e ) {
         cpu_time_to_bill_us = trx_context.update_billed_cpu_time( fc::time_point::now() );
         trace->error_code = controller::convert_exception_to_error_code( e );
         trace->except = e;
         trace->except_ptr = std::current_exception();
         trace->elapsed = fc::time_point::now() - trx_context.start;
      }
      trx_context.undo();

      // Only subjective OR soft OR hard failure logic below:

      if( gtrx.sender != account_name() && !failure_is_subjective(*trace->except)) {
         // Attempt error handling for the generated transaction.

         auto error_trace = apply_onerror( gtrx, deadline, trx_context.pseudo_start,
                                           cpu_time_to_bill_us, billed_cpu_time_us, explicit_billed_cpu_time,
                                           trx_context.enforce_whiteblacklist );
         error_trace->failed_dtrx_trace = trace;
         trace = error_trace;
         if( !trace->except_ptr ) {
            trace->account_ram_delta = account_delta( gtrx.payer, trx_removal_ram_delta );
            emit( self.accepted_transaction, trx );
            emit( self.applied_transaction, std::tie(trace, dtrx) );
            undo_session.squash();
            return trace;
         }
         trace->elapsed = fc::time_point::now() - trx_context.start;
      }

      // Only subjective OR hard failure logic below:

      // subjectivity changes based on producing vs validating
      bool subjective  = false;
      if (explicit_billed_cpu_time) {
         subjective = failure_is_subjective(*trace->except);
      } else {
         subjective = scheduled_failure_is_subjective(*trace->except);
      }

      if ( !subjective ) {
         // hard failure logic

         if( !explicit_billed_cpu_time ) {
            auto& rl = self.get_mutable_resource_limits_manager();
            rl.update_account_usage( trx_context.bill_to_accounts, block_timestamp_type(self.pending_block_time()).slot );
            int64_t account_cpu_limit = 0;
            std::tie( std::ignore, account_cpu_limit, std::ignore, std::ignore ) = trx_context.max_bandwidth_billed_accounts_can_pay( true );

            cpu_time_to_bill_us = static_cast<uint32_t>( std::min( std::min( static_cast<int64_t>(cpu_time_to_bill_us),
                                                                             account_cpu_limit                          ),
                                                                   trx_context.initial_objective_duration_limit.count()    ) );
         }

         resource_limits.add_transaction_usage( trx_context.bill_to_accounts, cpu_time_to_bill_us, 0,
                                                block_timestamp_type(self.pending_block_time()).slot ); // Should never fail

         trace->receipt = push_receipt(gtrx.trx_id, transaction_receipt::hard_fail, cpu_time_to_bill_us, 0);
         trace->account_ram_delta = account_delta( gtrx.payer, trx_removal_ram_delta );

         emit( self.accepted_transaction, trx );
         emit( self.applied_transaction, std::tie(trace, dtrx) );

         undo_session.squash();
      } else {
         emit( self.accepted_transaction, trx );
         emit( self.applied_transaction, std::tie(trace, dtrx) );
      }

      return trace;
   } FC_CAPTURE_AND_RETHROW() } /// push_scheduled_transaction


   /**
    *  Adds the transaction receipt to the pending block and returns it.
    */
   template<typename T>
   const transaction_receipt& push_receipt( const T& trx, transaction_receipt_header::status_enum status,
                                            uint64_t cpu_usage_us, uint64_t net_usage ) {
      uint64_t net_usage_words = net_usage / 8;
      EOS_ASSERT( net_usage_words*8 == net_usage, transaction_exception, "net_usage is not divisible by 8" );
      auto& receipts = pending->_block_stage.get<building_block>()._pending_trx_receipts;
      receipts.emplace_back( trx );
      transaction_receipt& r = receipts.back();
      r.cpu_usage_us         = cpu_usage_us;
      r.net_usage_words      = net_usage_words;
      r.status               = status;
      pending->_block_stage.get<building_block>()._pending_trx_receipt_digests.emplace_back( r.digest() );
      return r;
   }

   /**
    *  This is the entry point for new transactions to the block state. It will check authorization and
    *  determine whether to execute it now or to delay it. Lastly it inserts a transaction receipt into
    *  the pending block.
    */
   transaction_trace_ptr push_transaction( const transaction_metadata_ptr& trx,
                                           fc::time_point deadline,
                                           uint32_t billed_cpu_time_us,
                                           bool explicit_billed_cpu_time = false )
   {
      EOS_ASSERT(deadline != fc::time_point(), transaction_exception, "deadline cannot be uninitialized");

      transaction_trace_ptr trace;
      try {
         auto start = fc::time_point::now();
         const bool check_auth = !self.skip_auth_check() && !trx->implicit;
         const fc::microseconds sig_cpu_usage = trx->signature_cpu_usage();

         if( !explicit_billed_cpu_time ) {
            fc::microseconds already_consumed_time( EOS_PERCENT(sig_cpu_usage.count(), conf.sig_cpu_bill_pct) );

            if( start.time_since_epoch() <  already_consumed_time ) {
               start = fc::time_point();
            } else {
               start -= already_consumed_time;
            }
         }

         const signed_transaction& trn = trx->packed_trx()->get_signed_transaction();
         transaction_checktime_timer trx_timer(timer);
         transaction_context trx_context(self, trn, trx->id(), std::move(trx_timer), start);
         if ((bool)subjective_cpu_leeway && pending->_block_status == controller::block_status::incomplete) {
            trx_context.leeway = *subjective_cpu_leeway;
         }
         trx_context.deadline = deadline;
         trx_context.explicit_billed_cpu_time = explicit_billed_cpu_time;
         trx_context.billed_cpu_time_us = billed_cpu_time_us;
         trace = trx_context.trace;
         try {
            if( trx->implicit ) {
               trx_context.init_for_implicit_trx();
               trx_context.enforce_whiteblacklist = false;
            } else {
               bool skip_recording = replay_head_time && (time_point(trn.expiration) <= *replay_head_time);
               trx_context.init_for_input_trx( trx->packed_trx()->get_unprunable_size(),
                                               trx->packed_trx()->get_prunable_size(),
                                               skip_recording);
            }

            trx_context.delay = fc::seconds(trn.delay_sec);

            if( check_auth ) {
               authorization.check_authorization(
                       trn.actions,
                       trx->recovered_keys(),
                       {},
                       trx_context.delay,
                       [&trx_context](){ trx_context.checktime(); },
                       false
               );
            }
            trx_context.exec();
            trx_context.finalize(); // Automatically rounds up network and CPU usage in trace and bills payers if successful

            auto restore = make_block_restore_point();

            if (!trx->implicit) {
               transaction_receipt::status_enum s = (trx_context.delay == fc::seconds(0))
                                                    ? transaction_receipt::executed
                                                    : transaction_receipt::delayed;
               trace->receipt = push_receipt(*trx->packed_trx(), s, trx_context.billed_cpu_time_us, trace->net_usage);
               pending->_block_stage.get<building_block>()._pending_trx_metas.emplace_back(trx);
            } else {
               transaction_receipt_header r;
               r.status = transaction_receipt::executed;
               r.cpu_usage_us = trx_context.billed_cpu_time_us;
               r.net_usage_words = trace->net_usage / 8;
               trace->receipt = r;
            }

            fc::move_append( pending->_block_stage.get<building_block>()._action_receipt_digests,
                             std::move(trx_context.executed_action_receipt_digests) );

            // call the accept signal but only once for this transaction
            if (!trx->accepted) {
               trx->accepted = true;
               emit( self.accepted_transaction, trx);
            }

            emit(self.applied_transaction, std::tie(trace, trn));


            if ( read_mode != db_read_mode::SPECULATIVE && pending->_block_status == controller::block_status::incomplete ) {
               //this may happen automatically in destructor, but I prefere make it more explicit
               trx_context.undo();
            } else {
               restore.cancel();
               trx_context.squash();
            }

            return trace;
         } catch( const disallowed_transaction_extensions_bad_block_exception& ) {
            throw;
         } catch( const protocol_feature_bad_block_exception& ) {
            throw;
         } catch (const fc::exception& e) {
            trace->error_code = controller::convert_exception_to_error_code( e );
            trace->except = e;
            trace->except_ptr = std::current_exception();
         }

         emit( self.accepted_transaction, trx );
         emit( self.applied_transaction, std::tie(trace, trn) );

         return trace;
      } FC_CAPTURE_AND_RETHROW((trace))
   } /// push_transaction

   void start_block( block_timestamp_type when,
                     uint16_t confirm_block_count,
                     const vector<digest_type>& new_protocol_feature_activations,
                     controller::block_status s,
                     const optional<block_id_type>& producer_block_id )
   {
      EOS_ASSERT( !pending, block_validate_exception, "pending block already exists" );

      auto guard_pending = fc::make_scoped_exit([this, head_block_num=head->block_num](){
         protocol_features.popped_blocks_to( head_block_num );
         pending.reset();
      });

      if (!self.skip_db_sessions(s)) {
         EOS_ASSERT( db.revision() == head->block_num, database_exception, "db revision is not on par with head block",
                     ("db.revision()", db.revision())("controller_head_block", head->block_num)("fork_db_head_block", fork_db.head()->block_num) );

         pending.emplace( maybe_session(db), *head, when, confirm_block_count, new_protocol_feature_activations );
      } else {
         pending.emplace( maybe_session(), *head, when, confirm_block_count, new_protocol_feature_activations );
      }

      pending->_block_status = s;
      pending->_producer_block_id = producer_block_id;

      auto& bb = pending->_block_stage.get<building_block>();
      const auto& pbhs = bb._pending_block_header_state;

      if ( read_mode == db_read_mode::SPECULATIVE || pending->_block_status != controller::block_status::incomplete )
      {
         const auto& pso = db.get<protocol_state_object>();

         auto num_preactivated_protocol_features = pso.preactivated_protocol_features.size();
         bool handled_all_preactivated_features = (num_preactivated_protocol_features == 0);

         if( new_protocol_feature_activations.size() > 0 ) {
            flat_map<digest_type, bool> activated_protocol_features;
            activated_protocol_features.reserve( std::max( num_preactivated_protocol_features,
                                                           new_protocol_feature_activations.size() ) );
            for( const auto& feature_digest : pso.preactivated_protocol_features ) {
               activated_protocol_features.emplace( feature_digest, false );
            }

            size_t num_preactivated_features_that_have_activated = 0;

            const auto& pfs = protocol_features.get_protocol_feature_set();
            for( const auto& feature_digest : new_protocol_feature_activations ) {
               const auto& f = pfs.get_protocol_feature( feature_digest );

               auto res = activated_protocol_features.emplace( feature_digest, true );
               if( res.second ) {
                  // feature_digest was not preactivated
                  EOS_ASSERT( !f.preactivation_required, protocol_feature_exception,
                              "attempted to activate protocol feature without prior required preactivation: ${digest}",
                              ("digest", feature_digest)
                  );
               } else {
                  EOS_ASSERT( !res.first->second, block_validate_exception,
                              "attempted duplicate activation within a single block: ${digest}",
                              ("digest", feature_digest)
                  );
                  // feature_digest was preactivated
                  res.first->second = true;
                  ++num_preactivated_features_that_have_activated;
               }

               if( f.builtin_feature ) {
                  trigger_activation_handler( *f.builtin_feature );
               }

               protocol_features.activate_feature( feature_digest, pbhs.block_num );

               ++bb._num_new_protocol_features_that_have_activated;
            }

            if( num_preactivated_features_that_have_activated == num_preactivated_protocol_features ) {
               handled_all_preactivated_features = true;
            }
         }

         EOS_ASSERT( handled_all_preactivated_features, block_validate_exception,
                     "There are pre-activated protocol features that were not activated at the start of this block"
         );

         if( new_protocol_feature_activations.size() > 0 ) {
            db.modify( pso, [&]( auto& ps ) {
               ps.preactivated_protocol_features.clear();

               ps.activated_protocol_features.reserve( ps.activated_protocol_features.size()
                                                         + new_protocol_feature_activations.size() );
               for( const auto& feature_digest : new_protocol_feature_activations ) {
                  ps.activated_protocol_features.emplace_back( feature_digest, pbhs.block_num );
               }
            });
         }

         const auto& gpo = self.get_global_properties();

         if( gpo.proposed_schedule_block_num.valid() && // if there is a proposed schedule that was proposed in a block ...
             ( *gpo.proposed_schedule_block_num <= pbhs.dpos_irreversible_blocknum ) && // ... that has now become irreversible ...
             pbhs.prev_pending_schedule.schedule.producers.size() == 0 // ... and there was room for a new pending schedule prior to any possible promotion
         )
         {
            // Promote proposed schedule to pending schedule.
            if( !replay_head_time ) {
               ilog( "promoting proposed schedule (set in block ${proposed_num}) to pending; current block: ${n} lib: ${lib} schedule: ${schedule} ",
                     ("proposed_num", *gpo.proposed_schedule_block_num)("n", pbhs.block_num)
                     ("lib", pbhs.dpos_irreversible_blocknum)
                     ("schedule", producer_authority_schedule::from_shared(gpo.proposed_schedule) ) );
            }

            EOS_ASSERT( gpo.proposed_schedule.version == pbhs.active_schedule_version + 1,
                        producer_schedule_exception, "wrong producer schedule version specified" );

            pending->_block_stage.get<building_block>()._new_pending_producer_schedule = producer_authority_schedule::from_shared(gpo.proposed_schedule);
            db.modify( gpo, [&]( auto& gp ) {
               gp.proposed_schedule_block_num = optional<block_num_type>();
               gp.proposed_schedule.version=0;
               gp.proposed_schedule.producers.clear();
            });
         }

         try {
            transaction_metadata_ptr onbtrx =
                  transaction_metadata::create_no_recover_keys( packed_transaction( get_on_block_transaction() ), transaction_metadata::trx_type::implicit );
            auto reset_in_trx_requiring_checks = fc::make_scoped_exit([old_value=in_trx_requiring_checks,this](){
                  in_trx_requiring_checks = old_value;
               });
            in_trx_requiring_checks = true;
            push_transaction( onbtrx, fc::time_point::maximum(), gpo.configuration.min_transaction_cpu_usage, true );
         } catch( const std::bad_alloc& e ) {
            elog( "on block transaction failed due to a std::bad_alloc" );
            throw;
         } catch( const boost::interprocess::bad_alloc& e ) {
            elog( "on block transaction failed due to a bad allocation" );
            throw;
         } catch( const fc::exception& e ) {
            wlog( "on block transaction failed, but shouldn't impact block generation, system contract needs update" );
            edump((e.to_detail_string()));
         } catch( ... ) {
            elog( "on block transaction failed due to unknown exception" );
         }

         clear_expired_input_transactions();
         update_producers_authority();
      }

      guard_pending.cancel();
   } /// start_block

   void finalize_block()
   {
      EOS_ASSERT( pending, block_validate_exception, "it is not valid to finalize when there is no pending block");
      EOS_ASSERT( pending->_block_stage.contains<building_block>(), block_validate_exception, "already called finalize_block");

      try {

      auto& pbhs = pending->get_pending_block_header_state();

      // Update resource limits:
      resource_limits.process_account_limit_updates();
      const auto& chain_config = self.get_global_properties().configuration;
      uint64_t CPU_TARGET = EOS_PERCENT(chain_config.max_block_cpu_usage, chain_config.target_block_cpu_usage_pct);
      resource_limits.set_block_parameters(
         { CPU_TARGET, chain_config.max_block_cpu_usage, config::block_cpu_usage_average_window_ms / config::block_interval_ms, config::maximum_elastic_resource_multiplier, {99, 100}, {1000, 999}},
         {EOS_PERCENT(chain_config.max_block_net_usage, chain_config.target_block_net_usage_pct), chain_config.max_block_net_usage, config::block_size_average_window_ms / config::block_interval_ms, config::maximum_elastic_resource_multiplier, {99, 100}, {1000, 999}}
      );
      resource_limits.process_block_usage(pbhs.block_num);

      auto& bb = pending->_block_stage.get<building_block>();

      // Create (unsigned) block:
      auto block_ptr = std::make_shared<signed_block>( pbhs.make_block_header(
         merkle( std::move( pending->_block_stage.get<building_block>()._pending_trx_receipt_digests ) ),
         merkle( std::move( pending->_block_stage.get<building_block>()._action_receipt_digests ) ),
         bb._new_pending_producer_schedule,
         std::move( bb._new_protocol_feature_activations ),
         protocol_features.get_protocol_feature_set()
      ) );

      block_ptr->transactions = std::move( bb._pending_trx_receipts );

      auto id = block_ptr->id();

      // Update TaPoS table:
      create_block_summary( id );

      /*
      ilog( "finalized block ${n} (${id}) at ${t} by ${p} (${signing_key}); schedule_version: ${v} lib: ${lib} #dtrxs: ${ndtrxs} ${np}",
            ("n",pbhs.block_num)
            ("id",id)
            ("t",pbhs.timestamp)
            ("p",pbhs.producer)
            ("signing_key", pbhs.block_signing_key)
            ("v",pbhs.active_schedule_version)
            ("lib",pbhs.dpos_irreversible_blocknum)
            ("ndtrxs",db.get_index<generated_transaction_multi_index,by_trx_id>().size())
            ("np",block_ptr->new_producers)
      );
      */

      pending->_block_stage = assembled_block{
                                 id,
                                 std::move( bb._pending_block_header_state ),
                                 std::move( bb._pending_trx_metas ),
                                 std::move( block_ptr ),
                                 std::move( bb._new_pending_producer_schedule )
                              };
   } FC_CAPTURE_AND_RETHROW() } /// finalize_block

   /**
    * @post regardless of the success of commit block there is no active pending block
    */
   void commit_block( bool add_to_fork_db ) {
      auto reset_pending_on_exit = fc::make_scoped_exit([this]{
         pending.reset();
      });

      try {
         EOS_ASSERT( pending->_block_stage.contains<completed_block>(), block_validate_exception,
                     "cannot call commit_block until pending block is completed" );

         auto bsp = pending->_block_stage.get<completed_block>()._block_state;

         if( add_to_fork_db ) {
            fork_db.add( bsp );
            fork_db.mark_valid( bsp );
            emit( self.accepted_block_header, bsp );
            head = fork_db.head();
            EOS_ASSERT( bsp == head, fork_database_exception, "committed block did not become the new head in fork database");
         }

         if( !replay_head_time && read_mode != db_read_mode::IRREVERSIBLE ) {
            reversible_blocks.create<reversible_block_object>( [&]( auto& ubo ) {
               ubo.blocknum = bsp->block_num;
               ubo.set_block( bsp->block );
            });
         }

         emit( self.accepted_block, bsp );

         if( add_to_fork_db ) {
            log_irreversible();
         }
      } catch (...) {
         // dont bother resetting pending, instead abort the block
         reset_pending_on_exit.cancel();
         abort_block();
         throw;
      }

      // push the state for pending.
      pending->push();
   }

   /**
    *  This method is called from other threads. The controller_impl should outlive those threads.
    *  However, to avoid race conditions, it means that the behavior of this function should not change
    *  after controller_impl construction.

    *  This should not be an issue since the purpose of this function is to ensure all of the protocol features
    *  in the supplied vector are recognized by the software, and the set of recognized protocol features is
    *  determined at startup and cannot be changed without a restart.
    */
   void check_protocol_features( block_timestamp_type timestamp,
                                 const flat_set<digest_type>& currently_activated_protocol_features,
                                 const vector<digest_type>& new_protocol_features )
   {
      const auto& pfs = protocol_features.get_protocol_feature_set();

      for( auto itr = new_protocol_features.begin(); itr != new_protocol_features.end(); ++itr ) {
         const auto& f = *itr;

         auto status = pfs.is_recognized( f, timestamp );
         switch( status ) {
            case protocol_feature_set::recognized_t::unrecognized:
               EOS_THROW( protocol_feature_exception,
                          "protocol feature with digest '${digest}' is unrecognized", ("digest", f) );
            break;
            case protocol_feature_set::recognized_t::disabled:
               EOS_THROW( protocol_feature_exception,
                          "protocol feature with digest '${digest}' is disabled", ("digest", f) );
            break;
            case protocol_feature_set::recognized_t::too_early:
               EOS_THROW( protocol_feature_exception,
                          "${timestamp} is too early for the earliest allowed activation time of the protocol feature with digest '${digest}'", ("digest", f)("timestamp", timestamp) );
            break;
            case protocol_feature_set::recognized_t::ready:
            break;
            default:
               EOS_THROW( protocol_feature_exception, "unexpected recognized_t status" );
            break;
         }

         EOS_ASSERT( currently_activated_protocol_features.find( f ) == currently_activated_protocol_features.end(),
                     protocol_feature_exception,
                     "protocol feature with digest '${digest}' has already been activated",
                     ("digest", f)
         );

         auto dependency_checker = [&currently_activated_protocol_features, &new_protocol_features, &itr]
                                   ( const digest_type& f ) -> bool
         {
            if( currently_activated_protocol_features.find( f ) != currently_activated_protocol_features.end() )
               return true;

            return (std::find( new_protocol_features.begin(), itr, f ) != itr);
         };

         EOS_ASSERT( pfs.validate_dependencies( f, dependency_checker ), protocol_feature_exception,
                     "not all dependencies of protocol feature with digest '${digest}' have been activated",
                     ("digest", f)
         );
      }
   }

   void apply_block( const block_state_ptr& bsp, controller::block_status s, const trx_meta_cache_lookup& trx_lookup )
   { try {
      try {
         const signed_block_ptr& b = bsp->block;
         const auto& new_protocol_feature_activations = bsp->get_new_protocol_feature_activations();

         auto producer_block_id = b->id();
         start_block( b->timestamp, b->confirmed, new_protocol_feature_activations, s, producer_block_id);

         const bool existing_trxs_metas = !bsp->trxs_metas().empty();
         const bool pub_keys_recovered = bsp->is_pub_keys_recovered();
         const bool skip_auth_checks = self.skip_auth_check();
         std::vector<std::tuple<transaction_metadata_ptr, recover_keys_future>> trx_metas;
         bool use_bsp_cached = false;
         if( pub_keys_recovered || (skip_auth_checks && existing_trxs_metas) ) {
            use_bsp_cached = true;
         } else {
            trx_metas.reserve( b->transactions.size() );
            for( const auto& receipt : b->transactions ) {
               if( receipt.trx.contains<packed_transaction>()) {
                  const auto& pt = receipt.trx.get<packed_transaction>();
                  transaction_metadata_ptr trx_meta_ptr = trx_lookup ? trx_lookup( pt.id() ) : transaction_metadata_ptr{};
                  if( trx_meta_ptr && ( skip_auth_checks || !trx_meta_ptr->recovered_keys().empty() ) ) {
                     trx_metas.emplace_back( std::move( trx_meta_ptr ), recover_keys_future{} );
                  } else if( skip_auth_checks ) {
                     trx_metas.emplace_back(
                           transaction_metadata::create_no_recover_keys( pt, transaction_metadata::trx_type::input ),
                           recover_keys_future{} );
                  } else {
                     auto ptrx = std::make_shared<packed_transaction>( pt );
                     auto fut = transaction_metadata::start_recover_keys(
                           std::move( ptrx ), thread_pool.get_executor(), chain_id, microseconds::maximum() );
                     trx_metas.emplace_back( transaction_metadata_ptr{}, std::move( fut ) );
                  }
               }
            }
         }

         transaction_trace_ptr trace;

         size_t packed_idx = 0;
         const auto& trx_receipts = pending->_block_stage.get<building_block>()._pending_trx_receipts;
         for( const auto& receipt : b->transactions ) {
            auto num_pending_receipts = trx_receipts.size();
            if( receipt.trx.contains<packed_transaction>() ) {
               const auto& trx_meta = ( use_bsp_cached ? bsp->trxs_metas().at( packed_idx )
                                                       : ( !!std::get<0>( trx_metas.at( packed_idx ) ) ?
                                                             std::get<0>( trx_metas.at( packed_idx ) )
                                                             : std::get<1>( trx_metas.at( packed_idx ) ).get() ) );
               trace = push_transaction( trx_meta, fc::time_point::maximum(), receipt.cpu_usage_us, true );
               ++packed_idx;
            } else if( receipt.trx.contains<transaction_id_type>() ) {
               trace = push_scheduled_transaction( receipt.trx.get<transaction_id_type>(), fc::time_point::maximum(), receipt.cpu_usage_us, true );
            } else {
               EOS_ASSERT( false, block_validate_exception, "encountered unexpected receipt type" );
            }

            bool transaction_failed =  trace && trace->except;
            bool transaction_can_fail = receipt.status == transaction_receipt_header::hard_fail && receipt.trx.contains<transaction_id_type>();
            if( transaction_failed && !transaction_can_fail) {
               edump((*trace));
               throw *trace->except;
            }

            EOS_ASSERT( trx_receipts.size() > 0,
                        block_validate_exception, "expected a receipt",
                        ("block", *b)("expected_receipt", receipt)
                      );
            EOS_ASSERT( trx_receipts.size() == num_pending_receipts + 1,
                        block_validate_exception, "expected receipt was not added",
                        ("block", *b)("expected_receipt", receipt)
                      );
            const transaction_receipt_header& r = trx_receipts.back();
            EOS_ASSERT( r == static_cast<const transaction_receipt_header&>(receipt),
                        block_validate_exception, "receipt does not match",
                        ("producer_receipt", receipt)("validator_receipt", trx_receipts.back()) );
         }

         finalize_block();

         auto& ab = pending->_block_stage.get<assembled_block>();

         // this implicitly asserts that all header fields (less the signature) are identical
         EOS_ASSERT( producer_block_id == ab._id, block_validate_exception, "Block ID does not match",
                     ("producer_block_id",producer_block_id)("validator_block_id",ab._id) );

         if( !use_bsp_cached ) {
            bsp->set_trxs_metas( std::move( ab._trx_metas ), !skip_auth_checks );
         }
         // create completed_block with the existing block_state as we just verified it is the same as assembled_block
         pending->_block_stage = completed_block{ bsp };

         commit_block(false);
         return;
      } catch ( const fc::exception& e ) {
         edump((e.to_detail_string()));
         abort_block();
         throw;
      }
   } FC_CAPTURE_AND_RETHROW() } /// apply_block

   std::future<block_state_ptr> create_block_state_future( const signed_block_ptr& b ) {
      EOS_ASSERT( b, block_validate_exception, "null block" );

      auto id = b->id();

      // no reason for a block_state if fork_db already knows about block
      auto existing = fork_db.get_block( id );
      EOS_ASSERT( !existing, fork_database_exception, "we already know about this block: ${id}", ("id", id) );

      auto prev = fork_db.get_block_header( b->previous );
      EOS_ASSERT( prev, unlinkable_block_exception,
                  "unlinkable block ${id}", ("id", id)("previous", b->previous) );

      return async_thread_pool( thread_pool.get_executor(), [b, prev, control=this]() {
         const bool skip_validate_signee = false;
         return std::make_shared<block_state>(
                        *prev,
                        move( b ),
                        control->protocol_features.get_protocol_feature_set(),
                        [control]( block_timestamp_type timestamp,
                                   const flat_set<digest_type>& cur_features,
                                   const vector<digest_type>& new_features )
                        { control->check_protocol_features( timestamp, cur_features, new_features ); },
                        skip_validate_signee
         );
      } );
   }

   void push_block( std::future<block_state_ptr>& block_state_future,
                    const forked_branch_callback& forked_branch_cb, const trx_meta_cache_lookup& trx_lookup )
   {
      controller::block_status s = controller::block_status::complete;
      EOS_ASSERT(!pending, block_validate_exception, "it is not valid to push a block when there is a pending block");

      auto reset_prod_light_validation = fc::make_scoped_exit([old_value=trusted_producer_light_validation, this]() {
         trusted_producer_light_validation = old_value;
      });
      try {
         block_state_ptr bsp = block_state_future.get();
         const auto& b = bsp->block;

         if( conf.terminate_at_block > 0 && conf.terminate_at_block < b->block_num() ) {
            ilog("Reached configured maximum block ${num}; terminating", ("num", conf.terminate_at_block) );
            shutdown();
            return;
         }

         emit( self.pre_accepted_block, b );

         fork_db.add( bsp );

         if (conf.trusted_producers.count(b->producer)) {
            trusted_producer_light_validation = true;
         };

         emit( self.accepted_block_header, bsp );

         if( read_mode != db_read_mode::IRREVERSIBLE ) {
            maybe_switch_forks( fork_db.pending_head(), s, forked_branch_cb, trx_lookup );
         } else {
            log_irreversible();
         }

      } FC_LOG_AND_RETHROW( )
   }

   void replay_push_block( const signed_block_ptr& b, controller::block_status s ) {
      self.validate_db_available_size();
      self.validate_reversible_available_size();

      EOS_ASSERT(!pending, block_validate_exception, "it is not valid to push a block when there is a pending block");

      try {
         EOS_ASSERT( b, block_validate_exception, "trying to push empty block" );
         EOS_ASSERT( (s == controller::block_status::irreversible || s == controller::block_status::validated),
                     block_validate_exception, "invalid block status for replay" );

         if( conf.terminate_at_block > 0 && conf.terminate_at_block < b->block_num() ) {
            ilog("Reached configured maximum block ${num}; terminating", ("num", conf.terminate_at_block) );
            shutdown();
            return;
         }

         emit( self.pre_accepted_block, b );
         const bool skip_validate_signee = !conf.force_all_checks;

         auto bsp = std::make_shared<block_state>(
                        *head,
                        b,
                        protocol_features.get_protocol_feature_set(),
                        [this]( block_timestamp_type timestamp,
                                const flat_set<digest_type>& cur_features,
                                const vector<digest_type>& new_features )
                        { check_protocol_features( timestamp, cur_features, new_features ); },
                        skip_validate_signee
         );

         if( s != controller::block_status::irreversible ) {
            fork_db.add( bsp, true );
         }

         emit( self.accepted_block_header, bsp );

         if( s == controller::block_status::irreversible ) {
            apply_block( bsp, s, trx_meta_cache_lookup{} );
            head = bsp;

            // On replay, log_irreversible is not called and so no irreversible_block signal is emitted.
            // So emit it explicitly here.
            emit( self.irreversible_block, bsp );

            if (!self.skip_db_sessions(s)) {
               db.commit(bsp->block_num);
            }

         } else {
            EOS_ASSERT( read_mode != db_read_mode::IRREVERSIBLE, block_validate_exception,
                        "invariant failure: cannot replay reversible blocks while in irreversible mode" );
            maybe_switch_forks( bsp, s, forked_branch_callback{}, trx_meta_cache_lookup{} );
         }

      } FC_LOG_AND_RETHROW( )
   }

   void maybe_switch_forks( const block_state_ptr& new_head, controller::block_status s,
                            const forked_branch_callback& forked_branch_cb, const trx_meta_cache_lookup& trx_lookup )
   {
      bool head_changed = true;
      if( new_head->header.previous == head->id ) {
         try {
            apply_block( new_head, s, trx_lookup );
            fork_db.mark_valid( new_head );
            head = new_head;
         } catch ( const fc::exception& e ) {
            fork_db.remove( new_head->id );
            throw;
         }
      } else if( new_head->id != head->id ) {
         auto old_head = head;
         ilog("switching forks from ${current_head_id} (block number ${current_head_num}) to ${new_head_id} (block number ${new_head_num})",
              ("current_head_id", head->id)("current_head_num", head->block_num)("new_head_id", new_head->id)("new_head_num", new_head->block_num) );
         auto branches = fork_db.fetch_branch_from( new_head->id, head->id );

         if( branches.second.size() > 0 ) {
            for( auto itr = branches.second.begin(); itr != branches.second.end(); ++itr ) {
               pop_block();
            }
            EOS_ASSERT( self.head_block_id() == branches.second.back()->header.previous, fork_database_exception,
                     "loss of sync between fork_db and chainbase during fork switch" ); // _should_ never fail

            if( forked_branch_cb ) forked_branch_cb( branches.second );
         }

         for( auto ritr = branches.first.rbegin(); ritr != branches.first.rend(); ++ritr ) {
            optional<fc::exception> except;
            try {
               apply_block( *ritr, (*ritr)->is_valid() ? controller::block_status::validated
                                                       : controller::block_status::complete, trx_lookup );
               fork_db.mark_valid( *ritr );
               head = *ritr;
            } catch (const fc::exception& e) {
               except = e;
            }
            if( except ) {
               elog("exception thrown while switching forks ${e}", ("e", except->to_detail_string()));

               // ritr currently points to the block that threw
               // Remove the block that threw and all forks built off it.
               fork_db.remove( (*ritr)->id );

               // pop all blocks from the bad fork, discarding their transactions
               // ritr base is a forward itr to the last block successfully applied
               auto applied_itr = ritr.base();
               for( auto itr = applied_itr; itr != branches.first.end(); ++itr ) {
                  pop_block();
               }
               EOS_ASSERT( self.head_block_id() == branches.second.back()->header.previous, fork_database_exception,
                           "loss of sync between fork_db and chainbase during fork switch reversal" ); // _should_ never fail

               // re-apply good blocks
               for( auto ritr = branches.second.rbegin(); ritr != branches.second.rend(); ++ritr ) {
                  apply_block( *ritr, controller::block_status::validated /* we previously validated these blocks*/, trx_lookup );
                  head = *ritr;
               }
               throw *except;
            } // end if exception
         } /// end for each block in branch

         ilog("successfully switched fork to new head ${new_head_id}", ("new_head_id", new_head->id));
      } else {
         head_changed = false;
      }

      if( head_changed )
         log_irreversible();

   } /// push_block

   deque<transaction_metadata_ptr> abort_block() {
      deque<transaction_metadata_ptr> applied_trxs;
      if( pending ) {
         applied_trxs = pending->extract_trx_metas();
         pending.reset();
         protocol_features.popped_blocks_to( head->block_num );
      }
      return applied_trxs;
   }

   void update_producers_authority() {
      const auto& producers = pending->get_pending_block_header_state().active_schedule.producers;

      auto update_permission = [&]( auto& permission, auto threshold ) {
         auto auth = authority( threshold, {}, {});
         for( auto& p : producers ) {
            auth.accounts.push_back({{p.producer_name, config::active_name}, 1});
         }

         if( static_cast<authority>(permission.auth) != auth ) { // TODO: use a more efficient way to check that authority has not changed
            db.modify(permission, [&]( auto& po ) {
               po.auth = auth;
            });
         }
      };

      uint32_t num_producers = producers.size();
      auto calculate_threshold = [=]( uint32_t numerator, uint32_t denominator ) {
         return ( (num_producers * numerator) / denominator ) + 1;
      };

      update_permission( authorization.get_permission({config::producers_account_name,
                                                       config::active_name}),
                         calculate_threshold( 2, 3 ) /* more than two-thirds */                      );

      update_permission( authorization.get_permission({config::producers_account_name,
                                                       config::majority_producers_permission_name}),
                         calculate_threshold( 1, 2 ) /* more than one-half */                        );

      update_permission( authorization.get_permission({config::producers_account_name,
                                                       config::minority_producers_permission_name}),
                         calculate_threshold( 1, 3 ) /* more than one-third */                       );

      //TODO: Add tests
   }

   void create_block_summary(const block_id_type& id) {
      auto block_num = block_header::num_from_id(id);
      auto sid = block_num & 0xffff;
      db.modify( db.get<block_summary_object,by_id>(sid), [&](block_summary_object& bso ) {
          bso.block_id = id;
      });
   }


   void clear_expired_input_transactions() {
      //Look for expired transactions in the deduplication list, and remove them.
      auto& transaction_idx = db.get_mutable_index<transaction_multi_index>();
      const auto& dedupe_index = transaction_idx.indices().get<by_expiration>();
      auto now = self.pending_block_time();
      while( (!dedupe_index.empty()) && ( now > fc::time_point(dedupe_index.begin()->expiration) ) ) {
         transaction_idx.remove(*dedupe_index.begin());
      }
   }

   bool sender_avoids_whitelist_blacklist_enforcement( account_name sender )const {
      if( conf.sender_bypass_whiteblacklist.size() > 0 &&
          ( conf.sender_bypass_whiteblacklist.find( sender ) != conf.sender_bypass_whiteblacklist.end() ) )
      {
         return true;
      }

      return false;
   }

   void check_actor_list( const flat_set<account_name>& actors )const {
      if( actors.size() == 0 ) return;

      if( conf.actor_whitelist.size() > 0 ) {
         // throw if actors is not a subset of whitelist
         const auto& whitelist = conf.actor_whitelist;
         bool is_subset = true;

         // quick extents check, then brute force the check actors
         if (*actors.cbegin() >= *whitelist.cbegin() && *actors.crbegin() <= *whitelist.crbegin() ) {
            auto lower_bound = whitelist.cbegin();
            for (const auto& actor: actors) {
               lower_bound = std::lower_bound(lower_bound, whitelist.cend(), actor);

               // if the actor is not found, this is not a subset
               if (lower_bound == whitelist.cend() || *lower_bound != actor ) {
                  is_subset = false;
                  break;
               }

               // if the actor was found, we are guaranteed that other actors are either not present in the whitelist
               // or will be present in the range defined as [next actor,end)
               lower_bound = std::next(lower_bound);
            }
         } else {
            is_subset = false;
         }

         // helper lambda to lazily calculate the actors for error messaging
         static auto generate_missing_actors = [](const flat_set<account_name>& actors, const flat_set<account_name>& whitelist) -> vector<account_name> {
            vector<account_name> excluded;
            excluded.reserve( actors.size() );
            set_difference( actors.begin(), actors.end(),
                            whitelist.begin(), whitelist.end(),
                            std::back_inserter(excluded) );
            return excluded;
         };

         EOS_ASSERT( is_subset,  actor_whitelist_exception,
                     "authorizing actor(s) in transaction are not on the actor whitelist: ${actors}",
                     ("actors", generate_missing_actors(actors, whitelist))
                   );
      } else if( conf.actor_blacklist.size() > 0 ) {
         // throw if actors intersects blacklist
         const auto& blacklist = conf.actor_blacklist;
         bool intersects = false;

         // quick extents check then brute force check actors
         if( *actors.cbegin() <= *blacklist.crbegin() && *actors.crbegin() >= *blacklist.cbegin() ) {
            auto lower_bound = blacklist.cbegin();
            for (const auto& actor: actors) {
               lower_bound = std::lower_bound(lower_bound, blacklist.cend(), actor);

               // if the lower bound in the blacklist is at the end, all other actors are guaranteed to
               // not exist in the blacklist
               if (lower_bound == blacklist.cend()) {
                  break;
               }

               // if the lower bound of an actor IS the actor, then we have an intersection
               if (*lower_bound == actor) {
                  intersects = true;
                  break;
               }
            }
         }

         // helper lambda to lazily calculate the actors for error messaging
         static auto generate_blacklisted_actors = [](const flat_set<account_name>& actors, const flat_set<account_name>& blacklist) -> vector<account_name> {
            vector<account_name> blacklisted;
            blacklisted.reserve( actors.size() );
            set_intersection( actors.begin(), actors.end(),
                              blacklist.begin(), blacklist.end(),
                              std::back_inserter(blacklisted)
                            );
            return blacklisted;
         };

         EOS_ASSERT( !intersects, actor_blacklist_exception,
                     "authorizing actor(s) in transaction are on the actor blacklist: ${actors}",
                     ("actors", generate_blacklisted_actors(actors, blacklist))
                   );
      }
   }

   void check_contract_list( account_name code )const {
      if( conf.contract_whitelist.size() > 0 ) {
         EOS_ASSERT( conf.contract_whitelist.find( code ) != conf.contract_whitelist.end(),
                     contract_whitelist_exception,
                     "account '${code}' is not on the contract whitelist", ("code", code)
                   );
      } else if( conf.contract_blacklist.size() > 0 ) {
         EOS_ASSERT( conf.contract_blacklist.find( code ) == conf.contract_blacklist.end(),
                     contract_blacklist_exception,
                     "account '${code}' is on the contract blacklist", ("code", code)
                   );
      }
   }

   void check_action_list( account_name code, action_name action )const {
      if( conf.action_blacklist.size() > 0 ) {
         EOS_ASSERT( conf.action_blacklist.find( std::make_pair(code, action) ) == conf.action_blacklist.end(),
                     action_blacklist_exception,
                     "action '${code}::${action}' is on the action blacklist",
                     ("code", code)("action", action)
                   );
      }
   }

   void check_key_list( const public_key_type& key )const {
      if( conf.key_blacklist.size() > 0 ) {
         EOS_ASSERT( conf.key_blacklist.find( key ) == conf.key_blacklist.end(),
                     key_blacklist_exception,
                     "public key '${key}' is on the key blacklist",
                     ("key", key)
                   );
      }
   }

   /*
   bool should_check_tapos()const { return true; }

   void validate_tapos( const transaction& trx )const {
      if( !should_check_tapos() ) return;

      const auto& tapos_block_summary = db.get<block_summary_object>((uint16_t)trx.ref_block_num);

      //Verify TaPoS block summary has correct ID prefix, and that this block's time is not past the expiration
      EOS_ASSERT(trx.verify_reference_block(tapos_block_summary.block_id), invalid_ref_block_exception,
                 "Transaction's reference block did not match. Is this transaction from a different fork?",
                 ("tapos_summary", tapos_block_summary));
   }
   */


   /**
    *  At the start of each block we notify the system contract with a transaction that passes in
    *  the block header of the prior block (which is currently our head block)
    */
   signed_transaction get_on_block_transaction()
   {
      action on_block_act;
      on_block_act.account = config::system_account_name;
      on_block_act.name = N(onblock);
      on_block_act.authorization = vector<permission_level>{{config::system_account_name, config::active_name}};
      on_block_act.data = fc::raw::pack(self.head_block_header());

      signed_transaction trx;
      trx.actions.emplace_back(std::move(on_block_act));
      if( self.is_builtin_activated( builtin_protocol_feature_t::no_duplicate_deferred_id ) ) {
         trx.expiration = time_point_sec();
         trx.ref_block_num = 0;
         trx.ref_block_prefix = 0;
      } else {
         trx.expiration = self.pending_block_time() + fc::microseconds(999'999); // Round up to nearest second to avoid appearing expired
         trx.set_reference_block( self.head_block_id() );
      }
      return trx;
   }

}; /// controller_impl

const resource_limits_manager&   controller::get_resource_limits_manager()const
{
   return my->resource_limits;
}
resource_limits_manager&         controller::get_mutable_resource_limits_manager()
{
   return my->resource_limits;
}

const authorization_manager&   controller::get_authorization_manager()const
{
   return my->authorization;
}
authorization_manager&         controller::get_mutable_authorization_manager()
{
   return my->authorization;
}

const protocol_feature_manager& controller::get_protocol_feature_manager()const
{
   return my->protocol_features;
}

controller::controller( const controller::config& cfg, const chain_id_type& chain_id )
:my( new controller_impl( cfg, *this, protocol_feature_set{}, chain_id ) )
{
}

controller::controller( const config& cfg, protocol_feature_set&& pfs, const chain_id_type& chain_id )
:my( new controller_impl( cfg, *this, std::move(pfs), chain_id ) )
{
}

controller::~controller() {
   my->abort_block();
   /* Shouldn't be needed anymore.
   //close fork_db here, because it can generate "irreversible" signal to this controller,
   //in case if read-mode == IRREVERSIBLE, we will apply latest irreversible block
   //for that we need 'my' to be valid pointer pointing to valid controller_impl.
   my->fork_db.close();
   */
}

void controller::add_indices() {
   my->add_indices();
}

void controller::startup( std::function<void()> shutdown, std::function<bool()> check_shutdown, const snapshot_reader_ptr& snapshot ) {
   my->startup(shutdown, check_shutdown, snapshot);
}

void controller::startup( std::function<void()> shutdown, std::function<bool()> check_shutdown, const genesis_state& genesis ) {
   my->startup(shutdown, check_shutdown, genesis);
}

void controller::startup(std::function<void()> shutdown, std::function<bool()> check_shutdown) {
   my->startup(shutdown, check_shutdown);
}

const chainbase::database& controller::db()const { return my->db; }

chainbase::database& controller::mutable_db()const { return my->db; }

const fork_database& controller::fork_db()const { return my->fork_db; }

void controller::preactivate_feature( const digest_type& feature_digest ) {
   const auto& pfs = my->protocol_features.get_protocol_feature_set();
   auto cur_time = pending_block_time();

   auto status = pfs.is_recognized( feature_digest, cur_time );
   switch( status ) {
      case protocol_feature_set::recognized_t::unrecognized:
         if( is_producing_block() ) {
            EOS_THROW( subjective_block_production_exception,
                       "protocol feature with digest '${digest}' is unrecognized", ("digest", feature_digest) );
         } else {
            EOS_THROW( protocol_feature_bad_block_exception,
                       "protocol feature with digest '${digest}' is unrecognized", ("digest", feature_digest) );
         }
      break;
      case protocol_feature_set::recognized_t::disabled:
         if( is_producing_block() ) {
            EOS_THROW( subjective_block_production_exception,
                       "protocol feature with digest '${digest}' is disabled", ("digest", feature_digest) );
         } else {
            EOS_THROW( protocol_feature_bad_block_exception,
                       "protocol feature with digest '${digest}' is disabled", ("digest", feature_digest) );
         }
      break;
      case protocol_feature_set::recognized_t::too_early:
         if( is_producing_block() ) {
            EOS_THROW( subjective_block_production_exception,
                       "${timestamp} is too early for the earliest allowed activation time of the protocol feature with digest '${digest}'", ("digest", feature_digest)("timestamp", cur_time) );
         } else {
            EOS_THROW( protocol_feature_bad_block_exception,
                       "${timestamp} is too early for the earliest allowed activation time of the protocol feature with digest '${digest}'", ("digest", feature_digest)("timestamp", cur_time) );
         }
      break;
      case protocol_feature_set::recognized_t::ready:
      break;
      default:
         if( is_producing_block() ) {
            EOS_THROW( subjective_block_production_exception, "unexpected recognized_t status" );
         } else {
            EOS_THROW( protocol_feature_bad_block_exception, "unexpected recognized_t status" );
         }
      break;
   }

   // The above failures depend on subjective information.
   // Because of deferred transactions, this complicates things considerably.

   // If producing a block, we throw a subjective failure if the feature is not properly recognized in order
   // to try to avoid retiring into a block a deferred transacton driven by subjective information.

   // But it is still possible for a producer to retire a deferred transaction that deals with this subjective
   // information. If they recognized the feature, they would retire it successfully, but a validator that
   // does not recognize the feature should reject the entire block (not just fail the deferred transaction).
   // Even if they don't recognize the feature, the producer could change their nodeos code to treat it like an
   // objective failure thus leading the deferred transaction to retire with soft_fail or hard_fail.
   // In this case, validators that don't recognize the feature would reject the whole block immediately, and
   // validators that do recognize the feature would likely lead to a different retire status which would
   // ultimately cause a validation failure and thus rejection of the block.
   // In either case, it results in rejection of the block which is the desired behavior in this scenario.

   // If the feature is properly recognized by producer and validator, we have dealt with the subjectivity and
   // now only consider the remaining failure modes which are deterministic and objective.
   // Thus the exceptions that can be thrown below can be regular objective exceptions
   // that do not cause immediate rejection of the block.

   EOS_ASSERT( !is_protocol_feature_activated( feature_digest ),
               protocol_feature_exception,
               "protocol feature with digest '${digest}' is already activated",
               ("digest", feature_digest)
   );

   const auto& pso = my->db.get<protocol_state_object>();

   EOS_ASSERT( std::find( pso.preactivated_protocol_features.begin(),
                          pso.preactivated_protocol_features.end(),
                          feature_digest
               ) == pso.preactivated_protocol_features.end(),
               protocol_feature_exception,
               "protocol feature with digest '${digest}' is already pre-activated",
               ("digest", feature_digest)
   );

   auto dependency_checker = [&]( const digest_type& d ) -> bool
   {
      if( is_protocol_feature_activated( d ) ) return true;

      return ( std::find( pso.preactivated_protocol_features.begin(),
                          pso.preactivated_protocol_features.end(),
                          d ) != pso.preactivated_protocol_features.end() );
   };

   EOS_ASSERT( pfs.validate_dependencies( feature_digest, dependency_checker ),
               protocol_feature_exception,
               "not all dependencies of protocol feature with digest '${digest}' have been activated or pre-activated",
               ("digest", feature_digest)
   );

   my->db.modify( pso, [&]( auto& ps ) {
      ps.preactivated_protocol_features.push_back( feature_digest );
   } );
}

vector<digest_type> controller::get_preactivated_protocol_features()const {
   const auto& pso = my->db.get<protocol_state_object>();

   if( pso.preactivated_protocol_features.size() == 0 ) return {};

   vector<digest_type> preactivated_protocol_features;

   for( const auto& f : pso.preactivated_protocol_features ) {
      preactivated_protocol_features.emplace_back( f );
   }

   return preactivated_protocol_features;
}

void controller::validate_protocol_features( const vector<digest_type>& features_to_activate )const {
   my->check_protocol_features( my->head->header.timestamp,
                                my->head->activated_protocol_features->protocol_features,
                                features_to_activate );
}

void controller::start_block( block_timestamp_type when, uint16_t confirm_block_count )
{
   validate_db_available_size();

   EOS_ASSERT( !my->pending, block_validate_exception, "pending block already exists" );

   vector<digest_type> new_protocol_feature_activations;

   const auto& pso = my->db.get<protocol_state_object>();
   if( pso.preactivated_protocol_features.size() > 0 ) {
      for( const auto& f : pso.preactivated_protocol_features ) {
         new_protocol_feature_activations.emplace_back( f );
      }
   }

   if( new_protocol_feature_activations.size() > 0 ) {
      validate_protocol_features( new_protocol_feature_activations );
   }

   my->start_block( when, confirm_block_count, new_protocol_feature_activations,
                    block_status::incomplete, optional<block_id_type>() );
}

void controller::start_block( block_timestamp_type when,
                              uint16_t confirm_block_count,
                              const vector<digest_type>& new_protocol_feature_activations )
{
   validate_db_available_size();

   if( new_protocol_feature_activations.size() > 0 ) {
      validate_protocol_features( new_protocol_feature_activations );
   }

   my->start_block( when, confirm_block_count, new_protocol_feature_activations,
                    block_status::incomplete, optional<block_id_type>() );
}

block_state_ptr controller::finalize_block( const signer_callback_type& signer_callback ) {
   validate_db_available_size();

   my->finalize_block();

   auto& ab = my->pending->_block_stage.get<assembled_block>();

   auto bsp = std::make_shared<block_state>(
                  std::move( ab._pending_block_header_state ),
                  std::move( ab._unsigned_block ),
                  std::move( ab._trx_metas ),
                  my->protocol_features.get_protocol_feature_set(),
                  []( block_timestamp_type timestamp,
                      const flat_set<digest_type>& cur_features,
                      const vector<digest_type>& new_features )
                  {},
                  signer_callback
              );

   my->pending->_block_stage = completed_block{ bsp };

   return bsp;
}

void controller::commit_block() {
   validate_db_available_size();
   validate_reversible_available_size();
   my->commit_block(true);
}

deque<transaction_metadata_ptr> controller::abort_block() {
   return my->abort_block();
}

boost::asio::io_context& controller::get_thread_pool() {
   return my->thread_pool.get_executor();
}

std::future<block_state_ptr> controller::create_block_state_future( const signed_block_ptr& b ) {
   return my->create_block_state_future( b );
}

void controller::push_block( std::future<block_state_ptr>& block_state_future,
                             const forked_branch_callback& forked_branch_cb, const trx_meta_cache_lookup& trx_lookup )
{
   validate_db_available_size();
   validate_reversible_available_size();
   my->push_block( block_state_future, forked_branch_cb, trx_lookup );
}

bool controller::in_immutable_mode()const{
   return (db_mode_is_immutable(get_read_mode()));
}

transaction_trace_ptr controller::push_transaction( const transaction_metadata_ptr& trx, fc::time_point deadline, uint32_t billed_cpu_time_us ) {
   validate_db_available_size();
   EOS_ASSERT( !in_immutable_mode(), transaction_type_exception, "push transaction not allowed in read-only mode" );
   EOS_ASSERT( trx && !trx->implicit && !trx->scheduled, transaction_type_exception, "Implicit/Scheduled transaction not allowed" );
   return my->push_transaction(trx, deadline, billed_cpu_time_us, billed_cpu_time_us > 0 );
}

transaction_trace_ptr controller::push_scheduled_transaction( const transaction_id_type& trxid, fc::time_point deadline, uint32_t billed_cpu_time_us )
{
   EOS_ASSERT( !in_immutable_mode(), transaction_type_exception, "push scheduled transaction not allowed in read-only mode" );
   validate_db_available_size();
   return my->push_scheduled_transaction( trxid, deadline, billed_cpu_time_us, billed_cpu_time_us > 0 );
}

const flat_set<account_name>& controller::get_actor_whitelist() const {
   return my->conf.actor_whitelist;
}
const flat_set<account_name>& controller::get_actor_blacklist() const {
   return my->conf.actor_blacklist;
}
const flat_set<account_name>& controller::get_contract_whitelist() const {
   return my->conf.contract_whitelist;
}
const flat_set<account_name>& controller::get_contract_blacklist() const {
   return my->conf.contract_blacklist;
}
const flat_set< pair<account_name, action_name> >& controller::get_action_blacklist() const {
   return my->conf.action_blacklist;
}
const flat_set<public_key_type>& controller::get_key_blacklist() const {
   return my->conf.key_blacklist;
}

void controller::set_actor_whitelist( const flat_set<account_name>& new_actor_whitelist ) {
   my->conf.actor_whitelist = new_actor_whitelist;
}
void controller::set_actor_blacklist( const flat_set<account_name>& new_actor_blacklist ) {
   my->conf.actor_blacklist = new_actor_blacklist;
}
void controller::set_contract_whitelist( const flat_set<account_name>& new_contract_whitelist ) {
   my->conf.contract_whitelist = new_contract_whitelist;
}
void controller::set_contract_blacklist( const flat_set<account_name>& new_contract_blacklist ) {
   my->conf.contract_blacklist = new_contract_blacklist;
}
void controller::set_action_blacklist( const flat_set< pair<account_name, action_name> >& new_action_blacklist ) {
   for (auto& act: new_action_blacklist) {
      EOS_ASSERT(act.first != account_name(), name_type_exception, "Action blacklist - contract name should not be empty");
      EOS_ASSERT(act.second != action_name(), action_type_exception, "Action blacklist - action name should not be empty");
   }
   my->conf.action_blacklist = new_action_blacklist;
}
void controller::set_key_blacklist( const flat_set<public_key_type>& new_key_blacklist ) {
   my->conf.key_blacklist = new_key_blacklist;
}

uint32_t controller::head_block_num()const {
   return my->head->block_num;
}
time_point controller::head_block_time()const {
   return my->head->header.timestamp;
}
block_id_type controller::head_block_id()const {
   return my->head->id;
}
account_name  controller::head_block_producer()const {
   return my->head->header.producer;
}
const block_header& controller::head_block_header()const {
   return my->head->header;
}
block_state_ptr controller::head_block_state()const {
   return my->head;
}

uint32_t controller::fork_db_head_block_num()const {
   return my->fork_db.head()->block_num;
}

block_id_type controller::fork_db_head_block_id()const {
   return my->fork_db.head()->id;
}

time_point controller::fork_db_head_block_time()const {
   return my->fork_db.head()->header.timestamp;
}

account_name  controller::fork_db_head_block_producer()const {
   return my->fork_db.head()->header.producer;
}

uint32_t controller::fork_db_pending_head_block_num()const {
   return my->fork_db.pending_head()->block_num;
}

block_id_type controller::fork_db_pending_head_block_id()const {
   return my->fork_db.pending_head()->id;
}

time_point controller::fork_db_pending_head_block_time()const {
   return my->fork_db.pending_head()->header.timestamp;
}

account_name  controller::fork_db_pending_head_block_producer()const {
   return my->fork_db.pending_head()->header.producer;
}

time_point controller::pending_block_time()const {
   EOS_ASSERT( my->pending, block_validate_exception, "no pending block" );

   if( my->pending->_block_stage.contains<completed_block>() )
      return my->pending->_block_stage.get<completed_block>()._block_state->header.timestamp;

   return my->pending->get_pending_block_header_state().timestamp;
}

account_name controller::pending_block_producer()const {
   EOS_ASSERT( my->pending, block_validate_exception, "no pending block" );

   if( my->pending->_block_stage.contains<completed_block>() )
      return my->pending->_block_stage.get<completed_block>()._block_state->header.producer;

   return my->pending->get_pending_block_header_state().producer;
}

const block_signing_authority& controller::pending_block_signing_authority()const {
   EOS_ASSERT( my->pending, block_validate_exception, "no pending block" );

   if( my->pending->_block_stage.contains<completed_block>() )
      return my->pending->_block_stage.get<completed_block>()._block_state->valid_block_signing_authority;

   return my->pending->get_pending_block_header_state().valid_block_signing_authority;
}

optional<block_id_type> controller::pending_producer_block_id()const {
   EOS_ASSERT( my->pending, block_validate_exception, "no pending block" );
   return my->pending->_producer_block_id;
}

const deque<transaction_receipt>& controller::get_pending_trx_receipts()const {
   EOS_ASSERT( my->pending, block_validate_exception, "no pending block" );
   return my->pending->get_trx_receipts();
}

uint32_t controller::last_irreversible_block_num() const {
   return my->fork_db.root()->block_num;
}

block_id_type controller::last_irreversible_block_id() const {
   auto lib_num = last_irreversible_block_num();

   return get_block_id_for_num( lib_num );
}

const dynamic_global_property_object& controller::get_dynamic_global_properties()const {
  return my->db.get<dynamic_global_property_object>();
}
const global_property_object& controller::get_global_properties()const {
  return my->db.get<global_property_object>();
}

signed_block_ptr controller::fetch_block_by_id( block_id_type id )const {
   auto state = my->fork_db.get_block(id);
   if( state && state->block ) return state->block;
   auto bptr = fetch_block_by_number( block_header::num_from_id(id) );
   if( bptr && bptr->id() == id ) return bptr;
   return signed_block_ptr();
}

signed_block_ptr controller::fetch_block_by_number( uint32_t block_num )const  { try {
   auto blk_state = fetch_block_state_by_number( block_num );
   if( blk_state ) {
      return blk_state->block;
   }

   return my->blog.read_block_by_num(block_num);
} FC_CAPTURE_AND_RETHROW( (block_num) ) }

block_state_ptr controller::fetch_block_state_by_id( block_id_type id )const {
   auto state = my->fork_db.get_block(id);
   return state;
}

block_state_ptr controller::fetch_block_state_by_number( uint32_t block_num )const  { try {
   const auto& rev_blocks = my->reversible_blocks.get_index<reversible_block_index,by_num>();
   auto objitr = rev_blocks.find(block_num);

   if( objitr == rev_blocks.end() ) {
      if( my->read_mode == db_read_mode::IRREVERSIBLE ) {
         return my->fork_db.search_on_branch( my->fork_db.pending_head()->id, block_num );
      } else {
         return block_state_ptr();
      }
   }

   return my->fork_db.get_block( objitr->get_block_id() );
} FC_CAPTURE_AND_RETHROW( (block_num) ) }

block_id_type controller::get_block_id_for_num( uint32_t block_num )const { try {
   const auto& tapos_block_summary = db().get<block_summary_object>((uint16_t)block_num);

   if( block_header::num_from_id(tapos_block_summary.block_id) == block_num )
      return tapos_block_summary.block_id;

   const auto& blog_head = my->blog.head();

   bool find_in_blog = (blog_head && block_num <= blog_head->block_num());

   if( !find_in_blog ) {
      if( my->read_mode != db_read_mode::IRREVERSIBLE ) {
         const auto& rev_blocks = my->reversible_blocks.get_index<reversible_block_index,by_num>();
         auto objitr = rev_blocks.find(block_num);
         if( objitr != rev_blocks.end() ) {
            return objitr->get_block_id();
         }
      } else {
         auto bsp = my->fork_db.search_on_branch( my->fork_db.pending_head()->id, block_num );

         if( bsp ) return bsp->id;
      }
   }

   auto id = my->blog.read_block_id_by_num(block_num);

   EOS_ASSERT( BOOST_LIKELY( id != block_id_type() ), unknown_block_exception,
               "Could not find block: ${block}", ("block", block_num) );

   return id;
} FC_CAPTURE_AND_RETHROW( (block_num) ) }

sha256 controller::calculate_integrity_hash()const { try {
   return my->calculate_integrity_hash();
} FC_LOG_AND_RETHROW() }

void controller::write_snapshot( const snapshot_writer_ptr& snapshot ) const {
   EOS_ASSERT( !my->pending, block_validate_exception, "cannot take a consistent snapshot with a pending block" );
   return my->add_to_snapshot(snapshot);
}

int64_t controller::set_proposed_producers( vector<producer_authority> producers ) {
   const auto& gpo = get_global_properties();
   auto cur_block_num = head_block_num() + 1;

   if( producers.size() == 0 && is_builtin_activated( builtin_protocol_feature_t::disallow_empty_producer_schedule ) ) {
      return -1;
   }

   if( gpo.proposed_schedule_block_num.valid() ) {
      if( *gpo.proposed_schedule_block_num != cur_block_num )
         return -1; // there is already a proposed schedule set in a previous block, wait for it to become pending

      if( std::equal( producers.begin(), producers.end(),
                      gpo.proposed_schedule.producers.begin(), gpo.proposed_schedule.producers.end() ) )
         return -1; // the proposed producer schedule does not change
   }

   producer_authority_schedule sch;

   decltype(sch.producers.cend()) end;
   decltype(end)                  begin;

   const auto& pending_sch = pending_producers();

   if( pending_sch.producers.size() == 0 ) {
      const auto& active_sch = active_producers();
      begin = active_sch.producers.begin();
      end   = active_sch.producers.end();
      sch.version = active_sch.version + 1;
   } else {
      begin = pending_sch.producers.begin();
      end   = pending_sch.producers.end();
      sch.version = pending_sch.version + 1;
   }

   if( std::equal( producers.begin(), producers.end(), begin, end ) )
      return -1; // the producer schedule would not change

   sch.producers = std::move(producers);

   int64_t version = sch.version;

   ilog( "proposed producer schedule with version ${v}", ("v", version) );

   my->db.modify( gpo, [&]( auto& gp ) {
      gp.proposed_schedule_block_num = cur_block_num;
      gp.proposed_schedule = sch.to_shared(gp.proposed_schedule.producers.get_allocator());
   });
   return version;
}

const producer_authority_schedule&    controller::active_producers()const {
   if( !(my->pending) )
      return  my->head->active_schedule;

   if( my->pending->_block_stage.contains<completed_block>() )
      return my->pending->_block_stage.get<completed_block>()._block_state->active_schedule;

   return my->pending->get_pending_block_header_state().active_schedule;
}

const producer_authority_schedule& controller::pending_producers()const {
   if( !(my->pending) )
      return  my->head->pending_schedule.schedule;

   if( my->pending->_block_stage.contains<completed_block>() )
      return my->pending->_block_stage.get<completed_block>()._block_state->pending_schedule.schedule;

   if( my->pending->_block_stage.contains<assembled_block>() ) {
      const auto& new_prods_cache = my->pending->_block_stage.get<assembled_block>()._new_producer_authority_cache;
      if( new_prods_cache ) {
         return *new_prods_cache;
      }
   }

   const auto& bb = my->pending->_block_stage.get<building_block>();

   if( bb._new_pending_producer_schedule )
      return *bb._new_pending_producer_schedule;

   return bb._pending_block_header_state.prev_pending_schedule.schedule;
}

optional<producer_authority_schedule> controller::proposed_producers()const {
   const auto& gpo = get_global_properties();
   if( !gpo.proposed_schedule_block_num.valid() )
      return optional<producer_authority_schedule>();

   return producer_authority_schedule::from_shared(gpo.proposed_schedule);
}

bool controller::light_validation_allowed(bool replay_opts_disabled_by_policy) const {
   if (!my->pending || my->in_trx_requiring_checks) {
      return false;
   }

   const auto pb_status = my->pending->_block_status;

   // in a pending irreversible or previously validated block and we have forcing all checks
   const bool consider_skipping_on_replay = (pb_status == block_status::irreversible || pb_status == block_status::validated) && !replay_opts_disabled_by_policy;

   // OR in a signed block and in light validation mode
   const bool consider_skipping_on_validate = (pb_status == block_status::complete &&
         (my->conf.block_validation_mode == validation_mode::LIGHT || my->trusted_producer_light_validation));

   return consider_skipping_on_replay || consider_skipping_on_validate;
}


bool controller::skip_auth_check() const {
   return light_validation_allowed(my->conf.force_all_checks);
}

bool controller::skip_db_sessions( block_status bs ) const {
   bool consider_skipping = bs == block_status::irreversible;
   return consider_skipping
      && !my->conf.disable_replay_opts
      && !my->in_trx_requiring_checks;
}

bool controller::skip_db_sessions( ) const {
   if (my->pending) {
      return skip_db_sessions(my->pending->_block_status);
   } else {
      return false;
   }
}

bool controller::skip_trx_checks() const {
   return light_validation_allowed(my->conf.disable_replay_opts);
}

bool controller::contracts_console()const {
   return my->conf.contracts_console;
}

chain_id_type controller::get_chain_id()const {
   return my->chain_id;
}

db_read_mode controller::get_read_mode()const {
   return my->read_mode;
}

validation_mode controller::get_validation_mode()const {
   return my->conf.block_validation_mode;
}

uint32_t controller::get_terminate_at_block()const {
   return my->conf.terminate_at_block;
}

const apply_handler* controller::find_apply_handler( account_name receiver, account_name scope, action_name act ) const
{
   auto native_handler_scope = my->apply_handlers.find( receiver );
   if( native_handler_scope != my->apply_handlers.end() ) {
      auto handler = native_handler_scope->second.find( make_pair( scope, act ) );
      if( handler != native_handler_scope->second.end() )
         return &handler->second;
   }
   return nullptr;
}
wasm_interface& controller::get_wasm_interface() {
   return my->wasmif;
}

const account_object& controller::get_account( account_name name )const
{ try {
   return my->db.get<account_object, by_name>(name);
} FC_CAPTURE_AND_RETHROW( (name) ) }

bool controller::sender_avoids_whitelist_blacklist_enforcement( account_name sender )const {
   return my->sender_avoids_whitelist_blacklist_enforcement( sender );
}

void controller::check_actor_list( const flat_set<account_name>& actors )const {
   my->check_actor_list( actors );
}

void controller::check_contract_list( account_name code )const {
   my->check_contract_list( code );
}

void controller::check_action_list( account_name code, action_name action )const {
   my->check_action_list( code, action );
}

void controller::check_key_list( const public_key_type& key )const {
   my->check_key_list( key );
}

bool controller::is_building_block()const {
   return my->pending.valid();
}

bool controller::is_producing_block()const {
   if( !my->pending ) return false;

   return (my->pending->_block_status == block_status::incomplete);
}

bool controller::is_ram_billing_in_notify_allowed()const {
   return my->conf.disable_all_subjective_mitigations || !is_producing_block() || my->conf.allow_ram_billing_in_notify;
}

uint32_t controller::configured_subjective_signature_length_limit()const {
   return my->conf.maximum_variable_signature_length;
}

void controller::validate_expiration( const transaction& trx )const { try {
   const auto& chain_configuration = get_global_properties().configuration;

   EOS_ASSERT( time_point(trx.expiration) >= pending_block_time(),
               expired_tx_exception,
               "transaction has expired, "
               "expiration is ${trx.expiration} and pending block time is ${pending_block_time}",
               ("trx.expiration",trx.expiration)("pending_block_time",pending_block_time()));
   EOS_ASSERT( time_point(trx.expiration) <= pending_block_time() + fc::seconds(chain_configuration.max_transaction_lifetime),
               tx_exp_too_far_exception,
               "Transaction expiration is too far in the future relative to the reference time of ${reference_time}, "
               "expiration is ${trx.expiration} and the maximum transaction lifetime is ${max_til_exp} seconds",
               ("trx.expiration",trx.expiration)("reference_time",pending_block_time())
               ("max_til_exp",chain_configuration.max_transaction_lifetime) );
} FC_CAPTURE_AND_RETHROW((trx)) }

void controller::validate_tapos( const transaction& trx )const { try {
   const auto& tapos_block_summary = db().get<block_summary_object>((uint16_t)trx.ref_block_num);

   //Verify TaPoS block summary has correct ID prefix, and that this block's time is not past the expiration
   EOS_ASSERT(trx.verify_reference_block(tapos_block_summary.block_id), invalid_ref_block_exception,
              "Transaction's reference block did not match. Is this transaction from a different fork?",
              ("tapos_summary", tapos_block_summary));
} FC_CAPTURE_AND_RETHROW() }

void controller::validate_db_available_size() const {
   const auto free = db().get_segment_manager()->get_free_memory();
   const auto guard = my->conf.state_guard_size;
   EOS_ASSERT(free >= guard, database_guard_exception, "database free: ${f}, guard size: ${g}", ("f", free)("g",guard));
}

void controller::validate_reversible_available_size() const {
   const auto free = my->reversible_blocks.get_segment_manager()->get_free_memory();
   const auto guard = my->conf.reversible_guard_size;
   EOS_ASSERT(free >= guard, reversible_guard_exception, "reversible free: ${f}, guard size: ${g}", ("f", free)("g",guard));
}

bool controller::is_protocol_feature_activated( const digest_type& feature_digest )const {
   if( my->pending )
      return my->pending->is_protocol_feature_activated( feature_digest );

   const auto& activated_features = my->head->activated_protocol_features->protocol_features;
   return (activated_features.find( feature_digest ) != activated_features.end());
}

bool controller::is_builtin_activated( builtin_protocol_feature_t f )const {
   uint32_t current_block_num = head_block_num();

   if( my->pending ) {
      ++current_block_num;
   }

   return my->protocol_features.is_builtin_activated( f, current_block_num );
}

bool controller::is_known_unexpired_transaction( const transaction_id_type& id) const {
   return db().find<transaction_object, by_trx_id>(id);
}

void controller::set_subjective_cpu_leeway(fc::microseconds leeway) {
   my->subjective_cpu_leeway = leeway;
}

fc::optional<fc::microseconds> controller::get_subjective_cpu_leeway() const {
    return my->subjective_cpu_leeway;
}

void controller::set_greylist_limit( uint32_t limit ) {
   EOS_ASSERT( 0 < limit && limit <= chain::config::maximum_elastic_resource_multiplier,
               misc_exception,
               "Invalid limit (${limit}) passed into set_greylist_limit. "
               "Must be between 1 and ${max}.",
               ("limit", limit)("max", chain::config::maximum_elastic_resource_multiplier)
   );
   my->conf.greylist_limit = limit;
}

uint32_t controller::get_greylist_limit()const {
   return my->conf.greylist_limit;
}

void controller::add_resource_greylist(const account_name &name) {
   my->conf.resource_greylist.insert(name);
}

void controller::remove_resource_greylist(const account_name &name) {
   my->conf.resource_greylist.erase(name);
}

bool controller::is_resource_greylisted(const account_name &name) const {
   return my->conf.resource_greylist.find(name) !=  my->conf.resource_greylist.end();
}

const flat_set<account_name> &controller::get_resource_greylist() const {
   return  my->conf.resource_greylist;
}


void controller::add_to_ram_correction( account_name account, uint64_t ram_bytes ) {
   if( auto ptr = my->db.find<account_ram_correction_object, by_name>( account ) ) {
      my->db.modify<account_ram_correction_object>( *ptr, [&]( auto& rco ) {
         rco.ram_correction += ram_bytes;
      } );
   } else {
      my->db.create<account_ram_correction_object>( [&]( auto& rco ) {
         rco.name = account;
         rco.ram_correction = ram_bytes;
      } );
   }
}

bool controller::all_subjective_mitigations_disabled()const {
   return my->conf.disable_all_subjective_mitigations;
}

#if defined(EOSIO_EOS_VM_RUNTIME_ENABLED) || defined(EOSIO_EOS_VM_JIT_RUNTIME_ENABLED)
vm::wasm_allocator& controller::get_wasm_allocator() {
   return my->wasm_alloc;
}
#endif

fc::optional<uint64_t> controller::convert_exception_to_error_code( const fc::exception& e ) {
   const chain_exception* e_ptr = dynamic_cast<const chain_exception*>( &e );

   if( e_ptr == nullptr ) return {};

   if( !e_ptr->error_code ) return static_cast<uint64_t>(system_error_code::generic_system_error);

   return e_ptr->error_code;
}

chain_id_type controller::extract_chain_id(snapshot_reader& snapshot) {
   chain_snapshot_header header;
   snapshot.read_section<chain_snapshot_header>([&header]( auto &section ){
      section.read_row(header);
      header.validate();
   });

   // check if this is a legacy version of the snapshot, which has a genesis state instead of chain id
   fc::optional<genesis_state> genesis = controller_impl::extract_legacy_genesis_state(snapshot, header.version);
   if (genesis) {
      return genesis->compute_chain_id();
   }

   chain_id_type chain_id;
   snapshot.read_section<global_property_object>([&chain_id]( auto &section ){
      snapshot_global_property_object global_properties;
      section.read_row(global_properties);
      chain_id = global_properties.chain_id;
   });
   return chain_id;
}

fc::optional<chain_id_type> controller::extract_chain_id_from_db( const path& state_dir ) {
   try {
      chainbase::database db( state_dir, chainbase::database::read_only );

      db.add_index<database_header_multi_index>();
      db.add_index<global_property_multi_index>();

      controller_impl::validate_db_version( db );

      if( db.revision() < 1 ) return {};

      return db.get<global_property_object>().chain_id;
   } catch( const bad_database_version_exception& ) {
      throw;
   } catch( ... ) {
   }

   return {};
}

/// Protocol feature activation handlers:

template<>
void controller_impl::on_activation<builtin_protocol_feature_t::preactivate_feature>() {
   db.modify( db.get<protocol_state_object>(), [&]( auto& ps ) {
      add_intrinsic_to_whitelist( ps.whitelisted_intrinsics, "preactivate_feature" );
      add_intrinsic_to_whitelist( ps.whitelisted_intrinsics, "is_feature_activated" );
   } );
}

template<>
void controller_impl::on_activation<builtin_protocol_feature_t::get_sender>() {
   db.modify( db.get<protocol_state_object>(), [&]( auto& ps ) {
      add_intrinsic_to_whitelist( ps.whitelisted_intrinsics, "get_sender" );
   } );
}

template<>
void controller_impl::on_activation<builtin_protocol_feature_t::replace_deferred>() {
   const auto& indx = db.get_index<account_ram_correction_index, by_id>();
   for( auto itr = indx.begin(); itr != indx.end(); itr = indx.begin() ) {
      int64_t current_ram_usage = resource_limits.get_account_ram_usage( itr->name );
      int64_t ram_delta = -static_cast<int64_t>(itr->ram_correction);
      if( itr->ram_correction > static_cast<uint64_t>(current_ram_usage) ) {
         ram_delta = -current_ram_usage;
         elog( "account ${name} was to be reduced by ${adjust} bytes of RAM despite only using ${current} bytes of RAM",
               ("name", itr->name)("adjust", itr->ram_correction)("current", current_ram_usage) );
      }

      resource_limits.add_pending_ram_usage( itr->name, ram_delta );
      db.remove( *itr );
   }
}

template<>
void controller_impl::on_activation<builtin_protocol_feature_t::webauthn_key>() {
   db.modify( db.get<protocol_state_object>(), [&]( auto& ps ) {
      ps.num_supported_key_types = 3;
   } );
}

template<>
void controller_impl::on_activation<builtin_protocol_feature_t::wtmsig_block_signatures>() {
   db.modify( db.get<protocol_state_object>(), [&]( auto& ps ) {
      add_intrinsic_to_whitelist( ps.whitelisted_intrinsics, "set_proposed_producers_ex" );
   } );
}

template<>
<<<<<<< HEAD
void controller_impl::on_activation<builtin_protocol_feature_t::kv_database>() {
   db.modify( db.get<protocol_state_object>(), [&]( auto& ps ) {
      add_intrinsic_to_whitelist( ps.whitelisted_intrinsics, "kv_erase" );
      add_intrinsic_to_whitelist( ps.whitelisted_intrinsics, "kv_set" );
      add_intrinsic_to_whitelist( ps.whitelisted_intrinsics, "kv_get" );
      add_intrinsic_to_whitelist( ps.whitelisted_intrinsics, "kv_get_data" );
      add_intrinsic_to_whitelist( ps.whitelisted_intrinsics, "kv_it_create" );
      add_intrinsic_to_whitelist( ps.whitelisted_intrinsics, "kv_it_destroy" );
      add_intrinsic_to_whitelist( ps.whitelisted_intrinsics, "kv_it_status" );
      add_intrinsic_to_whitelist( ps.whitelisted_intrinsics, "kv_it_compare" );
      add_intrinsic_to_whitelist( ps.whitelisted_intrinsics, "kv_it_key_compare" );
      add_intrinsic_to_whitelist( ps.whitelisted_intrinsics, "kv_it_move_to_end" );
      add_intrinsic_to_whitelist( ps.whitelisted_intrinsics, "kv_it_next" );
      add_intrinsic_to_whitelist( ps.whitelisted_intrinsics, "kv_it_prev" );
      add_intrinsic_to_whitelist( ps.whitelisted_intrinsics, "kv_it_lower_bound" );
      add_intrinsic_to_whitelist( ps.whitelisted_intrinsics, "kv_it_key" );
      add_intrinsic_to_whitelist( ps.whitelisted_intrinsics, "kv_it_value" );
      // resource management
      add_intrinsic_to_whitelist( ps.whitelisted_intrinsics, "set_resource_limit" );
      add_intrinsic_to_whitelist( ps.whitelisted_intrinsics, "get_resource_limit" );
      add_intrinsic_to_whitelist( ps.whitelisted_intrinsics, "set_kv_parameters_packed" );
      add_intrinsic_to_whitelist( ps.whitelisted_intrinsics, "get_kv_parameters_packed" );
   } );
}
=======
void controller_impl::on_activation<builtin_protocol_feature_t::action_return_value>() {
   db.modify( db.get<protocol_state_object>(), [&]( auto& ps ) {
      add_intrinsic_to_whitelist( ps.whitelisted_intrinsics, "set_action_return_value" );
   } );
}

>>>>>>> a526bbc0


/// End of protocol feature activation handlers

} } /// eosio::chain<|MERGE_RESOLUTION|>--- conflicted
+++ resolved
@@ -330,11 +330,8 @@
       set_activation_handler<builtin_protocol_feature_t::get_sender>();
       set_activation_handler<builtin_protocol_feature_t::webauthn_key>();
       set_activation_handler<builtin_protocol_feature_t::wtmsig_block_signatures>();
-<<<<<<< HEAD
+      set_activation_handler<builtin_protocol_feature_t::action_return_value>();
       set_activation_handler<builtin_protocol_feature_t::kv_database>();
-=======
-      set_activation_handler<builtin_protocol_feature_t::action_return_value>();
->>>>>>> a526bbc0
 
       self.irreversible_block.connect([this](const block_state_ptr& bsp) {
          wasmif.current_lib(bsp->block_num);
@@ -3344,7 +3341,13 @@
 }
 
 template<>
-<<<<<<< HEAD
+void controller_impl::on_activation<builtin_protocol_feature_t::action_return_value>() {
+   db.modify( db.get<protocol_state_object>(), [&]( auto& ps ) {
+      add_intrinsic_to_whitelist( ps.whitelisted_intrinsics, "set_action_return_value" );
+   } );
+}
+
+template<>
 void controller_impl::on_activation<builtin_protocol_feature_t::kv_database>() {
    db.modify( db.get<protocol_state_object>(), [&]( auto& ps ) {
       add_intrinsic_to_whitelist( ps.whitelisted_intrinsics, "kv_erase" );
@@ -3369,14 +3372,6 @@
       add_intrinsic_to_whitelist( ps.whitelisted_intrinsics, "get_kv_parameters_packed" );
    } );
 }
-=======
-void controller_impl::on_activation<builtin_protocol_feature_t::action_return_value>() {
-   db.modify( db.get<protocol_state_object>(), [&]( auto& ps ) {
-      add_intrinsic_to_whitelist( ps.whitelisted_intrinsics, "set_action_return_value" );
-   } );
-}
-
->>>>>>> a526bbc0
 
 
 /// End of protocol feature activation handlers
