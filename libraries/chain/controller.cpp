#include <eosio/chain/controller.hpp>
#include <eosio/chain/block_context.hpp>
#include <eosio/chain/transaction_context.hpp>

#include <eosio/chain/block_log.hpp>
#include <eosio/chain/fork_database.hpp>

#include <eosio/chain/account_object.hpp>
#include <eosio/chain/scope_sequence_object.hpp>
#include <eosio/chain/block_summary_object.hpp>
#include <eosio/chain/global_property_object.hpp>
#include <eosio/chain/contract_table_objects.hpp>
#include <eosio/chain/generated_transaction_object.hpp>
#include <eosio/chain/transaction_object.hpp>

#include <eosio/chain/authorization_manager.hpp>
#include <eosio/chain/resource_limits.hpp>

#include <chainbase/chainbase.hpp>
#include <fc/io/json.hpp>
#include <fc/scoped_exit.hpp>

#include <eosio/chain/eosio_contract.hpp>

namespace eosio { namespace chain {

using resource_limits::resource_limits_manager;


struct pending_state {
   pending_state( database::session&& s )
   :_db_session( move(s) ){}

   database::session                  _db_session;

   block_state_ptr                    _pending_block_state;

   vector<action_receipt>             _actions;

   block_context                      _block_ctx;

   void push() {
      _db_session.push();
   }
};

struct controller_impl {
   controller&                    self;
   chainbase::database            db;
   block_log                      blog;
   optional<pending_state>        pending;
   block_state_ptr                head;
   fork_database                  fork_db;
   wasm_interface                 wasmif;
   resource_limits_manager        resource_limits;
   authorization_manager          authorization;
   controller::config             conf;
   bool                           replaying = false;

   typedef pair<scope_name,action_name>                   handler_key;
   map< account_name, map<handler_key, apply_handler> >   apply_handlers;

   /**
    *  Transactions that were undone by pop_block or abort_block, transactions
    *  are removed from this list if they are re-applied in other blocks. Producers
    *  can query this list when scheduling new transactions into blocks.
    */
   map<digest_type, transaction_metadata_ptr>     unapplied_transactions;

   void pop_block() {
      auto prev = fork_db.get_block( head->header.previous );
      FC_ASSERT( prev, "attempt to pop beyond last irreversible block" );
      for( const auto& t : head->trxs )
         unapplied_transactions[t->signed_id] = t;
      head = prev;
      db.undo();
   }


   void set_apply_handler( account_name receiver, account_name contract, action_name action, apply_handler v ) {
      apply_handlers[receiver][make_pair(contract,action)] = v;
   }

   controller_impl( const controller::config& cfg, controller& s  )
   :self(s),
    db( cfg.shared_memory_dir,
        cfg.read_only ? database::read_only : database::read_write,
        cfg.shared_memory_size ),
    blog( cfg.block_log_dir ),
    fork_db( cfg.shared_memory_dir ),
    wasmif( cfg.wasm_runtime ),
    resource_limits( db ),
    authorization( s, db ),
    conf( cfg )
   {

#define SET_APP_HANDLER( receiver, contract, action) \
   set_apply_handler( #receiver, #contract, #action, &BOOST_PP_CAT(apply_, BOOST_PP_CAT(contract, BOOST_PP_CAT(_,action) ) ) )

   SET_APP_HANDLER( eosio, eosio, newaccount );
   SET_APP_HANDLER( eosio, eosio, setcode );
   SET_APP_HANDLER( eosio, eosio, setabi );
   SET_APP_HANDLER( eosio, eosio, updateauth );
   SET_APP_HANDLER( eosio, eosio, deleteauth );
   SET_APP_HANDLER( eosio, eosio, linkauth );
   SET_APP_HANDLER( eosio, eosio, unlinkauth );
   SET_APP_HANDLER( eosio, eosio, postrecovery );
   SET_APP_HANDLER( eosio, eosio, passrecovery );
   SET_APP_HANDLER( eosio, eosio, vetorecovery );
   SET_APP_HANDLER( eosio, eosio, canceldelay );

   fork_db.irreversible.connect( [&]( auto b ) {
                                 on_irreversible(b);
                                 });

   }

   /**
    *  Plugins / observers listening to signals emited (such as accepted_transaction) might trigger
    *  errors and throw exceptions. Unless those exceptions are caught it could impact consensus and/or
    *  cause a node to fork.
    *
    *  TODO: define special exceptions that can be thrown to reject transactions or blocks
    */
   template<typename Signal, typename Arg>
   void emit( const Signal& s, Arg&& a ) {
      try {
        s(std::forward<Arg>(a));
      } catch ( ... ) {
         elog( "signal handler threw exception" );
      }
   }

   void emit_transaction(const transaction_metadata_ptr& trx, const transaction_trace_ptr& trace) {

   }

   void on_irreversible( const block_state_ptr& s ) {
      if( !blog.head() )
         blog.read_head();

      const auto& log_head = blog.head();
      FC_ASSERT( log_head );
      auto lh_block_num = log_head->block_num();

      if( s->block_num - 1  == lh_block_num ) {
         FC_ASSERT( s->block->previous == log_head->id(), "irreversible doesn't link to block log head" );
         blog.append( s->block );
      } else if( s->block_num -1 > lh_block_num ) {
         wlog( "skipped blocks..." );
         edump((s->block_num)(log_head->block_num()));
         if( s->block_num == log_head->block_num() ) {
            FC_ASSERT( s->id == log_head->id(), "", ("s->id",s->id)("hid",log_head->id()) );
         }
      }
      emit( self.irreversible_block, s );
      db.commit( s->block_num );
   }

   void init() {

      /**
      *  The fork database needs an initial block_state to be set before
      *  it can accept any new blocks. This initial block state can be found
      *  in the database (whose head block state should be irreversible) or
      *  it would be the genesis state.
      */
      if( !head ) {
         initialize_fork_db(); // set head to genesis state
      }

      FC_ASSERT( db.revision() == head->block_num, "fork database is inconsistent with shared memory",
                 ("db",db.revision())("head",head->block_num) );

      /**
       * The undoable state contains state transitions from blocks
       * in the fork database that could be reversed. Because this
       * is a new startup and the fork database is empty, we must
       * unwind that pending state. This state will be regenerated
       * when we catch up to the head block later.
       */
      //clear_all_undo();
   }

   ~controller_impl() {
      pending.reset();
      fork_db.close();

      edump((db.revision())(head->block_num)(blog.read_head()->block_num()));

      db.flush();
   }

   void add_indices() {
      db.add_index<account_index>();
      db.add_index<account_sequence_index>();

      db.add_index<table_id_multi_index>();
      db.add_index<key_value_index>();
      db.add_index<index64_index>();
      db.add_index<index128_index>();
      db.add_index<index256_index>();
      db.add_index<index_double_index>();
      db.add_index<index_long_double_index>();

      db.add_index<global_property_multi_index>();
      db.add_index<dynamic_global_property_multi_index>();
      db.add_index<block_summary_multi_index>();
      db.add_index<transaction_multi_index>();
      db.add_index<generated_transaction_multi_index>();
      db.add_index<scope_sequence_multi_index>();

      authorization.add_indices();
      resource_limits.add_indices();
   }

   void clear_all_undo() {
      // Rewind the database to the last irreversible block
      db.with_write_lock([&] {
         db.undo_all();
         /*
         FC_ASSERT(db.revision() == self.head_block_num(),
                   "Chainbase revision does not match head block num",
                   ("rev", db.revision())("head_block", self.head_block_num()));
                   */
      });
   }

   /**
    *  Sets fork database head to the genesis state.
    */
   void initialize_fork_db() {
      wlog( " Initializing new blockchain with genesis state                  " );
      producer_schedule_type initial_schedule{ 0, {{N(eosio), conf.genesis.initial_key}} };

      block_header_state genheader;
      genheader.active_schedule       = initial_schedule;
      genheader.pending_schedule      = initial_schedule;
      genheader.pending_schedule_hash = fc::sha256::hash(initial_schedule);
      genheader.header.timestamp      = conf.genesis.initial_timestamp;
      genheader.header.action_mroot   = conf.genesis.compute_chain_id();
      genheader.id                    = genheader.header.id();
      genheader.block_num             = genheader.header.block_num();

      head = std::make_shared<block_state>( genheader );
      head->block = std::make_shared<signed_block>(genheader.header);
      fork_db.set( head );
      db.set_revision( head->block_num );

      initialize_database();

      auto end = blog.read_head();
      if( end && end->block_num() > 1 ) {
         replaying = true;
         ilog( "existing block log, attempting to replay ${n} blocks", ("n",end->block_num()) );

         auto start = fc::time_point::now();
         while( auto next = blog.read_block_by_num( head->block_num + 1 ) ) {
            self.push_block( next );
            if( next->block_num() % 10 == 0 ) {
               std::cerr << std::setw(10) << next->block_num() << " of " << end->block_num() <<"\r";
            }
         }
         std::cerr<< "\n";
         auto end = fc::time_point::now();
         ilog( "replayed blocks in ${n} seconds", ("n", (end-start).count()/1000000.0) );
         replaying = false;

      } else if( !end ) {
         blog.append( head->block );
      }
   }

   void create_native_account( account_name name, const authority& owner, const authority& active, bool is_privileged = false ) {
      db.create<account_object>([&](auto& a) {
         a.name = name;
         a.creation_date = conf.genesis.initial_timestamp;
         a.privileged = is_privileged;

         if( name == config::system_account_name ) {
            a.set_abi(eosio_contract_abi(abi_def()));
         }
      });
      db.create<account_sequence_object>([&](auto & a) {
        a.name = name;
      });

      const auto& owner_permission  = authorization.create_permission(name, config::owner_name, 0,
                                                                      owner, conf.genesis.initial_timestamp );
      const auto& active_permission = authorization.create_permission(name, config::active_name, owner_permission.id,
                                                                      active, conf.genesis.initial_timestamp );

      resource_limits.initialize_account(name);

      int64_t ram_delta = config::overhead_per_account_ram_bytes;
      ram_delta += 2*config::billable_size_v<permission_object>;
      ram_delta += owner_permission.auth.get_billable_size();
      ram_delta += active_permission.auth.get_billable_size();

      resource_limits.add_pending_ram_usage(name, ram_delta);
      resource_limits.verify_account_ram_usage(name);
   }

   void initialize_database() {
      // Initialize block summary index
      for (int i = 0; i < 0x10000; i++)
         db.create<block_summary_object>([&](block_summary_object&) {});

      const auto& tapos_block_summary = db.get<block_summary_object>(1);
      db.modify( tapos_block_summary, [&]( auto& bs ) {
        bs.block_id = head->id;
      });

      db.create<global_property_object>([&](auto& gpo ){
        gpo.configuration = conf.genesis.initial_configuration;
      });
      db.create<dynamic_global_property_object>([](auto&){});

      authorization.initialize_database();
      resource_limits.initialize_database();

      authority system_auth(conf.genesis.initial_key);
      create_native_account( config::system_account_name, system_auth, system_auth, true );

      auto empty_authority = authority(1, {}, {});
      auto active_producers_authority = authority(1, {}, {});
      active_producers_authority.accounts.push_back({{config::system_account_name, config::active_name}, 1});

      create_native_account( config::nobody_account_name, empty_authority, empty_authority );
      create_native_account( config::producers_account_name, empty_authority, active_producers_authority );
      const auto& active_permission       = authorization.get_permission({config::producers_account_name, config::active_name});
      const auto& majority_permission     = authorization.create_permission( config::producers_account_name,
                                                                             config::majority_producers_permission_name,
                                                                             active_permission.id,
                                                                             active_producers_authority,
                                                                             conf.genesis.initial_timestamp );
      const auto& minority_permission     = authorization.create_permission( config::producers_account_name,
                                                                             config::minority_producers_permission_name,
                                                                             majority_permission.id,
                                                                             active_producers_authority,
                                                                             conf.genesis.initial_timestamp );
      const auto& any_producer_permission = authorization.create_permission( config::producers_account_name,
                                                                             config::any_producer_permission_name,
                                                                             minority_permission.id,
                                                                             active_producers_authority,
                                                                             conf.genesis.initial_timestamp );
   }



   void commit_block( bool add_to_fork_db ) {
      if( add_to_fork_db ) {
         pending->_pending_block_state->validated = true;
         auto new_bsp = fork_db.add( pending->_pending_block_state );
         emit( self.accepted_block_header, pending->_pending_block_state );
         head = fork_db.head();
         FC_ASSERT( new_bsp == head, "committed block did not become the new head in fork database" );
      }

      //ilog((fc::json::to_pretty_string(*pending->_pending_block_state->block)));
      emit( self.accepted_block, pending->_pending_block_state );
      pending->push();
      pending.reset();

      self.log_irreversible_blocks();
   }

   // The returned scoped_exit should not exceed the lifetime of the pending which existed when make_block_restore_point was called.
   fc::scoped_exit<std::function<void()>> make_block_restore_point() {
      auto orig_block_transactions_size = pending->_pending_block_state->block->transactions.size();
      auto orig_state_transactions_size = pending->_pending_block_state->trxs.size();
      auto orig_state_actions_size      = pending->_actions.size();

      std::function<void()> callback = [this,
                                        orig_block_transactions_size,
                                        orig_state_transactions_size,
                                        orig_state_actions_size]()
      {
         pending->_pending_block_state->block->transactions.resize(orig_block_transactions_size);
         pending->_pending_block_state->trxs.resize(orig_state_transactions_size);
         pending->_actions.resize(orig_state_actions_size);
      };

      return fc::make_scoped_exit( std::move(callback) );
   }

   transaction_trace_ptr apply_onerror( const generated_transaction_object& gto,
                                        fc::time_point deadline,
                                        uint64_t cpu_usage,
                                        fc::time_point start                     ) {
      signed_transaction etrx;
      // Deliver onerror action containing the failed deferred transaction directly back to the sender.
      etrx.actions.emplace_back( vector<permission_level>{},
                                 onerror( gto.sender_id, gto.packed_trx.data(), gto.packed_trx.size() ) );
      etrx.expiration = self.pending_block_time() + fc::microseconds(999'999); // Round up to avoid appearing expired
      etrx.set_reference_block( self.head_block_id() );

      transaction_context trx_context( self, etrx, etrx.id() );
      transaction_trace_ptr trace = trx_context.trace;
      try {
         trx_context.init_for_implicit_trx( deadline, 0, cpu_usage );
         trx_context.published = gto.published;
         trx_context.trace->action_traces.emplace_back();
         trx_context.dispatch_action( trx_context.trace->action_traces.back(), etrx.actions.back(), gto.sender );
         trx_context.finalize(); // Automatically rounds up network and CPU usage in trace and bills payers if successful
         trace->elapsed = fc::time_point::now() - start;

         auto restore = make_block_restore_point();
         trace->receipt = push_receipt( gto.trx_id, transaction_receipt::soft_fail, trace->cpu_usage, trace->net_usage );
         fc::move_append( pending->_actions, move(trx_context.executed) );

         remove_scheduled_transaction( gto );

         emit( self.applied_transaction, trace );

         trx_context.squash();
         restore.cancel();
         return trace;
      } catch( const fc::exception& e ) {
         trace->except = e;
         trace->except_ptr = std::current_exception();
      }
      return trace;
   }

   void remove_scheduled_transaction( const generated_transaction_object& gto, bool expire = false ) {
      if( expire ) {
         push_receipt( gto.trx_id, transaction_receipt::expired, 0, 0 );
      }

      resource_limits.add_pending_ram_usage(
         gto.payer,
         -(config::billable_size_v<generated_transaction_object> + gto.packed_trx.size())
      );
      // No need to verify_account_ram_usage since we are only reducing memory

      db.remove( gto );
   }

   void push_scheduled_transaction( const generated_transaction_object& gto, fc::time_point deadline  )
   { try {
      auto undo_session = db.start_undo_session(true);

      fc::datastream<const char*> ds( gto.packed_trx.data(), gto.packed_trx.size() );

      FC_ASSERT( gto.delay_until <= self.pending_block_time(), "this transaction isn't ready",
                 ("gto.delay_until",gto.delay_until)("pbt",self.pending_block_time())          );
      if( gto.expiration < self.pending_block_time() ) {
         remove_scheduled_transaction( gto, true ); // expire the transaction
         return;
      }

      auto start = fc::time_point::now();
      signed_transaction dtrx;
      fc::raw::unpack(ds,static_cast<transaction&>(dtrx) );

      transaction_context trx_context( self, dtrx, gto.trx_id );
      transaction_trace_ptr trace = trx_context.trace;
      flat_set<account_name>  bill_to_accounts;
      uint64_t max_cpu = 0;
      bool abort_on_error = false;
      try {
         trx_context.init_for_deferred_trx( deadline, gto.published );
         bill_to_accounts = trx_context.bill_to_accounts;
         max_cpu = trx_context.initial_max_billable_cpu;
         trx_context.exec();
         trx_context.finalize(); // Automatically rounds up network and CPU usage in trace and bills payers if successful
         trace->elapsed = fc::time_point::now() - start;

         auto restore = make_block_restore_point();

         trace->receipt = push_receipt( gto.trx_id,
                                        transaction_receipt::executed,
                                        trace->cpu_usage,
                                        trace->net_usage );

         fc::move_append( pending->_actions, move(trx_context.executed) );

         remove_scheduled_transaction( gto );

         try {
            emit( self.applied_transaction, trace );
         } catch( ... ) {
            abort_on_error = true;
            throw;
         }
         trx_context.squash();
         undo_session.squash();
         restore.cancel();
         return;
      } catch( const fc::exception& e ) {
         if( abort_on_error ) // abort_on_error should  normally should not be set at this point, but if it is then that means
            throw;            // something went wrong while emitting the applied_transaction signal and we should abort
         trace->except = e;
         trace->except_ptr = std::current_exception();
         trace->elapsed = fc::time_point::now() - start;
      }
      trx_context.undo_session.undo();

      // Only soft or hard failure logic below:

      if( gto.sender != account_name() ) {
         // Attempt error handling for the generated transaction.
         edump((trace->except->to_detail_string()));
         auto error_trace = apply_onerror( gto, deadline, trace->cpu_usage, start );
         error_trace->failed_dtrx_trace = trace;
         trace = error_trace;
         if( !trace->except_ptr ) {
            undo_session.squash();
            return;
         }
      }

      // Only hard failure logic below:

      trace->cpu_usage = ((trace->cpu_usage + 1023)/1024)*1024; // Round up cpu_usage to nearest multiple of 1024
      trace->cpu_usage = std::min(trace->cpu_usage, max_cpu);
      resource_limits.add_transaction_usage( bill_to_accounts, trace->cpu_usage, 0,
                                             block_timestamp_type(self.pending_block_time()).slot ); // Should never fail
      trace->elapsed = fc::time_point::now() - start;

      trace->receipt = push_receipt( gto.trx_id, transaction_receipt::hard_fail, trace->cpu_usage, 0 );

      remove_scheduled_transaction( gto );

      emit( self.applied_transaction, trace );


      undo_session.squash();
   } FC_CAPTURE_AND_RETHROW() } /// push_scheduled_transaction


   /**
    *  Adds the transaction receipt to the pending block and returns it.
    */
   template<typename T>
   const transaction_receipt& push_receipt( const T& trx, transaction_receipt_header::status_enum status,
                                            uint64_t cpu_usage, uint64_t net_usage ) {
      uint64_t kcpu_usage      = cpu_usage / 1024;
      uint64_t net_usage_words = net_usage / 8;
      FC_ASSERT( kcpu_usage*1024 == cpu_usage, "cpu_usage is not divisible by 1024" );
      FC_ASSERT( net_usage_words*8 == net_usage, "net_usage is not divisible by 8" );
      pending->_pending_block_state->block->transactions.emplace_back( trx );
      transaction_receipt& r = pending->_pending_block_state->block->transactions.back();
      r.kcpu_usage           = kcpu_usage;
      r.net_usage_words      = net_usage_words;
      r.status               = status;
      return r;
   }

   bool push_next_unapplied_transaction( fc::time_point deadline ) {
      auto itr = unapplied_transactions.begin();
      if( itr == unapplied_transactions.end() )
         return false;

      // Intentionally copy transaction_metadata_ptr because it will be removed from unapplied_transactions and make the const& dangling.
      push_transaction( transaction_metadata_ptr(itr->second), deadline );
      return true;
   }

   void transaction_trace_notify( const transaction_metadata_ptr& trx, const transaction_trace_ptr& trace ) {
      if( trx->on_result ) {
         (trx->on_result)(trace);
         trx->on_result = decltype(trx->on_result)(); //assign empty std::function
      }

      if (!trx->accepted) {
         emit( self.accepted_transaction, trx);
         trx->accepted = true;
      }
   }

   /**
    *  This is the entry point for new transactions to the block state. It will check authorization and
    *  determine whether to execute it now or to delay it. Lastly it inserts a transaction receipt into
    *  the pending block.
    */
   void push_transaction( const transaction_metadata_ptr& trx,
                          fc::time_point deadline = fc::time_point::maximum(),
                          bool implicit = false )
   { try {
      if( deadline == fc::time_point() ) {
         unapplied_transactions[trx->signed_id] = trx;
         return;
      }

      auto start = fc::time_point::now();
      transaction_context trx_context( self, trx->trx, trx->id);
      transaction_trace_ptr trace = trx_context.trace;
      try {
         unapplied_transactions.erase( trx->signed_id );

         if( implicit ) {
            trx_context.init_for_implicit_trx( deadline );
         } else {
            trx_context.init_for_input_trx( deadline,
                                            trx->packed_trx.get_unprunable_size(),
                                            trx->packed_trx.get_prunable_size(),
                                            trx->trx.signatures.size()             );
         }

         fc::microseconds required_delay(0);
         if( !implicit ) {
            required_delay = limit_delay( authorization.check_authorization( trx->trx.actions, trx->recover_keys() ) );
         }
         trx_context.delay = fc::seconds(trx->trx.delay_sec);
         EOS_ASSERT( trx_context.delay >= required_delay, transaction_exception,
                     "authorization imposes a delay (${required_delay} sec) greater than the delay specified in transaction header (${specified_delay} sec)",
                     ("required_delay", required_delay.to_seconds())("specified_delay", trx_context.delay.to_seconds()) );

         trx_context.exec();
         trx_context.finalize(); // Automatically rounds up network and CPU usage in trace and bills payers if successful
         trace->elapsed = fc::time_point::now() - start;

         auto restore = make_block_restore_point();

         if( !implicit ) {
            transaction_receipt::status_enum s = ( trx_context.delay == fc::seconds(0) )
                                                 ? transaction_receipt::executed
                                                 : transaction_receipt::delayed;
            trace->receipt = push_receipt( trx->packed_trx, s, trace->cpu_usage, trace->net_usage );
            pending->_pending_block_state->trxs.emplace_back(trx);
         } else {
            transaction_receipt_header r;
            r.status          = transaction_receipt::executed;
            r.kcpu_usage      = trace->cpu_usage / 1024;
            r.net_usage_words = trace->net_usage / 8;
            trace->receipt = r;
         }

<<<<<<< HEAD
         fc::move_append( pending->_actions, move(trx_context.executed) );

         transaction_trace_notify( trx, trace );

         emit( self.applied_transaction, trace );

         trx_context.squash();
         restore.cancel();
         return;
      } catch( const fc::exception& e ) {
         trace->except = e;
         trace->except_ptr = std::current_exception();
=======
            transaction_trace_notify( trx, trace );
            emit( self.applied_transaction, trace );

            trx_context.squash();
            return;
         } catch( ... ) {
            pending->_pending_block_state->block->transactions.resize(orig_block_transactions_size);
            pending->_pending_block_state->trxs.resize(orig_state_transactions_size);
            pending->_actions.resize(orig_state_actions_size);
            throw;
         }
      } catch( const fc::exception& e ) {
         if (trace) {
            trace->hard_except = e;
            trace->hard_except_ptr = std::current_exception();
         }
>>>>>>> 46f85972
      }
      transaction_trace_notify( trx, trace );
   } FC_CAPTURE_AND_RETHROW() } /// push_transaction


   void start_block( block_timestamp_type when, uint16_t confirm_block_count ) {
      FC_ASSERT( !pending );

      FC_ASSERT( db.revision() == head->block_num, "",
                ("db.revision()", db.revision())("controller_head_block", head->block_num)("fork_db_head_block", fork_db.head()->block_num) );

      pending = db.start_undo_session(true);


      pending->_pending_block_state = std::make_shared<block_state>( *head, when ); // promotes pending schedule (if any) to active
      pending->_pending_block_state->in_current_chain = true;

      const auto& gpo = db.get<global_property_object>();
      if( gpo.proposed_schedule_block_num.valid() && // if there is a proposed schedule that was proposed in a block ...
          ( *gpo.proposed_schedule_block_num <= pending->_pending_block_state->dpos_irreversible_blocknum ) && // ... that has now become irreversible ...
          pending->_pending_block_state->pending_schedule.producers.size() == 0 && // ... and there is room for a new pending schedule ...
          head->pending_schedule.producers.size() == 0 // ... and not just because it was promoted to active at the start of this block, then:
        )
      {
         // Promote proposed schedule to pending schedule.
         ilog( "promoting proposed schedule (set in block ${proposed_num}) to pending; current block: ${n} lib: ${lib} schedule: ${schedule} ",
               ("proposed_num", *gpo.proposed_schedule_block_num)("n", pending->_pending_block_state->block_num)
               ("lib", pending->_pending_block_state->dpos_irreversible_blocknum)
               ("schedule", static_cast<producer_schedule_type>(gpo.proposed_schedule) ) );
         pending->_pending_block_state->set_new_producers( gpo.proposed_schedule );
         db.modify( gpo, [&]( auto& gp ) {
            gp.proposed_schedule_block_num = optional<block_num_type>();
            gp.proposed_schedule.clear();
         });
      }

      pending->_pending_block_state->set_confirmed(confirm_block_count);

      try {
         auto onbtrx = std::make_shared<transaction_metadata>( get_on_block_transaction() );
         push_transaction( onbtrx, fc::time_point::maximum(), true );
      } catch ( ... ) {
         ilog( "on block transaction failed, but shouldn't impact block generation, system contract needs update" );
      }

      clear_expired_input_transactions();
      update_producers_authority();
   } // start_block



   void sign_block( const std::function<signature_type( const digest_type& )>& signer_callback ) {
      auto p = pending->_pending_block_state;
      p->sign( signer_callback );
      static_cast<signed_block_header&>(*p->block) = p->header;
   } /// sign_block

   void apply_block( const signed_block_ptr& b ) { try {
      try {
         start_block( b->timestamp, b->confirmed );

         for( const auto& receipt : b->transactions ) {
            if( receipt.trx.contains<packed_transaction>() ) {
               auto& pt = receipt.trx.get<packed_transaction>();
               auto mtrx = std::make_shared<transaction_metadata>(pt);
               push_transaction( mtrx );
            }
            else if( receipt.trx.contains<transaction_id_type>() ) {
               self.push_scheduled_transaction( receipt.trx.get<transaction_id_type>() );
            }
         }

         finalize_block();
         sign_block( [&]( const auto& ){ return b->producer_signature; } );

         // this is implied by the signature passing
         //FC_ASSERT( b->id() == pending->_pending_block_state->block->id(),
         //           "applying block didn't produce expected block id" );

         commit_block(false);
         return;
      } catch ( const fc::exception& e ) {
         edump((e.to_detail_string()));
         abort_block();
         throw;
      }
   } FC_CAPTURE_AND_RETHROW() } /// apply_block


   void push_block( const signed_block_ptr& b ) {
      FC_ASSERT(!pending, "it is not valid to push a block when there is a pending block");
      try {
         FC_ASSERT( b );
         auto new_header_state = fork_db.add( b );
         emit( self.accepted_block_header, new_header_state );
         maybe_switch_forks();
      } FC_LOG_AND_RETHROW( )
   }

   void push_confirmation( const header_confirmation& c ) {
      FC_ASSERT(!pending, "it is not valid to push a confirmation when there is a pending block");
      fork_db.add( c );
      emit( self.accepted_confirmation, c );
      maybe_switch_forks();
   }

   void maybe_switch_forks() {
      auto new_head = fork_db.head();

      if( new_head->header.previous == head->id ) {
         try {
            apply_block( new_head->block );
            fork_db.mark_in_current_chain( new_head, true );
            fork_db.set_validity( new_head, true );
            head = new_head;
         } catch ( const fc::exception& e ) {
            fork_db.set_validity( new_head, false ); // Removes new_head from fork_db index, so no need to mark it as not in the current chain.
            throw;
         }
      } else if( new_head->id != head->id ) {
         ilog("switching forks from ${current_head_id} (block number ${current_head_num}) to ${new_head_id} (block number ${new_head_num})",
              ("current_head_id", head->id)("current_head_num", head->block_num)("new_head_id", new_head->id)("new_head_num", new_head->block_num) );
         auto branches = fork_db.fetch_branch_from( new_head->id, head->id );

         for( auto itr = branches.second.begin(); itr != branches.second.end(); ++itr ) {
            fork_db.mark_in_current_chain( *itr , false );
            pop_block();
         }
         FC_ASSERT( self.head_block_id() == branches.second.back()->header.previous,
                    "loss of sync between fork_db and chainbase during fork switch" ); // _should_ never fail

         for( auto ritr = branches.first.rbegin(); ritr != branches.first.rend(); ++ritr) {
            optional<fc::exception> except;
            try {
               apply_block( (*ritr)->block );
               head = *ritr;
               fork_db.mark_in_current_chain( *ritr, true );
            }
            catch (const fc::exception& e) { except = e; }
            if (except) {
               elog("exception thrown while switching forks ${e}", ("e",except->to_detail_string()));

               while (ritr != branches.first.rend() ) {
                  fork_db.set_validity( *ritr, false );
                  ++ritr;
               }

               // pop all blocks from the bad fork
               for( auto itr = (ritr + 1).base(); itr != branches.second.end(); ++itr ) {
                  fork_db.mark_in_current_chain( *itr , false );
                  pop_block();
               }
               FC_ASSERT( self.head_block_id() == branches.second.back()->header.previous,
                          "loss of sync between fork_db and chainbase during fork switch reversal" ); // _should_ never fail

               // re-apply good blocks
               for( auto ritr = branches.second.rbegin(); ritr != branches.second.rend(); ++ritr ) {
                  apply_block( (*ritr)->block );
                  head = *ritr;
                  fork_db.mark_in_current_chain( *ritr, true );
               }
               throw *except;
            } // end if exception
         } /// end for each block in branch
         ilog("successfully switched fork to new head ${new_head_id}", ("new_head_id", new_head->id));
      }
   } /// push_block

   void abort_block() {
      if( pending ) {
         for( const auto& t : pending->_pending_block_state->trxs )
            unapplied_transactions[t->signed_id] = t;
         pending.reset();
      }
   }


   bool should_enforce_runtime_limits()const {
      return false;
   }

   void set_action_merkle() {
      vector<digest_type> action_digests;
      action_digests.reserve( pending->_actions.size() );
      for( const auto& a : pending->_actions )
         action_digests.emplace_back( a.digest() );

      pending->_pending_block_state->header.action_mroot = merkle( move(action_digests) );
   }

   void set_trx_merkle() {
      vector<digest_type> trx_digests;
      const auto& trxs = pending->_pending_block_state->block->transactions;
      trx_digests.reserve( trxs.size() );
      for( const auto& a : trxs )
         trx_digests.emplace_back( a.digest() );

      pending->_pending_block_state->header.transaction_mroot = merkle( move(trx_digests) );
   }


   void finalize_block()
   {
      FC_ASSERT(pending, "it is not valid to finalize when there is no pending block");
      try {


      /*
      ilog( "finalize block ${n} (${id}) at ${t} by ${p} (${signing_key}); schedule_version: ${v} lib: ${lib} #dtrxs: ${ndtrxs} ${np}",
            ("n",pending->_pending_block_state->block_num)
            ("id",pending->_pending_block_state->header.id())
            ("t",pending->_pending_block_state->header.timestamp)
            ("p",pending->_pending_block_state->header.producer)
            ("signing_key", pending->_pending_block_state->block_signing_key)
            ("v",pending->_pending_block_state->header.schedule_version)
            ("lib",pending->_pending_block_state->dpos_irreversible_blocknum)
            ("ndtrxs",db.get_index<generated_transaction_multi_index,by_trx_id>().size())
            ("np",pending->_pending_block_state->header.new_producers)
            );
      */

      // Update resource limits:
      resource_limits.process_account_limit_updates();
      const auto& chain_config = self.get_global_properties().configuration;
      resource_limits.set_block_parameters(
         {EOS_PERCENT(chain_config.max_block_cpu_usage, chain_config.target_block_cpu_usage_pct), chain_config.max_block_cpu_usage, config::block_cpu_usage_average_window_ms / config::block_interval_ms, 1000, {99, 100}, {1000, 999}},
         {EOS_PERCENT(chain_config.max_block_net_usage, chain_config.target_block_net_usage_pct), chain_config.max_block_net_usage, config::block_size_average_window_ms / config::block_interval_ms, 1000, {99, 100}, {1000, 999}}
      );
      resource_limits.process_block_usage(pending->_pending_block_state->block_num);

      set_action_merkle();
      set_trx_merkle();

      auto p = pending->_pending_block_state;
      p->id = p->header.id();

      create_block_summary(p->id);

   } FC_CAPTURE_AND_RETHROW() }

   void update_producers_authority() {
      const auto& producers = pending->_pending_block_state->active_schedule.producers;

      auto update_permission = [&]( auto& permission, auto threshold ) {
         auto auth = authority( threshold, {}, {});
         for( auto& p : producers ) {
            auth.accounts.push_back({{p.producer_name, config::active_name}, 1});
         }

         if( static_cast<authority>(permission.auth) != auth ) { // TODO: use a more efficient way to check that authority has not changed
            db.modify(permission, [&]( auto& po ) {
               po.auth = auth;
            });
         }
      };

      uint32_t num_producers = producers.size();
      auto calculate_threshold = [=]( uint32_t numerator, uint32_t denominator ) {
         return ( (num_producers * numerator) / denominator ) + 1;
      };

      update_permission( authorization.get_permission({config::producers_account_name,
                                                       config::active_name}),
                         calculate_threshold( 2, 3 ) /* more than two-thirds */                      );

      update_permission( authorization.get_permission({config::producers_account_name,
                                                       config::majority_producers_permission_name}),
                         calculate_threshold( 1, 2 ) /* more than one-half */                        );

      update_permission( authorization.get_permission({config::producers_account_name,
                                                       config::minority_producers_permission_name}),
                         calculate_threshold( 1, 3 ) /* more than one-third */                       );

      update_permission( authorization.get_permission({config::producers_account_name,
                                                       config::any_producer_permission_name}), 1     );

      //TODO: Add tests
   }

   void create_block_summary(const block_id_type& id) {
      auto block_num = block_header::num_from_id(id);
      auto sid = block_num & 0xffff;
      db.modify( db.get<block_summary_object,by_id>(sid), [&](block_summary_object& bso ) {
          bso.block_id = id;
      });
   }


   void clear_expired_input_transactions() {
      //Look for expired transactions in the deduplication list, and remove them.
      auto& transaction_idx = db.get_mutable_index<transaction_multi_index>();
      const auto& dedupe_index = transaction_idx.indices().get<by_expiration>();
      auto now = self.pending_block_time();
      while( (!dedupe_index.empty()) && ( now > fc::time_point(dedupe_index.begin()->expiration) ) ) {
         transaction_idx.remove(*dedupe_index.begin());
      }
   }

   fc::microseconds limit_delay( fc::microseconds delay )const {
      auto max_delay = fc::seconds( self.get_global_properties().configuration.max_transaction_delay );
      return std::min(delay, max_delay);
   }

   /*
   bool should_check_tapos()const { return true; }

   void validate_tapos( const transaction& trx )const {
      if( !should_check_tapos() ) return;

      const auto& tapos_block_summary = db.get<block_summary_object>((uint16_t)trx.ref_block_num);

      //Verify TaPoS block summary has correct ID prefix, and that this block's time is not past the expiration
      EOS_ASSERT(trx.verify_reference_block(tapos_block_summary.block_id), invalid_ref_block_exception,
                 "Transaction's reference block did not match. Is this transaction from a different fork?",
                 ("tapos_summary", tapos_block_summary));
   }
   */


   /**
    *  At the start of each block we notify the system contract with a transaction that passes in
    *  the block header of the prior block (which is currently our head block)
    */
   signed_transaction get_on_block_transaction()
   {
      action on_block_act;
      on_block_act.account = config::system_account_name;
      on_block_act.name = N(onblock);
      on_block_act.authorization = vector<permission_level>{{config::system_account_name, config::active_name}};
      on_block_act.data = fc::raw::pack(self.head_block_header());

      signed_transaction trx;
      trx.actions.emplace_back(std::move(on_block_act));
      trx.set_reference_block(self.head_block_id());
      trx.expiration = self.pending_block_time() + fc::microseconds(999'999); // Round up to nearest second to avoid appearing expired
      return trx;
   }

}; /// controller_impl

const resource_limits_manager&   controller::get_resource_limits_manager()const
{
   return my->resource_limits;
}
resource_limits_manager&         controller::get_mutable_resource_limits_manager()
{
   return my->resource_limits;
}

const authorization_manager&   controller::get_authorization_manager()const
{
   return my->authorization;
}
authorization_manager&         controller::get_mutable_authorization_manager()
{
   return my->authorization;
}

controller::controller( const controller::config& cfg )
:my( new controller_impl( cfg, *this ) )
{
}

controller::~controller() {
}


void controller::startup() {

   // ilog( "${c}", ("c",fc::json::to_pretty_string(cfg)) );
   my->add_indices();

   my->head = my->fork_db.head();
   if( !my->head ) {
      elog( "No head block in fork db, perhaps we need to replay" );
      my->init();
   } else {
   //  my->db.set_revision( my->head->block_num );
   }
}

chainbase::database& controller::db()const { return my->db; }


void controller::start_block( block_timestamp_type when, uint16_t confirm_block_count ) {
   my->start_block(when, confirm_block_count);
}

void controller::finalize_block() {
   my->finalize_block();
}

void controller::sign_block( const std::function<signature_type( const digest_type& )>& signer_callback ) {
   my->sign_block( signer_callback );
}

void controller::commit_block() {
   my->commit_block(true);
}

void controller::abort_block() {
   my->abort_block();
}

void controller::push_block( const signed_block_ptr& b ) {
   my->push_block( b );
   log_irreversible_blocks();
}

void controller::push_confirmation( const header_confirmation& c ) {
   my->push_confirmation( c );
}

void controller::push_transaction( const transaction_metadata_ptr& trx, fc::time_point deadline ) {
   my->push_transaction(trx, deadline);
}

bool controller::push_next_unapplied_transaction( fc::time_point deadline ) {
   return my->push_next_unapplied_transaction( deadline );
}

transaction_trace_ptr controller::sync_push( const transaction_metadata_ptr& trx, time_point deadline ) {
   auto start = fc::time_point::now();
   try {
      FC_ASSERT( deadline != fc::time_point() );
      transaction_trace_ptr trace;
      trx->on_result = [&]( const transaction_trace_ptr& t ){ trace = t; };
      my->push_transaction( trx, deadline );
      return trace;
   } FC_CAPTURE_AND_RETHROW( (fc::time_point::now()-start)(deadline) )
}

bool controller::push_next_scheduled_transaction( fc::time_point deadline ) {
   const auto& idx = db().get_index<generated_transaction_multi_index,by_delay>();
   auto itr = idx.begin();
   if( itr != idx.end() && itr->delay_until <= pending_block_time() ) {
      my->push_scheduled_transaction( *itr, deadline );
      return true;
   }
   return false;
}

void controller::push_scheduled_transaction( const transaction_id_type& trxid, fc::time_point deadline ) {
   const auto& idx = db().get_index<generated_transaction_multi_index,by_trx_id>();
   auto itr = idx.find( trxid );
   FC_ASSERT( itr != idx.end(), "unknown transaction" );
   my->push_scheduled_transaction( *itr, deadline );
}

uint32_t controller::head_block_num()const {
   return my->head->block_num;
}
time_point controller::head_block_time()const {
   return my->head->header.timestamp;
}
block_id_type controller::head_block_id()const {
   return my->head->id;
}
account_name  controller::head_block_producer()const {
   return my->head->header.producer;
}
const block_header& controller::head_block_header()const {
   return my->head->header;
}
block_state_ptr controller::head_block_state()const {
   return my->head;
}

block_state_ptr controller::pending_block_state()const {
   if( my->pending ) return my->pending->_pending_block_state;
   return block_state_ptr();
}
time_point controller::pending_block_time()const {
   FC_ASSERT( my->pending, "no pending block" );
   return my->pending->_pending_block_state->header.timestamp;
}

uint32_t controller::last_irreversible_block_num() const {
   return std::max(my->head->bft_irreversible_blocknum, my->head->dpos_irreversible_blocknum);
}

block_id_type controller::last_irreversible_block_id() const {
   auto lib_num = last_irreversible_block_num();
   const auto& tapos_block_summary = db().get<block_summary_object>((uint16_t)lib_num);

   if( block_header::num_from_id(tapos_block_summary.block_id) == lib_num )
      return tapos_block_summary.block_id;

   return fetch_block_by_number(lib_num)->id();

}

const dynamic_global_property_object& controller::get_dynamic_global_properties()const {
  return my->db.get<dynamic_global_property_object>();
}
const global_property_object& controller::get_global_properties()const {
  return my->db.get<global_property_object>();
}

/**
 *  This method reads the current dpos_irreverible block number, if it is higher
 *  than the last block number of the log, it grabs the next block from the
 *  fork database, saves it to disk, then removes the block from the fork database.
 *
 *  Any forks built off of a different block with the same number are also pruned.
 */
void controller::log_irreversible_blocks() {
   /*
   if( !my->blog.head() )
      my->blog.read_head();

   const auto& log_head = my->blog.head();
   auto lib = my->head->dpos_irreversible_blocknum;


   if( lib > 2 ) {
      if( log_head && log_head->block_num() > lib ) {
         auto blk = my->fork_db.get_block_in_current_chain_by_num( lib - 1 );
         FC_ASSERT( blk, "unable to find block state", ("block_num",lib-1));
         my->fork_db.prune( blk  );
         my->db.commit( lib -1 );
         return;
      }

      while( log_head && (log_head->block_num()+1) < lib ) {
         auto lhead = log_head->block_num();
         auto blk = my->fork_db.get_block_in_current_chain_by_num( lhead + 1 );
         FC_ASSERT( blk, "unable to find block state", ("block_num",lhead+1));
         irreversible_block( blk );

         if( !my->replaying ) {
            my->blog.append( blk->block );
         }

         my->fork_db.prune( blk );
         my->db.commit( lhead );
      }
   }
   */
}
signed_block_ptr controller::fetch_block_by_id( block_id_type id )const {
   auto state = my->fork_db.get_block(id);
   if( state ) return state->block;
   auto bptr = fetch_block_by_number( block_header::num_from_id(id) );
   if( bptr && bptr->id() == id ) return bptr;
   return signed_block_ptr();
}

signed_block_ptr controller::fetch_block_by_number( uint32_t block_num )const  { try {
   auto blk_state = my->fork_db.get_block_in_current_chain_by_num( block_num );
   if( blk_state ) {
      return blk_state->block;
   }

   return my->blog.read_block_by_num(block_num);
} FC_CAPTURE_AND_RETHROW( (block_num) ) }

block_id_type controller::get_block_id_for_num( uint32_t block_num )const { try {
   auto blk_state = my->fork_db.get_block_in_current_chain_by_num( block_num );
   if( blk_state ) {
      return blk_state->id;
   }

   return my->blog.read_block_by_num(block_num)->id();
} FC_CAPTURE_AND_RETHROW( (block_num) ) }

void controller::pop_block() {
   my->pop_block();
}

bool controller::set_proposed_producers( vector<producer_key> producers ) {
   const auto& gpo = get_global_properties();
   auto cur_block_num = head_block_num() + 1;

   if( gpo.proposed_schedule_block_num.valid() ) {
      if( *gpo.proposed_schedule_block_num != cur_block_num )
         return false; // there is already a proposed schedule set in a previous block, wait for it to become pending

      if( std::equal( producers.begin(), producers.end(),
                      gpo.proposed_schedule.producers.begin(), gpo.proposed_schedule.producers.end() ) )
         return false; // the proposed producer schedule does not change
   }

   producer_schedule_type sch;

   decltype(sch.producers.cend()) end;
   decltype(end)                  begin;

   if( my->pending->_pending_block_state->pending_schedule.producers.size() == 0 ) {
      const auto& active_sch = my->pending->_pending_block_state->active_schedule;
      begin = active_sch.producers.begin();
      end   = active_sch.producers.end();
      sch.version = active_sch.version + 1;
   } else {
      const auto& pending_sch = my->pending->_pending_block_state->pending_schedule;
      begin = pending_sch.producers.begin();
      end   = pending_sch.producers.end();
      sch.version = pending_sch.version + 1;
   }

   if( std::equal( producers.begin(), producers.end(), begin, end ) )
      return false; // the producer schedule would not change

   sch.producers = std::move(producers);

   my->db.modify( gpo, [&]( auto& gp ) {
      gp.proposed_schedule_block_num = cur_block_num;
      gp.proposed_schedule = std::move(sch);
   });
   return true;
}

const producer_schedule_type&    controller::active_producers()const {
   if ( !(my->pending) )
      return  my->head->active_schedule;
   return my->pending->_pending_block_state->active_schedule;
}

const producer_schedule_type&    controller::pending_producers()const {
   if ( !(my->pending) )
      return  my->head->pending_schedule;
   return my->pending->_pending_block_state->pending_schedule;
}

optional<producer_schedule_type> controller::proposed_producers()const {
   const auto& gpo = get_global_properties();
   if( !gpo.proposed_schedule_block_num.valid() )
      return optional<producer_schedule_type>();

   return gpo.proposed_schedule;
}


const apply_handler* controller::find_apply_handler( account_name receiver, account_name scope, action_name act ) const
{
   auto native_handler_scope = my->apply_handlers.find( receiver );
   if( native_handler_scope != my->apply_handlers.end() ) {
      auto handler = native_handler_scope->second.find( make_pair( scope, act ) );
      if( handler != native_handler_scope->second.end() )
         return &handler->second;
   }
   return nullptr;
}
wasm_interface& controller::get_wasm_interface() {
   return my->wasmif;
}

const account_object& controller::get_account( account_name name )const
{ try {
   return my->db.get<account_object, by_name>(name);
} FC_CAPTURE_AND_RETHROW( (name) ) }

const map<digest_type, transaction_metadata_ptr>&  controller::unapplied_transactions()const {
   return my->unapplied_transactions;
}

fc::microseconds controller::limit_delay( fc::microseconds delay )const {
   return my->limit_delay( delay );
}

void controller::validate_referenced_accounts( const transaction& trx )const {
   for( const auto& a : trx.context_free_actions ) {
      get_account( a.account );
      FC_ASSERT( a.authorization.size() == 0 );
   }
   bool one_auth = false;
   for( const auto& a : trx.actions ) {
      get_account( a.account );
      for( const auto& auth : a.authorization ) {
         one_auth = true;
         get_account( auth.actor );
      }
   }
   EOS_ASSERT( one_auth, tx_no_auths, "transaction must have at least one authorization" );
}

void controller::validate_expiration( const transaction& trx )const { try {
   const auto& chain_configuration = get_global_properties().configuration;

   EOS_ASSERT( time_point(trx.expiration) >= pending_block_time(),
               expired_tx_exception,
               "transaction has expired, "
               "expiration is ${trx.expiration} and pending block time is ${pending_block_time}",
               ("trx.expiration",trx.expiration)("pending_block_time",pending_block_time()));
   EOS_ASSERT( time_point(trx.expiration) <= pending_block_time() + fc::seconds(chain_configuration.max_transaction_lifetime),
               tx_exp_too_far_exception,
               "Transaction expiration is too far in the future relative to the reference time of ${reference_time}, "
               "expiration is ${trx.expiration} and the maximum transaction lifetime is ${max_til_exp} seconds",
               ("trx.expiration",trx.expiration)("reference_time",pending_block_time())
               ("max_til_exp",chain_configuration.max_transaction_lifetime) );
} FC_CAPTURE_AND_RETHROW((trx)) }

void controller::validate_tapos( const transaction& trx )const { try {
   const auto& tapos_block_summary = db().get<block_summary_object>((uint16_t)trx.ref_block_num);

   //Verify TaPoS block summary has correct ID prefix, and that this block's time is not past the expiration
   EOS_ASSERT(trx.verify_reference_block(tapos_block_summary.block_id), invalid_ref_block_exception,
              "Transaction's reference block did not match. Is this transaction from a different fork?",
              ("tapos_summary", tapos_block_summary));
} FC_CAPTURE_AND_RETHROW() }


} } /// eosio::chain<|MERGE_RESOLUTION|>--- conflicted
+++ resolved
@@ -628,7 +628,6 @@
             trace->receipt = r;
          }
 
-<<<<<<< HEAD
          fc::move_append( pending->_actions, move(trx_context.executed) );
 
          transaction_trace_notify( trx, trace );
@@ -641,24 +640,6 @@
       } catch( const fc::exception& e ) {
          trace->except = e;
          trace->except_ptr = std::current_exception();
-=======
-            transaction_trace_notify( trx, trace );
-            emit( self.applied_transaction, trace );
-
-            trx_context.squash();
-            return;
-         } catch( ... ) {
-            pending->_pending_block_state->block->transactions.resize(orig_block_transactions_size);
-            pending->_pending_block_state->trxs.resize(orig_state_transactions_size);
-            pending->_actions.resize(orig_state_actions_size);
-            throw;
-         }
-      } catch( const fc::exception& e ) {
-         if (trace) {
-            trace->hard_except = e;
-            trace->hard_except_ptr = std::current_exception();
-         }
->>>>>>> 46f85972
       }
       transaction_trace_notify( trx, trace );
    } FC_CAPTURE_AND_RETHROW() } /// push_transaction
