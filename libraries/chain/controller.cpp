#include <eosio/chain/controller.hpp>
#include <eosio/chain/transaction_context.hpp>

#include <eosio/chain/block_log.hpp>
#include <eosio/chain/fork_database.hpp>
#include <eosio/chain/exceptions.hpp>

#include <eosio/chain/account_object.hpp>
#include <eosio/chain/block_summary_object.hpp>
#include <eosio/chain/eosio_contract.hpp>
#include <eosio/chain/global_property_object.hpp>
#include <eosio/chain/contract_table_objects.hpp>
#include <eosio/chain/generated_transaction_object.hpp>
#include <eosio/chain/transaction_object.hpp>
#include <eosio/chain/reversible_block_object.hpp>

#include <eosio/chain/authorization_manager.hpp>
#include <eosio/chain/resource_limits.hpp>
#include <eosio/chain/chain_snapshot.hpp>
#include <eosio/chain/thread_utils.hpp>

#include <chainbase/chainbase.hpp>
#include <fc/io/json.hpp>
#include <fc/scoped_exit.hpp>
#include <fc/variant_object.hpp>


namespace eosio { namespace chain {

using resource_limits::resource_limits_manager;

using controller_index_set = index_set<
   account_index,
   account_sequence_index,
   global_property_multi_index,
   global_property2_multi_index,
   dynamic_global_property_multi_index,
   block_summary_multi_index,
   transaction_multi_index,
   generated_transaction_multi_index,
   table_id_multi_index
>;

using contract_database_index_set = index_set<
   key_value_index,
   index64_index,
   index128_index,
   index256_index,
   index_double_index,
   index_long_double_index
>;

class maybe_session {
   public:
      maybe_session() = default;

      maybe_session( maybe_session&& other)
      :_session(move(other._session))
      {
      }

      explicit maybe_session(database& db) {
         _session = db.start_undo_session(true);
      }

      maybe_session(const maybe_session&) = delete;

      void squash() {
         if (_session)
            _session->squash();
      }

      void undo() {
         if (_session)
            _session->undo();
      }

      void push() {
         if (_session)
            _session->push();
      }

      maybe_session& operator = ( maybe_session&& mv ) {
         if (mv._session) {
            _session = move(*mv._session);
            mv._session.reset();
         } else {
            _session.reset();
         }

         return *this;
      };

   private:
      optional<database::session>     _session;
};

struct pending_state {
   pending_state( maybe_session&& s )
   :_db_session( move(s) ){}

   maybe_session                      _db_session;

   block_state_ptr                    _pending_block_state;

   vector<action_receipt>             _actions;

   controller::block_status           _block_status = controller::block_status::incomplete;

   optional<block_id_type>            _producer_block_id;

    std::function<signature_type(digest_type)> _signer;

   void push() {
      _db_session.push();
   }
};

struct controller_impl {
   controller&                    self;
   chainbase::database            db;
   chainbase::database            reversible_blocks; ///< a special database to persist blocks that have successfully been applied but are still reversible
   block_log                      blog;
   optional<pending_state>        pending;
   optional<block_id_type>        pending_pbft_lib;
   optional<block_id_type>        pending_pbft_checkpoint;
   optional<block_num_type>       last_proposed_schedule_block_num;
   optional<block_num_type>       last_promoted_proposed_schedule_block_num;
   optional<block_id_type>        pbft_prepared;
   optional<block_id_type>        my_prepare;
   block_state_ptr                head;
   fork_database                  fork_db;
   wasm_interface                 wasmif;
   resource_limits_manager        resource_limits;
   authorization_manager          authorization;
   controller::config             conf;
   chain_id_type                  chain_id;
   bool                           replaying= false;
   optional<fc::time_point>       replay_head_time;
   db_read_mode                   read_mode = db_read_mode::SPECULATIVE;
   bool                           in_trx_requiring_checks = false; ///< if true, checks that are normally skipped on replay (e.g. auth checks) cannot be skipped
   optional<fc::microseconds>     subjective_cpu_leeway;
   bool                           trusted_producer_light_validation = false;
   uint32_t                       snapshot_head_block = 0;
   boost::asio::thread_pool       thread_pool;

   typedef pair<scope_name,action_name>                   handler_key;
   map< account_name, map<handler_key, apply_handler> >   apply_handlers;

   /**
    *  Transactions that were undone by pop_block or abort_block, transactions
    *  are removed from this list if they are re-applied in other blocks. Producers
    *  can query this list when scheduling new transactions into blocks.
    */
   unapplied_transactions_type     unapplied_transactions;

   void pop_block() {
      auto prev = fork_db.get_block( head->header.previous );
      EOS_ASSERT( prev, block_validate_exception, "attempt to pop beyond last irreversible block" );

      if( const auto* b = reversible_blocks.find<reversible_block_object,by_num>(head->block_num) )
      {
         reversible_blocks.remove( *b );
      }

      if ( read_mode == db_read_mode::SPECULATIVE ) {
         EOS_ASSERT( head->block, block_validate_exception, "attempting to pop a block that was sparsely loaded from a snapshot");
         for( const auto& t : head->trxs )
            unapplied_transactions[t->signed_id] = t;
      }
      head = prev;
      db.undo();

   }


   void set_apply_handler( account_name receiver, account_name contract, action_name action, apply_handler v ) {
      apply_handlers[receiver][make_pair(contract,action)] = v;
   }

   controller_impl( const controller::config& cfg, controller& s  )
   :self(s),
    db( cfg.state_dir,
        cfg.read_only ? database::read_only : database::read_write,
        cfg.state_size ),
    reversible_blocks( cfg.blocks_dir/config::reversible_blocks_dir_name,
        cfg.read_only ? database::read_only : database::read_write,
        cfg.reversible_cache_size ),
    blog( cfg.blocks_dir ),
    fork_db( cfg.state_dir ),
    wasmif( cfg.wasm_runtime ),
    resource_limits( db ),
    authorization( s, db ),
    conf( cfg ),
    chain_id( cfg.genesis.compute_chain_id() ),
    read_mode( cfg.read_mode ),
    thread_pool( cfg.thread_pool_size )
   {

#define SET_APP_HANDLER( receiver, contract, action) \
   set_apply_handler( #receiver, #contract, #action, &BOOST_PP_CAT(apply_, BOOST_PP_CAT(contract, BOOST_PP_CAT(_,action) ) ) )

   SET_APP_HANDLER( eosio, eosio, newaccount );
   SET_APP_HANDLER( eosio, eosio, setcode );
   SET_APP_HANDLER( eosio, eosio, setabi );
   SET_APP_HANDLER( eosio, eosio, updateauth );
   SET_APP_HANDLER( eosio, eosio, deleteauth );
   SET_APP_HANDLER( eosio, eosio, linkauth );
   SET_APP_HANDLER( eosio, eosio, unlinkauth );
/*
   SET_APP_HANDLER( eosio, eosio, postrecovery );
   SET_APP_HANDLER( eosio, eosio, passrecovery );
   SET_APP_HANDLER( eosio, eosio, vetorecovery );
*/

   SET_APP_HANDLER( eosio, eosio, canceldelay );

   fork_db.irreversible.connect( [&]( auto b ) {
                                 on_irreversible(b);
                                 });

   }

   /**
    *  Plugins / observers listening to signals emited (such as accepted_transaction) might trigger
    *  errors and throw exceptions. Unless those exceptions are caught it could impact consensus and/or
    *  cause a node to fork.
    *
    *  If it is ever desirable to let a signal handler bubble an exception out of this method
    *  a full audit of its uses needs to be undertaken.
    *
    */
   template<typename Signal, typename Arg>
   void emit( const Signal& s, Arg&& a ) {
      try {
        s(std::forward<Arg>(a));
      } catch (boost::interprocess::bad_alloc& e) {
         wlog( "bad alloc" );
         throw e;
      } catch ( controller_emit_signal_exception& e ) {
         wlog( "${details}", ("details", e.to_detail_string()) );
         throw e;
      } catch ( fc::exception& e ) {
         wlog( "${details}", ("details", e.to_detail_string()) );
      } catch ( ... ) {
         wlog( "signal handler threw exception" );
      }
   }

   void on_irreversible( const block_state_ptr& s ) {
      if( !blog.head() )
         blog.read_head();

      const auto& log_head = blog.head();
      bool append_to_blog = false;
      if (!log_head) {
         if (s->block) {
            EOS_ASSERT(s->block_num == blog.first_block_num(), block_log_exception, "block log has no blocks and is appending the wrong first block.  Expected ${expected}, but received: ${actual}",
                      ("expected", blog.first_block_num())("actual", s->block_num));
            append_to_blog = true;
         } else {
            EOS_ASSERT(s->block_num == blog.first_block_num() - 1, block_log_exception, "block log has no blocks and is not properly set up to start after the snapshot");
         }
      } else {
         auto lh_block_num = log_head->block_num();
         if (s->block_num > lh_block_num) {
            EOS_ASSERT(s->block_num - 1 == lh_block_num, unlinkable_block_exception, "unlinkable block", ("s->block_num", s->block_num)("lh_block_num", lh_block_num));
            EOS_ASSERT(s->block->previous == log_head->id(), unlinkable_block_exception, "irreversible doesn't link to block log head");
            append_to_blog = true;
         }
      }


      db.commit( s->block_num );

      if( append_to_blog ) {
         blog.append(s->block);
      }

      const auto& ubi = reversible_blocks.get_index<reversible_block_index,by_num>();
      auto objitr = ubi.begin();
      while( objitr != ubi.end() && objitr->blocknum <= s->block_num ) {
         reversible_blocks.remove( *objitr );
         objitr = ubi.begin();
      }

      // the "head" block when a snapshot is loaded is virtual and has no block data, all of its effects
      // should already have been loaded from the snapshot so, it cannot be applied
      if (s->block) {
         if (read_mode == db_read_mode::IRREVERSIBLE) {
            // when applying a snapshot, head may not be present
            // when not applying a snapshot, make sure this is the next block
            if (!head || s->block_num == head->block_num + 1) {
               apply_block(s->block, controller::block_status::complete);
               head = s;
            } else {
               // otherwise, assert the one odd case where initializing a chain
               // from genesis creates and applies the first block automatically.
               // when syncing from another chain, this is pushed in again
               EOS_ASSERT(!head || head->block_num == 1, block_validate_exception, "Attempting to re-apply an irreversible block that was not the implied genesis block");
            }

            fork_db.mark_in_current_chain(head, true);
            fork_db.set_validity(head, true);
         }
         emit(self.irreversible_block, s);
      }
   }

   void replay(std::function<bool()> shutdown) {
      auto blog_head = blog.read_head();
      auto blog_head_time = blog_head->timestamp.to_time_point();
      replaying = true;
      replay_head_time = blog_head_time;
      auto start_block_num = head->block_num + 1;
      ilog( "existing block log, attempting to replay from ${s} to ${n} blocks",
            ("s", start_block_num)("n", blog_head->block_num()) );

      auto start = fc::time_point::now();
      while( auto next = blog.read_block_by_num( head->block_num + 1 ) ) {
         replay_push_block( next, controller::block_status::irreversible );
         if( next->block_num() % 100 == 0 ) {
            std::cerr << std::setw(10) << next->block_num() << " of " << blog_head->block_num() <<"\r";
            if( shutdown() ) break;
         }
      }
      std::cerr<< "\n";
      ilog( "${n} blocks replayed", ("n", head->block_num - start_block_num) );

      // if the irreverible log is played without undo sessions enabled, we need to sync the
      // revision ordinal to the appropriate expected value here.
      if( self.skip_db_sessions( controller::block_status::irreversible ) )
         db.set_revision(head->block_num);

      int rev = 0;
      while( auto obj = reversible_blocks.find<reversible_block_object,by_num>(head->block_num+1) ) {
         ++rev;
         replay_push_block( obj->get_block(), controller::block_status::validated );
      }

      ilog( "${n} reversible blocks replayed", ("n",rev) );
      auto end = fc::time_point::now();
      ilog( "replayed ${n} blocks in ${duration} seconds, ${mspb} ms/block",
            ("n", head->block_num - start_block_num)("duration", (end-start).count()/1000000)
            ("mspb", ((end-start).count()/1000.0)/(head->block_num-start_block_num)) );
      replaying = false;
      replay_head_time.reset();
   }

   void init(std::function<bool()> shutdown, const snapshot_reader_ptr& snapshot) {

      bool report_integrity_hash = !!snapshot;
      if (snapshot) {
         EOS_ASSERT( !head, fork_database_exception, "" );
         snapshot->validate();

         read_from_snapshot( snapshot );

         auto end = blog.read_head();
         if( !end ) {
            blog.reset( conf.genesis, signed_block_ptr(), head->block_num + 1 );
         } else if( end->block_num() > head->block_num ) {
            replay( shutdown );
         } else {
            EOS_ASSERT( end->block_num() == head->block_num, fork_database_exception,
                        "Block log is provided with snapshot but does not contain the head block from the snapshot" );
         }
      } else {
         if( !head ) {
            initialize_fork_db(); // set head to genesis state
         }

         auto end = blog.read_head();
         if( !end ) {
            blog.reset( conf.genesis, head->block );
         } else if( end->block_num() > head->block_num ) {
            replay( shutdown );
            report_integrity_hash = true;
         }
      }

      if( shutdown() ) return;

      const auto& ubi = reversible_blocks.get_index<reversible_block_index,by_num>();
      auto objitr = ubi.rbegin();
      if( objitr != ubi.rend() ) {
         EOS_ASSERT( objitr->blocknum == head->block_num, fork_database_exception,
                    "reversible block database is inconsistent with fork database, replay blockchain",
                    ("head",head->block_num)("unconfimed", objitr->blocknum)         );
      } else {
         auto end = blog.read_head();
         EOS_ASSERT( !end || end->block_num() == head->block_num, fork_database_exception,
                    "fork database exists but reversible block database does not, replay blockchain",
                    ("blog_head",end->block_num())("head",head->block_num)  );
      }

      EOS_ASSERT( db.revision() >= head->block_num, fork_database_exception, "fork database is inconsistent with shared memory",
                 ("db",db.revision())("head",head->block_num) );

      if( db.revision() > head->block_num ) {
         wlog( "warning: database revision (${db}) is greater than head block number (${head}), "
               "attempting to undo pending changes",
               ("db",db.revision())("head",head->block_num) );
      }
      while( db.revision() > head->block_num ) {
         db.undo();
      }

      if( report_integrity_hash ) {
         const auto hash = calculate_integrity_hash();
         ilog( "database initialized with hash: ${hash}", ("hash", hash) );
      }

      //*bos begin*
      sync_name_list(list_type::actor_blacklist_type,true);
      sync_name_list(list_type::contract_blacklist_type,true);
      sync_name_list(list_type::resource_greylist_type,true);
      //*bos end*
   }

   ~controller_impl() {
      pending.reset();

      db.flush();
      reversible_blocks.flush();
   }

   void add_indices() {
      reversible_blocks.add_index<reversible_block_index>();

      controller_index_set::add_indices(db);
      contract_database_index_set::add_indices(db);

      authorization.add_indices();
      resource_limits.add_indices();
   }

   void clear_all_undo() {
      // Rewind the database to the last irreversible block
      db.with_write_lock([&] {
         db.undo_all();
         /*
         FC_ASSERT(db.revision() == self.head_block_num(),
                   "Chainbase revision does not match head block num",
                   ("rev", db.revision())("head_block", self.head_block_num()));
                   */
      });
   }

   void add_contract_tables_to_snapshot( const snapshot_writer_ptr& snapshot ) const {
      snapshot->write_section("contract_tables", [this]( auto& section ) {
         index_utils<table_id_multi_index>::walk(db, [this, &section]( const table_id_object& table_row ){
            // add a row for the table
            section.add_row(table_row, db);

            // followed by a size row and then N data rows for each type of table
            contract_database_index_set::walk_indices([this, &section, &table_row]( auto utils ) {
               using utils_t = decltype(utils);
               using value_t = typename decltype(utils)::index_t::value_type;
               using by_table_id = object_to_table_id_tag_t<value_t>;

               auto tid_key = boost::make_tuple(table_row.id);
               auto next_tid_key = boost::make_tuple(table_id_object::id_type(table_row.id._id + 1));

               unsigned_int size = utils_t::template size_range<by_table_id>(db, tid_key, next_tid_key);
               section.add_row(size, db);

               utils_t::template walk_range<by_table_id>(db, tid_key, next_tid_key, [this, &section]( const auto &row ) {
                  section.add_row(row, db);
               });
            });
         });
      });
   }

   void read_contract_tables_from_snapshot( const snapshot_reader_ptr& snapshot ) {
      snapshot->read_section("contract_tables", [this]( auto& section ) {
         bool more = !section.empty();
         while (more) {
            // read the row for the table
            table_id_object::id_type t_id;
            index_utils<table_id_multi_index>::create(db, [this, &section, &t_id](auto& row) {
               section.read_row(row, db);
               t_id = row.id;
            });

            // read the size and data rows for each type of table
            contract_database_index_set::walk_indices([this, &section, &t_id, &more](auto utils) {
               using utils_t = decltype(utils);

               unsigned_int size;
               more = section.read_row(size, db);

               for (size_t idx = 0; idx < size.value; idx++) {
                  utils_t::create(db, [this, &section, &more, &t_id](auto& row) {
                     row.t_id = t_id;
                     more = section.read_row(row, db);
                  });
               }
            });
         }
      });
   }

   void add_to_snapshot( const snapshot_writer_ptr& snapshot ) const {
      snapshot->write_section<chain_snapshot_header>([this]( auto &section ){
         section.add_row(chain_snapshot_header(), db);
      });

      snapshot->write_section<genesis_state>([this]( auto &section ){
         section.add_row(conf.genesis, db);
      });

      snapshot->write_section<block_state>([this]( auto &section ){
         section.template add_row<block_header_state>(*fork_db.head(), db);
      });

      controller_index_set::walk_indices([this, &snapshot]( auto utils ){
         using value_t = typename decltype(utils)::index_t::value_type;

         // skip the table_id_object as its inlined with contract tables section
         if (std::is_same<value_t, table_id_object>::value) {
            return;
         }

         snapshot->write_section<value_t>([this]( auto& section ){
            decltype(utils)::walk(db, [this, &section]( const auto &row ) {
               section.add_row(row, db);
            });
         });
      });

      add_contract_tables_to_snapshot(snapshot);

      authorization.add_to_snapshot(snapshot);
      resource_limits.add_to_snapshot(snapshot);
   }

   void read_from_snapshot( const snapshot_reader_ptr& snapshot ) {
      snapshot->read_section<chain_snapshot_header>([this]( auto &section ){
         chain_snapshot_header header;
         section.read_row(header, db);
         header.validate();
      });


      snapshot->read_section<block_state>([this]( auto &section ){
         block_header_state head_header_state;
         section.read_row(head_header_state, db);

         auto head_state = std::make_shared<block_state>(head_header_state);
         fork_db.set(head_state);
         fork_db.set_validity(head_state, true);
         fork_db.mark_in_current_chain(head_state, true);
         head = head_state;
         snapshot_head_block = head->block_num;
      });

      controller_index_set::walk_indices([this, &snapshot]( auto utils ){
         using value_t = typename decltype(utils)::index_t::value_type;

         // skip the table_id_object as its inlined with contract tables section
         if (std::is_same<value_t, table_id_object>::value) {
            return;
         }

         snapshot->read_section<value_t>([this]( auto& section ) {
            bool more = !section.empty();
            while(more) {
               decltype(utils)::create(db, [this, &section, &more]( auto &row ) {
                  more = section.read_row(row, db);
               });
            }
         });
      });

      read_contract_tables_from_snapshot(snapshot);

      authorization.read_from_snapshot(snapshot);
      resource_limits.read_from_snapshot(snapshot);

      db.set_revision( head->block_num );
   }

   sha256 calculate_integrity_hash() const {
      sha256::encoder enc;
      auto hash_writer = std::make_shared<integrity_hash_snapshot_writer>(enc);
      add_to_snapshot(hash_writer);
      hash_writer->finalize();

      return enc.result();
   }


   /**
    *  Sets fork database head to the genesis state.
    */
   void initialize_fork_db() {
      wlog( " Initializing new blockchain with genesis state                  " );
      producer_schedule_type initial_schedule{ 0, {{config::system_account_name, conf.genesis.initial_key}} };

      block_header_state genheader;
      genheader.active_schedule       = initial_schedule;
      genheader.pending_schedule      = initial_schedule;
      genheader.pending_schedule_hash = fc::sha256::hash(initial_schedule);
      genheader.header.timestamp      = conf.genesis.initial_timestamp;
      genheader.header.action_mroot   = conf.genesis.compute_chain_id();
      genheader.id                    = genheader.header.id();
      genheader.block_num             = genheader.header.block_num();

      head = std::make_shared<block_state>( genheader );
      head->block = std::make_shared<signed_block>(genheader.header);
      fork_db.set( head );
      db.set_revision( head->block_num );

      initialize_database();
   }

   void create_native_account( account_name name, const authority& owner, const authority& active, bool is_privileged = false ) {
      db.create<account_object>([&](auto& a) {
         a.name = name;
         a.creation_date = conf.genesis.initial_timestamp;
         a.privileged = is_privileged;

         if( name == config::system_account_name ) {
            a.set_abi(eosio_contract_abi(abi_def()));
         }
      });
      db.create<account_sequence_object>([&](auto & a) {
        a.name = name;
      });

      const auto& owner_permission  = authorization.create_permission(name, config::owner_name, 0,
                                                                      owner, conf.genesis.initial_timestamp );
      const auto& active_permission = authorization.create_permission(name, config::active_name, owner_permission.id,
                                                                      active, conf.genesis.initial_timestamp );

      resource_limits.initialize_account(name);

      int64_t ram_delta = config::overhead_per_account_ram_bytes;
      ram_delta += 2*config::billable_size_v<permission_object>;
      ram_delta += owner_permission.auth.get_billable_size();
      ram_delta += active_permission.auth.get_billable_size();

      resource_limits.add_pending_ram_usage(name, ram_delta);
      resource_limits.verify_account_ram_usage(name);
   }

   void initialize_database() {
      // Initialize block summary index
      for (int i = 0; i < 0x10000; i++)
         db.create<block_summary_object>([&](block_summary_object&) {});

      const auto& tapos_block_summary = db.get<block_summary_object>(1);
      db.modify( tapos_block_summary, [&]( auto& bs ) {
        bs.block_id = head->id;
      });

      conf.genesis.initial_configuration.validate();
      db.create<global_property_object>([&](auto& gpo ){
        gpo.configuration = conf.genesis.initial_configuration;
      });
      db.create<dynamic_global_property_object>([](auto&){});

      // *bos begin*
      //guaranteed minimum resources  which is abbreviated  gmr
       db.create<global_property2_object>([&](auto &gpo) {
         gpo.gmr.cpu_us = config::default_gmr_cpu_limit;
         gpo.gmr.net_byte = config::default_gmr_net_limit;
         gpo.gmr.ram_byte = config::default_gmr_ram_limit;
      });


      // *bos end*

      authorization.initialize_database();
      resource_limits.initialize_database();

      authority system_auth(conf.genesis.initial_key);
      create_native_account( config::system_account_name, system_auth, system_auth, true );

      auto empty_authority = authority(1, {}, {});
      auto active_producers_authority = authority(1, {}, {});
      active_producers_authority.accounts.push_back({{config::system_account_name, config::active_name}, 1});

      create_native_account( config::null_account_name, empty_authority, empty_authority );
      create_native_account( config::producers_account_name, empty_authority, active_producers_authority );
      const auto& active_permission       = authorization.get_permission({config::producers_account_name, config::active_name});
      const auto& majority_permission     = authorization.create_permission( config::producers_account_name,
                                                                             config::majority_producers_permission_name,
                                                                             active_permission.id,
                                                                             active_producers_authority,
                                                                             conf.genesis.initial_timestamp );
      const auto& minority_permission     = authorization.create_permission( config::producers_account_name,
                                                                             config::minority_producers_permission_name,
                                                                             majority_permission.id,
                                                                             active_producers_authority,
                                                                             conf.genesis.initial_timestamp );
   }

   // "bos begin"
   void set_name_list(list_type list, list_action_type action, std::vector<account_name> name_list)
   {
       int64_t lst = static_cast<int64_t>(list);

      EOS_ASSERT(list >= list_type::actor_blacklist_type && list < list_type::list_type_count, transaction_exception, "unknown list type : ${l}, action: ${n}", ("l", static_cast<int64_t>(list))("n", static_cast<int64_t>(action)));
      vector<flat_set<account_name> *> lists = {&conf.actor_blacklist, &conf.contract_blacklist, &conf.resource_greylist};
      EOS_ASSERT(lists.size() == static_cast<int64_t>(list_type::list_type_count) - 1, transaction_exception, " list size wrong : ${l}, action: ${n}", ("l", static_cast<int64_t>(list))("n", static_cast<int64_t>(action)));

      flat_set<account_name> &lo = *lists[lst - 1];

      if (action == list_action_type::insert_type)
      {
         lo.insert(name_list.begin(), name_list.end());
      }
      else if (action == list_action_type::remove_type)
      {
         flat_set<account_name> name_set(name_list.begin(), name_list.end());

         flat_set<account_name> results;
         results.reserve(lo.size());
         set_difference(lo.begin(), lo.end(),
                        name_set.begin(), name_set.end(),
                        std::inserter(results,results.begin()));

         lo = results;
      }

      sync_name_list(list);
   }

   void sync_list_and_db(list_type list, global_property2_object &gprops2,bool isMerge=false)
   {
      int64_t lst = static_cast<int64_t>(list);
      EOS_ASSERT( list >= list_type::actor_blacklist_type && list < list_type::list_type_count, transaction_exception, "unknown list type : ${l}, ismerge: ${n}", ("l", static_cast<int64_t>(list))("n", isMerge));
      vector<shared_vector<account_name> *> lists = {&gprops2.cfg.actor_blacklist, &gprops2.cfg.contract_blacklist, &gprops2.cfg.resource_greylist};
      vector<flat_set<account_name> *> conflists = {&conf.actor_blacklist, &conf.contract_blacklist, &conf.resource_greylist};
      EOS_ASSERT(lists.size() == static_cast<int64_t>(list_type::list_type_count) - 1, transaction_exception, " list size wrong : ${l}, ismerge: ${n}", ("l", static_cast<int64_t>(list))("n", isMerge));
      shared_vector<account_name> &lo = *lists[lst - 1];
      flat_set<account_name> &clo = *conflists[lst - 1];

      if (isMerge)
      {
         //initialize,  merge elements and deduplication between list and db.result save to  list
         for (auto &a : lo)
         {
            clo.insert(a);
         }
      }

      //clear list from db and save merge result to db  object
      lo.clear();
      for (auto &a : clo)
      {
         lo.push_back(a);
      }
   }

   void sync_name_list(list_type list,bool isMerge=false)
   {
      try
      {
         const auto &gpo2 = db.get<global_property2_object>();
         db.modify(gpo2, [&](auto &gprops2) {
            sync_list_and_db(list, gprops2, isMerge);
         });
      }
      catch (...)
      {
         wlog("plugin initialize  sync list ignore before initialize database");
      }
   }

   // "bos end"

   /**
    * @post regardless of the success of commit block there is no active pending block
    */
   void commit_block( bool add_to_fork_db ) {
      auto reset_pending_on_exit = fc::make_scoped_exit([this]{
         pending.reset();
         set_pbft_lib();
         set_pbft_lscb();
      });

      try {
         set_pbft_lib();
         set_pbft_lscb();
         if (add_to_fork_db) {
            pending->_pending_block_state->validated = true;
            auto new_bsp = fork_db.add(pending->_pending_block_state, true);
            emit(self.accepted_block_header, pending->_pending_block_state);
            fork_db.mark_pbft_prepared_fork(head->id);
            fork_db.mark_pbft_my_prepare_fork(head->id);

            if (pbft_prepared) fork_db.mark_pbft_prepared_fork(*pbft_prepared);
            if (my_prepare) fork_db.mark_pbft_my_prepare_fork(*my_prepare);
            head = fork_db.head();
            EOS_ASSERT(new_bsp == head, fork_database_exception, "committed block did not become the new head in fork database");
         }

         if( !replaying ) {
            reversible_blocks.create<reversible_block_object>( [&]( auto& ubo ) {
               ubo.blocknum = pending->_pending_block_state->block_num;
               ubo.set_block( pending->_pending_block_state->block );
            });
         }

         emit( self.accepted_block, pending->_pending_block_state );
      } catch (...) {
         // dont bother resetting pending, instead abort the block
         reset_pending_on_exit.cancel();
         abort_block();
         throw;
      }

      // push the state for pending.
      pending->push();
   }

   // The returned scoped_exit should not exceed the lifetime of the pending which existed when make_block_restore_point was called.
   fc::scoped_exit<std::function<void()>> make_block_restore_point() {
      auto orig_block_transactions_size = pending->_pending_block_state->block->transactions.size();
      auto orig_state_transactions_size = pending->_pending_block_state->trxs.size();
      auto orig_state_actions_size      = pending->_actions.size();

      std::function<void()> callback = [this,
                                        orig_block_transactions_size,
                                        orig_state_transactions_size,
                                        orig_state_actions_size]()
      {
         pending->_pending_block_state->block->transactions.resize(orig_block_transactions_size);
         pending->_pending_block_state->trxs.resize(orig_state_transactions_size);
         pending->_actions.resize(orig_state_actions_size);
      };

      return fc::make_scoped_exit( std::move(callback) );
   }

   transaction_trace_ptr apply_onerror( const generated_transaction& gtrx,
                                        fc::time_point deadline,
                                        fc::time_point start,
                                        uint32_t& cpu_time_to_bill_us, // only set on failure
                                        uint32_t billed_cpu_time_us,
                                        bool explicit_billed_cpu_time = false,
                                        bool enforce_whiteblacklist = true
                                      )
   {
      signed_transaction etrx;
      // Deliver onerror action containing the failed deferred transaction directly back to the sender.
      etrx.actions.emplace_back( vector<permission_level>{{gtrx.sender, config::active_name}},
                                 onerror( gtrx.sender_id, gtrx.packed_trx.data(), gtrx.packed_trx.size() ) );
      etrx.expiration = self.pending_block_time() + fc::microseconds(999'999); // Round up to avoid appearing expired
      etrx.set_reference_block( self.head_block_id() );

      transaction_context trx_context( self, etrx, etrx.id(), start );
      trx_context.deadline = deadline;
      trx_context.explicit_billed_cpu_time = explicit_billed_cpu_time;
      trx_context.billed_cpu_time_us = billed_cpu_time_us;
      trx_context.enforce_whiteblacklist = enforce_whiteblacklist;
      transaction_trace_ptr trace = trx_context.trace;
      try {
         trx_context.init_for_implicit_trx();
         trx_context.published = gtrx.published;
         trx_context.trace->action_traces.emplace_back();
         trx_context.dispatch_action( trx_context.trace->action_traces.back(), etrx.actions.back(), gtrx.sender );
         trx_context.finalize(); // Automatically rounds up network and CPU usage in trace and bills payers if successful

         auto restore = make_block_restore_point();
         trace->receipt = push_receipt( gtrx.trx_id, transaction_receipt::soft_fail,
                                        trx_context.billed_cpu_time_us, trace->net_usage );
         fc::move_append( pending->_actions, move(trx_context.executed) );

         trx_context.squash();
         restore.cancel();
         return trace;
      } catch( const fc::exception& e ) {
         cpu_time_to_bill_us = trx_context.update_billed_cpu_time( fc::time_point::now() );
         trace->except = e;
         trace->except_ptr = std::current_exception();
      }
      return trace;
   }

   void remove_scheduled_transaction( const generated_transaction_object& gto ) {
      resource_limits.add_pending_ram_usage(
         gto.payer,
         -(config::billable_size_v<generated_transaction_object> + gto.packed_trx.size())
      );
      // No need to verify_account_ram_usage since we are only reducing memory

      db.remove( gto );
   }

   bool failure_is_subjective( const fc::exception& e ) const {
      auto code = e.code();
      return    (code == subjective_block_production_exception::code_value)
             || (code == block_net_usage_exceeded::code_value)
             || (code == greylist_net_usage_exceeded::code_value)
             || (code == block_cpu_usage_exceeded::code_value)
             || (code == greylist_cpu_usage_exceeded::code_value)
             || (code == deadline_exception::code_value)
             || (code == leeway_deadline_exception::code_value)
             || (code == actor_whitelist_exception::code_value)
             || (code == actor_blacklist_exception::code_value)
             || (code == contract_whitelist_exception::code_value)
             || (code == contract_blacklist_exception::code_value)
             || (code == action_blacklist_exception::code_value)
             || (code == key_blacklist_exception::code_value);
   }

   bool scheduled_failure_is_subjective( const fc::exception& e ) const {
      auto code = e.code();
      return    (code == tx_cpu_usage_exceeded::code_value)
             || failure_is_subjective(e);
   }

   transaction_trace_ptr push_scheduled_transaction( const transaction_id_type& trxid, fc::time_point deadline, uint32_t billed_cpu_time_us, bool explicit_billed_cpu_time = false ) {
      const auto& idx = db.get_index<generated_transaction_multi_index,by_trx_id>();
      auto itr = idx.find( trxid );
      EOS_ASSERT( itr != idx.end(), unknown_transaction_exception, "unknown transaction" );
      return push_scheduled_transaction( *itr, deadline, billed_cpu_time_us, explicit_billed_cpu_time );
   }

   transaction_trace_ptr push_scheduled_transaction( const generated_transaction_object& gto, fc::time_point deadline, uint32_t billed_cpu_time_us, bool explicit_billed_cpu_time = false )
   { try {
      maybe_session undo_session;
      if ( !self.skip_db_sessions() )
         undo_session = maybe_session(db);

      auto gtrx = generated_transaction(gto);

      // remove the generated transaction object after making a copy
      // this will ensure that anything which affects the GTO multi-index-container will not invalidate
      // data we need to successfully retire this transaction.
      //
      // IF the transaction FAILs in a subjective way, `undo_session` should expire without being squashed
      // resulting in the GTO being restored and available for a future block to retire.
      remove_scheduled_transaction(gto);

      fc::datastream<const char*> ds( gtrx.packed_trx.data(), gtrx.packed_trx.size() );

      EOS_ASSERT( gtrx.delay_until <= self.pending_block_time(), transaction_exception, "this transaction isn't ready",
                 ("gtrx.delay_until",gtrx.delay_until)("pbt",self.pending_block_time())          );

      signed_transaction dtrx;
      fc::raw::unpack(ds,static_cast<transaction&>(dtrx) );
      transaction_metadata_ptr trx = std::make_shared<transaction_metadata>( dtrx );
      trx->accepted = true;
      trx->scheduled = true;

      transaction_trace_ptr trace;
      if( gtrx.expiration < self.pending_block_time() ) {
         trace = std::make_shared<transaction_trace>();
         trace->id = gtrx.trx_id;
         trace->block_num = self.pending_block_state()->block_num;
         trace->block_time = self.pending_block_time();
         trace->producer_block_id = self.pending_producer_block_id();
         trace->scheduled = true;
         trace->receipt = push_receipt( gtrx.trx_id, transaction_receipt::expired, billed_cpu_time_us, 0 ); // expire the transaction
         emit( self.accepted_transaction, trx );
         emit( self.applied_transaction, trace );
         undo_session.squash();
         return trace;
      }

      auto reset_in_trx_requiring_checks = fc::make_scoped_exit([old_value=in_trx_requiring_checks,this](){
         in_trx_requiring_checks = old_value;
      });
      in_trx_requiring_checks = true;

      uint32_t cpu_time_to_bill_us = billed_cpu_time_us;

      transaction_context trx_context( self, dtrx, gtrx.trx_id );
      trx_context.leeway =  fc::microseconds(0); // avoid stealing cpu resource
      trx_context.deadline = deadline;
      trx_context.explicit_billed_cpu_time = explicit_billed_cpu_time;
      trx_context.billed_cpu_time_us = billed_cpu_time_us;
      trx_context.enforce_whiteblacklist = gtrx.sender.empty() ? true : !sender_avoids_whitelist_blacklist_enforcement( gtrx.sender );
      trace = trx_context.trace;
      try {
         trx_context.init_for_deferred_trx( gtrx.published );

         if( trx_context.enforce_whiteblacklist && pending->_block_status == controller::block_status::incomplete ) {
            check_actor_list( trx_context.bill_to_accounts ); // Assumes bill_to_accounts is the set of actors authorizing the transaction
         }

         trx_context.exec();
         trx_context.finalize(); // Automatically rounds up network and CPU usage in trace and bills payers if successful

         auto restore = make_block_restore_point();

         trace->receipt = push_receipt( gtrx.trx_id,
                                        transaction_receipt::executed,
                                        trx_context.billed_cpu_time_us,
                                        trace->net_usage );

         fc::move_append( pending->_actions, move(trx_context.executed) );

         emit( self.accepted_transaction, trx );
         emit( self.applied_transaction, trace );

         trx_context.squash();
         undo_session.squash();

         restore.cancel();

         return trace;
      } catch( const fc::exception& e ) {
         cpu_time_to_bill_us = trx_context.update_billed_cpu_time( fc::time_point::now() );
         trace->except = e;
         trace->except_ptr = std::current_exception();
         trace->elapsed = fc::time_point::now() - trx_context.start;
      }
      trx_context.undo();

      // Only subjective OR soft OR hard failure logic below:

      if( gtrx.sender != account_name() && !failure_is_subjective(*trace->except)) {
         // Attempt error handling for the generated transaction.

         auto error_trace = apply_onerror( gtrx, deadline, trx_context.pseudo_start,
                                           cpu_time_to_bill_us, billed_cpu_time_us, explicit_billed_cpu_time,
                                           trx_context.enforce_whiteblacklist );
         error_trace->failed_dtrx_trace = trace;
         trace = error_trace;
         if( !trace->except_ptr ) {
            emit( self.accepted_transaction, trx );
            emit( self.applied_transaction, trace );
            undo_session.squash();
            return trace;
         }
         trace->elapsed = fc::time_point::now() - trx_context.start;
      }

      // Only subjective OR hard failure logic below:

      // subjectivity changes based on producing vs validating
      bool subjective  = false;
      if (explicit_billed_cpu_time) {
         subjective = failure_is_subjective(*trace->except);
      } else {
         subjective = scheduled_failure_is_subjective(*trace->except);
      }

      if ( !subjective ) {
         // hard failure logic

         if( !explicit_billed_cpu_time ) {
            auto& rl = self.get_mutable_resource_limits_manager();
            rl.update_account_usage( trx_context.bill_to_accounts, block_timestamp_type(self.pending_block_time()).slot );
            int64_t account_cpu_limit = 0;
            std::tie( std::ignore, account_cpu_limit, std::ignore, std::ignore ) = trx_context.max_bandwidth_billed_accounts_can_pay( true );

            cpu_time_to_bill_us = static_cast<uint32_t>( std::min( std::min( static_cast<int64_t>(cpu_time_to_bill_us),
                                                                             account_cpu_limit                          ),
                                                                   trx_context.initial_objective_duration_limit.count()    ) );
         }

         resource_limits.add_transaction_usage( trx_context.bill_to_accounts, cpu_time_to_bill_us, 0,
                                                block_timestamp_type(self.pending_block_time()).slot ); // Should never fail

         trace->receipt = push_receipt(gtrx.trx_id, transaction_receipt::hard_fail, cpu_time_to_bill_us, 0);

         emit( self.accepted_transaction, trx );
         emit( self.applied_transaction, trace );

         undo_session.squash();
      } else {
         emit( self.accepted_transaction, trx );
         emit( self.applied_transaction, trace );
      }

      return trace;
   } FC_CAPTURE_AND_RETHROW() } /// push_scheduled_transaction


   /**
    *  Adds the transaction receipt to the pending block and returns it.
    */
   template<typename T>
   const transaction_receipt& push_receipt( const T& trx, transaction_receipt_header::status_enum status,
                                            uint64_t cpu_usage_us, uint64_t net_usage ) {
      uint64_t net_usage_words = net_usage / 8;
      EOS_ASSERT( net_usage_words*8 == net_usage, transaction_exception, "net_usage is not divisible by 8" );
      pending->_pending_block_state->block->transactions.emplace_back( trx );
      transaction_receipt& r = pending->_pending_block_state->block->transactions.back();
      r.cpu_usage_us         = cpu_usage_us;
      r.net_usage_words      = net_usage_words;
      r.status               = status;
      return r;
   }

   /**
    *  This is the entry point for new transactions to the block state. It will check authorization and
    *  determine whether to execute it now or to delay it. Lastly it inserts a transaction receipt into
    *  the pending block.
    */
   transaction_trace_ptr push_transaction( const transaction_metadata_ptr& trx,
                                           fc::time_point deadline,
                                           uint32_t billed_cpu_time_us,
                                           bool explicit_billed_cpu_time = false )
   {
      EOS_ASSERT(deadline != fc::time_point(), transaction_exception, "deadline cannot be uninitialized");

      transaction_trace_ptr trace;
      try {
         auto start = fc::time_point::now();
         if( !explicit_billed_cpu_time ) {
            fc::microseconds already_consumed_time( EOS_PERCENT(trx->sig_cpu_usage.count(), conf.sig_cpu_bill_pct) );

            if( start.time_since_epoch() <  already_consumed_time ) {
               start = fc::time_point();
            } else {
               start -= already_consumed_time;
            }
         }

         const signed_transaction& trn = trx->packed_trx->get_signed_transaction();
         transaction_context trx_context(self, trn, trx->id, start);
         if ((bool)subjective_cpu_leeway && pending->_block_status == controller::block_status::incomplete) {
            trx_context.leeway = *subjective_cpu_leeway;
         }
         trx_context.deadline = deadline;
         trx_context.explicit_billed_cpu_time = explicit_billed_cpu_time;
         trx_context.billed_cpu_time_us = billed_cpu_time_us;
         trace = trx_context.trace;
         try {
            if( trx->implicit ) {
               trx_context.init_for_implicit_trx();
               trx_context.enforce_whiteblacklist = false;
            } else {
               bool skip_recording = replay_head_time && (time_point(trn.expiration) <= *replay_head_time);
               trx_context.init_for_input_trx( trx->packed_trx->get_unprunable_size(),
                                               trx->packed_trx->get_prunable_size(),
                                               skip_recording);
            }
<<<<<<< HEAD
=======

>>>>>>> 1e95f154
            trx_context.delay = fc::seconds(trn.delay_sec);

            if( !self.skip_auth_check() && !trx->implicit ) {
               authorization.check_authorization(
                       trn.actions,
                       trx->recover_keys( chain_id ),
                       {},
                       trx_context.delay,
                       [](){}
                       /*std::bind(&transaction_context::add_cpu_usage_and_check_time, &trx_context,
                                 std::placeholders::_1)*/,
                       false
               );
            }
            trx_context.exec();
            trx_context.finalize(); // Automatically rounds up network and CPU usage in trace and bills payers if successful

            auto restore = make_block_restore_point();

            if (!trx->implicit) {
               transaction_receipt::status_enum s = (trx_context.delay == fc::seconds(0))
                                                    ? transaction_receipt::executed
                                                    : transaction_receipt::delayed;
               trace->receipt = push_receipt(*trx->packed_trx, s, trx_context.billed_cpu_time_us, trace->net_usage);
               pending->_pending_block_state->trxs.emplace_back(trx);
            } else {
               transaction_receipt_header r;
               r.status = transaction_receipt::executed;
               r.cpu_usage_us = trx_context.billed_cpu_time_us;
               r.net_usage_words = trace->net_usage / 8;
               trace->receipt = r;
            }

            fc::move_append(pending->_actions, move(trx_context.executed));

            // call the accept signal but only once for this transaction
            if (!trx->accepted) {
               trx->accepted = true;
               emit( self.accepted_transaction, trx);
            }

            emit(self.applied_transaction, trace);


            if ( read_mode != db_read_mode::SPECULATIVE && pending->_block_status == controller::block_status::incomplete ) {
               //this may happen automatically in destructor, but I prefere make it more explicit
               trx_context.undo();
            } else {
               restore.cancel();
               trx_context.squash();
            }

            if (!trx->implicit) {
               unapplied_transactions.erase( trx->signed_id );
            }
            return trace;
         } catch (const fc::exception& e) {
            trace->except = e;
            trace->except_ptr = std::current_exception();
         }

         if (!failure_is_subjective(*trace->except)) {
            unapplied_transactions.erase( trx->signed_id );
         }

         emit( self.accepted_transaction, trx );
         emit( self.applied_transaction, trace );

         return trace;
      } FC_CAPTURE_AND_RETHROW((trace))
   } /// push_transaction


   void start_block( block_timestamp_type when, uint16_t confirm_block_count, controller::block_status s,
                     const optional<block_id_type>& producer_block_id , std::function<signature_type(digest_type)> signer = nullptr)
   {
      EOS_ASSERT( !pending, block_validate_exception, "pending block already exists" );

      auto guard_pending = fc::make_scoped_exit([this](){
         pending.reset();
      });

      if (!self.skip_db_sessions(s)) {
         EOS_ASSERT( db.revision() == head->block_num, database_exception, "db revision is not on par with head block",
                     ("db.revision()", db.revision())("controller_head_block", head->block_num)("fork_db_head_block", fork_db.head()->block_num) );

         pending.emplace(maybe_session(db));
      } else {
         pending.emplace(maybe_session());
      }

      pending->_block_status = s;
      pending->_producer_block_id = producer_block_id;
      pending->_signer = signer;
      pending->_pending_block_state = std::make_shared<block_state>( *head, when ); // promotes pending schedule (if any) to active
      pending->_pending_block_state->in_current_chain = true;

//      pending->_pending_block_state->set_confirmed(confirm_block_count);

      auto was_pending_promoted = pending->_pending_block_state->maybe_promote_pending();

      //modify state in speculative block only if we are speculative reads mode (other wise we need clean state for head or irreversible reads)
      if ( read_mode == db_read_mode::SPECULATIVE || pending->_block_status != controller::block_status::incomplete ) {

         const auto& gpo = db.get<global_property_object>();
         if (gpo.proposed_schedule_block_num) {
            last_proposed_schedule_block_num.reset();
            last_proposed_schedule_block_num.emplace(*gpo.proposed_schedule_block_num);
         }
         if( gpo.proposed_schedule_block_num.valid() && // if there is a proposed schedule that was proposed in a block ...
//             ( *gpo.proposed_schedule_block_num <= pending->_pending_block_state->pbft_stable_checkpoint_blocknum ) && // ... that has now become irreversible ...
             pending->_pending_block_state->pending_schedule.producers.size() == 0 && // ... and there is room for a new pending schedule ...
             !was_pending_promoted && // ... and not just because it was promoted to active at the start of this block, then:
             pending->_pending_block_state->block_num  > *gpo.proposed_schedule_block_num //TODO: to be optimised.
         )
            {
               // Promote proposed schedule to pending schedule.
               if( !replaying ) {
                  ilog( "promoting proposed schedule (set in block ${proposed_num}) to pending; current block: ${n} lib: ${lib} schedule: ${schedule} ",
                        ("proposed_num", *gpo.proposed_schedule_block_num)("n", pending->_pending_block_state->block_num)
                        ("lib", pending->_pending_block_state->bft_irreversible_blocknum)
                        ("schedule", static_cast<producer_schedule_type>(gpo.proposed_schedule) ) );
                   last_promoted_proposed_schedule_block_num.reset();
                   last_promoted_proposed_schedule_block_num.emplace(pending->_pending_block_state->block_num);
               }
               pending->_pending_block_state->set_new_producers( gpo.proposed_schedule );
               db.modify( gpo, [&]( auto& gp ) {
                     gp.proposed_schedule_block_num = optional<block_num_type>();
                     gp.proposed_schedule.clear();
                  });
            }

         try {
            auto onbtrx = std::make_shared<transaction_metadata>( get_on_block_transaction() );
            onbtrx->implicit = true;
            auto reset_in_trx_requiring_checks = fc::make_scoped_exit([old_value=in_trx_requiring_checks,this](){
                  in_trx_requiring_checks = old_value;
               });
            in_trx_requiring_checks = true;
            push_transaction( onbtrx, fc::time_point::maximum(), self.get_global_properties().configuration.min_transaction_cpu_usage, true );
         } catch( const boost::interprocess::bad_alloc& e  ) {
            elog( "on block transaction failed due to a bad allocation" );
            throw;
         } catch( const fc::exception& e ) {
            wlog( "on block transaction failed, but shouldn't impact block generation, system contract needs update" );
            edump((e.to_detail_string()));
         } catch( ... ) {
         }

         clear_expired_input_transactions();
         update_producers_authority();
      }

      guard_pending.cancel();
   } // start_block



   void sign_block( const std::function<signature_type( const digest_type& )>& signer_callback  ) {
      auto p = pending->_pending_block_state;

      p->sign( signer_callback );

      static_cast<signed_block_header&>(*p->block) = p->header;
   } /// sign_block

   void apply_block( const signed_block_ptr& b, controller::block_status s ) { try {
      try {
<<<<<<< HEAD
         //EOS_ASSERT( b->block_extensions.size() == 0, block_validate_exception, "no supported extensions" );
=======
//         EOS_ASSERT( b->block_extensions.size() == 0, block_validate_exception, "no supported extensions" );
>>>>>>> 1e95f154
         auto producer_block_id = b->id();
         start_block( b->timestamp, b->confirmed, s , producer_block_id);

         std::vector<transaction_metadata_ptr> packed_transactions;
         packed_transactions.reserve( b->transactions.size() );
         for( const auto& receipt : b->transactions ) {
            if( receipt.trx.contains<packed_transaction>()) {
               auto& pt = receipt.trx.get<packed_transaction>();
               auto mtrx = std::make_shared<transaction_metadata>( std::make_shared<packed_transaction>( pt ) );
               if( !self.skip_auth_check() ) {
                  transaction_metadata::create_signing_keys_future( mtrx, thread_pool, chain_id, microseconds::maximum() );
               }
               packed_transactions.emplace_back( std::move( mtrx ) );
            }
         }

<<<<<<< HEAD
         pending->_pending_block_state->block->header_extensions = b->header_extensions;
         pending->_pending_block_state->block->block_extensions = b->block_extensions;

=======
>>>>>>> 1e95f154
         transaction_trace_ptr trace;

         size_t packed_idx = 0;
         for( const auto& receipt : b->transactions ) {
            auto num_pending_receipts = pending->_pending_block_state->block->transactions.size();
            if( receipt.trx.contains<packed_transaction>() ) {
               trace = push_transaction( packed_transactions.at(packed_idx++), fc::time_point::maximum(), receipt.cpu_usage_us, true );
            } else if( receipt.trx.contains<transaction_id_type>() ) {
               trace = push_scheduled_transaction( receipt.trx.get<transaction_id_type>(), fc::time_point::maximum(), receipt.cpu_usage_us, true );
            } else {
               EOS_ASSERT( false, block_validate_exception, "encountered unexpected receipt type" );
            }

            bool transaction_failed =  trace && trace->except;
            bool transaction_can_fail = receipt.status == transaction_receipt_header::hard_fail && receipt.trx.contains<transaction_id_type>();
            if( transaction_failed && !transaction_can_fail) {
               edump((*trace));
               throw *trace->except;
            }

            EOS_ASSERT( pending->_pending_block_state->block->transactions.size() > 0,
                        block_validate_exception, "expected a receipt",
                        ("block", *b)("expected_receipt", receipt)
                      );
            EOS_ASSERT( pending->_pending_block_state->block->transactions.size() == num_pending_receipts + 1,
                        block_validate_exception, "expected receipt was not added",
                        ("block", *b)("expected_receipt", receipt)
                      );
            const transaction_receipt_header& r = pending->_pending_block_state->block->transactions.back();
            EOS_ASSERT( r == static_cast<const transaction_receipt_header&>(receipt),
                        block_validate_exception, "receipt does not match",
                        ("producer_receipt", receipt)("validator_receipt", pending->_pending_block_state->block->transactions.back()) );
         }

         finalize_block();

         // this implicitly asserts that all header fields (less the signature) are identical
         EOS_ASSERT(producer_block_id == pending->_pending_block_state->header.id(),
                   block_validate_exception, "Block ID does not match",
                   ("producer_block_id",producer_block_id)("validator_block_id",pending->_pending_block_state->header.id()));

         // We need to fill out the pending block state's block because that gets serialized in the reversible block log
         // in the future we can optimize this by serializing the original and not the copy

         // we can always trust this signature because,
         //   - prior to apply_block, we call fork_db.add which does a signature check IFF the block is untrusted
         //   - OTHERWISE the block is trusted and therefore we trust that the signature is valid
         // Also, as ::sign_block does not lazily calculate the digest of the block, we can just short-circuit to save cycles
         pending->_pending_block_state->header.producer_signature = b->producer_signature;
         static_cast<signed_block_header&>(*pending->_pending_block_state->block) =  pending->_pending_block_state->header;

         commit_block(false);
         return;
      } catch ( const fc::exception& e ) {
         edump((e.to_detail_string()));
         abort_block();
         throw;
      }
   } FC_CAPTURE_AND_RETHROW() } /// apply_block

   std::future<block_state_ptr> create_block_state_future( const signed_block_ptr& b ) {
      EOS_ASSERT( b, block_validate_exception, "null block" );
<<<<<<< HEAD

      auto id = b->id();

      // no reason for a block_state if fork_db already knows about block
      auto existing = fork_db.get_block( id );
      EOS_ASSERT( !existing, fork_database_exception, "we already know about this block: ${id}", ("id", id) );
=======

      auto id = b->id();

      // no reason for a block_state if fork_db already knows about block
      auto existing = fork_db.get_block( id );
      EOS_ASSERT( !existing, fork_database_exception, "we already know about this block: ${id}", ("id", id) );

      auto prev = fork_db.get_block( b->previous );
      EOS_ASSERT( prev, unlinkable_block_exception, "unlinkable block ${id}", ("id", id)("previous", b->previous) );

      return async_thread_pool( thread_pool, [b, prev]() {
         const bool skip_validate_signee = false;
         return std::make_shared<block_state>( *prev, move( b ), skip_validate_signee );
      } );
   }

   void push_block( std::future<block_state_ptr>& block_state_future ) {
      controller::block_status s = controller::block_status::complete;
      EOS_ASSERT(!pending, block_validate_exception, "it is not valid to push a block when there is a pending block");
>>>>>>> 1e95f154

      auto prev = fork_db.get_block( b->previous );
      EOS_ASSERT( prev, unlinkable_block_exception, "unlinkable block ${id}", ("id", id)("previous", b->previous) );

      return async_thread_pool( thread_pool, [b, prev]() {
         const bool skip_validate_signee = false;
         return std::make_shared<block_state>( *prev, move( b ), skip_validate_signee );
      } );
   }

   void push_block( std::future<block_state_ptr>& block_state_future ) {
      controller::block_status s = controller::block_status::complete;
      EOS_ASSERT(!pending, block_validate_exception, "it is not valid to push a block when there is a pending block");
      auto reset_prod_light_validation = fc::make_scoped_exit([old_value=trusted_producer_light_validation, this]() {
         trusted_producer_light_validation = old_value;
      });
      try {
         block_state_ptr new_header_state = block_state_future.get();
         auto& b = new_header_state->block;
         emit( self.pre_accepted_block, b );

<<<<<<< HEAD
         fork_db.add( new_header_state, false );

=======

         auto current_head = b->id();

         fork_db.add( new_header_state, false );
>>>>>>> 1e95f154
         if (conf.trusted_producers.count(b->producer)) {
             trusted_producer_light_validation = true;
         };
         emit( self.accepted_block_header, new_header_state );

         set_pbft_lib();
         set_pbft_lscb();
         fork_db.mark_pbft_my_prepare_fork(current_head);
         fork_db.mark_pbft_prepared_fork(current_head);

         if ( read_mode != db_read_mode::IRREVERSIBLE ) {
             maybe_switch_forks( s );
         }

      } FC_LOG_AND_RETHROW( )
   }

   void replay_push_block( const signed_block_ptr& b, controller::block_status s ) {
      self.validate_db_available_size();
      self.validate_reversible_available_size();

      EOS_ASSERT(!pending, block_validate_exception, "it is not valid to push a block when there is a pending block");

      try {
         EOS_ASSERT( b, block_validate_exception, "trying to push empty block" );
         EOS_ASSERT( (s == controller::block_status::irreversible || s == controller::block_status::validated),
                     block_validate_exception, "invalid block status for replay" );
         emit( self.pre_accepted_block, b );
         const bool skip_validate_signee = !conf.force_all_checks;
         auto new_header_state = fork_db.add( b, skip_validate_signee );

         emit( self.accepted_block_header, new_header_state );

         if ( read_mode != db_read_mode::IRREVERSIBLE) {
            maybe_switch_forks( s );
         }

<<<<<<< HEAD
      } FC_LOG_AND_RETHROW( )
   }

   void replay_push_block( const signed_block_ptr& b, controller::block_status s ) {
      self.validate_db_available_size();
      self.validate_reversible_available_size();

      EOS_ASSERT(!pending, block_validate_exception, "it is not valid to push a block when there is a pending block");

      try {
         EOS_ASSERT( b, block_validate_exception, "trying to push empty block" );
         EOS_ASSERT( (s == controller::block_status::irreversible || s == controller::block_status::validated),
                     block_validate_exception, "invalid block status for replay" );
         emit( self.pre_accepted_block, b );
         const bool skip_validate_signee = !conf.force_all_checks;
         auto new_header_state = fork_db.add( b, skip_validate_signee );

         emit( self.accepted_block_header, new_header_state );

         if ( read_mode != db_read_mode::IRREVERSIBLE ) {
            maybe_switch_forks( s );
=======
//         // apply stable checkpoint when there is a valid one
//         // TODO:// verify required one more time?
         if (b->block_extensions.size() >0 && b->block_extensions.back().first == 0) {
            pbft_commit_local(b->id());
            set_pbft_lib();
            set_pbft_latest_checkpoint(b->id());
            set_pbft_lscb();
>>>>>>> 1e95f154
         }

         // on replay irreversible is not emitted by fork database, so emit it explicitly here
         if( s == controller::block_status::irreversible )
            emit( self.irreversible_block, new_header_state );

      } FC_LOG_AND_RETHROW( )
   }

<<<<<<< HEAD
   void maybe_switch_forks( controller::block_status s ) {
=======
   void push_confirmation( const header_confirmation& c ) {
      EOS_ASSERT(!pending, block_validate_exception, "it is not valid to push a confirmation when there is a pending block");
      fork_db.add( c );
      emit( self.accepted_confirmation, c );
      if ( read_mode != db_read_mode::IRREVERSIBLE ) {
         maybe_switch_forks();
      }
   }

   void pbft_commit_local( const block_id_type& id ) {
      pending_pbft_lib.reset();
      pending_pbft_lib.emplace(id);
   }

   void set_pbft_lib() {

      if ((!pending || pending->_block_status != controller::block_status::incomplete) && pending_pbft_lib ) {
         fork_db.set_bft_irreversible(*pending_pbft_lib);
         pending_pbft_lib.reset();

         if (read_mode != db_read_mode::IRREVERSIBLE) {
            maybe_switch_forks();
         }
      }
   }

   void set_pbft_latest_checkpoint( const block_id_type& id ) {
      pending_pbft_checkpoint.reset();
      pending_pbft_checkpoint.emplace(id);
   }

   void set_pbft_lscb() {
       if ((!pending || pending->_block_status != controller::block_status::incomplete) && pending_pbft_checkpoint ) {
           fork_db.set_latest_checkpoint(*pending_pbft_checkpoint);
           pending_pbft_checkpoint.reset();
       }
   }

   void maybe_switch_forks( controller::block_status s = controller::block_status::complete ) {

      if (pbft_prepared) fork_db.mark_pbft_prepared_fork(*pbft_prepared);
      if (my_prepare) fork_db.mark_pbft_my_prepare_fork(*my_prepare);

>>>>>>> 1e95f154
      auto new_head = fork_db.head();

      if( new_head->header.previous == head->id ) {
         try {
            apply_block( new_head->block, s );
            fork_db.mark_in_current_chain( new_head, true );
            fork_db.set_validity( new_head, true );
            head = new_head;
         } catch ( const fc::exception& e ) {
            fork_db.set_validity( new_head, false ); // Removes new_head from fork_db index, so no need to mark it as not in the current chain.
            throw;
         }
      } else if( new_head->id != head->id ) {
         ilog("switching forks from ${current_head_id} (block number ${current_head_num}) to ${new_head_id} (block number ${new_head_num})",
              ("current_head_id", head->id)("current_head_num", head->block_num)("new_head_id", new_head->id)("new_head_num", new_head->block_num) );
         auto branches = fork_db.fetch_branch_from( new_head->id, head->id );

         for( auto itr = branches.second.begin(); itr != branches.second.end(); ++itr ) {
            fork_db.mark_in_current_chain( *itr, false );
            pop_block();
         }
         EOS_ASSERT( self.head_block_id() == branches.second.back()->header.previous, fork_database_exception,
                     "loss of sync between fork_db and chainbase during fork switch" ); // _should_ never fail

         for( auto ritr = branches.first.rbegin(); ritr != branches.first.rend(); ++ritr ) {
            optional<fc::exception> except;
            try {
               apply_block( (*ritr)->block, (*ritr)->validated ? controller::block_status::validated : controller::block_status::complete );
               head = *ritr;
               fork_db.mark_in_current_chain( *ritr, true );
               (*ritr)->validated = true;
            }
            catch (const fc::exception& e) { except = e; }
            if (except) {
               elog("exception thrown while switching forks ${e}", ("e", except->to_detail_string()));

               // ritr currently points to the block that threw
               // if we mark it invalid it will automatically remove all forks built off it.
               fork_db.set_validity( *ritr, false );

               // pop all blocks from the bad fork
               // ritr base is a forward itr to the last block successfully applied
               auto applied_itr = ritr.base();
               for( auto itr = applied_itr; itr != branches.first.end(); ++itr ) {
                  fork_db.mark_in_current_chain( *itr, false );
                  pop_block();
               }
               EOS_ASSERT( self.head_block_id() == branches.second.back()->header.previous, fork_database_exception,
                           "loss of sync between fork_db and chainbase during fork switch reversal" ); // _should_ never fail

               // re-apply good blocks
               for( auto ritr = branches.second.rbegin(); ritr != branches.second.rend(); ++ritr ) {
                  apply_block( (*ritr)->block, controller::block_status::validated /* we previously validated these blocks*/ );
                  head = *ritr;
                  fork_db.mark_in_current_chain( *ritr, true );
               }
               throw *except;
            } // end if exception
         } /// end for each block in branch
         ilog("successfully switched fork to new head ${new_head_id}", ("new_head_id", new_head->id) );
      }
   } /// push_block

   void abort_block() {
      if( pending ) {
         if ( read_mode == db_read_mode::SPECULATIVE ) {
            for( const auto& t : pending->_pending_block_state->trxs )
               unapplied_transactions[t->signed_id] = t;
         }
         pending.reset();
      }
   }


   bool should_enforce_runtime_limits()const {
      return false;
   }

   void set_action_merkle() {
      vector<digest_type> action_digests;
      action_digests.reserve( pending->_actions.size() );
      for( const auto& a : pending->_actions )
         action_digests.emplace_back( a.digest() );

      pending->_pending_block_state->header.action_mroot = merkle( move(action_digests) );
   }

   void set_trx_merkle() {
      vector<digest_type> trx_digests;
      const auto& trxs = pending->_pending_block_state->block->transactions;
      trx_digests.reserve( trxs.size() );
      for( const auto& a : trxs )
         trx_digests.emplace_back( a.digest() );

      pending->_pending_block_state->header.transaction_mroot = merkle( move(trx_digests) );
   }

    void set_ext_merkle() {
        vector<digest_type> ext_digests;
        const auto& exts = pending->_pending_block_state->block->block_extensions;
        ext_digests.reserve( exts.size());
        for( const auto& a : exts )
           ext_digests.emplace_back( digest_type::hash(a) );

        auto mroot = merkle( move(ext_digests));
        pending->_pending_block_state->header.set_block_extensions_mroot(mroot);
    }


   void finalize_block()
   {
      EOS_ASSERT(pending, block_validate_exception, "it is not valid to finalize when there is no pending block");
      try {


      /*
      ilog( "finalize block ${n} (${id}) at ${t} by ${p} (${signing_key}); schedule_version: ${v} lib: ${lib} #dtrxs: ${ndtrxs} ${np}",
            ("n",pending->_pending_block_state->block_num)
            ("id",pending->_pending_block_state->header.id())
            ("t",pending->_pending_block_state->header.timestamp)
            ("p",pending->_pending_block_state->header.producer)
            ("signing_key", pending->_pending_block_state->block_signing_key)
            ("v",pending->_pending_block_state->header.schedule_version)
            ("lib",pending->_pending_block_state->dpos_irreversible_blocknum)
            ("ndtrxs",db.get_index<generated_transaction_multi_index,by_trx_id>().size())
            ("np",pending->_pending_block_state->header.new_producers)
            );
      */

      // Update resource limits:
      resource_limits.process_account_limit_updates();
      const auto& chain_config = self.get_global_properties().configuration;
      const auto& gmr = self.get_global_properties2().gmr;//guaranteed minimum resources  which is abbreviated  gmr

      uint32_t max_virtual_mult = 1000;
      uint64_t CPU_TARGET = EOS_PERCENT(chain_config.max_block_cpu_usage, chain_config.target_block_cpu_usage_pct);
      resource_limits.set_block_parameters(
         { CPU_TARGET, chain_config.max_block_cpu_usage, config::block_cpu_usage_average_window_ms / config::block_interval_ms, max_virtual_mult, {99, 100}, {1000, 999}},
         {EOS_PERCENT(chain_config.max_block_net_usage, chain_config.target_block_net_usage_pct), chain_config.max_block_net_usage, config::block_size_average_window_ms / config::block_interval_ms, max_virtual_mult, {99, 100}, {1000, 999}}
      );

    resource_limits.set_gmr_parameters(
         {  gmr.ram_byte, gmr.cpu_us,gmr.net_byte}
      );

      resource_limits.process_block_usage(pending->_pending_block_state->block_num);

      set_action_merkle();
      set_trx_merkle();
      set_ext_merkle();

      auto p = pending->_pending_block_state;
      p->id = p->header.id();

      create_block_summary(p->id);

   } FC_CAPTURE_AND_RETHROW() }

   void update_producers_authority() {
      const auto& producers = pending->_pending_block_state->active_schedule.producers;

      auto update_permission = [&]( auto& permission, auto threshold ) {
         auto auth = authority( threshold, {}, {});
         for( auto& p : producers ) {
            auth.accounts.push_back({{p.producer_name, config::active_name}, 1});
         }

         if( static_cast<authority>(permission.auth) != auth ) { // TODO: use a more efficient way to check that authority has not changed
            db.modify(permission, [&]( auto& po ) {
               po.auth = auth;
            });
         }
      };

      uint32_t num_producers = producers.size();
      auto calculate_threshold = [=]( uint32_t numerator, uint32_t denominator ) {
         return ( (num_producers * numerator) / denominator ) + 1;
      };

      update_permission( authorization.get_permission({config::producers_account_name,
                                                       config::active_name}),
                         calculate_threshold( 2, 3 ) /* more than two-thirds */                      );

      update_permission( authorization.get_permission({config::producers_account_name,
                                                       config::majority_producers_permission_name}),
                         calculate_threshold( 1, 2 ) /* more than one-half */                        );

      update_permission( authorization.get_permission({config::producers_account_name,
                                                       config::minority_producers_permission_name}),
                         calculate_threshold( 1, 3 ) /* more than one-third */                       );

      //TODO: Add tests
   }

   void create_block_summary(const block_id_type& id) {
      auto block_num = block_header::num_from_id(id);
      auto sid = block_num & 0xffff;
      db.modify( db.get<block_summary_object,by_id>(sid), [&](block_summary_object& bso ) {
          bso.block_id = id;
      });
   }


   void clear_expired_input_transactions() {
      //Look for expired transactions in the deduplication list, and remove them.
      auto& transaction_idx = db.get_mutable_index<transaction_multi_index>();
      const auto& dedupe_index = transaction_idx.indices().get<by_expiration>();
      auto now = self.pending_block_time();
      while( (!dedupe_index.empty()) && ( now > fc::time_point(dedupe_index.begin()->expiration) ) ) {
         transaction_idx.remove(*dedupe_index.begin());
      }
   }

   bool sender_avoids_whitelist_blacklist_enforcement( account_name sender )const {
      if( conf.sender_bypass_whiteblacklist.size() > 0 &&
          ( conf.sender_bypass_whiteblacklist.find( sender ) != conf.sender_bypass_whiteblacklist.end() ) )
      {
         return true;
      }

      return false;
   }

   void check_actor_list( const flat_set<account_name>& actors )const {
      if( actors.size() == 0 ) return;

      if( conf.actor_whitelist.size() > 0 ) {
         // throw if actors is not a subset of whitelist
         const auto& whitelist = conf.actor_whitelist;
         bool is_subset = true;

         // quick extents check, then brute force the check actors
         if (*actors.cbegin() >= *whitelist.cbegin() && *actors.crbegin() <= *whitelist.crbegin() ) {
            auto lower_bound = whitelist.cbegin();
            for (const auto& actor: actors) {
               lower_bound = std::lower_bound(lower_bound, whitelist.cend(), actor);

               // if the actor is not found, this is not a subset
               if (lower_bound == whitelist.cend() || *lower_bound != actor ) {
                  is_subset = false;
                  break;
               }

               // if the actor was found, we are guaranteed that other actors are either not present in the whitelist
               // or will be present in the range defined as [next actor,end)
               lower_bound = std::next(lower_bound);
            }
         } else {
            is_subset = false;
         }

         // helper lambda to lazily calculate the actors for error messaging
         static auto generate_missing_actors = [](const flat_set<account_name>& actors, const flat_set<account_name>& whitelist) -> vector<account_name> {
            vector<account_name> excluded;
            excluded.reserve( actors.size() );
            set_difference( actors.begin(), actors.end(),
                            whitelist.begin(), whitelist.end(),
                            std::back_inserter(excluded) );
            return excluded;
         };

         EOS_ASSERT( is_subset,  actor_whitelist_exception,
                     "authorizing actor(s) in transaction are not on the actor whitelist: ${actors}",
                     ("actors", generate_missing_actors(actors, whitelist))
                   );
      } else if( conf.actor_blacklist.size() > 0 ) {
         // throw if actors intersects blacklist
         const auto& blacklist = conf.actor_blacklist;
         bool intersects = false;

         // quick extents check then brute force check actors
         if( *actors.cbegin() <= *blacklist.crbegin() && *actors.crbegin() >= *blacklist.cbegin() ) {
            auto lower_bound = blacklist.cbegin();
            for (const auto& actor: actors) {
               lower_bound = std::lower_bound(lower_bound, blacklist.cend(), actor);

               // if the lower bound in the blacklist is at the end, all other actors are guaranteed to
               // not exist in the blacklist
               if (lower_bound == blacklist.cend()) {
                  break;
               }

               // if the lower bound of an actor IS the actor, then we have an intersection
               if (*lower_bound == actor) {
                  intersects = true;
                  break;
               }
            }
         }

         // helper lambda to lazily calculate the actors for error messaging
         static auto generate_blacklisted_actors = [](const flat_set<account_name>& actors, const flat_set<account_name>& blacklist) -> vector<account_name> {
            vector<account_name> blacklisted;
            blacklisted.reserve( actors.size() );
            set_intersection( actors.begin(), actors.end(),
                              blacklist.begin(), blacklist.end(),
                              std::back_inserter(blacklisted)
                            );
            return blacklisted;
         };

         EOS_ASSERT( !intersects, actor_blacklist_exception,
                     "authorizing actor(s) in transaction are on the actor blacklist: ${actors}",
                     ("actors", generate_blacklisted_actors(actors, blacklist))
                   );
      }
   }

   void check_contract_list( account_name code )const {
      if( conf.contract_whitelist.size() > 0 ) {
         EOS_ASSERT( conf.contract_whitelist.find( code ) != conf.contract_whitelist.end(),
                     contract_whitelist_exception,
                     "account '${code}' is not on the contract whitelist", ("code", code)
                   );
      } else if( conf.contract_blacklist.size() > 0 ) {
         EOS_ASSERT( conf.contract_blacklist.find( code ) == conf.contract_blacklist.end(),
                     contract_blacklist_exception,
                     "account '${code}' is on the contract blacklist", ("code", code)
                   );
      }
   }

   void check_action_list( account_name code, action_name action )const {
      if( conf.action_blacklist.size() > 0 ) {
         EOS_ASSERT( conf.action_blacklist.find( std::make_pair(code, action) ) == conf.action_blacklist.end(),
                     action_blacklist_exception,
                     "action '${code}::${action}' is on the action blacklist",
                     ("code", code)("action", action)
                   );
      }
   }

   void check_key_list( const public_key_type& key )const {
      if( conf.key_blacklist.size() > 0 ) {
         EOS_ASSERT( conf.key_blacklist.find( key ) == conf.key_blacklist.end(),
                     key_blacklist_exception,
                     "public key '${key}' is on the key blacklist",
                     ("key", key)
                   );
      }
   }

   /*
   bool should_check_tapos()const { return true; }

   void validate_tapos( const transaction& trx )const {
      if( !should_check_tapos() ) return;

      const auto& tapos_block_summary = db.get<block_summary_object>((uint16_t)trx.ref_block_num);

      //Verify TaPoS block summary has correct ID prefix, and that this block's time is not past the expiration
      EOS_ASSERT(trx.verify_reference_block(tapos_block_summary.block_id), invalid_ref_block_exception,
                 "Transaction's reference block did not match. Is this transaction from a different fork?",
                 ("tapos_summary", tapos_block_summary));
   }
   */


   /**
    *  At the start of each block we notify the system contract with a transaction that passes in
    *  the block header of the prior block (which is currently our head block)
    */
   signed_transaction get_on_block_transaction()
   {
      action on_block_act;
      on_block_act.account = config::system_account_name;
      on_block_act.name = N(onblock);
      on_block_act.authorization = vector<permission_level>{{config::system_account_name, config::active_name}};
      on_block_act.data = fc::raw::pack(self.head_block_header());

      signed_transaction trx;
      trx.actions.emplace_back(std::move(on_block_act));
      trx.set_reference_block(self.head_block_id());
      trx.expiration = self.pending_block_time() + fc::microseconds(999'999); // Round up to nearest second to avoid appearing expired
      return trx;
   }

}; /// controller_impl

const resource_limits_manager&   controller::get_resource_limits_manager()const
{
   return my->resource_limits;
}
resource_limits_manager&         controller::get_mutable_resource_limits_manager()
{
   return my->resource_limits;
}

const authorization_manager&   controller::get_authorization_manager()const
{
   return my->authorization;
}
authorization_manager&         controller::get_mutable_authorization_manager()
{
   return my->authorization;
}

controller::controller( const controller::config& cfg )
:my( new controller_impl( cfg, *this ) )
{
}

controller::~controller() {
   my->abort_block();
   //close fork_db here, because it can generate "irreversible" signal to this controller,
   //in case if read-mode == IRREVERSIBLE, we will apply latest irreversible block
   //for that we need 'my' to be valid pointer pointing to valid controller_impl.
   my->fork_db.close();
}

void controller::add_indices() {
   my->add_indices();
}

void controller::startup( std::function<bool()> shutdown, const snapshot_reader_ptr& snapshot ) {
   my->head = my->fork_db.head();
   if( !my->head ) {
      elog( "No head block in fork db, perhaps we need to replay" );
   }
   my->init(shutdown, snapshot);
}

const chainbase::database& controller::db()const { return my->db; }

chainbase::database& controller::mutable_db()const { return my->db; }

const fork_database& controller::fork_db()const { return my->fork_db; }

std::map<chain::public_key_type, signature_provider_type> controller::my_signature_providers()const{
   return my->conf.my_signature_providers;
}

void controller::set_my_signature_providers(std::map<chain::public_key_type, signature_provider_type> msp){
    my->conf.my_signature_providers = msp;
}

void controller::start_block( block_timestamp_type when, uint16_t confirm_block_count, std::function<signature_type(digest_type)> signer) {
   validate_db_available_size();
   my->start_block(when, confirm_block_count, block_status::incomplete, optional<block_id_type>() , signer);
}

void controller::finalize_block() {
   validate_db_available_size();
   my->finalize_block();
}

void controller::sign_block( const std::function<signature_type( const digest_type& )>& signer_callback ) {
   my->sign_block( signer_callback );
}

void controller::commit_block() {
   validate_db_available_size();
   validate_reversible_available_size();
   my->commit_block(true);
}

void controller::abort_block() {
   my->abort_block();
}

boost::asio::thread_pool& controller::get_thread_pool() {
   return my->thread_pool;
<<<<<<< HEAD
}

std::future<block_state_ptr> controller::create_block_state_future( const signed_block_ptr& b ) {
   return my->create_block_state_future( b );
}

void controller::push_block( std::future<block_state_ptr>& block_state_future ) {
   validate_db_available_size();
   validate_reversible_available_size();
   my->push_block( block_state_future );
=======
}

std::future<block_state_ptr> controller::create_block_state_future( const signed_block_ptr& b ) {
   return my->create_block_state_future( b );
}

void controller::push_block( std::future<block_state_ptr>& block_state_future ) {
   validate_db_available_size();
   validate_reversible_available_size();
   my->push_block( block_state_future );
}

void controller::pbft_commit_local( const block_id_type& id ) {
   validate_db_available_size();
   my->pbft_commit_local(id);
>>>>>>> 1e95f154
}

bool controller::pending_pbft_lib() {
    if (my->pending_pbft_lib) return true;
    return false;
}

void controller::set_pbft_latest_checkpoint( const block_id_type& id ) {
   my->set_pbft_latest_checkpoint(id);
}

//void controller::set_pbft_prepared_block_id(optional<block_id_type> bid){
//    my->pbft_prepared_block_id = bid;
//}

transaction_trace_ptr controller::push_transaction( const transaction_metadata_ptr& trx, fc::time_point deadline, uint32_t billed_cpu_time_us ) {
   validate_db_available_size();
   EOS_ASSERT( get_read_mode() != chain::db_read_mode::READ_ONLY, transaction_type_exception, "push transaction not allowed in read-only mode" );
   EOS_ASSERT( trx && !trx->implicit && !trx->scheduled, transaction_type_exception, "Implicit/Scheduled transaction not allowed" );
   return my->push_transaction(trx, deadline, billed_cpu_time_us, billed_cpu_time_us > 0 );
}

transaction_trace_ptr controller::push_scheduled_transaction( const transaction_id_type& trxid, fc::time_point deadline, uint32_t billed_cpu_time_us )
{
   validate_db_available_size();
   return my->push_scheduled_transaction( trxid, deadline, billed_cpu_time_us, billed_cpu_time_us > 0 );
}

const flat_set<account_name>& controller::get_actor_whitelist() const {
   return my->conf.actor_whitelist;
}
const flat_set<account_name>& controller::get_actor_blacklist() const {
   return my->conf.actor_blacklist;
}
const flat_set<account_name>& controller::get_contract_whitelist() const {
   return my->conf.contract_whitelist;
}
const flat_set<account_name>& controller::get_contract_blacklist() const {
   return my->conf.contract_blacklist;
}
const flat_set< pair<account_name, action_name> >& controller::get_action_blacklist() const {
   return my->conf.action_blacklist;
}
const flat_set<public_key_type>& controller::get_key_blacklist() const {
   return my->conf.key_blacklist;
}

void controller::set_actor_whitelist( const flat_set<account_name>& new_actor_whitelist ) {
   my->conf.actor_whitelist = new_actor_whitelist;
}
void controller::set_actor_blacklist( const flat_set<account_name>& new_actor_blacklist ) {
   my->conf.actor_blacklist = new_actor_blacklist;

   // *bos begin*
   my->sync_name_list(list_type::actor_blacklist_type);
   // *bos end*
}
void controller::set_contract_whitelist( const flat_set<account_name>& new_contract_whitelist ) {
   my->conf.contract_whitelist = new_contract_whitelist;
}
void controller::set_contract_blacklist( const flat_set<account_name>& new_contract_blacklist ) {
   my->conf.contract_blacklist = new_contract_blacklist;

   // *bos begin*
  my->sync_name_list(list_type::contract_blacklist_type);
   // *bos end*

}
void controller::set_action_blacklist( const flat_set< pair<account_name, action_name> >& new_action_blacklist ) {
   for (auto& act: new_action_blacklist) {
      EOS_ASSERT(act.first != account_name(), name_type_exception, "Action blacklist - contract name should not be empty");
      EOS_ASSERT(act.second != action_name(), action_type_exception, "Action blacklist - action name should not be empty");
   }
   my->conf.action_blacklist = new_action_blacklist;
}
void controller::set_key_blacklist( const flat_set<public_key_type>& new_key_blacklist ) {
   my->conf.key_blacklist = new_key_blacklist;
}

uint32_t controller::head_block_num()const {
   return my->head->block_num;
}
time_point controller::head_block_time()const {
   return my->head->header.timestamp;
}
block_id_type controller::head_block_id()const {
   return my->head->id;
}
account_name  controller::head_block_producer()const {
   return my->head->header.producer;
}
const block_header& controller::head_block_header()const {
   return my->head->header;
}
block_state_ptr controller::head_block_state()const {
   return my->head;
}

uint32_t controller::fork_db_head_block_num()const {
   return my->fork_db.head()->block_num;
}

block_id_type controller::fork_db_head_block_id()const {
   return my->fork_db.head()->id;
}

time_point controller::fork_db_head_block_time()const {
   return my->fork_db.head()->header.timestamp;
}

account_name  controller::fork_db_head_block_producer()const {
   return my->fork_db.head()->header.producer;
}

block_state_ptr controller::pending_block_state()const {
   if( my->pending ) return my->pending->_pending_block_state;
   return block_state_ptr();
}
time_point controller::pending_block_time()const {
   EOS_ASSERT( my->pending, block_validate_exception, "no pending block" );
   return my->pending->_pending_block_state->header.timestamp;
}

optional<block_id_type> controller::pending_producer_block_id()const {
   EOS_ASSERT( my->pending, block_validate_exception, "no pending block" );
   return my->pending->_producer_block_id;
}

std::function<signature_type(digest_type)> controller::pending_producer_signer()const {
  EOS_ASSERT( my->pending, block_validate_exception, "no pending block" );
  return my->pending->_signer;
}

uint32_t controller::last_irreversible_block_num() const {
   return std::max(std::max(my->head->bft_irreversible_blocknum, my->head->dpos_irreversible_blocknum), my->snapshot_head_block);
}

block_id_type controller::last_irreversible_block_id() const {
   auto lib_num = last_irreversible_block_num();
   const auto& tapos_block_summary = db().get<block_summary_object>((uint16_t)lib_num);

   if( block_header::num_from_id(tapos_block_summary.block_id) == lib_num )
      return tapos_block_summary.block_id;

   return fetch_block_by_number(lib_num)->id();

}

uint32_t controller::last_stable_checkpoint_block_num() const {
    return my->head->pbft_stable_checkpoint_blocknum;
}

block_id_type controller::last_stable_checkpoint_block_id() const {
    auto lscb_num = last_stable_checkpoint_block_num();
    const auto& tapos_block_summary = db().get<block_summary_object>((uint16_t)lscb_num);

    if( block_header::num_from_id(tapos_block_summary.block_id) == lscb_num )
        return tapos_block_summary.block_id;

    return fetch_block_by_number(lscb_num)->id();
}


uint32_t controller::last_proposed_schedule_block_num() const {
   if (my->last_proposed_schedule_block_num) {
      return *my->last_proposed_schedule_block_num;
   }
   return block_num_type{};
}

uint32_t controller::last_promoted_proposed_schedule_block_num() const {
    if (my->last_promoted_proposed_schedule_block_num) {
        return *my->last_promoted_proposed_schedule_block_num;
    }
    return block_num_type{};
}

bool controller::is_replaying() const {
   return my->replaying;
}

const dynamic_global_property_object& controller::get_dynamic_global_properties()const {
  return my->db.get<dynamic_global_property_object>();
}
const global_property_object& controller::get_global_properties()const {
  return my->db.get<global_property_object>();
}

signed_block_ptr controller::fetch_block_by_id( block_id_type id )const {
   auto state = my->fork_db.get_block(id);
   if( state && state->block ) return state->block;
   auto bptr = fetch_block_by_number( block_header::num_from_id(id) );
   if( bptr && bptr->id() == id ) return bptr;
   return signed_block_ptr();
}

signed_block_ptr controller::fetch_block_by_number( uint32_t block_num )const  { try {
   auto blk_state = my->fork_db.get_block_in_current_chain_by_num( block_num );
   if( blk_state && blk_state->block ) {
      return blk_state->block;
   }

   return my->blog.read_block_by_num(block_num);
} FC_CAPTURE_AND_RETHROW( (block_num) ) }

block_state_ptr controller::fetch_block_state_by_id( block_id_type id )const {
   auto state = my->fork_db.get_block(id);
   return state;
}

block_state_ptr controller::fetch_block_state_by_number( uint32_t block_num )const  { try {
   auto blk_state = my->fork_db.get_block_in_current_chain_by_num( block_num );
   return blk_state;
} FC_CAPTURE_AND_RETHROW( (block_num) ) }

block_id_type controller::get_block_id_for_num( uint32_t block_num )const { try {
   auto blk_state = my->fork_db.get_block_in_current_chain_by_num( block_num );
   if( blk_state ) {
      return blk_state->id;
   }

   auto signed_blk = my->blog.read_block_by_num(block_num);

   EOS_ASSERT( BOOST_LIKELY( signed_blk != nullptr ), unknown_block_exception,
               "Could not find block: ${block}", ("block", block_num) );

   return signed_blk->id();
} FC_CAPTURE_AND_RETHROW( (block_num) ) }

sha256 controller::calculate_integrity_hash()const { try {
   return my->calculate_integrity_hash();
} FC_LOG_AND_RETHROW() }

void controller::write_snapshot( const snapshot_writer_ptr& snapshot ) const {
   EOS_ASSERT( !my->pending, block_validate_exception, "cannot take a consistent snapshot with a pending block" );
   return my->add_to_snapshot(snapshot);
}

void controller::pop_block() {
   my->pop_block();
}

int64_t controller::set_proposed_producers( vector<producer_key> producers ) {
   const auto& gpo = get_global_properties();
   auto cur_block_num = head_block_num() + 1;

   if( gpo.proposed_schedule_block_num.valid() ) {
      if( *gpo.proposed_schedule_block_num != cur_block_num )
         return -1; // there is already a proposed schedule set in a previous block, wait for it to become pending

      if( std::equal( producers.begin(), producers.end(),
                      gpo.proposed_schedule.producers.begin(), gpo.proposed_schedule.producers.end() ) )
         return -1; // the proposed producer schedule does not change
   }

   producer_schedule_type sch;

   decltype(sch.producers.cend()) end;
   decltype(end)                  begin;

   if( my->pending->_pending_block_state->pending_schedule.producers.size() == 0 ) {
      const auto& active_sch = my->pending->_pending_block_state->active_schedule;
      begin = active_sch.producers.begin();
      end   = active_sch.producers.end();
      sch.version = active_sch.version + 1;
   } else {
      const auto& pending_sch = my->pending->_pending_block_state->pending_schedule;
      begin = pending_sch.producers.begin();
      end   = pending_sch.producers.end();
      sch.version = pending_sch.version + 1;
   }

   if( std::equal( producers.begin(), producers.end(), begin, end ) )
      return -1; // the producer schedule would not change

   sch.producers = std::move(producers);

   int64_t version = sch.version;

   my->db.modify( gpo, [&]( auto& gp ) {
      gp.proposed_schedule_block_num = cur_block_num;
      gp.proposed_schedule = std::move(sch);
   });
   return version;
}

const producer_schedule_type&    controller::active_producers()const {
   if ( !(my->pending) )
      return  my->head->active_schedule;
   return my->pending->_pending_block_state->active_schedule;
}

const producer_schedule_type&    controller::pending_producers()const {
   if ( !(my->pending) )
      return  my->head->pending_schedule;
   return my->pending->_pending_block_state->pending_schedule;
}

optional<producer_schedule_type> controller::proposed_producers()const {
   const auto& gpo = get_global_properties();
   if( !gpo.proposed_schedule_block_num.valid() )
      return optional<producer_schedule_type>();

   return gpo.proposed_schedule;
}

bool controller::light_validation_allowed(bool replay_opts_disabled_by_policy) const {
   if (!my->pending || my->in_trx_requiring_checks) {
      return false;
   }

   const auto pb_status = my->pending->_block_status;

   // in a pending irreversible or previously validated block and we have forcing all checks
   const bool consider_skipping_on_replay = (pb_status == block_status::irreversible || pb_status == block_status::validated) && !replay_opts_disabled_by_policy;

   // OR in a signed block and in light validation mode
   const bool consider_skipping_on_validate = (pb_status == block_status::complete &&
         (my->conf.block_validation_mode == validation_mode::LIGHT || my->trusted_producer_light_validation));

   return consider_skipping_on_replay || consider_skipping_on_validate;
}


bool controller::skip_auth_check() const {
   return light_validation_allowed(my->conf.force_all_checks);
}

bool controller::skip_db_sessions( block_status bs ) const {
   bool consider_skipping = bs == block_status::irreversible;
   return consider_skipping
      && !my->conf.disable_replay_opts
      && !my->in_trx_requiring_checks;
}

bool controller::skip_db_sessions( ) const {
   if (my->pending) {
      return skip_db_sessions(my->pending->_block_status);
   } else {
      return false;
   }
}

bool controller::skip_trx_checks() const {
   return light_validation_allowed(my->conf.disable_replay_opts);
}

bool controller::contracts_console()const {
   return my->conf.contracts_console;
}

chain_id_type controller::get_chain_id()const {
   return my->chain_id;
}

void controller::set_pbft_prepared(const block_id_type& id) const {
   my->pbft_prepared.reset();
   my->pbft_prepared.emplace(id);
   my->fork_db.mark_pbft_prepared_fork(id);

//   dlog("fork_db head ${h}", ("h", fork_db().head()->id));
//   dlog("prepared block id ${b}", ("b", id));
}

void controller::set_pbft_my_prepare(const block_id_type& id) const {
   my->my_prepare.reset();
   my->my_prepare.emplace(id);
   my->fork_db.mark_pbft_my_prepare_fork(id);
//   dlog("fork_db head ${h}", ("h", fork_db().head()->id));
//   dlog("my prepare block id ${b}", ("b", id));
}

block_id_type controller::get_pbft_my_prepare() const {
   if (my->my_prepare) return *my->my_prepare;
   return block_id_type{};
}

void controller::reset_pbft_my_prepare() const {
   if (my->my_prepare) my->fork_db.remove_pbft_my_prepare_fork(*my->my_prepare);
   my->my_prepare.reset();
}

db_read_mode controller::get_read_mode()const {
   return my->read_mode;
}

validation_mode controller::get_validation_mode()const {
   return my->conf.block_validation_mode;
}

const apply_handler* controller::find_apply_handler( account_name receiver, account_name scope, action_name act ) const
{
   auto native_handler_scope = my->apply_handlers.find( receiver );
   if( native_handler_scope != my->apply_handlers.end() ) {
      auto handler = native_handler_scope->second.find( make_pair( scope, act ) );
      if( handler != native_handler_scope->second.end() )
         return &handler->second;
   }
   return nullptr;
}
wasm_interface& controller::get_wasm_interface() {
   return my->wasmif;
}

const account_object& controller::get_account( account_name name )const
{ try {
   return my->db.get<account_object, by_name>(name);
} FC_CAPTURE_AND_RETHROW( (name) ) }

unapplied_transactions_type& controller::get_unapplied_transactions() {
   if ( my->read_mode != db_read_mode::SPECULATIVE ) {
      EOS_ASSERT( my->unapplied_transactions.empty(), transaction_exception,
                  "not empty unapplied_transactions in non-speculative mode" ); //should never happen
   }
   return my->unapplied_transactions;
<<<<<<< HEAD
}

bool controller::sender_avoids_whitelist_blacklist_enforcement( account_name sender )const {
   return my->sender_avoids_whitelist_blacklist_enforcement( sender );
}

=======
}

bool controller::sender_avoids_whitelist_blacklist_enforcement( account_name sender )const {
   return my->sender_avoids_whitelist_blacklist_enforcement( sender );
}

>>>>>>> 1e95f154
void controller::check_actor_list( const flat_set<account_name>& actors )const {
   my->check_actor_list( actors );
}

void controller::check_contract_list( account_name code )const {
   my->check_contract_list( code );
}

void controller::check_action_list( account_name code, action_name action )const {
   my->check_action_list( code, action );
}

void controller::check_key_list( const public_key_type& key )const {
   my->check_key_list( key );
}

bool controller::is_producing_block()const {
   if( !my->pending ) return false;

   return (my->pending->_block_status == block_status::incomplete);
}

bool controller::is_ram_billing_in_notify_allowed()const {
   return !is_producing_block() || my->conf.allow_ram_billing_in_notify;
}

void controller::validate_expiration( const transaction& trx )const { try {
   const auto& chain_configuration = get_global_properties().configuration;

   EOS_ASSERT( time_point(trx.expiration) >= pending_block_time(),
               expired_tx_exception,
               "transaction has expired, "
               "expiration is ${trx.expiration} and pending block time is ${pending_block_time}",
               ("trx.expiration",trx.expiration)("pending_block_time",pending_block_time()));
   EOS_ASSERT( time_point(trx.expiration) <= pending_block_time() + fc::seconds(chain_configuration.max_transaction_lifetime),
               tx_exp_too_far_exception,
               "Transaction expiration is too far in the future relative to the reference time of ${reference_time}, "
               "expiration is ${trx.expiration} and the maximum transaction lifetime is ${max_til_exp} seconds",
               ("trx.expiration",trx.expiration)("reference_time",pending_block_time())
               ("max_til_exp",chain_configuration.max_transaction_lifetime) );
} FC_CAPTURE_AND_RETHROW((trx)) }

void controller::validate_tapos( const transaction& trx )const { try {
   const auto& tapos_block_summary = db().get<block_summary_object>((uint16_t)trx.ref_block_num);

   //Verify TaPoS block summary has correct ID prefix, and that this block's time is not past the expiration
   EOS_ASSERT(trx.verify_reference_block(tapos_block_summary.block_id), invalid_ref_block_exception,
              "Transaction's reference block did not match. Is this transaction from a different fork?",
              ("tapos_summary", tapos_block_summary));
} FC_CAPTURE_AND_RETHROW() }

void controller::validate_db_available_size() const {
   const auto free = db().get_segment_manager()->get_free_memory();
   const auto guard = my->conf.state_guard_size;
   EOS_ASSERT(free >= guard, database_guard_exception, "database free: ${f}, guard size: ${g}", ("f", free)("g",guard));
}

void controller::validate_reversible_available_size() const {
   const auto free = my->reversible_blocks.get_segment_manager()->get_free_memory();
   const auto guard = my->conf.reversible_guard_size;
   EOS_ASSERT(free >= guard, reversible_guard_exception, "reversible free: ${f}, guard size: ${g}", ("f", free)("g",guard));
}

path controller::state_dir() const {
   return my->conf.state_dir;
}

path controller::blocks_dir() const {
    return my->conf.blocks_dir;
}

producer_schedule_type controller::initial_schedule() const {
   return producer_schedule_type{ 0, {{eosio::chain::config::system_account_name, my->conf.genesis.initial_key}} };
}


bool controller::is_known_unexpired_transaction( const transaction_id_type& id) const {
   return db().find<transaction_object, by_trx_id>(id);
}

void controller::set_subjective_cpu_leeway(fc::microseconds leeway) {
   my->subjective_cpu_leeway = leeway;
}

void controller::add_resource_greylist(const account_name &name) {
   my->conf.resource_greylist.insert(name);

   // *bos begin*
   my->sync_name_list(list_type::resource_greylist_type);
   // *bos end*
}

void controller::remove_resource_greylist(const account_name &name) {

   my->conf.resource_greylist.erase(name);

   // *bos begin*
   my->sync_name_list(list_type::resource_greylist_type);
   // *bos end*
}

bool controller::is_resource_greylisted(const account_name &name) const {
   return my->conf.resource_greylist.find(name) !=  my->conf.resource_greylist.end();
}

const flat_set<account_name> &controller::get_resource_greylist() const {
   return  my->conf.resource_greylist;
}

<<<<<<< HEAD
// *bos begin*
const global_property2_object& controller::get_global_properties2()const {
   return my->db.get<global_property2_object>();
}

void controller::set_name_list(int64_t list, int64_t action, std::vector<account_name> name_list)
{
   //redundant sync
   my->sync_name_list(list_type::actor_blacklist_type, true);
   my->sync_name_list(list_type::contract_blacklist_type, true);
   my->sync_name_list(list_type::resource_greylist_type, true);

   my->set_name_list(static_cast<list_type>(list), static_cast<list_action_type>(action), name_list);
}
// *bos end*

=======

void controller::set_lib() const {
   my->set_pbft_lib();
   my->set_pbft_lscb();
}
>>>>>>> 1e95f154

} } /// eosio::chain<|MERGE_RESOLUTION|>--- conflicted
+++ resolved
@@ -1135,10 +1135,6 @@
                                                trx->packed_trx->get_prunable_size(),
                                                skip_recording);
             }
-<<<<<<< HEAD
-=======
-
->>>>>>> 1e95f154
             trx_context.delay = fc::seconds(trn.delay_sec);
 
             if( !self.skip_auth_check() && !trx->implicit ) {
@@ -1307,11 +1303,7 @@
 
    void apply_block( const signed_block_ptr& b, controller::block_status s ) { try {
       try {
-<<<<<<< HEAD
-         //EOS_ASSERT( b->block_extensions.size() == 0, block_validate_exception, "no supported extensions" );
-=======
 //         EOS_ASSERT( b->block_extensions.size() == 0, block_validate_exception, "no supported extensions" );
->>>>>>> 1e95f154
          auto producer_block_id = b->id();
          start_block( b->timestamp, b->confirmed, s , producer_block_id);
 
@@ -1328,12 +1320,17 @@
             }
          }
 
-<<<<<<< HEAD
          pending->_pending_block_state->block->header_extensions = b->header_extensions;
-         pending->_pending_block_state->block->block_extensions = b->block_extensions;
-
-=======
->>>>>>> 1e95f154
+
+         extensions_type pending_block_extensions;
+         for ( const auto& extn: b->block_extensions) {
+            if (extn.first != static_cast<uint16_t>(block_extension_type::pbft_stable_checkpoint)) {
+               pending_block_extensions.emplace_back(extn);
+            }
+         }
+
+         pending->_pending_block_state->block->block_extensions = pending_block_extensions;
+
          transaction_trace_ptr trace;
 
          size_t packed_idx = 0;
@@ -1396,34 +1393,12 @@
 
    std::future<block_state_ptr> create_block_state_future( const signed_block_ptr& b ) {
       EOS_ASSERT( b, block_validate_exception, "null block" );
-<<<<<<< HEAD
 
       auto id = b->id();
 
       // no reason for a block_state if fork_db already knows about block
       auto existing = fork_db.get_block( id );
       EOS_ASSERT( !existing, fork_database_exception, "we already know about this block: ${id}", ("id", id) );
-=======
-
-      auto id = b->id();
-
-      // no reason for a block_state if fork_db already knows about block
-      auto existing = fork_db.get_block( id );
-      EOS_ASSERT( !existing, fork_database_exception, "we already know about this block: ${id}", ("id", id) );
-
-      auto prev = fork_db.get_block( b->previous );
-      EOS_ASSERT( prev, unlinkable_block_exception, "unlinkable block ${id}", ("id", id)("previous", b->previous) );
-
-      return async_thread_pool( thread_pool, [b, prev]() {
-         const bool skip_validate_signee = false;
-         return std::make_shared<block_state>( *prev, move( b ), skip_validate_signee );
-      } );
-   }
-
-   void push_block( std::future<block_state_ptr>& block_state_future ) {
-      controller::block_status s = controller::block_status::complete;
-      EOS_ASSERT(!pending, block_validate_exception, "it is not valid to push a block when there is a pending block");
->>>>>>> 1e95f154
 
       auto prev = fork_db.get_block( b->previous );
       EOS_ASSERT( prev, unlinkable_block_exception, "unlinkable block ${id}", ("id", id)("previous", b->previous) );
@@ -1445,17 +1420,12 @@
          auto& b = new_header_state->block;
          emit( self.pre_accepted_block, b );
 
-<<<<<<< HEAD
+         auto current_head = head->id;
+
          fork_db.add( new_header_state, false );
 
-=======
-
-         auto current_head = b->id();
-
-         fork_db.add( new_header_state, false );
->>>>>>> 1e95f154
          if (conf.trusted_producers.count(b->producer)) {
-             trusted_producer_light_validation = true;
+            trusted_producer_light_validation = true;
          };
          emit( self.accepted_block_header, new_header_state );
 
@@ -1487,43 +1457,21 @@
 
          emit( self.accepted_block_header, new_header_state );
 
-         if ( read_mode != db_read_mode::IRREVERSIBLE) {
-            maybe_switch_forks( s );
-         }
-
-<<<<<<< HEAD
-      } FC_LOG_AND_RETHROW( )
-   }
-
-   void replay_push_block( const signed_block_ptr& b, controller::block_status s ) {
-      self.validate_db_available_size();
-      self.validate_reversible_available_size();
-
-      EOS_ASSERT(!pending, block_validate_exception, "it is not valid to push a block when there is a pending block");
-
-      try {
-         EOS_ASSERT( b, block_validate_exception, "trying to push empty block" );
-         EOS_ASSERT( (s == controller::block_status::irreversible || s == controller::block_status::validated),
-                     block_validate_exception, "invalid block status for replay" );
-         emit( self.pre_accepted_block, b );
-         const bool skip_validate_signee = !conf.force_all_checks;
-         auto new_header_state = fork_db.add( b, skip_validate_signee );
-
-         emit( self.accepted_block_header, new_header_state );
-
          if ( read_mode != db_read_mode::IRREVERSIBLE ) {
             maybe_switch_forks( s );
-=======
-//         // apply stable checkpoint when there is a valid one
+         }
+
+//         // apply stable checkpoint when there is one
 //         // TODO:// verify required one more time?
-         if (b->block_extensions.size() >0 && b->block_extensions.back().first == 0) {
-            pbft_commit_local(b->id());
-            set_pbft_lib();
-            set_pbft_latest_checkpoint(b->id());
-            set_pbft_lscb();
->>>>>>> 1e95f154
-         }
-
+         for (const auto &extn: b->block_extensions) {
+            if (extn.first == static_cast<uint16_t>(block_extension_type::pbft_stable_checkpoint)) {
+               pbft_commit_local(b->id());
+               set_pbft_lib();
+               set_pbft_latest_checkpoint(b->id());
+               set_pbft_lscb();
+               break;
+            }
+         }
          // on replay irreversible is not emitted by fork database, so emit it explicitly here
          if( s == controller::block_status::irreversible )
             emit( self.irreversible_block, new_header_state );
@@ -1531,18 +1479,6 @@
       } FC_LOG_AND_RETHROW( )
    }
 
-<<<<<<< HEAD
-   void maybe_switch_forks( controller::block_status s ) {
-=======
-   void push_confirmation( const header_confirmation& c ) {
-      EOS_ASSERT(!pending, block_validate_exception, "it is not valid to push a confirmation when there is a pending block");
-      fork_db.add( c );
-      emit( self.accepted_confirmation, c );
-      if ( read_mode != db_read_mode::IRREVERSIBLE ) {
-         maybe_switch_forks();
-      }
-   }
-
    void pbft_commit_local( const block_id_type& id ) {
       pending_pbft_lib.reset();
       pending_pbft_lib.emplace(id);
@@ -1555,7 +1491,7 @@
          pending_pbft_lib.reset();
 
          if (read_mode != db_read_mode::IRREVERSIBLE) {
-            maybe_switch_forks();
+            maybe_switch_forks(controller::block_status::complete);
          }
       }
    }
@@ -1572,12 +1508,10 @@
        }
    }
 
-   void maybe_switch_forks( controller::block_status s = controller::block_status::complete ) {
+   void maybe_switch_forks( controller::block_status s ) {
 
       if (pbft_prepared) fork_db.mark_pbft_prepared_fork(*pbft_prepared);
       if (my_prepare) fork_db.mark_pbft_my_prepare_fork(*my_prepare);
-
->>>>>>> 1e95f154
       auto new_head = fork_db.head();
 
       if( new_head->header.previous == head->id ) {
@@ -1677,7 +1611,14 @@
 
     void set_ext_merkle() {
         vector<digest_type> ext_digests;
-        const auto& exts = pending->_pending_block_state->block->block_extensions;
+        extensions_type exts;
+        for ( const auto& extn: pending->_pending_block_state->block->block_extensions) {
+           if (extn.first != static_cast<uint16_t>(block_extension_type::pbft_stable_checkpoint))
+           {
+              exts.emplace_back(extn);
+           }
+        }
+
         ext_digests.reserve( exts.size());
         for( const auto& a : exts )
            ext_digests.emplace_back( digest_type::hash(a) );
@@ -2040,7 +1981,6 @@
 
 boost::asio::thread_pool& controller::get_thread_pool() {
    return my->thread_pool;
-<<<<<<< HEAD
 }
 
 std::future<block_state_ptr> controller::create_block_state_future( const signed_block_ptr& b ) {
@@ -2051,23 +1991,11 @@
    validate_db_available_size();
    validate_reversible_available_size();
    my->push_block( block_state_future );
-=======
-}
-
-std::future<block_state_ptr> controller::create_block_state_future( const signed_block_ptr& b ) {
-   return my->create_block_state_future( b );
-}
-
-void controller::push_block( std::future<block_state_ptr>& block_state_future ) {
-   validate_db_available_size();
-   validate_reversible_available_size();
-   my->push_block( block_state_future );
 }
 
 void controller::pbft_commit_local( const block_id_type& id ) {
    validate_db_available_size();
    my->pbft_commit_local(id);
->>>>>>> 1e95f154
 }
 
 bool controller::pending_pbft_lib() {
@@ -2427,17 +2355,16 @@
    my->pbft_prepared.reset();
    my->pbft_prepared.emplace(id);
    my->fork_db.mark_pbft_prepared_fork(id);
-
-//   dlog("fork_db head ${h}", ("h", fork_db().head()->id));
-//   dlog("prepared block id ${b}", ("b", id));
+   dlog( "fork_db head ${h}", ("h", fork_db().head()->id));
+   dlog( "prepared block id ${b}", ("b", id));
 }
 
 void controller::set_pbft_my_prepare(const block_id_type& id) const {
    my->my_prepare.reset();
    my->my_prepare.emplace(id);
    my->fork_db.mark_pbft_my_prepare_fork(id);
-//   dlog("fork_db head ${h}", ("h", fork_db().head()->id));
-//   dlog("my prepare block id ${b}", ("b", id));
+   dlog( "fork_db head ${h}", ("h", fork_db().head()->id));
+   dlog( "my prepare block id ${b}", ("b", id));
 }
 
 block_id_type controller::get_pbft_my_prepare() const {
@@ -2483,21 +2410,12 @@
                   "not empty unapplied_transactions in non-speculative mode" ); //should never happen
    }
    return my->unapplied_transactions;
-<<<<<<< HEAD
 }
 
 bool controller::sender_avoids_whitelist_blacklist_enforcement( account_name sender )const {
    return my->sender_avoids_whitelist_blacklist_enforcement( sender );
 }
 
-=======
-}
-
-bool controller::sender_avoids_whitelist_blacklist_enforcement( account_name sender )const {
-   return my->sender_avoids_whitelist_blacklist_enforcement( sender );
-}
-
->>>>>>> 1e95f154
 void controller::check_actor_list( const flat_set<account_name>& actors )const {
    my->check_actor_list( actors );
 }
@@ -2607,7 +2525,6 @@
    return  my->conf.resource_greylist;
 }
 
-<<<<<<< HEAD
 // *bos begin*
 const global_property2_object& controller::get_global_properties2()const {
    return my->db.get<global_property2_object>();
@@ -2624,12 +2541,9 @@
 }
 // *bos end*
 
-=======
-
 void controller::set_lib() const {
    my->set_pbft_lib();
    my->set_pbft_lscb();
 }
->>>>>>> 1e95f154
 
 } } /// eosio::chain