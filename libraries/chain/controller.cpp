--- conflicted
+++ resolved
@@ -3051,15 +3051,6 @@
    EOS_ASSERT(free >= guard, database_guard_exception, "database free: {f}, guard size: {g}", ("f", free)("g",guard));
 }
 
-<<<<<<< HEAD
-void controller::validate_reversible_available_size() const {
-   const auto free = my->reversible_blocks.get_segment_manager()->get_free_memory();
-   const auto guard = my->conf.reversible_guard_size;
-   EOS_ASSERT(free >= guard, reversible_guard_exception, "reversible free: {f}, guard size: {g}", ("f", free)("g",guard));
-}
-
-=======
->>>>>>> 4dd38c8c
 bool controller::is_protocol_feature_activated( const digest_type& feature_digest )const {
    if( my->pending )
       return my->pending->is_protocol_feature_activated( feature_digest );
