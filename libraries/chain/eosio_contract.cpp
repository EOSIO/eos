#include <eosio/chain/eosio_contract.hpp>
#include <eosio/chain/contract_table_objects.hpp>

#include <eosio/chain/controller.hpp>
#include <eosio/chain/transaction_context.hpp>
#include <eosio/chain/apply_context.hpp>
#include <eosio/chain/transaction.hpp>
#include <eosio/chain/exceptions.hpp>

#include <eosio/chain/account_object.hpp>
#include <eosio/chain/code_object.hpp>
#include <eosio/chain/permission_object.hpp>
#include <eosio/chain/permission_link_object.hpp>
#include <eosio/chain/global_property_object.hpp>
#include <eosio/chain/contract_types.hpp>

#include <eosio/chain/wasm_interface.hpp>
#include <eosio/chain/abi_serializer.hpp>

#include <eosio/chain/authorization_manager.hpp>
#include <eosio/chain/resource_limits.hpp>
#include <fc/io/json.hpp>

namespace eosio { namespace chain {



uint128_t transaction_id_to_sender_id( const transaction_id_type& tid ) {
   fc::uint128 _id(tid._hash[3], tid._hash[2]);
   return (unsigned __int128)_id;
}

void validate_authority_precondition( const apply_context& context, const authority& auth ) {
   for(const auto& a : auth.accounts) {
      auto* acct = context.db.find<account_object, by_name>(a.permission.actor);
      EOS_ASSERT( acct != nullptr, action_validate_exception,
                  "account '{account}' does not exist",
                  ("account", a.permission.actor.to_string())
                );

      if( a.permission.permission == config::owner_name || a.permission.permission == config::active_name )
         continue; // account was already checked to exist, so its owner and active permissions should exist

      if( a.permission.permission == config::eosio_code_name ) // virtual eosio.code permission does not really exist but is allowed
         continue;

      try {
         context.control.get_authorization_manager().get_permission({a.permission.actor, a.permission.permission});
      } catch( const permission_query_exception& ) {
         EOS_THROW( action_validate_exception,
                    "permission '{actor} {permission}' does not exist",
                    ("actor", a.permission.actor.to_string())("permission",a.permission.permission.to_string())
                  );
      }
   }

   if( context.trx_context.enforce_whiteblacklist && context.control.is_producing_block() ) {
      for( const auto& p : auth.keys ) {
         context.control.check_key_list( p.key );
      }
   }
}

/**
 *  This method is called assuming precondition_system_newaccount succeeds a
 */
void apply_eosio_newaccount(apply_context& context) {
   auto create = context.get_action().data_as<newaccount>();
   try {
   context.require_authorization(create.creator);
//   context.require_write_lock( config::eosio_auth_scope );
   auto& authorization = context.control.get_mutable_authorization_manager();

   EOS_ASSERT( validate(create.owner), action_validate_exception, "Invalid owner authority");
   EOS_ASSERT( validate(create.active), action_validate_exception, "Invalid active authority");

   auto& db = context.db;

   auto name_str = name(create.name).to_string();

   EOS_ASSERT( !create.name.empty(), action_validate_exception, "account name cannot be empty" );
   EOS_ASSERT( name_str.size() <= 12, action_validate_exception, "account names can only be 12 chars long" );

   // Check if the creator is privileged
   const auto &creator = db.get<account_metadata_object, by_name>(create.creator);
   if( !creator.is_privileged() ) {
      EOS_ASSERT( name_str.find( "eosio." ) != 0, action_validate_exception,
                  "only privileged accounts can have names that start with 'eosio.'" );
   }

   auto existing_account = db.find<account_object, by_name>(create.name);
   EOS_ASSERT(existing_account == nullptr, account_name_exists_exception,
              "Cannot create account named {name}, as that name is already taken",
              ("name", create.name.to_string()));

   const auto& new_account = db.create<account_object>([&](auto& a) {
      a.name = create.name;
      a.creation_date = context.control.pending_block_time();
   });

   db.create<account_metadata_object>([&](auto& a) {
      a.name = create.name;
   });

   for( const auto& auth : { create.owner, create.active } ){
      validate_authority_precondition( context, auth );
   }

   const auto& owner_permission  = authorization.create_permission( create.name, config::owner_name, 0,
                                                                    std::move(create.owner), context.get_action_id() );
   const auto& active_permission = authorization.create_permission( create.name, config::active_name, owner_permission.id,
                                                                    std::move(create.active), context.get_action_id() );

   context.control.get_mutable_resource_limits_manager().initialize_account(create.name);

   int64_t ram_delta = config::overhead_per_account_ram_bytes;
   ram_delta += 2*config::billable_size_v<permission_object>;
   ram_delta += owner_permission.auth.get_billable_size();
   ram_delta += active_permission.auth.get_billable_size();

   std::string event_id;
   if (context.control.get_deep_mind_logger() != nullptr) {
      event_id = STORAGE_EVENT_ID("${name}", ("name", create.name));
   }

   context.add_ram_usage(create.name, ram_delta, storage_usage_trace(context.get_action_id(), std::move(event_id), "account", "add", "newaccount"));

} FC_RETHROW_EXCEPTIONS( warn, "{creator}->{name}",
                         ("creator", create.creator.to_string())("name", create.name.to_string()) )
}

void apply_eosio_setcode(apply_context& context) {
   const auto& cfg = context.control.get_global_properties().configuration;

   auto& db = context.db;
   auto  act = context.get_action().data_as<setcode>();
   context.require_authorization(act.account);

   EOS_ASSERT( act.vmtype == 0, invalid_contract_vm_type, "code should be 0" );
   EOS_ASSERT( act.vmversion == 0, invalid_contract_vm_version, "version should be 0" );

   fc::sha256 code_hash; /// default is the all zeros hash

   int64_t code_size = (int64_t)act.code.size();

   if( code_size > 0 ) {
     code_hash = fc::sha256::hash( act.code.data(), (uint32_t)act.code.size() );
     wasm_interface::validate(context.control, act.code);
   }

   const auto& account = db.get<account_metadata_object,by_name>(act.account);
   bool existing_code = (account.code_hash != digest_type());

   EOS_ASSERT( code_size > 0 || existing_code, set_exact_code, "contract is already cleared" );

   int64_t old_size  = 0;
   int64_t new_size  = code_size * config::setcode_ram_bytes_multiplier;

   if( existing_code ) {
      const code_object& old_code_entry = db.get<code_object, by_code_hash>(boost::make_tuple(account.code_hash, account.vm_type, account.vm_version));
      EOS_ASSERT( old_code_entry.code_hash != code_hash, set_exact_code,
                  "contract is already running this version of code" );
      old_size  = (int64_t)old_code_entry.code.size() * config::setcode_ram_bytes_multiplier;
      if( old_code_entry.code_ref_count == 1 ) {
         db.remove(old_code_entry);
         context.control.get_wasm_interface().code_block_num_last_used(account.code_hash, account.vm_type, account.vm_version, context.control.head_block_num() + 1);
      } else {
         db.modify(old_code_entry, [](code_object& o) {
            --o.code_ref_count;
         });
      }
   }

   if( code_size > 0 ) {
      const code_object* new_code_entry = db.find<code_object, by_code_hash>(
                                             boost::make_tuple(code_hash, act.vmtype, act.vmversion) );
      if( new_code_entry ) {
         db.modify(*new_code_entry, [&](code_object& o) {
            ++o.code_ref_count;
         });
      } else {
         db.create<code_object>([&](code_object& o) {
            o.code_hash = code_hash;
            o.code.assign(act.code.data(), code_size);
            o.code_ref_count = 1;
            o.first_block_used = context.control.head_block_num() + 1;
            o.vm_type = act.vmtype;
            o.vm_version = act.vmversion;
         });
      }
   }

   db.modify( account, [&]( auto& a ) {
      a.code_sequence += 1;
      a.code_hash = code_hash;
      a.vm_type = act.vmtype;
      a.vm_version = act.vmversion;
      a.last_code_update = context.control.pending_block_time();
   });

   if (new_size != old_size) {
      const char* operation = "";
      std::string event_id;
      if (context.control.get_deep_mind_logger() != nullptr) {
         operation = "update";
         if (old_size <= 0) {
            operation = "add";
         } else if (new_size <= 0) {
            operation = "remove";
         }

         event_id = STORAGE_EVENT_ID("${account}", ("account", act.account));
      }

      context.add_ram_usage( act.account, new_size - old_size, storage_usage_trace(context.get_action_id(), std::move(event_id), "code", operation, "setcode") );
   }
}

void apply_eosio_setabi(apply_context& context) {
   auto& db  = context.db;
   auto  act = context.get_action().data_as<setabi>();

   context.require_authorization(act.account);

   const auto& account = db.get<account_object,by_name>(act.account);

   int64_t abi_size = act.abi.size();

   int64_t old_size = (int64_t)account.abi.size();
   int64_t new_size = abi_size;

   db.modify( account, [&]( auto& a ) {
      a.abi.assign(act.abi.data(), abi_size);
   });

   const auto& account_metadata = db.get<account_metadata_object, by_name>(act.account);
   db.modify( account_metadata, [&]( auto& a ) {
      a.abi_sequence += 1;
   });

   if (new_size != old_size) {
      const char* operation = "";
      std::string event_id;
      if (context.control.get_deep_mind_logger() != nullptr) {
         operation = "update";
         if (old_size <= 0) {
            operation = "add";
         } else if (new_size <= 0) {
            operation = "remove";
         }

         event_id = STORAGE_EVENT_ID("${account}", ("account", act.account));
      }

      context.add_ram_usage( act.account, new_size - old_size, storage_usage_trace(context.get_action_id(), std::move(event_id), "abi", operation, "setabi") );
   }
}

void apply_eosio_updateauth(apply_context& context) {

   auto update = context.get_action().data_as<updateauth>();
   context.require_authorization(update.account); // only here to mark the single authority on this action as used

   auto& authorization = context.control.get_mutable_authorization_manager();
   auto& db = context.db;

   EOS_ASSERT(!update.permission.empty(), action_validate_exception, "Cannot create authority with empty name");
   EOS_ASSERT( update.permission.to_string().find( "eosio." ) != 0, action_validate_exception,
               "Permission names that start with 'eosio.' are reserved" );
   EOS_ASSERT(update.permission != update.parent, action_validate_exception, "Cannot set an authority as its own parent");
   db.get<account_object, by_name>(update.account);
   EOS_ASSERT(validate(update.auth), action_validate_exception,
              "Invalid authority: {auth}", ("auth", fc::json::to_string(update.auth)));
   if( update.permission == config::active_name )
      EOS_ASSERT(update.parent == config::owner_name, action_validate_exception,
                 "Cannot change active authority's parent '{parent}' from owner", ("parent", update.parent.to_string()) );
   if (update.permission == config::owner_name)
      EOS_ASSERT(update.parent.empty(), action_validate_exception, "Cannot change owner authority's parent");
   else
      EOS_ASSERT(!update.parent.empty(), action_validate_exception, "Only owner permission can have empty parent" );

   if( update.auth.waits.size() > 0 ) {
      auto max_delay = context.control.get_global_properties().configuration.max_transaction_delay;
      EOS_ASSERT( update.auth.waits.back().wait_sec <= max_delay, action_validate_exception,
                  "Cannot set delay longer than max_transacton_delay, which is {max_delay} seconds",
                  ("max_delay", max_delay) );
   }

   validate_authority_precondition(context, update.auth);



   auto permission = authorization.find_permission({update.account, update.permission});

   // If a parent_id of 0 is going to be used to indicate the absence of a parent, then we need to make sure that the chain
   // initializes permission_index with a dummy object that reserves the id of 0.
   authorization_manager::permission_id_type parent_id = 0;
   if( update.permission != config::owner_name ) {
      auto& parent = authorization.get_permission({update.account, update.parent});
      parent_id = parent.id;
   }

   if( permission ) {
      EOS_ASSERT(parent_id == permission->parent, action_validate_exception,
                 "Changing parent authority is not currently supported");


      int64_t old_size = (int64_t)(config::billable_size_v<permission_object> + permission->auth.get_billable_size());

      authorization.modify_permission( *permission, update.auth, context.get_action_id() );

      int64_t new_size = (int64_t)(config::billable_size_v<permission_object> + permission->auth.get_billable_size());

      std::string event_id;
      if (context.control.get_deep_mind_logger() != nullptr) {
         event_id = STORAGE_EVENT_ID("${id}", ("id", permission->id));
      }

      context.add_ram_usage( permission->owner, new_size - old_size, storage_usage_trace(context.get_action_id(), std::move(event_id), "auth", "update", "updateauth_update") );
   } else {
      const auto& p = authorization.create_permission( update.account, update.permission, parent_id, update.auth, context.get_action_id() );

      int64_t new_size = (int64_t)(config::billable_size_v<permission_object> + p.auth.get_billable_size());

      std::string event_id;
      if (context.control.get_deep_mind_logger() != nullptr) {
         event_id = STORAGE_EVENT_ID("${id}", ("id", p.id));
      }

      context.add_ram_usage( update.account, new_size, storage_usage_trace(context.get_action_id(), std::move(event_id), "auth", "add", "updateauth_create") );
   }
}

void apply_eosio_deleteauth(apply_context& context) {
//   context.require_write_lock( config::eosio_auth_scope );

   auto remove = context.get_action().data_as<deleteauth>();
   context.require_authorization(remove.account); // only here to mark the single authority on this action as used

   EOS_ASSERT(remove.permission != config::active_name, action_validate_exception, "Cannot delete active authority");
   EOS_ASSERT(remove.permission != config::owner_name, action_validate_exception, "Cannot delete owner authority");

   auto& authorization = context.control.get_mutable_authorization_manager();
   auto& db = context.db;



   { // Check for links to this permission
      const auto& index = db.get_index<permission_link_index, by_permission_name>();
      auto range = index.equal_range(boost::make_tuple(remove.account, remove.permission));
      EOS_ASSERT(range.first == range.second, action_validate_exception,
<<<<<<< HEAD
                 "Cannot delete a linked authority. Unlink the authority first. This authority is linked to ${code}::${type}.",
=======
                 "Cannot delete a linked authority. Unlink the authority first. This authority is linked to {code}::{type}.",
>>>>>>> 01a80b29
                 ("code", range.first->code)("type", range.first->message_type));
   }

   const auto& permission = authorization.get_permission({remove.account, remove.permission});
   int64_t old_size = config::billable_size_v<permission_object> + permission.auth.get_billable_size();

   std::string event_id;
   if (context.control.get_deep_mind_logger() != nullptr) {
      event_id = STORAGE_EVENT_ID("${id}", ("id", permission.id));
   }

   authorization.remove_permission( permission, context.get_action_id() );

   context.add_ram_usage( remove.account, -old_size, storage_usage_trace(context.get_action_id(), std::move(event_id), "auth", "remove", "deleteauth") );
}

void apply_eosio_linkauth(apply_context& context) {
//   context.require_write_lock( config::eosio_auth_scope );

   auto requirement = context.get_action().data_as<linkauth>();
   try {
      EOS_ASSERT(!requirement.requirement.empty(), action_validate_exception, "Required permission cannot be empty");

      context.require_authorization(requirement.account); // only here to mark the single authority on this action as used

      auto& db = context.db;
      const auto *account = db.find<account_object, by_name>(requirement.account);
      EOS_ASSERT(account != nullptr, account_query_exception,
                 "Failed to retrieve account: {account}", ("account", requirement.account.to_string())); // Redundant?
      const auto *code = db.find<account_object, by_name>(requirement.code);
      EOS_ASSERT(code != nullptr, account_query_exception,
                 "Failed to retrieve code for account: {account}", ("account", requirement.code.to_string()));
      if( requirement.requirement != config::eosio_any_name ) {
         const permission_object* permission = nullptr;
         if( context.control.is_builtin_activated( builtin_protocol_feature_t::only_link_to_existing_permission ) ) {
            permission = db.find<permission_object, by_owner>(
                           boost::make_tuple( requirement.account, requirement.requirement )
                         );
         } else {
            permission = db.find<permission_object, by_name>(requirement.requirement);
         }

         EOS_ASSERT(permission != nullptr, permission_query_exception,
                    "Failed to retrieve permission: {permission}", ("permission", requirement.requirement.to_string()));
      }

      auto link_key = boost::make_tuple(requirement.account, requirement.code, requirement.type);
      auto link = db.find<permission_link_object, by_action_name>(link_key);

      if( link ) {
         EOS_ASSERT(link->required_permission != requirement.requirement, action_validate_exception,
                    "Attempting to update required authority, but new requirement is same as old");
         db.modify(*link, [requirement = requirement.requirement](permission_link_object& link) {
             link.required_permission = requirement;
         });
      } else {
         const auto& l =  db.create<permission_link_object>([&requirement](permission_link_object& link) {
            link.account = requirement.account;
            link.code = requirement.code;
            link.message_type = requirement.type;
            link.required_permission = requirement.requirement;
         });

         std::string event_id;
         if (context.control.get_deep_mind_logger() != nullptr) {
            event_id = STORAGE_EVENT_ID("${id}", ("id", l.id));
         }

         context.add_ram_usage(
            l.account,
            (int64_t)(config::billable_size_v<permission_link_object>),
            storage_usage_trace(context.get_action_id(), std::move(event_id), "auth_link", "add", "linkauth")
         );
      }

  } FC_RETHROW_EXCEPTIONS(warn, "linkauth: {requirement}", ("requirement", fc::json::to_string(requirement)))
}

void apply_eosio_unlinkauth(apply_context& context) {
//   context.require_write_lock( config::eosio_auth_scope );

   auto& db = context.db;
   auto unlink = context.get_action().data_as<unlinkauth>();

   context.require_authorization(unlink.account); // only here to mark the single authority on this action as used

   auto link_key = boost::make_tuple(unlink.account, unlink.code, unlink.type);
   auto link = db.find<permission_link_object, by_action_name>(link_key);
   EOS_ASSERT(link != nullptr, action_validate_exception, "Attempting to unlink authority, but no link found");

   std::string event_id;
   if (context.control.get_deep_mind_logger() != nullptr) {
      event_id = STORAGE_EVENT_ID("${id}", ("id", link->id));
   }

   context.add_ram_usage(
      link->account,
      -(int64_t)(config::billable_size_v<permission_link_object>),
      storage_usage_trace(context.get_action_id(), std::move(event_id), "auth_link", "remove", "unlinkauth")
   );

   db.remove(*link);
}

void apply_eosio_canceldelay(apply_context& context) {
   auto cancel = context.get_action().data_as<canceldelay>();
   context.require_authorization(cancel.canceling_auth.actor); // only here to mark the single authority on this action as used

   const auto& trx_id = cancel.trx_id;

   context.cancel_deferred_transaction(transaction_id_to_sender_id(trx_id), account_name());
}

} } // namespace eosio::chain<|MERGE_RESOLUTION|>--- conflicted
+++ resolved
@@ -349,11 +349,7 @@
       const auto& index = db.get_index<permission_link_index, by_permission_name>();
       auto range = index.equal_range(boost::make_tuple(remove.account, remove.permission));
       EOS_ASSERT(range.first == range.second, action_validate_exception,
-<<<<<<< HEAD
                  "Cannot delete a linked authority. Unlink the authority first. This authority is linked to ${code}::${type}.",
-=======
-                 "Cannot delete a linked authority. Unlink the authority first. This authority is linked to {code}::{type}.",
->>>>>>> 01a80b29
                  ("code", range.first->code)("type", range.first->message_type));
    }
 
