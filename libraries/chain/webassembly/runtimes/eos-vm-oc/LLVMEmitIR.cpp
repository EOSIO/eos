--- conflicted
+++ resolved
@@ -364,15 +364,9 @@
 		// Emits a call to a WAVM intrinsic function.
 		llvm::Value* emitRuntimeIntrinsic(const char* intrinsicName,const FunctionType* intrinsicType,const std::initializer_list<llvm::Value*>& args)
 		{
-<<<<<<< HEAD
-                        const std::size_t io = eosio::chain::eosvmoc::get_intrinsic_ordinal(intrinsicName);
+         const std::size_t io = eosio::chain::eosvmoc::get_intrinsic_ordinal(intrinsicName);
 			llvm::Value* ic = irBuilder.CreateLoad( emitLiteralPointer((void*)(OFFSET_OF_FIRST_INTRINSIC-io*8), llvmI64Type->getPointerTo(256)) );
 			llvm::Value* itp = irBuilder.CreateIntToPtr(ic, asLLVMType(intrinsicType)->getPointerTo());
-=======
-			const eosio::chain::eosvmoc::intrinsic_entry& ie = eosio::chain::eosvmoc::get_intrinsic_map().at(intrinsicName);
-			llvm::Value* ic = irBuilder.CreateLoad( emitLiteralPointer((void*)(OFFSET_OF_FIRST_INTRINSIC-ie.ordinal*8), llvmI64Type->getPointerTo(256)) );
-			llvm::Value* itp = irBuilder.CreateIntToPtr(ic, asLLVMType(ie.type)->getPointerTo());
->>>>>>> 19ac0bf5
 			return createCall(itp,llvm::ArrayRef<llvm::Value*>(args.begin(),args.end()));
 		}
 
