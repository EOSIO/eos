/**
 *  @file
 *  @copyright defined in eos/LICENSE.txt
 */
#include <eosio/chain/contracts/eos_contract.hpp>
#include <eosio/chain/contracts/contract_table_objects.hpp>
#include <eosio/chain/contracts/chain_initializer.hpp>

#include <eosio/chain/chain_controller.hpp>
#include <eosio/chain/apply_context.hpp>
#include <eosio/chain/transaction.hpp>
#include <eosio/chain/exceptions.hpp>

#include <eosio/chain/account_object.hpp>
#include <eosio/chain/permission_object.hpp>
#include <eosio/chain/permission_link_object.hpp>
#include <eosio/chain/generated_transaction_object.hpp>
#include <eosio/chain/global_property_object.hpp>
#include <eosio/chain/contracts/types.hpp>
#include <eosio/chain/producer_object.hpp>

#include <eosio/chain/wasm_interface.hpp>
#include <eosio/chain/contracts/abi_serializer.hpp>

#include <eosio/chain/resource_limits.hpp>

namespace eosio { namespace chain { namespace contracts {

void validate_authority_precondition( const apply_context& context, const authority& auth ) {
   for(const auto& a : auth.accounts) {
      context.db.get<account_object, by_name>(a.permission.actor);
      context.db.get<permission_object, by_owner>(boost::make_tuple(a.permission.actor, a.permission.permission));
   }
}

/**
 *  This method is called assuming precondition_system_newaccount succeeds a
 */
void apply_eosio_newaccount(apply_context& context) {
   auto create = context.act.data_as<newaccount>();
   try {
   context.require_authorization(create.creator);
   context.require_write_lock( config::eosio_auth_scope );
   auto& resources = context.mutable_controller.get_mutable_resource_limits_manager();

   EOS_ASSERT( validate(create.owner), action_validate_exception, "Invalid owner authority");
   EOS_ASSERT( validate(create.active), action_validate_exception, "Invalid active authority");
   EOS_ASSERT( validate(create.recovery), action_validate_exception, "Invalid recovery authority");

   auto& db = context.mutable_db;

   auto name_str = name(create.name).to_string();

   EOS_ASSERT( !create.name.empty(), action_validate_exception, "account name cannot be empty" );
   EOS_ASSERT( name_str.size() <= 12, action_validate_exception, "account names can only be 12 chars long" );

   // Check if the creator is privileged
   const auto &creator = db.get<account_object, by_name>(create.creator);
   if( !creator.privileged ) {
      EOS_ASSERT( name_str.find( "eosio." ) != 0, action_validate_exception,
                  "only privileged accounts can have names that start with 'eosio.'" );
   }

   auto existing_account = db.find<account_object, by_name>(create.name);
   EOS_ASSERT(existing_account == nullptr, action_validate_exception,
              "Cannot create account named ${name}, as that name is already taken",
              ("name", create.name));

   for( const auto& auth : { create.owner, create.active, create.recovery } ){
      validate_authority_precondition( context, auth );
   }

   const auto& new_account = db.create<account_object>([&create, &context](account_object& a) {
      a.name = create.name;
      a.creation_date = context.controller.head_block_time();
   });
   resources.initialize_account(create.name);
   resources.add_account_ram_usage(
      create.creator,
      (int64_t)config::overhead_per_account_ram_bytes,
      "New Account ${n}", _V("n", create.name)
   );

   auto create_permission = [owner=create.name, &db, &context, &resources](const permission_name& name, permission_object::id_type parent, authority &&auth) {
      const auto& result = db.create<permission_object>([&](permission_object& p) {
         p.name = name;
         p.parent = parent;
         p.owner = owner;
         p.auth = std::move(auth);
      });

      resources.add_account_ram_usage(
         owner,
         (int64_t)(config::billable_size_v<permission_object> + result.auth.get_billable_size()),
         "New Permission ${a}@${p}", _V("a", owner)("p",name)
      );

      return result;
   };

   // If a parent_id of 0 is going to be used to indicate the absence of a parent, then we need to make sure that the chain
   // initializes permission_index with a dummy object that reserves the id of 0.
   const auto& owner_permission = create_permission(config::owner_name, 0, std::move(create.owner));
   create_permission(config::active_name, owner_permission.id, std::move(create.active));

} FC_CAPTURE_AND_RETHROW( (create) ) }

void apply_eosio_setcode(apply_context& context) {
   auto& db = context.mutable_db;
   auto& resources = context.mutable_controller.get_mutable_resource_limits_manager();
   auto  act = context.act.data_as<setcode>();
   context.require_authorization(act.account);
   context.require_write_lock( config::eosio_auth_scope );

   FC_ASSERT( act.vmtype == 0 );
   FC_ASSERT( act.vmversion == 0 );

   auto code_id = fc::sha256::hash( act.code.data(), (uint32_t)act.code.size() );

   wasm_interface::validate(act.code);

   const auto& account = db.get<account_object,by_name>(act.account);

   int64_t code_size = (int64_t)act.code.size();
   int64_t old_size = (int64_t)account.code.size() * config::setcode_ram_bytes_multiplier;
   int64_t new_size = code_size * config::setcode_ram_bytes_multiplier;


   FC_ASSERT( account.code_version != code_id, "contract is already running this version of code" );
//   wlog( "set code: ${size}", ("size",act.code.size()));
   db.modify( account, [&]( auto& a ) {
      /** TODO: consider whether a microsecond level local timestamp is sufficient to detect code version changes*/
      #warning TODO: update setcode message to include the hash, then validate it in validate
      a.code_version = code_id;
      // Added resize(0) here to avoid bug in boost vector container
      a.code.resize( 0 );
      a.code.resize( code_size );
      a.last_code_update = context.controller.head_block_time();
      memcpy( a.code.data(), act.code.data(), code_size );

   });

   if (new_size != old_size) {
      resources.add_account_ram_usage(
         act.account,
         new_size - old_size,
         "Update Contract Code to ${v} [new size=${new}, old size=${old}]", _V("v",account.code_version)("new", new_size)("old",old_size)
      );
   }
}

void apply_eosio_setabi(apply_context& context) {
   auto& db = context.mutable_db;
   auto& resources = context.mutable_controller.get_mutable_resource_limits_manager();
   auto  act = context.act.data_as<setabi>();

   context.require_authorization(act.account);

   // if system account append native abi
   if ( act.account == eosio::chain::config::system_account_name ) {
      act.abi = chain_initializer::eos_contract_abi(act.abi);
   }
   /// if an ABI is specified make sure it is well formed and doesn't
   /// reference any undefined types
   abi_serializer(act.abi).validate();
   // todo: figure out abi serialization location

   const auto& account = db.get<account_object,by_name>(act.account);

   int64_t old_size = (int64_t)account.abi.size();
   int64_t new_size = (int64_t)fc::raw::pack_size(act.abi);

   db.modify( account, [&]( auto& a ) {
      a.set_abi( act.abi );
   });

   if (new_size != old_size) {
      resources.add_account_ram_usage(
         act.account,
         new_size - old_size,
         "Update Contract ABI [new size=${new}, old size=${old}]", _V("new", new_size)("old",old_size)
      );
   }
}

void apply_eosio_updateauth(apply_context& context) {
   auto& resources = context.mutable_controller.get_mutable_resource_limits_manager();
   context.require_write_lock( config::eosio_auth_scope );

   auto& db = context.mutable_db;

   auto update = context.act.data_as<updateauth>();
   EOS_ASSERT(!update.permission.empty(), action_validate_exception, "Cannot create authority with empty name");
   EOS_ASSERT( update.permission.to_string().find( "eosio." ) != 0, action_validate_exception,
               "Permission names that start with 'eosio.' are reserved" );
   EOS_ASSERT(update.permission != update.parent, action_validate_exception, "Cannot set an authority as its own parent");
   db.get<account_object, by_name>(update.account);
   EOS_ASSERT(validate(update.data), action_validate_exception,
              "Invalid authority: ${auth}", ("auth", update.data));
   if( update.permission == config::active_name )
      EOS_ASSERT(update.parent == config::owner_name, action_validate_exception, "Cannot change active authority's parent from owner", ("update.parent", update.parent) );
   if (update.permission == config::owner_name)
      EOS_ASSERT(update.parent.empty(), action_validate_exception, "Cannot change owner authority's parent");
   else
      EOS_ASSERT(!update.parent.empty(), action_validate_exception, "Only owner permission can have empty parent" );

   FC_ASSERT(context.act.authorization.size(), "updateauth can only have one action authorization");
   const auto& act_auth = context.act.authorization.front();
   // lazy evaluating loop
   auto permission_is_valid_for_update = [&](){
      if (act_auth.permission == config::owner_name || act_auth.permission == update.permission) {
         return true;
      }
      const permission_object *current = db.find<permission_object, by_owner>(boost::make_tuple(update.account, update.permission));
      // Permission doesn't exist yet, check parent permission
      if (current == nullptr) current = db.find<permission_object, by_owner>(boost::make_tuple(update.account, update.parent));
      // Ensure either the permission or parent's permission exists
      EOS_ASSERT(current != nullptr, permission_query_exception,
                 "Failed to retrieve permission for: {\"actor\": \"${actor}\", \"permission\": \"${permission}\" }",
                 ("actor", update.account)("permission", update.parent));

      while(current->name != config::owner_name) {
         if (current->name == act_auth.permission) {
            return true;
         }
         current = &db.get<permission_object>(current->parent);
      }

      return false;
   };

   FC_ASSERT(act_auth.actor == update.account && permission_is_valid_for_update(), "updateauth must carry a permission equal to or in the ancestery of permission it updates");

   validate_authority_precondition(context, update.data);

   auto permission = db.find<permission_object, by_owner>(boost::make_tuple(update.account, update.permission));

   // If a parent_id of 0 is going to be used to indicate the absence of a parent, then we need to make sure that the chain
   // initializes permission_index with a dummy object that reserves the id of 0.
   permission_object::id_type parent_id = 0;
   if(update.permission != config::owner_name) {
      auto& parent = db.get<permission_object, by_owner>(boost::make_tuple(update.account, update.parent));
      parent_id = parent.id;
   }

   if (permission) {
      EOS_ASSERT(parent_id == permission->parent, action_validate_exception,
                 "Changing parent authority is not currently supported");


<<<<<<< HEAD
      int64_t old_size = (int64_t)(config::billable_size_v<permission_object> + permission->auth.get_billable_size());
=======
      // TODO: Depending on an implementation detail like sizeof(permission_object) for consensus-affecting side effects like
      //       RAM usage seems like a bad idea. For example, an upgrade of the implementation of boost::interprocess::vector
      //       could cause a hardfork unless the old size calculation behavior was also carefully replicated in the same upgrade.
      int64_t old_size = (int64_t)(sizeof(permission_object) + permission->auth.get_billable_size());
>>>>>>> 5b2695b1

      // TODO/QUESTION: If we are updating an existing permission, should we check if the message declared
      // permission satisfies the permission we want to modify?
      db.modify(*permission, [&update, &parent_id, &context](permission_object& po) {
         po.auth = update.data;
         po.parent = parent_id;
         po.last_updated = context.controller.head_block_time();
         po.delay = fc::seconds(update.delay);
      });

      int64_t new_size = (int64_t)(config::billable_size_v<permission_object> + permission->auth.get_billable_size());

      resources.add_account_ram_usage(
         permission->owner,
         new_size - old_size,
         "Update Permission ${a}@${p} [new size=${new}, old size=${old}] ", _V("a", permission->owner)("p",permission->name)
      );
   } else {
      // TODO/QUESTION: If we are creating a new permission, should we check if the message declared
      // permission satisfies the parent permission?
      const auto& p = db.create<permission_object>([&update, &parent_id, &context](permission_object& po) {
         po.name = update.permission;
         po.owner = update.account;
         po.auth = update.data;
         po.parent = parent_id;
         po.last_updated = context.controller.head_block_time();
         po.delay = fc::seconds(update.delay);
      });

      resources.add_account_ram_usage(
         p.owner,
         (int64_t)(config::billable_size_v<permission_object> + p.auth.get_billable_size()),
         "New Permission ${a}@${p}", _V("a", p.owner)("p",p.name)
      );

   }
}

void apply_eosio_deleteauth(apply_context& context) {
   auto& resources = context.mutable_controller.get_mutable_resource_limits_manager();
   auto remove = context.act.data_as<deleteauth>();
   EOS_ASSERT(remove.permission != config::active_name, action_validate_exception, "Cannot delete active authority");
   EOS_ASSERT(remove.permission != config::owner_name, action_validate_exception, "Cannot delete owner authority");

   auto& db = context.mutable_db;
   context.require_authorization(remove.account);
   // TODO/QUESTION:
   //   Inconsistency between permissions that can be satisfied to create/modify (via updateauth) a permission and the
   //   stricter requirements for deleting the permission using deleteauth.
   //   If a permission can be updated, shouldn't it also be allowed to delete it without higher permissions required?
   const auto& permission = db.get<permission_object, by_owner>(boost::make_tuple(remove.account, remove.permission));

   { // Check for children
      const auto& index = db.get_index<permission_index, by_parent>();
      auto range = index.equal_range(permission.id);
      EOS_ASSERT(range.first == range.second, action_validate_exception,
                 "Cannot delete an authority which has children. Delete the children first");
   }

   { // Check for links to this permission
      const auto& index = db.get_index<permission_link_index, by_permission_name>();
      auto range = index.equal_range(boost::make_tuple(remove.account, remove.permission));
      EOS_ASSERT(range.first == range.second, action_validate_exception,
                 "Cannot delete a linked authority. Unlink the authority first");
   }

   resources.add_account_ram_usage(
      permission.owner,
      -(int64_t)(config::billable_size_v<permission_object> + permission.auth.get_billable_size())
   );
   db.remove(permission);
}

void apply_eosio_linkauth(apply_context& context) {
   auto& resources = context.mutable_controller.get_mutable_resource_limits_manager();
   auto requirement = context.act.data_as<linkauth>();
   try {
      EOS_ASSERT(!requirement.requirement.empty(), action_validate_exception, "Required permission cannot be empty");

      context.require_authorization(requirement.account);

      auto& db = context.mutable_db;
      const auto *account = db.find<account_object, by_name>(requirement.account);
      EOS_ASSERT(account != nullptr, account_query_exception,
                 "Failed to retrieve account: ${account}", ("account", requirement.account)); // Redundant?
      const auto *code = db.find<account_object, by_name>(requirement.code);
      EOS_ASSERT(code != nullptr, account_query_exception,
                 "Failed to retrieve code for account: ${account}", ("account", requirement.code));
      if( requirement.requirement != config::eosio_any_name ) {
         const auto *permission = db.find<permission_object, by_name>(requirement.requirement);
         EOS_ASSERT(permission != nullptr, permission_query_exception,
                    "Failed to retrieve permission: ${permission}", ("permission", requirement.requirement));
      }

      auto link_key = boost::make_tuple(requirement.account, requirement.code, requirement.type);
      auto link = db.find<permission_link_object, by_action_name>(link_key);

      if( link ) {
         EOS_ASSERT(link->required_permission != requirement.requirement, action_validate_exception,
                    "Attempting to update required authority, but new requirement is same as old");
         db.modify(*link, [requirement = requirement.requirement](permission_link_object& link) {
             link.required_permission = requirement;
         });
      } else {
         const auto& l =  db.create<permission_link_object>([&requirement](permission_link_object& link) {
            link.account = requirement.account;
            link.code = requirement.code;
            link.message_type = requirement.type;
            link.required_permission = requirement.requirement;
         });

         resources.add_account_ram_usage(
            l.account,
            (int64_t)(config::billable_size_v<permission_link_object>),
            "New Permission Link ${code}::${act} -> ${a}@${p}", _V("code", l.code)("act",l.message_type)("a", l.account)("p",l.required_permission)
         );
      }
  } FC_CAPTURE_AND_RETHROW((requirement))
}

void apply_eosio_unlinkauth(apply_context& context) {
   auto& resources = context.mutable_controller.get_mutable_resource_limits_manager();
   auto& db = context.mutable_db;
   auto unlink = context.act.data_as<unlinkauth>();

   context.require_authorization(unlink.account);

   auto link_key = boost::make_tuple(unlink.account, unlink.code, unlink.type);
   auto link = db.find<permission_link_object, by_action_name>(link_key);
   EOS_ASSERT(link != nullptr, action_validate_exception, "Attempting to unlink authority, but no link found");
   resources.add_account_ram_usage(
      link->account,
      -(int64_t)(config::billable_size_v<permission_link_object>)
   );

   db.remove(*link);
}


void apply_eosio_onerror(apply_context& context) {
   assert(context.trx_meta.sender);
   context.require_recipient(*context.trx_meta.sender);
}

static const abi_serializer& get_abi_serializer() {
   static optional<abi_serializer> _abi_serializer;
   if (!_abi_serializer) {
      _abi_serializer.emplace(chain_initializer::eos_contract_abi(abi_def()));
   }

   return *_abi_serializer;
}

static optional<variant> get_pending_recovery(apply_context& context, account_name account ) {
   const uint64_t id = account;
   const auto table = N(recovery);
   const auto iter = context.db_find_i64(config::system_account_name, account, table, id);
   if (iter != -1) {
      const auto buffer_size = context.db_get_i64(iter, nullptr, 0);
      bytes value(buffer_size);

      const auto written_size = context.db_get_i64(iter, value.data(), buffer_size);
      assert(written_size == buffer_size);

      return get_abi_serializer().binary_to_variant("pending_recovery", value);
   }

   return optional<variant_object>();
}

static auto get_account_creation(const apply_context& context, const account_name& account) {
   auto const& accnt = context.db.get<account_object, by_name>(account);
   return (time_point)accnt.creation_date;
};

static auto get_permission_last_used(const apply_context& context, const account_name& account, const permission_name& permission) {
   auto const* perm = context.db.find<permission_usage_object, by_account_permission>(boost::make_tuple(account, permission));
   if (perm) {
      return optional<time_point>(perm->last_used);
   }

   return optional<time_point>();
};

void apply_eosio_postrecovery(apply_context& context) {
   context.require_write_lock( config::eosio_auth_scope );

   FC_ASSERT(context.act.authorization.size() == 1, "Recovery Message must have exactly one authorization");

   auto recover_act = context.act.data_as<postrecovery>();
   const auto &auth = context.act.authorization.front();
   const auto& account = recover_act.account;
   context.require_write_lock(account);

   FC_ASSERT(!get_pending_recovery(context, account), "Account ${account} already has a pending recovery request!", ("account",account));

   fc::microseconds delay_lock;
   auto now = context.controller.head_block_time();
   if (auth.actor == account && auth.permission == N(active)) {
      // process owner recovery from active
      delay_lock = fc::days(30);
   } else {
      // process lost password

      auto owner_last_used = get_permission_last_used(context, account, N(owner));
      auto active_last_used = get_permission_last_used(context, account, N(active));

      if (!owner_last_used || !active_last_used) {
         auto account_creation = get_account_creation(context, account);
         if (!owner_last_used) {
            owner_last_used.emplace(account_creation);
         }

         if (!active_last_used) {
            active_last_used.emplace(account_creation);
         }
      }

      FC_ASSERT(*owner_last_used <= now - fc::days(30), "Account ${account} has had owner key activity recently and cannot be recovered yet!", ("account",account));
      FC_ASSERT(*active_last_used <= now - fc::days(30), "Account ${account} has had active key activity recently and cannot be recovered yet!", ("account",account));

      delay_lock = fc::days(7);
   }

   variant update;
   fc::to_variant( updateauth {
      .account = account,
      .permission = N(owner),
      .parent = 0,
      .data = recover_act.data
   }, update);

   uint32_t request_id = context.get_next_sender_id();

   auto record_data = mutable_variant_object()
      ("account", account)
      ("request_id", request_id)
      ("update", update)
      ("memo", recover_act.memo);

   deferred_transaction dtrx;
   dtrx.sender = config::system_account_name;
   dtrx.sender_id = request_id;
   dtrx.payer = config::system_account_name; // NOTE: we pre-reserve capacity for this during create account
   dtrx.region = 0;
   dtrx.execute_after = context.controller.head_block_time() + delay_lock;
   dtrx.set_reference_block(context.controller.head_block_id());
   dtrx.expiration = dtrx.execute_after + fc::seconds(60);
   dtrx.actions.emplace_back(vector<permission_level>{{account,config::active_name}},
                             passrecovery { account });

   context.execute_deferred(std::move(dtrx));


   auto data = get_abi_serializer().variant_to_binary("pending_recovery", record_data);
   const uint64_t id = account;
   const uint64_t table = N(recovery);
   const auto payer = account;
   const auto iter = context.db_find_i64(config::system_account_name, account, table, id);
   if (iter == -1) {
      context.db_store_i64(account, table, payer, id, (const char*)data.data(), data.size());
   } else {
      context.db_update_i64(iter, payer, (const char*)data.data(), data.size());
   }

   context.console_append_formatted("Recovery Started for account ${account} : ${memo}\n", mutable_variant_object()("account", account)("memo", recover_act.memo));
}

static void remove_pending_recovery(apply_context& context, const account_name& account) {
   const auto iter = context.db_find_i64(config::system_account_name, account, N(recovery), account);
   if (iter != -1) {
      context.db_remove_i64(iter);
   }
}

void apply_eosio_passrecovery(apply_context& context) {
   auto pass_act = context.act.data_as<passrecovery>();
   const auto& account = pass_act.account;

   // ensure this is only processed if it is a deferred transaction from the system account
   FC_ASSERT(context.trx_meta.sender && *context.trx_meta.sender == config::system_account_name);
   context.require_authorization(account);

   auto maybe_recovery = get_pending_recovery(context, account);
   FC_ASSERT(maybe_recovery, "No pending recovery found for account ${account}", ("account", account));
   auto recovery = *maybe_recovery;

   updateauth update;
   fc::from_variant(recovery["update"], update);

   action act(vector<permission_level>{{account,config::owner_name}}, update);
   context.execute_inline(move(act));

   remove_pending_recovery(context, account);
   context.console_append_formatted("Account ${account} successfully recoverd!\n", mutable_variant_object()("account", account));
}

void apply_eosio_vetorecovery(apply_context& context) {
   context.require_write_lock( config::eosio_auth_scope );
   auto pass_act = context.act.data_as<vetorecovery>();
   const auto& account = pass_act.account;
   context.require_authorization(account);

   auto maybe_recovery = get_pending_recovery(context, account);
   FC_ASSERT(maybe_recovery, "No pending recovery found for account ${account}", ("account", account));
   auto recovery = *maybe_recovery;

   context.cancel_deferred(recovery["request_id"].as<uint32_t>());

   remove_pending_recovery(context, account);
   context.console_append_formatted("Recovery for account ${account} vetoed!\n", mutable_variant_object()("account", account));
}

void apply_eosio_canceldelay(apply_context& context) {
   auto cancel = context.act.data_as<canceldelay>();
   const auto sender_id = cancel.sender_id;
   const auto& generated_transaction_idx = context.controller.get_database().get_index<generated_transaction_multi_index>();
   const auto& generated_index = generated_transaction_idx.indices().get<by_sender_id>();
   const auto& itr = generated_index.lower_bound(boost::make_tuple(config::system_account_name, sender_id));
   FC_ASSERT (itr != generated_index.end() && itr->sender == config::system_account_name && itr->sender_id == sender_id,
              "cannot cancel sender_id=${sid}, there is no deferred transaction with that sender_id",("sid",sender_id));

   auto dtrx = fc::raw::unpack<deferred_transaction>(itr->packed_trx.data(), itr->packed_trx.size());
   set<account_name> accounts;
   for (const auto& act : dtrx.actions) {
      for (const auto& auth : act.authorization) {
         accounts.insert(auth.actor);
      }
   }

   bool found = false;
   for (const auto& auth : context.act.authorization) {
      if (auth.permission == config::active_name && accounts.count(auth.actor)) {
         found = true;
         break;
      }
   }

   FC_ASSERT (found, "canceldelay action must be signed with the \"active\" permission for one of the actors"
                     " provided in the authorizations on the original transaction");
   context.cancel_deferred(sender_id);
}

void apply_eosio_mindelay(apply_context& context) {
   // all processing is performed in chain_controller::check_authorization
}

} } } // namespace eosio::chain::contracts<|MERGE_RESOLUTION|>--- conflicted
+++ resolved
@@ -248,14 +248,7 @@
                  "Changing parent authority is not currently supported");
 
 
-<<<<<<< HEAD
       int64_t old_size = (int64_t)(config::billable_size_v<permission_object> + permission->auth.get_billable_size());
-=======
-      // TODO: Depending on an implementation detail like sizeof(permission_object) for consensus-affecting side effects like
-      //       RAM usage seems like a bad idea. For example, an upgrade of the implementation of boost::interprocess::vector
-      //       could cause a hardfork unless the old size calculation behavior was also carefully replicated in the same upgrade.
-      int64_t old_size = (int64_t)(sizeof(permission_object) + permission->auth.get_billable_size());
->>>>>>> 5b2695b1
 
       // TODO/QUESTION: If we are updating an existing permission, should we check if the message declared
       // permission satisfies the permission we want to modify?
