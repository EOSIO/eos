--- conflicted
+++ resolved
@@ -373,10 +373,6 @@
 
    time_point_sec execute_after = head_block_time();
    execute_after += mtrx.delay;
-<<<<<<< HEAD
-   //TODO: !!! WHO GETS BILLED TO STORE THE DELAYED TX?
-   deferred_transaction dtrx(transaction_id_to_sender_id( trx.id() ), config::system_account_name, config::system_account_name, execute_after, trx);
-=======
 
    // TODO: update to better method post RC1?
    account_name payer;
@@ -389,8 +385,7 @@
 
    FC_ASSERT(!payer.empty(), "Failed to find a payer for delayed transaction!");
 
-   deferred_transaction dtrx(context.get_next_sender_id(), config::system_account_name, payer, execute_after, trx);
->>>>>>> 4ad1c292
+   deferred_transaction dtrx(transaction_id_to_sender_id( trx.id() ), config::system_account_name, payer, execute_after, trx);
    FC_ASSERT( dtrx.execute_after < dtrx.expiration, "transaction expires before it can execute" );
 
    result.deferred_transaction_requests.push_back(std::move(dtrx));
