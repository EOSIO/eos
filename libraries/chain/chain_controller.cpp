/**
 *  @file
 *  @copyright defined in eos/LICENSE.txt
 */

#include <eosio/chain/chain_controller.hpp>

#include <eosio/chain/block_summary_object.hpp>
#include <eosio/chain/global_property_object.hpp>
#include <eosio/chain/contracts/contract_table_objects.hpp>
#include <eosio/chain/action_objects.hpp>
#include <eosio/chain/generated_transaction_object.hpp>
#include <eosio/chain/transaction_object.hpp>
#include <eosio/chain/producer_object.hpp>
#include <eosio/chain/permission_link_object.hpp>
#include <eosio/chain/authority_checker.hpp>
#include <eosio/chain/contracts/chain_initializer.hpp>
#include <eosio/chain/scope_sequence_object.hpp>
#include <eosio/chain/merkle.hpp>

#include <eosio/chain/exceptions.hpp>
#include <eosio/chain/wasm_interface.hpp>

#include <eosio/utilities/rand.hpp>

#include <fc/smart_ref_impl.hpp>
#include <fc/uint128.hpp>
#include <fc/crypto/digest.hpp>

#include <boost/range/algorithm/copy.hpp>
#include <boost/range/algorithm_ext/erase.hpp>
#include <boost/range/algorithm_ext/is_sorted.hpp>
#include <boost/range/adaptor/transformed.hpp>
#include <boost/range/adaptor/map.hpp>
#include <boost/range/algorithm/sort.hpp>
#include <boost/range/algorithm/find.hpp>
#include <boost/range/algorithm/remove_if.hpp>
#include <boost/range/algorithm/equal.hpp>

#include <fstream>
#include <functional>
#include <chrono>

namespace eosio { namespace chain {

bool chain_controller::is_start_of_round( block_num_type block_num )const  {
  return 0 == (block_num % blocks_per_round());
}

uint32_t chain_controller::blocks_per_round()const {
  return get_global_properties().active_producers.producers.size()*config::producer_repetitions;
}

chain_controller::chain_controller( const chain_controller::controller_config& cfg )
:_db( cfg.shared_memory_dir,
      (cfg.read_only ? database::read_only : database::read_write),
      cfg.shared_memory_size),
 _block_log(cfg.block_log_dir),
 _wasm_interface(cfg.wasm_runtime),
 _limits(cfg.limits),
 _resource_limits(_db)
{
   _initialize_indexes();
   _resource_limits.initialize_database();


   for (auto& f : cfg.applied_block_callbacks)
      applied_block.connect(f);
   for (auto& f : cfg.applied_irreversible_block_callbacks)
      applied_irreversible_block.connect(f);
   for (auto& f : cfg.on_pending_transaction_callbacks)
      on_pending_transaction.connect(f);

   contracts::chain_initializer starter(cfg.genesis);
   starter.register_types(*this, _db);

   // Behave as though we are applying a block during chain initialization (it's the genesis block!)
   with_applying_block([&] {
      _initialize_chain(starter);
   });

   _spinup_db();
   _spinup_fork_db();

   if (_block_log.read_head() && head_block_num() < _block_log.read_head()->block_num())
      replay();
} /// chain_controller::chain_controller


chain_controller::~chain_controller() {
   clear_pending();
   _db.flush();
}

bool chain_controller::is_known_block(const block_id_type& id)const
{
   return _fork_db.is_known_block(id) || _block_log.read_block_by_id(id);
}
/**
 * Only return true *if* the transaction has not expired or been invalidated. If this
 * method is called with a VERY old transaction we will return false, they should
 * query things by blocks if they are that old.
 */
bool chain_controller::is_known_transaction(const transaction_id_type& id)const
{
   const auto& trx_idx = _db.get_index<transaction_multi_index, by_trx_id>();
   return trx_idx.find( id ) != trx_idx.end();
}

block_id_type chain_controller::get_block_id_for_num(uint32_t block_num)const
{ try {
   if (const auto& block = fetch_block_by_number(block_num))
      return block->id();

   FC_THROW_EXCEPTION(unknown_block_exception, "Could not find block");
} FC_CAPTURE_AND_RETHROW((block_num)) }

optional<signed_block> chain_controller::fetch_block_by_id(const block_id_type& id)const
{
   auto b = _fork_db.fetch_block(id);
   if(b) return b->data;
   return _block_log.read_block_by_id(id);
}

optional<signed_block> chain_controller::fetch_block_by_number(uint32_t num)const
{
   if (const auto& block = _block_log.read_block_by_num(num))
      return *block;

   // Not in _block_log, so it must be since the last irreversible block. Grab it from _fork_db instead
   if (num <= head_block_num()) {
      auto block = _fork_db.head();
      while (block && block->num > num)
         block = block->prev.lock();
      if (block && block->num == num)
         return block->data;
   }

   return optional<signed_block>();
}

std::vector<block_id_type> chain_controller::get_block_ids_on_fork(block_id_type head_of_fork) const
{
  pair<fork_database::branch_type, fork_database::branch_type> branches = _fork_db.fetch_branch_from(head_block_id(), head_of_fork);
  if( !((branches.first.back()->previous_id() == branches.second.back()->previous_id())) )
  {
     edump( (head_of_fork)
            (head_block_id())
            (branches.first.size())
            (branches.second.size()) );
     assert(branches.first.back()->previous_id() == branches.second.back()->previous_id());
  }
  std::vector<block_id_type> result;
  for (const item_ptr& fork_block : branches.second)
    result.emplace_back(fork_block->id);
  result.emplace_back(branches.first.back()->previous_id());
  return result;
}


/**
 * Push block "may fail" in which case every partial change is unwound.  After
 * push block is successful the block is appended to the chain database on disk.
 *
 * @return true if we switched forks as a result of this push.
 */
void chain_controller::push_block(const signed_block& new_block, uint32_t skip)
{ try {
   with_skip_flags( skip, [&](){
      return without_pending_transactions( [&]() {
         return _db.with_write_lock( [&]() {
            return _push_block(new_block);
         } );
      });
   });
} FC_CAPTURE_AND_RETHROW((new_block)) }

bool chain_controller::_push_block(const signed_block& new_block)
{ try {
   uint32_t skip = _skip_flags;
   if (!(skip&skip_fork_db)) {
      /// TODO: if the block is greater than the head block and before the next maintenance interval
      // verify that the block signer is in the current set of active producers.

      shared_ptr<fork_item> new_head = _fork_db.push_block(new_block);
      //If the head block from the longest chain does not build off of the current head, we need to switch forks.
      if (new_head->data.previous != head_block_id()) {
         //If the newly pushed block is the same height as head, we get head back in new_head
         //Only switch forks if new_head is actually higher than head
         if (new_head->data.block_num() > head_block_num()) {
            wlog("Switching to fork: ${id}", ("id",new_head->data.id()));
            auto branches = _fork_db.fetch_branch_from(new_head->data.id(), head_block_id());

            // pop blocks until we hit the forked block
            while (head_block_id() != branches.second.back()->data.previous)
               pop_block();

            // push all blocks on the new fork
            for (auto ritr = branches.first.rbegin(); ritr != branches.first.rend(); ++ritr) {
                ilog("pushing blocks from fork ${n} ${id}", ("n",(*ritr)->data.block_num())("id",(*ritr)->data.id()));
                {
                   uint32_t delta = 0;
                   if (ritr != branches.first.rbegin()) {
                      delta = (*ritr)->data.timestamp.slot - (*std::prev(ritr))->data.timestamp.slot;
                   } else {
                      optional<signed_block> prev = fetch_block_by_id((*ritr)->data.previous);
                      if (prev)
                         delta = (*ritr)->data.timestamp.slot - prev->timestamp.slot;
                   }
                   if (delta > 1)
                      wlog("Number of missed blocks: ${num}", ("num", delta-1));
                }
                optional<fc::exception> except;
                try {
                   auto session = _db.start_undo_session(true);
                   _apply_block((*ritr)->data, skip);
                   session.push();
                }
                catch (const fc::exception& e) { except = e; }
                if (except) {
                   wlog("exception thrown while switching forks ${e}", ("e",except->to_detail_string()));
                   // remove the rest of branches.first from the fork_db, those blocks are invalid
                   while (ritr != branches.first.rend()) {
                      _fork_db.remove((*ritr)->data.id());
                      ++ritr;
                   }
                   _fork_db.set_head(branches.second.front());

                   // pop all blocks from the bad fork
                   while (head_block_id() != branches.second.back()->data.previous)
                      pop_block();

                   // restore all blocks from the good fork
                   for (auto ritr = branches.second.rbegin(); ritr != branches.second.rend(); ++ritr) {
                      auto session = _db.start_undo_session(true);
                      _apply_block((*ritr)->data, skip);
                      session.push();
                   }
                   throw *except;
                }
            }
            return true; //swithced fork
         }
         else return false; // didn't switch fork
      }
   }

   try {
      auto session = _db.start_undo_session(true);
      _apply_block(new_block, skip);
      session.push();
   } catch ( const fc::exception& e ) {
      elog("Failed to push new block:\n${e}", ("e", e.to_detail_string()));
      _fork_db.remove(new_block.id());
      throw;
   }

   return false;
} FC_CAPTURE_AND_RETHROW((new_block)) }

/**
 * Attempts to push the transaction into the pending queue
 *
 * When called to push a locally generated transaction, set the skip_block_size_check bit on the skip argument. This
 * will allow the transaction to be pushed even if it causes the pending block size to exceed the maximum block size.
 * Although the transaction will probably not propagate further now, as the peers are likely to have their pending
 * queues full as well, it will be kept in the queue to be propagated later when a new block flushes out the pending
 * queues.
 */
transaction_trace chain_controller::push_transaction(const packed_transaction& trx, uint32_t skip)
{ try {
   // If this is the first transaction pushed after applying a block, start a new undo session.
   // This allows us to quickly rewind to the clean state of the head block, in case a new block arrives.
   if( !_pending_block ) {
      _start_pending_block();
   }

   return with_skip_flags(skip, [&]() {
      return _db.with_write_lock([&]() {
         return _push_transaction(trx);
      });
   });
} EOS_CAPTURE_AND_RETHROW( transaction_exception ) }

transaction_trace chain_controller::_push_transaction(const packed_transaction& packed_trx)
{ try {
   //edump((transaction_header(packed_trx.get_transaction())));
   auto start = fc::time_point::now();
   transaction_metadata   mtrx( packed_trx, get_chain_id(), head_block_time());
   //idump((transaction_header(mtrx.trx())));

   const transaction& trx = mtrx.trx();
   validate_transaction_with_minimal_state( packed_trx, &trx );
   validate_referenced_accounts(trx);
   validate_uniqueness(trx);
   auto delay = check_transaction_authorization(trx, packed_trx.signatures, packed_trx.context_free_data);
   validate_expiration_not_too_far(trx, head_block_time() + delay );
   mtrx.delay = delay;

   auto setup_us = fc::time_point::now() - start;

   transaction_trace result(mtrx.id);

   if( delay.count() == 0 ) {
      result = _push_transaction( std::move(mtrx) );
   } else {
<<<<<<< HEAD
      auto delayed_transaction_processing = [&](transaction_metadata& meta) {
         result.status = transaction_trace::delayed;
         const auto trx = mtrx.trx();
         FC_ASSERT( !trx.actions.empty(), "transaction must have at least one action");

         FC_ASSERT( trx.expiration > (head_block_time() + fc::milliseconds(2*config::block_interval_ms)),
                                      "transaction is expired when created" );

         // add in the system account authorization
         action for_deferred = trx.actions[0];
         bool found = false;
         for (const auto& auth : for_deferred.authorization) {
            if (auth.actor == config::system_account_name &&
                auth.permission == config::active_name) {
               found = true;
               break;
            }
         }
         if (!found)
            for_deferred.authorization.push_back(permission_level{config::system_account_name, config::active_name});

         apply_context context(*this, _db, for_deferred, mtrx);

         time_point_sec execute_after = head_block_time();
         execute_after += time_point_sec(delay);

         // TODO: update to better method post RC1?
         FC_ASSERT(mtrx.trx().actions.size() > 0 && mtrx.trx().actions.at(0).authorization.size() > 0, "Delayed transactions must have at least one action and those must have at least one authorization");
         account_name payer = mtrx.trx().actions.at(0).authorization.at(0).actor;

         deferred_transaction dtrx(context.get_next_sender_id(), config::system_account_name, payer, execute_after, trx);
         FC_ASSERT( dtrx.execute_after < dtrx.expiration, "transaction expires before it can execute" );

         result.deferred_transaction_requests.push_back(std::move(dtrx));

         _create_generated_transaction(result.deferred_transaction_requests[0].get<deferred_transaction>());

         return result;
      };

      result = wrap_transaction_processing( move(mtrx), delayed_transaction_processing);
=======
      result = wrap_transaction_processing( std::move(mtrx),
                                            [this](transaction_metadata& meta) { return delayed_transaction_processing(meta); } );
>>>>>>> 5b2695b1
   }

   // notify anyone listening to pending transactions
   on_pending_transaction(_pending_transaction_metas.back(), packed_trx);

   _pending_block->input_transactions.emplace_back(packed_trx);

   result._setup_profiling_us = setup_us;
   return result;

} FC_CAPTURE_AND_RETHROW( (transaction_header(packed_trx.get_transaction())) ) }

transaction_trace chain_controller::_push_transaction( transaction_metadata&& data )
{ try {
   auto process_apply_transaction = [this](transaction_metadata& meta) {
      auto cyclenum = _pending_block->regions.back().cycles_summary.size() - 1;
      //wdump((transaction_header(meta.trx())));

      const auto& trx = meta.trx();

      // Validate uniqueness and expiration again
      validate_uniqueness(trx);
      validate_not_expired(trx);

      /// TODO: move _pending_cycle into db so that it can be undone if transation fails, for now we will apply
      /// the transaction first so that there is nothing to undo... this only works because things are currently
      /// single threaded
      // set cycle, shard, region etc
      meta.region_id = 0;
      meta.cycle_index = cyclenum;
      meta.shard_index = 0;
      return _apply_transaction( meta );
   };
 //  wdump((transaction_header(data.trx())));
   return wrap_transaction_processing( move(data), process_apply_transaction );
} FC_CAPTURE_AND_RETHROW( ) }

transaction_trace chain_controller::delayed_transaction_processing( const transaction_metadata& mtrx )
{ try {
   transaction_trace result(mtrx.id);
   result.status = transaction_trace::delayed;

   const auto& trx = mtrx.trx();

   // add in the system account authorization
   action for_deferred = trx.actions[0];
   bool found = false;
   for (const auto& auth : for_deferred.authorization) {
      if (auth.actor == config::system_account_name &&
          auth.permission == config::active_name) {
         found = true;
         break;
      }
   }
   if (!found)
      for_deferred.authorization.push_back(permission_level{config::system_account_name, config::active_name});

   apply_context context(*this, _db, for_deferred, mtrx); // TODO: Better solution for getting next sender_id needed.

   time_point_sec execute_after = head_block_time();
   execute_after += mtrx.delay;
   //TODO: !!! WHO GETS BILLED TO STORE THE DELAYED TX?
   deferred_transaction dtrx(context.get_next_sender_id(), config::system_account_name, config::system_account_name, execute_after, trx);
   FC_ASSERT( dtrx.execute_after < dtrx.expiration, "transaction expires before it can execute" );

   result.deferred_transaction_requests.push_back(std::move(dtrx));

   _create_generated_transaction(result.deferred_transaction_requests[0].get<deferred_transaction>());

   return result;

} FC_CAPTURE_AND_RETHROW( ) }

static void record_locks_for_data_access(transaction_trace& trace, flat_set<shard_lock>& read_locks, flat_set<shard_lock>& write_locks ) {
   // Precondition: read_locks and write_locks do not intersect.

   for (const auto& at: trace.action_traces) {
      for (const auto& access: at.data_access) {
         if (access.type == data_access_info::read) {
            trace.read_locks.emplace(shard_lock{access.code, access.scope});
         } else {
            trace.write_locks.emplace(shard_lock{access.code, access.scope});
         }
      }
   }

   // Step RR: Remove from trace.read_locks and from read_locks only the read locks necessary to ensure they each do not intersect with trace.write_locks.
   std::for_each(trace.write_locks.begin(), trace.write_locks.end(), [&]( const shard_lock& l){
      trace.read_locks.erase(l); read_locks.erase(l); // for step RR
      // write_locks.insert(l); // Step AW could instead be done here, but it would add unnecessary work to the lookups in step AR.
    });

   // At this point, the trace.read_locks and trace.write_locks are good.

   // Step AR: Add into read_locks the subset of trace.read_locks that does not intersect with write_locks (must occur after step RR).
   //          (Works regardless of whether step AW is done before or after this step.)
   std::for_each(trace.read_locks.begin(), trace.read_locks.end(), [&]( const shard_lock& l){
      if( write_locks.find(l) == write_locks.end() )
         read_locks.insert(l);
   });


   // Step AW: Add trace.write_locks into write_locks.
   write_locks.insert(trace.write_locks.begin(), trace.write_locks.end());

   // Postcondition: read_locks and write_locks do not intersect
   // Postcondition: trace.read_locks and trace.write_locks do not intersect
}

block_header chain_controller::head_block_header() const
{
   auto b = _fork_db.fetch_block(head_block_id());
   if( b ) return b->data;

   if (auto head_block = fetch_block_by_id(head_block_id()))
      return *head_block;
   return block_header();
}

void chain_controller::_start_pending_block( bool skip_deferred )
{
   FC_ASSERT( !_pending_block );
   _pending_block         = signed_block();
   _pending_block_trace   = block_trace(*_pending_block);
   _pending_block_session = _db.start_undo_session(true);
   _pending_block->regions.resize(1);
   _pending_block_trace->region_traces.resize(1);

   _start_pending_cycle();
   _apply_on_block_transaction();
   _finalize_pending_cycle();

   _start_pending_cycle();

   if ( !skip_deferred ) {
      _push_deferred_transactions( false );
      if (_pending_cycle_trace && _pending_cycle_trace->shard_traces.size() > 0 && _pending_cycle_trace->shard_traces.back().transaction_traces.size() > 0) {
         _finalize_pending_cycle();
         _start_pending_cycle();
      }
   }
}

transaction chain_controller::_get_on_block_transaction()
{
   action on_block_act;
   on_block_act.account = config::system_account_name;
   on_block_act.name = N(onblock);
   on_block_act.authorization = vector<permission_level>{{config::system_account_name, config::active_name}};
   on_block_act.data = fc::raw::pack(head_block_header());

   transaction trx;
   trx.actions.emplace_back(std::move(on_block_act));
   trx.set_reference_block(head_block_id());
   trx.expiration = head_block_time() + fc::seconds(1);
   trx.kcpu_usage = 2000; // 1 << 24;
   return trx;
}

void chain_controller::_apply_on_block_transaction()
{
   _pending_block_trace->implicit_transactions.emplace_back(_get_on_block_transaction());
   transaction_metadata mtrx(packed_transaction(_pending_block_trace->implicit_transactions.back()), get_chain_id(), head_block_time(), true /*is implicit*/);
   _push_transaction(std::move(mtrx));
}

/**
 *  Wraps up all work for current shards, starts a new cycle, and
 *  executes any pending transactions
 */
void chain_controller::_start_pending_cycle() {
   // only add a new cycle if there are no cycles or if the previous cycle isn't empty
   if (_pending_block->regions.back().cycles_summary.empty() ||
       (!_pending_block->regions.back().cycles_summary.back().empty() &&
        !_pending_block->regions.back().cycles_summary.back().back().empty()))
      _pending_block->regions.back().cycles_summary.resize( _pending_block->regions[0].cycles_summary.size() + 1 );


   _pending_cycle_trace = cycle_trace();

   _pending_cycle_trace->shard_traces.resize(_pending_cycle_trace->shard_traces.size() + 1 );

   auto& bcycle = _pending_block->regions.back().cycles_summary.back();
   if(bcycle.empty() || !bcycle.back().empty())
      bcycle.resize( bcycle.size()+1 );
}

void chain_controller::_finalize_pending_cycle()
{
   // prune empty shard
   if (!_pending_block->regions.back().cycles_summary.empty() &&
       !_pending_block->regions.back().cycles_summary.back().empty() &&
       _pending_block->regions.back().cycles_summary.back().back().empty()) {
      _pending_block->regions.back().cycles_summary.back().resize( _pending_block->regions.back().cycles_summary.back().size() - 1 );
      _pending_cycle_trace->shard_traces.resize(_pending_cycle_trace->shard_traces.size() - 1 );
   }
   // prune empty cycle
   if (!_pending_block->regions.back().cycles_summary.empty() &&
       _pending_block->regions.back().cycles_summary.back().empty()) {
      _pending_block->regions.back().cycles_summary.resize( _pending_block->regions.back().cycles_summary.size() - 1 );
      _pending_cycle_trace.reset();
      return;
   }

   for( int idx = 0; idx < _pending_cycle_trace->shard_traces.size(); idx++ ) {
      auto& trace = _pending_cycle_trace->shard_traces.at(idx);
      auto& shard = _pending_block->regions.back().cycles_summary.back().at(idx);

      trace.finalize_shard();
      shard.read_locks.reserve(trace.read_locks.size());
      shard.read_locks.insert(shard.read_locks.end(), trace.read_locks.begin(), trace.read_locks.end());

      shard.write_locks.reserve(trace.write_locks.size());
      shard.write_locks.insert(shard.write_locks.end(), trace.write_locks.begin(), trace.write_locks.end());
   }

   _apply_cycle_trace(*_pending_cycle_trace);
   _pending_block_trace->region_traces.back().cycle_traces.emplace_back(std::move(*_pending_cycle_trace));
   _pending_cycle_trace.reset();
}

void chain_controller::_apply_cycle_trace( const cycle_trace& res )
{
   auto &generated_transaction_idx = _db.get_mutable_index<generated_transaction_multi_index>();
   const auto &generated_index = generated_transaction_idx.indices().get<by_sender_id>();

   // TODO: Check for conflicts in deferred_transaction_requests between shards
   for (const auto&st: res.shard_traces) {
      for (const auto &tr: st.transaction_traces) {
         for (const auto &req: tr.deferred_transaction_requests) {
            if ( req.contains<deferred_transaction>() ) {
               const auto& dt = req.get<deferred_transaction>();
               const auto itr = generated_index.lower_bound(boost::make_tuple(dt.sender, dt.sender_id));
               if ( itr != generated_index.end() && itr->sender == dt.sender && itr->sender_id == dt.sender_id ) {
                  _destroy_generated_transaction(*itr);
               }

               _create_generated_transaction(dt);
            } else if ( req.contains<deferred_reference>() ) {
               const auto& dr = req.get<deferred_reference>();
               const auto itr = generated_index.lower_bound(boost::make_tuple(dr.sender, dr.sender_id));
               if ( itr != generated_index.end() && itr->sender == dr.sender && itr->sender_id == dr.sender_id ) {
                  _destroy_generated_transaction(*itr);
               }
            }
         }
         ///TODO: hook this up as a signal handler in a de-coupled "logger" that may just silently drop them
         for (const auto &ar : tr.action_traces) {
            if (!ar.console.empty()) {
               auto prefix = fc::format_string(
                  "[(${a},${n})->${r}]",
                  fc::mutable_variant_object()
                     ("a", ar.act.account)
                     ("n", ar.act.name)
                     ("r", ar.receiver));
               ilog(prefix + ": CONSOLE OUTPUT BEGIN =====================");
               ilog(ar.console);
               ilog(prefix + ": CONSOLE OUTPUT END   =====================");
            }
         }
      }
   }
}

/**
 *  After applying all transactions successfully we can update
 *  the current block time, block number, producer stats, etc
 */
void chain_controller::_finalize_block( const block_trace& trace, const producer_object& signing_producer ) { try {
   const auto& b = trace.block;

   update_global_properties( b );
   update_global_dynamic_data( b );
   update_signing_producer(signing_producer, b);

   create_block_summary(b);
   clear_expired_transactions();

   update_last_irreversible_block();
   _resource_limits.process_account_limit_updates();

   // trigger an update of our elastic values for block limits
   _resource_limits.process_block_usage(b.block_num());

   applied_block( trace ); //emit
   if (_currently_replaying_blocks)
     applied_irreversible_block(b);

} FC_CAPTURE_AND_RETHROW( (trace.block) ) }

signed_block chain_controller::generate_block(
   block_timestamp_type when,
   account_name producer,
   const private_key_type& block_signing_private_key,
   uint32_t skip /* = 0 */
   )
{ try {
   return with_skip_flags( skip | created_block, [&](){
      return _db.with_write_lock( [&](){
         return _generate_block( when, producer, block_signing_private_key );
      });
   });
} FC_CAPTURE_AND_RETHROW( (when) ) }

signed_block chain_controller::_generate_block( block_timestamp_type when,
                                              account_name producer,
                                              const private_key_type& block_signing_key )
{ try {

   try {
      FC_ASSERT( head_block_time() < (fc::time_point)when, "block must be generated at a timestamp after the head block time" );
      uint32_t skip     = _skip_flags;
      uint32_t slot_num = get_slot_at_time( when );
      FC_ASSERT( slot_num > 0 );
      account_name scheduled_producer = get_scheduled_producer( slot_num );
      FC_ASSERT( scheduled_producer == producer );

      const auto& producer_obj = get_producer(scheduled_producer);

      if( !_pending_block ) {
         _start_pending_block();
      }

      _finalize_pending_cycle();

      if( !(skip & skip_producer_signature) )
         FC_ASSERT( producer_obj.signing_key == block_signing_key.get_public_key(),
                    "producer key ${pk}, block key ${bk}", ("pk", producer_obj.signing_key)("bk", block_signing_key.get_public_key()) );

      _pending_block->timestamp   = when;
      _pending_block->producer    = producer_obj.owner;
      _pending_block->previous    = head_block_id();
      _pending_block->block_mroot = get_dynamic_global_properties().block_merkle_root.get_root();
      _pending_block->transaction_mroot = transaction_metadata::calculate_transaction_merkle_root( _pending_transaction_metas );
      _pending_block->action_mroot = _pending_block_trace->calculate_action_merkle_root();

      if( is_start_of_round( _pending_block->block_num() ) ) {
         auto latest_producer_schedule = _calculate_producer_schedule();
         if( latest_producer_schedule != _head_producer_schedule() )
            _pending_block->new_producers = latest_producer_schedule;
      }
      _pending_block->schedule_version = get_global_properties().active_producers.version;

      if( !(skip & skip_producer_signature) )
         _pending_block->sign( block_signing_key );

      _finalize_block( *_pending_block_trace, producer_obj );

      _pending_block_session->push();

      auto result = move( *_pending_block );

      clear_pending();

      if (!(skip&skip_fork_db)) {
         _fork_db.push_block(result);
      }
      return result;
   } catch ( ... ) {
      clear_pending();

      elog( "error while producing block" );
      _start_pending_block();
      throw;
   }

} FC_CAPTURE_AND_RETHROW( (producer) ) }

/**
 * Removes the most recent block from the database and undoes any changes it made.
 */
void chain_controller::pop_block()
{ try {
   _pending_block_session.reset();
   auto head_id = head_block_id();
   optional<signed_block> head_block = fetch_block_by_id( head_id );
   EOS_ASSERT( head_block.valid(), pop_empty_chain, "there are no blocks to pop" );

   _fork_db.pop_block();
   _db.undo();
} FC_CAPTURE_AND_RETHROW() }

void chain_controller::clear_pending()
{ try {
   _pending_block_trace.reset();
   _pending_block.reset();
   _pending_block_session.reset();
   _pending_transaction_metas.clear();
} FC_CAPTURE_AND_RETHROW() }

//////////////////// private methods ////////////////////

void chain_controller::_apply_block(const signed_block& next_block, uint32_t skip)
{
   auto block_num = next_block.block_num();
   if (_checkpoints.size() && _checkpoints.rbegin()->second != block_id_type()) {
      auto itr = _checkpoints.find(block_num);
      if (itr != _checkpoints.end())
         FC_ASSERT(next_block.id() == itr->second,
                   "Block did not match checkpoint", ("checkpoint",*itr)("block_id",next_block.id()));

      if (_checkpoints.rbegin()->first >= block_num)
         skip = ~0;// WE CAN SKIP ALMOST EVERYTHING
   }

   with_applying_block([&] {
      with_skip_flags(skip, [&] {
         __apply_block(next_block);
      });
   });
}

static void validate_shard_locks(const vector<shard_lock>& locks, const string& tag) {
   if (locks.size() < 2) {
      return;
   }

   for (auto cur = locks.begin() + 1; cur != locks.end(); ++cur) {
      auto prev = cur - 1;
      EOS_ASSERT(*prev != *cur, block_lock_exception, "${tag} lock \"${a}::${s}\" is not unique", ("tag",tag)("a",cur->account)("s",cur->scope));
      EOS_ASSERT(*prev < *cur,  block_lock_exception, "${tag} locks are not sorted", ("tag",tag));
   }
}

void chain_controller::__apply_block(const signed_block& next_block)
{ try {
   optional<fc::time_point> processing_deadline;
   if (!_currently_replaying_blocks && _limits.max_push_block_us.count() > 0) {
      processing_deadline = fc::time_point::now() + _limits.max_push_block_us;
   }

   uint32_t skip = _skip_flags;

   const producer_object& signing_producer = validate_block_header(skip, next_block);

   /// regions must be listed in order
   for( uint32_t i = 1; i < next_block.regions.size(); ++i )
      FC_ASSERT( next_block.regions[i-1].region < next_block.regions[i].region );

   block_trace next_block_trace(next_block);

   /// cache the input transaction ids so that they can be looked up when executing the
   /// summary
   vector<transaction_metadata> input_metas;
   // add all implicit transactions
   {
      next_block_trace.implicit_transactions.emplace_back(_get_on_block_transaction());
   }

   input_metas.reserve(next_block.input_transactions.size() + next_block_trace.implicit_transactions.size());

   for ( const auto& t : next_block_trace.implicit_transactions ) {
      input_metas.emplace_back(packed_transaction(t), get_chain_id(), head_block_time(), true /*implicit*/);
   }

   map<transaction_id_type,size_t> trx_index;
   for( const auto& t : next_block.input_transactions ) {
      input_metas.emplace_back(t, chain_id_type(), next_block.timestamp);
      validate_transaction_with_minimal_state( t, &input_metas.back().trx() );
      if( should_check_signatures() )
         input_metas.back().signing_keys = input_metas.back().trx().get_signature_keys( t.signatures, chain_id_type(), t.context_free_data, false );
      trx_index[input_metas.back().id] =  input_metas.size() - 1;
   }

   next_block_trace.region_traces.reserve(next_block.regions.size());

   for( uint32_t region_index = 0; region_index < next_block.regions.size(); ++region_index ) {
      const auto& r = next_block.regions[region_index];
      region_trace r_trace;
      r_trace.cycle_traces.reserve(r.cycles_summary.size());

      EOS_ASSERT(!r.cycles_summary.empty(), tx_empty_region,"region[${r_index}] has no cycles", ("r_index",region_index));
      for (uint32_t cycle_index = 0; cycle_index < r.cycles_summary.size(); cycle_index++) {
         const auto& cycle = r.cycles_summary.at(cycle_index);
         cycle_trace c_trace;
         c_trace.shard_traces.reserve(cycle.size());

         // validate that no read_scope is used as a write scope in this cycle and that no two shards
         // share write scopes
         set<shard_lock> read_locks;
         map<shard_lock, uint32_t> write_locks;

         EOS_ASSERT(!cycle.empty(), tx_empty_cycle,"region[${r_index}] cycle[${c_index}] has no shards", ("r_index",region_index)("c_index",cycle_index));
         for (uint32_t shard_index = 0; shard_index < cycle.size(); shard_index++) {
            const auto& shard = cycle.at(shard_index);
            EOS_ASSERT(!shard.empty(), tx_empty_shard,"region[${r_index}] cycle[${c_index}] shard[${s_index}] is empty",
                       ("r_index",region_index)("c_index",cycle_index)("s_index",shard_index));

            // Validate that the shards locks are unique and sorted
            validate_shard_locks(shard.read_locks,  "read");
            validate_shard_locks(shard.write_locks, "write");

            for (const auto& s: shard.read_locks) {
               EOS_ASSERT(write_locks.count(s) == 0, block_concurrency_exception,
                  "shard ${i} requires read lock \"${a}::${s}\" which is locked for write by shard ${j}",
                  ("i", shard_index)("s", s)("j", write_locks[s]));
               read_locks.emplace(s);
            }

            for (const auto& s: shard.write_locks) {
               EOS_ASSERT(write_locks.count(s) == 0, block_concurrency_exception,
                  "shard ${i} requires write lock \"${a}::${s}\" which is locked for write by shard ${j}",
                  ("i", shard_index)("a", s.account)("s", s.scope)("j", write_locks[s]));
               EOS_ASSERT(read_locks.count(s) == 0, block_concurrency_exception,
                  "shard ${i} requires write lock \"${a}::${s}\" which is locked for read",
                  ("i", shard_index)("a", s.account)("s", s.scope));
               write_locks[s] = shard_index;
            }

            flat_set<shard_lock> used_read_locks;
            flat_set<shard_lock> used_write_locks;

            shard_trace s_trace;
            for (const auto& receipt : shard.transactions) {
                optional<transaction_metadata> _temp;
                auto make_metadata = [&]() -> transaction_metadata* {
                  auto itr = trx_index.find(receipt.id);
                  if( itr != trx_index.end() ) {
                     auto& trx_meta = input_metas.at(itr->second);
                     const auto& trx      = trx_meta.trx();
                     validate_referenced_accounts(trx);
                     validate_uniqueness(trx);
                     FC_ASSERT( !should_check_signatures() || trx_meta.signing_keys,
                                "signing_keys missing from transaction_metadata of an input transaction" );
                     auto delay = check_authorization( trx.actions, trx.context_free_actions,
                                                       should_check_signatures() ? *trx_meta.signing_keys : flat_set<public_key_type>() );
                     validate_expiration_not_too_far(trx, head_block_time() + delay );

                     trx_meta.delay = delay;
                     return &input_metas.at(itr->second);
                  } else {
                     const auto* gtrx = _db.find<generated_transaction_object,by_trx_id>(receipt.id);
                     if (gtrx != nullptr) {
                        //ilog( "defer" );
                        auto trx = fc::raw::unpack<deferred_transaction>(gtrx->packed_trx.data(), gtrx->packed_trx.size());
                        FC_ASSERT( trx.execute_after <= head_block_time() , "deferred transaction executed prematurely" );
                        validate_not_expired( trx );
                        validate_uniqueness( trx );
                        _temp.emplace(trx, gtrx->published, trx.sender, trx.sender_id, gtrx->packed_trx.data(), gtrx->packed_trx.size() );
                        _destroy_generated_transaction(*gtrx);
                        return &*_temp;
                     } else {
                        //ilog( "implicit" );
                        for ( size_t i=0; i < next_block_trace.implicit_transactions.size(); i++ ) {
                           if ( input_metas[i].id == receipt.id )
                              return &input_metas[i];
                        }
                        FC_ASSERT(false, "implicit transaction not found ${trx}", ("trx", receipt));
                     }
                  }
               };

               auto *mtrx = make_metadata();

               mtrx->region_id = r.region;
               mtrx->cycle_index = cycle_index;
               mtrx->shard_index = shard_index;
               mtrx->allowed_read_locks.emplace(&shard.read_locks);
               mtrx->allowed_write_locks.emplace(&shard.write_locks);
               mtrx->processing_deadline = processing_deadline;

               if( mtrx->delay.count() == 0 ) {
                  s_trace.transaction_traces.emplace_back(_apply_transaction(*mtrx));
                  record_locks_for_data_access(s_trace.transaction_traces.back(), used_read_locks, used_write_locks);
               } else {
                  s_trace.transaction_traces.emplace_back(delayed_transaction_processing(*mtrx));
               }
               EOS_ASSERT( receipt.status == s_trace.transaction_traces.back().status, tx_receipt_inconsistent_status,
                           "Received status of transaction from block (${rstatus}) does not match the applied transaction's status (${astatus})",
                           ("rstatus",receipt.status)("astatus",s_trace.transaction_traces.back().status) );

            } /// for each transaction id

            EOS_ASSERT( boost::equal( used_read_locks, shard.read_locks ),
               block_lock_exception, "Read locks for executing shard: ${s} do not match those listed in the block", ("s", shard_index));
            EOS_ASSERT( boost::equal( used_write_locks, shard.write_locks ),
               block_lock_exception, "Write locks for executing shard: ${s} do not match those listed in the block", ("s", shard_index));

            s_trace.finalize_shard();
            c_trace.shard_traces.emplace_back(move(s_trace));
         } /// for each shard

         _apply_cycle_trace(c_trace);
         r_trace.cycle_traces.emplace_back(move(c_trace));
      } /// for each cycle

      next_block_trace.region_traces.emplace_back(move(r_trace));
   } /// for each region

   FC_ASSERT(next_block.action_mroot == next_block_trace.calculate_action_merkle_root());
   FC_ASSERT( transaction_metadata::calculate_transaction_merkle_root(input_metas) == next_block.transaction_mroot, "merkle root does not match" );

   _finalize_block( next_block_trace, signing_producer );
} FC_CAPTURE_AND_RETHROW( (next_block.block_num()) )  }

flat_set<public_key_type> chain_controller::get_required_keys(const transaction& trx,
                                                              const flat_set<public_key_type>& candidate_keys)const
{
   auto checker = make_auth_checker( [&](const permission_level& p){ return get_permission(p).auth; },
                                     noop_permission_visitor(),
                                     get_global_properties().configuration.max_authority_depth,
                                     candidate_keys);

   for (const auto& act : trx.actions ) {
      for (const auto& declared_auth : act.authorization) {
         if (!checker.satisfied(declared_auth)) {
            EOS_ASSERT(checker.satisfied(declared_auth), tx_missing_sigs,
                       "transaction declares authority '${auth}', but does not have signatures for it.",
                       ("auth", declared_auth));
         }
      }
   }

   return checker.used_keys();
}


class permission_visitor {
public:
   permission_visitor(const chain_controller& controller)
   : _chain_controller(controller) {
      _max_delay_stack.emplace_back();
   }

   void operator()(const permission_level& perm_level) {
      const auto obj = _chain_controller.get_permission(perm_level);
      if( _max_delay_stack.back() < obj.delay )
         _max_delay_stack.back() = obj.delay;
   }

   void push_undo() {
      _max_delay_stack.emplace_back( _max_delay_stack.back() );
   }

   void pop_undo() {
      FC_ASSERT( _max_delay_stack.size() >= 2, "invariant failure in permission_visitor" );
      _max_delay_stack.pop_back();
   }

   void squash_undo() {
      FC_ASSERT( _max_delay_stack.size() >= 2, "invariant failure in permission_visitor" );
      auto delay_to_keep = _max_delay_stack.back();
      _max_delay_stack.pop_back();
      _max_delay_stack.back() = delay_to_keep;
   }

   fc::microseconds get_max_delay() const {
      FC_ASSERT( _max_delay_stack.size() == 1, "invariant failure in permission_visitor" );
      return _max_delay_stack.back();
   }

private:
   const chain_controller& _chain_controller;
   vector<fc::microseconds> _max_delay_stack;
};

fc::microseconds chain_controller::check_authorization( const vector<action>& actions,
                                                        const vector<action>& context_free_actions,
                                                        const flat_set<public_key_type>& provided_keys,
                                                        bool allow_unused_signatures,
                                                        flat_set<account_name> provided_accounts )const

{
   auto checker = make_auth_checker( [&](const permission_level& p){ return get_permission(p).auth; },
                                     permission_visitor(*this),
                                     get_global_properties().configuration.max_authority_depth,
                                     provided_keys, provided_accounts );

   fc::microseconds max_delay;

   for( const auto& act : actions ) {
      for( const auto& declared_auth : act.authorization ) {

         // check a minimum permission if one is set, otherwise assume the contract code will validate
         auto min_permission_name = lookup_minimum_permission(declared_auth.actor, act.account, act.name);
         if( !min_permission_name ) {
            // for updateauth actions, need to determine the permission that is changing
            if( act.account == config::system_account_name && act.name == contracts::updateauth::get_name() ) {
               auto update = act.data_as<contracts::updateauth>();
               const auto permission_to_change = _db.find<permission_object, by_owner>(boost::make_tuple(update.account, update.permission));
               if( permission_to_change != nullptr ) {
                  // Only changes to permissions need to possibly be delayed. New permissions can be added immediately.
                  min_permission_name = update.permission;
               }
            }
         }
         if( min_permission_name ) {
            const auto& min_permission = _db.get<permission_object, by_owner>(boost::make_tuple(declared_auth.actor, *min_permission_name));
            const auto& index = _db.get_index<permission_index>().indices();
            const optional<fc::microseconds> delay = get_permission(declared_auth).satisfies(min_permission, index);
            EOS_ASSERT( delay.valid(),
                        tx_irrelevant_auth,
                        "action declares irrelevant authority '${auth}'; minimum authority is ${min}",
                        ("auth", declared_auth)("min", min_permission.name) );
            if( max_delay < *delay )
               max_delay = *delay;
         }

         if( act.account == config::system_account_name ) {
            // for link changes, we need to also determine the delay associated with an existing link that is being
            // moved or removed
            if( act.name == contracts::linkauth::get_name() ) {
               auto link = act.data_as<contracts::linkauth>();
               if( declared_auth.actor == link.account ) {
                  const auto linked_permission_name = lookup_linked_permission(link.account, link.code, link.type);
                  if( linked_permission_name.valid() && *linked_permission_name != config::eosio_any_name ) {
                     const auto& linked_permission = _db.get<permission_object, by_owner>(boost::make_tuple(link.account, *linked_permission_name));
                     const auto& index = _db.get_index<permission_index>().indices();
                     const optional<fc::microseconds> delay = get_permission(declared_auth).satisfies(linked_permission, index);
                     if( delay.valid() && max_delay < *delay )
                        max_delay = *delay;
                  } // else it is only a new link, so don't need to delay
               }
            } else if( act.name == contracts::unlinkauth::get_name() ) {
               auto unlink = act.data_as<contracts::unlinkauth>();
               if( declared_auth.actor == unlink.account ) {
                  const auto unlinked_permission_name = lookup_linked_permission(unlink.account, unlink.code, unlink.type);
                  if( unlinked_permission_name.valid() && *unlinked_permission_name != config::eosio_any_name ) {
                     const auto& unlinked_permission = _db.get<permission_object, by_owner>(boost::make_tuple(unlink.account, *unlinked_permission_name));
                     const auto& index = _db.get_index<permission_index>().indices();
                     const optional<fc::microseconds> delay = get_permission(declared_auth).satisfies(unlinked_permission, index);
                     if( delay.valid() && max_delay < *delay )
                        max_delay = *delay;
                  }
               }
            }
         }

         if( should_check_signatures() ) {
            EOS_ASSERT(checker.satisfied(declared_auth), tx_missing_sigs,
                       "transaction declares authority '${auth}', but does not have signatures for it.",
                       ("auth", declared_auth));
         }
      }
   }

   for( const auto& act : context_free_actions ) {
      if (act.account == config::system_account_name && act.name == contracts::mindelay::get_name()) {
         const auto mindelay = act.data_as<contracts::mindelay>();
         auto delay = fc::seconds(mindelay.delay);
         if( max_delay < delay )
            max_delay = delay;
      }
   }

   if( !allow_unused_signatures && should_check_signatures() ) {
      EOS_ASSERT( checker.all_keys_used(), tx_irrelevant_sig,
                  "transaction bears irrelevant signatures from these keys: ${keys}",
                  ("keys", checker.unused_keys()) );
   }

   const auto checker_max_delay = checker.get_permission_visitor().get_max_delay();
   if( max_delay < checker_max_delay )
      max_delay = checker_max_delay;

   return max_delay;
}

bool chain_controller::check_authorization( account_name account, permission_name permission,
                                         flat_set<public_key_type> provided_keys,
                                         bool allow_unused_signatures)const
{
   auto checker = make_auth_checker( [&](const permission_level& p){ return get_permission(p).auth; },
                                     noop_permission_visitor(),
                                     get_global_properties().configuration.max_authority_depth,
                                     provided_keys);

   auto satisfied = checker.satisfied({account, permission});

   if( satisfied && !allow_unused_signatures ) {
      EOS_ASSERT(checker.all_keys_used(), tx_irrelevant_sig,
                 "irrelevant signatures from these keys: ${keys}",
                 ("keys", checker.unused_keys()));
   }

   return satisfied;
}

fc::microseconds chain_controller::check_transaction_authorization(const transaction& trx,
                                                                   const vector<signature_type>& signatures,
                                                                   const vector<bytes>& cfd,
                                                                   bool allow_unused_signatures)const
{
   if( should_check_signatures() ) {
      return check_authorization( trx.actions, trx.context_free_actions,
                                  trx.get_signature_keys( signatures, chain_id_type{}, cfd, allow_unused_signatures ),
                                  allow_unused_signatures );
   } else {
      return check_authorization( trx.actions, trx.context_free_actions, flat_set<public_key_type>(), true );
   }
}

optional<permission_name> chain_controller::lookup_minimum_permission(account_name authorizer_account,
                                                                    account_name scope,
                                                                    action_name act_name) const {
#warning TODO: this comment sounds like it is expecting a check ("may") somewhere else, but I have not found anything else
   // updateauth is a special case where any permission _may_ be suitable depending
   // on the contents of the action
   if( scope == config::system_account_name && act_name == contracts::updateauth::get_name() ) {
      return optional<permission_name>();
   }

   try {
      optional<permission_name> linked_permission = lookup_linked_permission(authorizer_account, scope, act_name);
      if( !linked_permission )
         return config::active_name;

      if( *linked_permission == config::eosio_any_name )
         return optional<permission_name>();

      return linked_permission;
   } FC_CAPTURE_AND_RETHROW((authorizer_account)(scope)(act_name))
}

optional<permission_name> chain_controller::lookup_linked_permission(account_name authorizer_account,
                                                                     account_name scope,
                                                                     action_name act_name) const {
   try {
      // First look up a specific link for this message act_name
      auto key = boost::make_tuple(authorizer_account, scope, act_name);
      auto link = _db.find<permission_link_object, by_action_name>(key);
      // If no specific link found, check for a contract-wide default
      if (link == nullptr) {
         get<2>(key) = "";
         link = _db.find<permission_link_object, by_action_name>(key);
      }

      // If no specific or default link found, use active permission
      if (link != nullptr) {
         return link->required_permission;
      }
      return optional<permission_name>();

    //  return optional<permission_name>();
   } FC_CAPTURE_AND_RETHROW((authorizer_account)(scope)(act_name))
}

void chain_controller::validate_uniqueness( const transaction& trx )const {
   if( !should_check_for_duplicate_transactions() ) return;
   auto transaction = _db.find<transaction_object, by_trx_id>(trx.id());
   EOS_ASSERT(transaction == nullptr, tx_duplicate, "Transaction is not unique");
}

void chain_controller::record_transaction(const transaction& trx)
{
   try {
       _db.create<transaction_object>([&](transaction_object& transaction) {
           transaction.trx_id = trx.id();
           transaction.expiration = trx.expiration;
       });
   } catch ( ... ) {
       EOS_ASSERT( false, transaction_exception,
                  "duplicate transaction ${id}",
                  ("id", trx.id() ) );
   }
}

static uint32_t calculate_transaction_cpu_usage( const transaction_trace& trace, const transaction_metadata& meta, const chain_config& chain_configuration ) {
   // calculate the sum of all actions retired
   uint32_t action_cpu_usage = 0;
   uint32_t context_free_actual_cpu_usage = 0;
   for (const auto &at: trace.action_traces) {
      if (at.context_free) {
         context_free_actual_cpu_usage += chain_configuration.base_per_action_cpu_usage + at.cpu_usage;
      } else {
         action_cpu_usage += chain_configuration.base_per_action_cpu_usage + at.cpu_usage;
         if (at.receiver == config::system_account_name &&
             at.act.account == config::system_account_name &&
             at.act.name == N(setcode)) {
            action_cpu_usage += chain_configuration.base_setcode_cpu_usage;
         }
      }
   }


   // charge a system controlled amount for signature verification/recovery
   uint32_t signature_cpu_usage = 0;
   if( meta.signing_keys ) {
      signature_cpu_usage = (uint32_t)meta.signing_keys->size() * chain_configuration.per_signature_cpu_usage;
   }

   // charge a system discounted amount for context free cpu usage
   //uint32_t context_free_cpu_commitment = (uint32_t)(meta.trx().kcpu_usage.value * 1024UL);
   /*
   EOS_ASSERT(context_free_actual_cpu_usage <= context_free_cpu_commitment,
              tx_resource_exhausted,
              "Transaction context free actions can not fit into the cpu usage committed to by the transaction's header! [usage=${usage},commitment=${commit}]",
              ("usage", context_free_actual_cpu_usage)("commit", context_free_cpu_commitment) );
              */

   uint32_t context_free_cpu_usage = (uint32_t)((uint64_t)context_free_actual_cpu_usage * chain_configuration.context_free_discount_cpu_usage_num / chain_configuration.context_free_discount_cpu_usage_den);

   auto actual_usage = chain_configuration.base_per_transaction_cpu_usage +
          action_cpu_usage +
          context_free_cpu_usage +
          signature_cpu_usage;



   if( meta.trx().kcpu_usage.value == 0 ) {
      return actual_usage;
   } else {
      EOS_ASSERT( actual_usage <= meta.trx().kcpu_usage.value*1000ll, tx_resource_exhausted, "transaction did not declare sufficient cpu usage: ${actual} > ${declared}", ("actual", actual_usage)("declared",meta.trx().kcpu_usage.value*1000ll) );
   }
   return meta.trx().kcpu_usage;
}

static uint32_t calculate_transaction_net_usage( const transaction_trace& trace, const transaction_metadata& meta, const chain_config& chain_configuration ) {
   // charge a system controlled per-lock overhead to account for shard bloat
   uint32_t lock_net_usage = uint32_t(trace.read_locks.size() + trace.write_locks.size()) * chain_configuration.per_lock_net_usage;
   uint32_t trx_wire_net_usage = meta.trx().net_usage_words.value * 8U;

   return chain_configuration.base_per_transaction_net_usage +
          trx_wire_net_usage +
          lock_net_usage;
}

void chain_controller::update_resource_usage( transaction_trace& trace, const transaction_metadata& meta ) {
   const auto& chain_configuration = get_global_properties().configuration;

   trace.cpu_usage = calculate_transaction_cpu_usage(trace, meta, chain_configuration);
   trace.net_usage = calculate_transaction_net_usage(trace, meta, chain_configuration);

   // enforce that the system controlled per tx limits are not violated
   EOS_ASSERT(trace.cpu_usage <= chain_configuration.max_transaction_cpu_usage,
              tx_resource_exhausted, "Transaction exceeds the maximum cpu usage [used: ${used}, max: ${max}]",
              ("used", trace.cpu_usage)("max", chain_configuration.max_transaction_cpu_usage));

   EOS_ASSERT(trace.net_usage <= chain_configuration.max_transaction_net_usage,
              tx_resource_exhausted, "Transaction exceeds the maximum net usage [used: ${used}, max: ${max}]",
              ("used", trace.net_usage)("max", chain_configuration.max_transaction_net_usage));

   // determine the accounts to bill
   set<std::pair<account_name, permission_name>> authorizations;
   for( const auto& act : meta.trx().actions )
      for( const auto& auth : act.authorization )
         authorizations.emplace( auth.actor, auth.permission );


   vector<account_name> bill_to_accounts;
   bill_to_accounts.reserve(authorizations.size());
   for( const auto& ap : authorizations ) {
      bill_to_accounts.push_back(ap.first);
   }

   // for account usage, the ordinal is based on possible blocks not actual blocks.  This means that as blocks are
   // skipped account usage will still decay.
   uint32_t ordinal = (uint32_t)(head_block_time().time_since_epoch().count() / fc::milliseconds(config::block_interval_ms).count());
   _resource_limits.add_transaction_usage(bill_to_accounts, trace.cpu_usage, trace.net_usage, ordinal);
}


void chain_controller::validate_tapos(const transaction& trx)const {
   if (!should_check_tapos()) return;

   const auto& tapos_block_summary = _db.get<block_summary_object>((uint16_t)trx.ref_block_num);

   //Verify TaPoS block summary has correct ID prefix, and that this block's time is not past the expiration
   EOS_ASSERT(trx.verify_reference_block(tapos_block_summary.block_id), invalid_ref_block_exception,
              "Transaction's reference block did not match. Is this transaction from a different fork?",
              ("tapos_summary", tapos_block_summary));
}

void chain_controller::validate_referenced_accounts( const transaction& trx )const
{ try {
   for( const auto& act : trx.actions ) {
      require_account(act.account);
      for (const auto& auth : act.authorization )
         require_account(auth.actor);
   }
} FC_CAPTURE_AND_RETHROW() }

void chain_controller::validate_not_expired( const transaction& trx )const
{ try {
   fc::time_point now = head_block_time();

   EOS_ASSERT( now < time_point(trx.expiration),
               expired_tx_exception,
               "Transaction is expired, now is ${now}, expiration is ${trx.exp}",
               ("now",now)("trx.expiration",trx.expiration) );
} FC_CAPTURE_AND_RETHROW((trx)) }

void chain_controller::validate_expiration_not_too_far( const transaction& trx, fc::time_point reference_time )const
{ try {
   const auto& chain_configuration = get_global_properties().configuration;

   EOS_ASSERT( time_point(trx.expiration) <= reference_time + fc::seconds(chain_configuration.max_transaction_lifetime),
               tx_exp_too_far_exception,
               "Transaction expiration is too far in the future relative to the reference time of ${reference_time}, "
               "expiration is ${trx.expiration} and the maximum transaction lifetime is ${max_til_exp} seconds",
               ("trx.expiration",trx.expiration)("reference_time",reference_time)
               ("max_til_exp",chain_configuration.max_transaction_lifetime) );
} FC_CAPTURE_AND_RETHROW((trx)) }


void chain_controller::validate_transaction_without_state( const transaction& trx )const
{ try {
   EOS_ASSERT( !trx.actions.empty(), tx_no_action, "transaction must have at least one action" );

   // Check for at least one authorization in the context-aware actions
   bool has_auth = false;
   for( const auto& act : trx.actions ) {
      has_auth |= !act.authorization.empty();
      if( has_auth ) break;
   }
   EOS_ASSERT( has_auth, tx_no_auths, "transaction must have at least one authorization" );

   // Check that there are no authorizations in any of the context-free actions
   for (const auto &act : trx.context_free_actions) {
      EOS_ASSERT( act.authorization.empty(), cfa_irrelevant_auth, "context-free actions cannot require authorization" );
   }
} FC_CAPTURE_AND_RETHROW((trx)) }

void chain_controller::validate_transaction_with_minimal_state( const transaction& trx )const
{ try {
   validate_transaction_without_state(trx);
   validate_not_expired(trx);
   validate_tapos(trx);
} FC_CAPTURE_AND_RETHROW((trx)) }

void chain_controller::validate_transaction_with_minimal_state( const packed_transaction& packed_trx, const transaction* trx_ptr )const
{ try {
   transaction temp;
   if( trx_ptr == nullptr ) {
      temp = packed_trx.get_transaction();
      trx_ptr = &temp;
   }

   validate_transaction_with_minimal_state(*trx_ptr);

   // enforce that the header is accurate as a commitment to net_usage
   uint32_t cfa_sig_net_usage = (uint32_t)(packed_trx.context_free_data.size() + fc::raw::pack_size(packed_trx.signatures));
   uint32_t net_usage_commitment = trx_ptr->net_usage_words.value * 8U;
   uint32_t packed_size = (uint32_t)packed_trx.data.size();
   uint32_t net_usage = cfa_sig_net_usage + packed_size;
   EOS_ASSERT(net_usage <= net_usage_commitment,
                tx_resource_exhausted,
                "Packed Transaction and associated data does not fit into the space committed to by the transaction's header! [usage=${usage},commitment=${commit}]",
                ("usage", net_usage)("commit", net_usage_commitment));
} FC_CAPTURE_AND_RETHROW((packed_trx)) }

void chain_controller::require_scope( const scope_name& scope )const {
   switch( uint64_t(scope) ) {
      case config::eosio_all_scope:
      case config::eosio_auth_scope:
         return; /// built in scopes
      default:
         require_account(scope);
   }
}

void chain_controller::require_account(const account_name& name) const {
   auto account = _db.find<account_object, by_name>(name);
   FC_ASSERT(account != nullptr, "Account not found: ${name}", ("name", name));
}

const producer_object& chain_controller::validate_block_header(uint32_t skip, const signed_block& next_block)const {
   EOS_ASSERT(head_block_id() == next_block.previous, block_validate_exception, "",
              ("head_block_id",head_block_id())("next.prev",next_block.previous));
   EOS_ASSERT(head_block_time() < (fc::time_point)next_block.timestamp, block_validate_exception, "",
              ("head_block_time",head_block_time())("next",next_block.timestamp)("blocknum",next_block.block_num()));
   if (((fc::time_point)next_block.timestamp) > head_block_time() + fc::microseconds(config::block_interval_ms*1000)) {
      elog("head_block_time ${h}, next_block ${t}, block_interval ${bi}",
           ("h", head_block_time())("t", next_block.timestamp)("bi", config::block_interval_ms));
      elog("Did not produce block within block_interval ${bi}ms, took ${t}ms)",
           ("bi", config::block_interval_ms)("t", (time_point(next_block.timestamp) - head_block_time()).count() / 1000));
   }


   if( !is_start_of_round( next_block.block_num() ) )  {
      EOS_ASSERT(!next_block.new_producers, block_validate_exception,
                 "Producer changes may only occur at the end of a round.");
   }

   const producer_object& producer = get_producer(get_scheduled_producer(get_slot_at_time(next_block.timestamp)));

   if(!(skip&skip_producer_signature))
      EOS_ASSERT(next_block.validate_signee(producer.signing_key), block_validate_exception,
                 "Incorrect block producer key: expected ${e} but got ${a}",
                 ("e", producer.signing_key)("a", public_key_type(next_block.signee())));

   if(!(skip&skip_producer_schedule_check)) {
      EOS_ASSERT(next_block.producer == producer.owner, block_validate_exception,
                 "Producer produced block at wrong time",
                 ("block producer",next_block.producer)("scheduled producer",producer.owner));
   }

   EOS_ASSERT( next_block.schedule_version == get_global_properties().active_producers.version, block_validate_exception, "wrong producer schedule version specified" );

   return producer;
}

void chain_controller::create_block_summary(const signed_block& next_block) {
   auto sid = next_block.block_num() & 0xffff;
   _db.modify( _db.get<block_summary_object,by_id>(sid), [&](block_summary_object& p) {
         p.block_id = next_block.id();
   });
}

/**
 *  Takes the top config::producer_count producers by total vote excluding any producer whose
 *  block_signing_key is null.
 */
producer_schedule_type chain_controller::_calculate_producer_schedule()const {
   producer_schedule_type schedule = get_global_properties().new_active_producers;

   const auto& hps = _head_producer_schedule();
   schedule.version = hps.version;
   if( hps != schedule )
      ++schedule.version;
   return schedule;
}

/**
 *  Returns the most recent and/or pending producer schedule
 */
const shared_producer_schedule_type& chain_controller::_head_producer_schedule()const {
   const auto& gpo = get_global_properties();
   if( gpo.pending_active_producers.size() )
      return gpo.pending_active_producers.back().second;
   return gpo.active_producers;
}

void chain_controller::update_global_properties(const signed_block& b) { try {
   // If we're at the end of a round, update the BlockchainConfiguration, producer schedule
   // and "producers" special account authority
   if( is_start_of_round( b.block_num() ) ) {
      auto schedule = _calculate_producer_schedule();
      if( b.new_producers )
      {
          FC_ASSERT( schedule == *b.new_producers, "pending producer set different than expected" );
      }
      const auto& gpo = get_global_properties();

      if( _head_producer_schedule() != schedule ) {
         FC_ASSERT( b.new_producers, "pending producer set changed but block didn't indicate it" );
      }
      _db.modify( gpo, [&]( auto& props ) {
         if( props.pending_active_producers.size() && props.pending_active_producers.back().first == b.block_num() )
            props.pending_active_producers.back().second = schedule;
         else
         {
            props.pending_active_producers.emplace_back( props.pending_active_producers.get_allocator() );// props.pending_active_producers.size()+1, props.pending_active_producers.get_allocator() );
            auto& back = props.pending_active_producers.back();
            back.first = b.block_num();
            back.second = schedule;

         }
      });


      auto active_producers_authority = authority(config::producers_authority_threshold, {}, {});
      for(auto& name : gpo.active_producers.producers ) {
         active_producers_authority.accounts.push_back({{name.producer_name, config::active_name}, 1});
      }

      auto& po = _db.get<permission_object, by_owner>( boost::make_tuple(config::producers_account_name,
                                                                         config::active_name ) );
      _db.modify(po,[active_producers_authority] (permission_object& po) {
         po.auth = active_producers_authority;
      });
   }
} FC_CAPTURE_AND_RETHROW() }

void chain_controller::add_checkpoints( const flat_map<uint32_t,block_id_type>& checkpts ) {
   for (const auto& i : checkpts)
      _checkpoints[i.first] = i.second;
}

bool chain_controller::before_last_checkpoint()const {
   return (_checkpoints.size() > 0) && (_checkpoints.rbegin()->first >= head_block_num());
}

const global_property_object& chain_controller::get_global_properties()const {
   return _db.get<global_property_object>();
}

const dynamic_global_property_object&chain_controller::get_dynamic_global_properties() const {
   return _db.get<dynamic_global_property_object>();
}

time_point chain_controller::head_block_time()const {
   return get_dynamic_global_properties().time;
}

uint32_t chain_controller::head_block_num()const {
   return get_dynamic_global_properties().head_block_number;
}

block_id_type chain_controller::head_block_id()const {
   return get_dynamic_global_properties().head_block_id;
}

account_name chain_controller::head_block_producer() const {
   auto b = _fork_db.fetch_block(head_block_id());
   if( b ) return b->data.producer;

   if (auto head_block = fetch_block_by_id(head_block_id()))
      return head_block->producer;
   return {};
}

const producer_object& chain_controller::get_producer(const account_name& owner_name) const
{ try {
   return _db.get<producer_object, by_owner>(owner_name);
} FC_CAPTURE_AND_RETHROW( (owner_name) ) }

const permission_object&   chain_controller::get_permission( const permission_level& level )const
{ try {
   FC_ASSERT( !level.actor.empty() && !level.permission.empty(), "Invalid permission" );
   return _db.get<permission_object, by_owner>( boost::make_tuple(level.actor,level.permission) );
} EOS_RETHROW_EXCEPTIONS( chain::permission_query_exception, "Failed to retrieve permission: ${level}", ("level", level) ) }

uint32_t chain_controller::last_irreversible_block_num() const {
   return get_dynamic_global_properties().last_irreversible_block_num;
}

void chain_controller::_initialize_indexes() {
   _db.add_index<account_index>();
   _db.add_index<permission_index>();
   _db.add_index<permission_usage_index>();
   _db.add_index<permission_link_index>();
   _db.add_index<action_permission_index>();



   _db.add_index<contracts::table_id_multi_index>();
   _db.add_index<contracts::key_value_index>();
   _db.add_index<contracts::index64_index>();
   _db.add_index<contracts::index128_index>();
   _db.add_index<contracts::index256_index>();
   _db.add_index<contracts::index_double_index>();

   _db.add_index<global_property_multi_index>();
   _db.add_index<dynamic_global_property_multi_index>();
   _db.add_index<block_summary_multi_index>();
   _db.add_index<transaction_multi_index>();
   _db.add_index<generated_transaction_multi_index>();
   _db.add_index<producer_multi_index>();
   _db.add_index<scope_sequence_multi_index>();
}

void chain_controller::_initialize_chain(contracts::chain_initializer& starter)
{ try {
   if (!_db.find<global_property_object>()) {
      _db.with_write_lock([this, &starter] {
         auto initial_timestamp = starter.get_chain_start_time();
         FC_ASSERT(initial_timestamp != time_point(), "Must initialize genesis timestamp." );
         FC_ASSERT( block_timestamp_type(initial_timestamp) == initial_timestamp,
                    "Genesis timestamp must be divisible by config::block_interval_ms" );

         // Create global properties
         const auto& gp = _db.create<global_property_object>([&starter](global_property_object& p) {
            p.configuration = starter.get_chain_start_configuration();
            p.active_producers = starter.get_chain_start_producers();
            p.new_active_producers = starter.get_chain_start_producers();
         });

         _db.create<dynamic_global_property_object>([&](dynamic_global_property_object& p) {
            p.time = initial_timestamp;
            //p.recent_slots_filled = uint64_t(-1);
         });

         _resource_limits.initialize_chain();

         // Initialize block summary index
         for (int i = 0; i < 0x10000; i++)
            _db.create<block_summary_object>([&](block_summary_object&) {});

         starter.prepare_database(*this, _db);
      });
   }
} FC_CAPTURE_AND_RETHROW() }


void chain_controller::replay() {
   ilog("Replaying blockchain");
   auto start = fc::time_point::now();

   auto on_exit = fc::make_scoped_exit([&_currently_replaying_blocks = _currently_replaying_blocks](){
      _currently_replaying_blocks = false;
   });
   _currently_replaying_blocks = true;

   auto last_block = _block_log.read_head();
   if (!last_block) {
      elog("No blocks in block log; skipping replay");
      return;
   }

   const auto last_block_num = last_block->block_num();

   ilog("Replaying ${n} blocks...", ("n", last_block_num) );
   for (uint32_t i = 1; i <= last_block_num; ++i) {
      if (i % 5000 == 0)
         std::cerr << "   " << double(i*100)/last_block_num << "%   "<<i << " of " <<last_block_num<<"   \n";
      fc::optional<signed_block> block = _block_log.read_block_by_num(i);
      FC_ASSERT(block, "Could not find block #${n} in block_log!", ("n", i));
      _apply_block(*block, skip_producer_signature |
                          skip_transaction_signatures |
                          skip_transaction_dupe_check |
                          skip_tapos_check |
                          skip_producer_schedule_check |
                          skip_authority_check |
                          received_block);
   }
   auto end = fc::time_point::now();
   ilog("Done replaying ${n} blocks, elapsed time: ${t} sec",
        ("n", head_block_num())("t",double((end-start).count())/1000000.0));

   _db.set_revision(head_block_num());
}

void chain_controller::_spinup_db() {
   // Rewind the database to the last irreversible block
   _db.with_write_lock([&] {
      _db.undo_all();
      FC_ASSERT(_db.revision() == head_block_num(), "Chainbase revision does not match head block num",
                ("rev", _db.revision())("head_block", head_block_num()));

   });
}

void chain_controller::_spinup_fork_db()
{
   fc::optional<signed_block> last_block = _block_log.read_head();
   if(last_block.valid()) {
      _fork_db.start_block(*last_block);
      if (last_block->id() != head_block_id()) {
           FC_ASSERT(head_block_num() == 0, "last block ID does not match current chain state",
                     ("last_block->id", last_block->id())("head_block_num",head_block_num()));
      }
   }
}

/*
ProducerRound chain_controller::calculate_next_round(const signed_block& next_block) {
   auto schedule = _admin->get_next_round(_db);
   auto changes = get_global_properties().active_producers - schedule;
   EOS_ASSERT(boost::range::equal(next_block.producer_changes, changes), block_validate_exception,
              "Unexpected round changes in new block header",
              ("expected changes", changes)("block changes", next_block.producer_changes));

   fc::time_point tp = (fc::time_point)next_block.timestamp;
   utilities::rand::random rng(tp.sec_since_epoch());
   rng.shuffle(schedule);
   return schedule;
}*/

void chain_controller::update_global_dynamic_data(const signed_block& b) {
   const dynamic_global_property_object& _dgp = _db.get<dynamic_global_property_object>();

   const auto& bmroot = _dgp.block_merkle_root.get_root();
   FC_ASSERT( bmroot == b.block_mroot, "block merkle root does not match expected value" );

   uint32_t missed_blocks = head_block_num() == 0? 1 : get_slot_at_time((fc::time_point)b.timestamp);
   assert(missed_blocks != 0);
   missed_blocks--;

//   if (missed_blocks)
//      wlog("Blockchain continuing after gap of ${b} missed blocks", ("b", missed_blocks));

   if (!(_skip_flags & skip_missed_block_penalty)) {
      for (uint32_t i = 0; i < missed_blocks; ++i) {
         const auto &producer_missed = get_producer(get_scheduled_producer(i + 1));
         if (producer_missed.owner != b.producer) {
            /*
            const auto& producer_account = producer_missed.producer_account(*this);
            if( (fc::time_point::now() - b.timestamp) < fc::seconds(30) )
               wlog( "Producer ${name} missed block ${n} around ${t}", ("name",producer_account.name)("n",b.block_num())("t",b.timestamp) );
               */

            _db.modify(producer_missed, [&](producer_object &w) {
               w.total_missed++;
            });
         }
      }
   }

   const auto& props = get_global_properties();

   // dynamic global properties updating
   _db.modify( _dgp, [&]( dynamic_global_property_object& dgp ){
      dgp.head_block_number = b.block_num();
      dgp.head_block_id = b.id();
      dgp.time = b.timestamp;
      dgp.current_producer = b.producer;
      dgp.current_absolute_slot += missed_blocks+1;

      /*
      // If we've missed more blocks than the bitmap stores, skip calculations and simply reset the bitmap
      if (missed_blocks < sizeof(dgp.recent_slots_filled) * 8) {
         dgp.recent_slots_filled <<= 1;
         dgp.recent_slots_filled += 1;
         dgp.recent_slots_filled <<= missed_blocks;
      } else
         if(config::percent_100 * get_global_properties().active_producers.producers.size() / blocks_per_round() > config::required_producer_participation)
            dgp.recent_slots_filled = uint64_t(-1);
         else
            dgp.recent_slots_filled = 0;
      */
      dgp.block_merkle_root.append( head_block_id() );
   });

   _fork_db.set_max_size( _dgp.head_block_number - _dgp.last_irreversible_block_num + 1 );
}

void chain_controller::update_signing_producer(const producer_object& signing_producer, const signed_block& new_block)
{
   const dynamic_global_property_object& dpo = get_dynamic_global_properties();
   uint64_t new_block_aslot = dpo.current_absolute_slot + get_slot_at_time( (fc::time_point)new_block.timestamp );

   _db.modify( signing_producer, [&]( producer_object& _wit )
   {
      _wit.last_aslot = new_block_aslot;
      _wit.last_confirmed_block_num = new_block.block_num();
   } );
}

void chain_controller::update_permission_usage( const transaction_metadata& meta ) {
   // for any transaction not sent by code, update the affirmative last time a given permission was used
   if (!meta.sender) {
      for( const auto& act : meta.trx().actions ) {
         for( const auto& auth : act.authorization ) {
            const auto *puo = _db.find<permission_usage_object, by_account_permission>(boost::make_tuple(auth.actor, auth.permission));
            if (puo) {
               _db.modify(*puo, [this](permission_usage_object &pu) {
                  pu.last_used = head_block_time();
               });
            } else {
               _db.create<permission_usage_object>([this, &auth](permission_usage_object &pu){
                  pu.account = auth.actor;
                  pu.permission = auth.permission;
                  pu.last_used = head_block_time();
               });
            }
         }
      }
   }
}

void chain_controller::update_or_create_producers( const producer_schedule_type& producers ) {
   for ( auto prod : producers.producers ) {
      if ( _db.find<producer_object, by_owner>(prod.producer_name) == nullptr ) {
         _db.create<producer_object>( [&]( auto& pro ) {
            pro.owner       = prod.producer_name;
            pro.signing_key = prod.block_signing_key;
         });
      }
   }
}

void chain_controller::update_last_irreversible_block()
{
   const global_property_object& gpo = get_global_properties();
   const dynamic_global_property_object& dpo = get_dynamic_global_properties();

   vector<const producer_object*> producer_objs;
   producer_objs.reserve(gpo.active_producers.producers.size());

   std::transform(gpo.active_producers.producers.begin(),
                  gpo.active_producers.producers.end(), std::back_inserter(producer_objs),
                  [this](const producer_key& pk) { return &get_producer(pk.producer_name); });

   static_assert(config::irreversible_threshold_percent > 0, "irreversible threshold must be nonzero");

   size_t offset = EOS_PERCENT(producer_objs.size(), config::percent_100- config::irreversible_threshold_percent);
   std::nth_element(producer_objs.begin(), producer_objs.begin() + offset, producer_objs.end(),
      [](const producer_object* a, const producer_object* b) {
         return a->last_confirmed_block_num < b->last_confirmed_block_num;
      });

   uint32_t new_last_irreversible_block_num = producer_objs[offset]->last_confirmed_block_num;
   // TODO: right now the code cannot handle the head block being irreversible for reasons that are purely
   // implementation details.  We can and should remove this special case once the rest of the logic is fixed.
   if (producer_objs.size() == 1) {
      new_last_irreversible_block_num -= 1;
   }


   if (new_last_irreversible_block_num > dpo.last_irreversible_block_num) {
      _db.modify(dpo, [&](dynamic_global_property_object& _dpo) {
         _dpo.last_irreversible_block_num = new_last_irreversible_block_num;
      });
   }

   // Write newly irreversible blocks to disk. First, get the number of the last block on disk...
   auto old_last_irreversible_block = _block_log.head();
   unsigned last_block_on_disk = 0;
   // If this is null, there are no blocks on disk, so the zero is correct
   if (old_last_irreversible_block)
      last_block_on_disk = old_last_irreversible_block->block_num();

   if (last_block_on_disk < new_last_irreversible_block_num) {
      for (auto block_to_write = last_block_on_disk + 1;
           block_to_write <= new_last_irreversible_block_num;
           ++block_to_write) {
         auto block = fetch_block_by_number(block_to_write);
         FC_ASSERT( block, "unable to find last irreversible block to write" );
         _block_log.append(*block);
         applied_irreversible_block(*block);
      }
   }

   if( new_last_irreversible_block_num > last_block_on_disk ) {
      /// TODO: use upper / lower bound to find
      optional<producer_schedule_type> new_producer_schedule;
      for( const auto& item : gpo.pending_active_producers ) {
         if( item.first < new_last_irreversible_block_num ) {
            new_producer_schedule = item.second;
         }
      }
      if( new_producer_schedule ) {
         update_or_create_producers( *new_producer_schedule );
         _db.modify( gpo, [&]( auto& props ){
              boost::range::remove_erase_if(props.pending_active_producers,
                                            [new_last_irreversible_block_num](const typename decltype(props.pending_active_producers)::value_type& v) -> bool {
                                               return v.first < new_last_irreversible_block_num;
                                            });
              props.active_producers = *new_producer_schedule;
         });
      }
   }

   // Trim fork_database and undo histories
   _fork_db.set_max_size(head_block_num() - new_last_irreversible_block_num + 1);
   _db.commit(new_last_irreversible_block_num);
}

void chain_controller::clear_expired_transactions()
{ try {
   //Look for expired transactions in the deduplication list, and remove them.
   //transactions must have expired by at least two forking windows in order to be removed.
   auto& transaction_idx = _db.get_mutable_index<transaction_multi_index>();
   const auto& dedupe_index = transaction_idx.indices().get<by_expiration>();
   while( (!dedupe_index.empty()) && (head_block_time() > fc::time_point(dedupe_index.rbegin()->expiration) ) )
      transaction_idx.remove(*dedupe_index.rbegin());

   //Look for expired transactions in the pending generated list, and remove them.
   //transactions must have expired by at least two forking windows in order to be removed.
   auto& generated_transaction_idx = _db.get_mutable_index<generated_transaction_multi_index>();
   const auto& generated_index = generated_transaction_idx.indices().get<by_expiration>();
   while( (!generated_index.empty()) && (head_block_time() > generated_index.rbegin()->expiration) ) {
      _destroy_generated_transaction(*generated_index.rbegin());
   }

} FC_CAPTURE_AND_RETHROW() }

using boost::container::flat_set;

account_name chain_controller::get_scheduled_producer(uint32_t slot_num)const
{
   const dynamic_global_property_object& dpo = get_dynamic_global_properties();
   uint64_t current_aslot = dpo.current_absolute_slot + slot_num;
   const auto& gpo = _db.get<global_property_object>();
   auto number_of_active_producers = gpo.active_producers.producers.size();
   auto index = current_aslot % (number_of_active_producers * config::producer_repetitions);
   index /= config::producer_repetitions;
   FC_ASSERT( gpo.active_producers.producers.size() > 0, "no producers defined" );

   return gpo.active_producers.producers[index].producer_name;
}

block_timestamp_type chain_controller::get_slot_time(uint32_t slot_num)const
{
   if( slot_num == 0)
      return block_timestamp_type();

   const dynamic_global_property_object& dpo = get_dynamic_global_properties();

   if( head_block_num() == 0 )
   {
      // n.b. first block is at genesis_time plus one block interval
      auto genesis_time = block_timestamp_type(dpo.time);
      genesis_time.slot += slot_num;
      return (fc::time_point)genesis_time;
   }

   auto head_block_abs_slot = block_timestamp_type(head_block_time());
   head_block_abs_slot.slot += slot_num;
   return head_block_abs_slot;
}

uint32_t chain_controller::get_slot_at_time( block_timestamp_type when )const
{
   auto first_slot_time = get_slot_time(1);
   if( when < first_slot_time )
      return 0;
   return block_timestamp_type(when).slot - first_slot_time.slot + 1;
}

uint32_t chain_controller::producer_participation_rate()const
{
   //const dynamic_global_property_object& dpo = get_dynamic_global_properties();
   //return uint64_t(config::percent_100) * __builtin_popcountll(dpo.recent_slots_filled) / 64;
   return static_cast<uint32_t>(config::percent_100); // Ignore participation rate for now until we construct a better metric.
}

void chain_controller::_set_apply_handler( account_name contract, scope_name scope, action_name action, apply_handler v ) {
   _apply_handlers[contract][make_pair(scope,action)] = v;
}

static void log_handled_exceptions(const transaction& trx) {
   try {
      throw;
   } catch (const checktime_exceeded&) {
      throw;
   } FC_CAPTURE_AND_LOG((trx));
}

transaction_trace chain_controller::__apply_transaction( transaction_metadata& meta )
{ try {
   transaction_trace result(meta.id);

   for (const auto &act : meta.trx().context_free_actions) {
      apply_context context(*this, _db, act, meta);
      context.context_free = true;
      context.exec();
      fc::move_append(result.action_traces, std::move(context.results.applied_actions));
      FC_ASSERT( result.deferred_transaction_requests.size() == 0 );
   }

   for (const auto &act : meta.trx().actions) {
      apply_context context(*this, _db, act, meta);
      context.exec();
      context.results.applied_actions.back().auths_used = act.authorization.size() - context.unused_authorizations().size();
      fc::move_append(result.action_traces, std::move(context.results.applied_actions));
      fc::move_append(result.deferred_transaction_requests, std::move(context.results.deferred_transaction_requests));
   }

   update_resource_usage(result, meta);

   update_permission_usage(meta);
   record_transaction(meta.trx());
   return result;
} FC_CAPTURE_AND_RETHROW() }

transaction_trace chain_controller::_apply_transaction( transaction_metadata& meta ) { try {
   auto execute = [this](transaction_metadata& meta) -> transaction_trace {
      try {
         auto temp_session = _db.start_undo_session(true);
         auto result =  __apply_transaction(meta);
         temp_session.squash();
         return result;
      } catch (...) {
         if (meta.is_implicit) {
            transaction_trace result(meta.id);
            result.status = transaction_trace::hard_fail;
            return result;
         }

         // if there is no sender, there is no error handling possible, rethrow
         if (!meta.sender) {
            throw;
         }

         // log exceptions we can handle with the error handle, throws otherwise
         log_handled_exceptions(meta.trx());

         return _apply_error(meta);
      }
   };

   auto start = fc::time_point::now();
   auto result = execute(meta);
   result._profiling_us = fc::time_point::now() - start;
   return result;
} FC_CAPTURE_AND_RETHROW( (transaction_header(meta.trx())) ) }

transaction_trace chain_controller::_apply_error( transaction_metadata& meta ) {
   transaction_trace result(meta.id);
   result.status = transaction_trace::soft_fail;

   transaction etrx;
   etrx.actions.emplace_back(vector<permission_level>{{meta.sender_id,config::active_name}},
                             contracts::onerror(meta.raw_data, meta.raw_data + meta.raw_size) );

   try {
      auto temp_session = _db.start_undo_session(true);

      apply_context context(*this, _db, etrx.actions.front(), meta);
      context.exec();
      fc::move_append(result.action_traces, std::move(context.results.applied_actions));
      fc::move_append(result.deferred_transaction_requests, std::move(context.results.deferred_transaction_requests));

      uint32_t act_usage = result.action_traces.size();

      for (auto &at: result.action_traces) {
         at.region_id = meta.region_id;
         at.cycle_index = meta.cycle_index;
      }

      update_resource_usage(result, meta);
      record_transaction(meta.trx());

      temp_session.squash();
      return result;

   } catch (...) {
      // log exceptions we can handle with the error handle, throws otherwise
      log_handled_exceptions(etrx);

      // fall through to marking this tx as hard-failing
   }

   // if we have an objective error, on an error handler, we return hard fail for the trx
   result.status = transaction_trace::hard_fail;
   return result;
}

void chain_controller::_destroy_generated_transaction( const generated_transaction_object& gto ) {
   auto& generated_transaction_idx = _db.get_mutable_index<generated_transaction_multi_index>();
   _resource_limits.add_account_ram_usage(gto.payer, -( config::billable_size_v<generated_transaction_object> + gto.packed_trx.size()));
   generated_transaction_idx.remove(gto);

}

void chain_controller::_create_generated_transaction( const deferred_transaction& dto ) {
   size_t trx_size = fc::raw::pack_size(dto);
   _resource_limits.add_account_ram_usage(
      dto.payer,
      (config::billable_size_v<generated_transaction_object> + (int64_t)trx_size),
      "Generated Transaction ${id} from ${s}", _V("id", dto.sender_id)("s",dto.sender)
   );

   _db.create<generated_transaction_object>([&](generated_transaction_object &obj) {
      obj.trx_id = dto.id();
      obj.sender = dto.sender;
      obj.sender_id = dto.sender_id;
      obj.payer = dto.payer;
      obj.expiration = dto.expiration;
      obj.delay_until = dto.execute_after;
      obj.published = head_block_time();
      obj.packed_trx.resize(trx_size);
      fc::datastream<char *> ds(obj.packed_trx.data(), obj.packed_trx.size());
      fc::raw::pack(ds, dto);
   });
}

vector<transaction_trace> chain_controller::push_deferred_transactions( bool flush, uint32_t skip )
{ try {
   if( !_pending_block ) {
      _start_pending_block( true );
   }

   return with_skip_flags(skip, [&]() {
      return _db.with_write_lock([&]() {
         return _push_deferred_transactions( flush );
      });
   });
} FC_CAPTURE_AND_RETHROW() }

vector<transaction_trace> chain_controller::_push_deferred_transactions( bool flush )
{
   FC_ASSERT( _pending_block, " block not started" );

   if (flush && _pending_cycle_trace && _pending_cycle_trace->shard_traces.size() > 0) {
      // TODO: when we go multithreaded this will need a better way to see if there are flushable
      // deferred transactions in the shards
      auto maybe_start_new_cycle = [&]() {
         for (const auto &st: _pending_cycle_trace->shard_traces) {
            for (const auto &tr: st.transaction_traces) {
               for (const auto &req: tr.deferred_transaction_requests) {
                  if ( req.contains<deferred_transaction>() ) {
                     const auto& dt = req.get<deferred_transaction>();
                     if ( fc::time_point(dt.execute_after) <= head_block_time() ) {
                        // force a new cycle and break out
                        _finalize_pending_cycle();
                        _start_pending_cycle();
                        return;
                     }
                  }
               }
            }
         }
      };

      maybe_start_new_cycle();
   }

   const auto& generated_transaction_idx = _db.get_index<generated_transaction_multi_index>();
   auto& generated_index = generated_transaction_idx.indices().get<by_delay>();
   vector<const generated_transaction_object*> candidates;

   for( auto itr = generated_index.begin(); itr != generated_index.end() && (head_block_time() >= itr->delay_until); ++itr) {
      const auto &gtrx = *itr;
      candidates.emplace_back(&gtrx);
   }

   auto deferred_transactions_deadline = fc::time_point::now() + fc::microseconds(config::deferred_transactions_max_time_per_block_us);
   vector<transaction_trace> res;
   for (const auto* trx_p: candidates) {
      if (!is_known_transaction(trx_p->trx_id)) {
         try {
            auto trx = fc::raw::unpack<deferred_transaction>(trx_p->packed_trx.data(), trx_p->packed_trx.size());
            transaction_metadata mtrx (trx, trx_p->published, trx.sender, trx.sender_id, trx_p->packed_trx.data(), trx_p->packed_trx.size(), deferred_transactions_deadline);
            res.push_back( _push_transaction(std::move(mtrx)) );
         } FC_CAPTURE_AND_LOG((trx_p->trx_id)(trx_p->sender));
      }

      _destroy_generated_transaction(*trx_p);

      if ( deferred_transactions_deadline <= fc::time_point::now() ) {
         break;
      }
   }
   return res;
}

const apply_handler* chain_controller::find_apply_handler( account_name receiver, account_name scope, action_name act ) const
{
   auto native_handler_scope = _apply_handlers.find( receiver );
   if( native_handler_scope != _apply_handlers.end() ) {
      auto handler = native_handler_scope->second.find( make_pair( scope, act ) );
      if( handler != native_handler_scope->second.end() )
         return &handler->second;
   }
   return nullptr;
}

template<typename TransactionProcessing>
transaction_trace chain_controller::wrap_transaction_processing( transaction_metadata&& data, TransactionProcessing trx_processing )
{ try {
   FC_ASSERT( _pending_block, " block not started" );

   if (_limits.max_push_transaction_us.count() > 0) {
      auto newval = fc::time_point::now() + _limits.max_push_transaction_us;
      if ( !data.processing_deadline || newval < *data.processing_deadline ) {
         data.processing_deadline = newval;
      }
   }

   const transaction& trx = data.trx();

   //wdump((transaction_header(trx)));

   auto temp_session = _db.start_undo_session(true);

   // for now apply the transaction serially but schedule it according to those invariants

   auto result = trx_processing(data);

   auto& bcycle = _pending_block->regions.back().cycles_summary.back();
   auto& bshard = bcycle.front();
   auto& bshard_trace = _pending_cycle_trace->shard_traces.at(0);

   record_locks_for_data_access(result, bshard_trace.read_locks, bshard_trace.write_locks);

   bshard.transactions.emplace_back( result );

   bshard_trace.append(result);

   // The transaction applied successfully. Merge its changes into the pending block session.
   temp_session.squash();

   //wdump((transaction_header(data.trx())));
   _pending_transaction_metas.emplace_back( move(data) );

   return result;
} FC_CAPTURE_AND_RETHROW( (transaction_header(data.trx())) ) }

} } /// eosio::chain<|MERGE_RESOLUTION|>--- conflicted
+++ resolved
@@ -304,52 +304,8 @@
    if( delay.count() == 0 ) {
       result = _push_transaction( std::move(mtrx) );
    } else {
-<<<<<<< HEAD
-      auto delayed_transaction_processing = [&](transaction_metadata& meta) {
-         result.status = transaction_trace::delayed;
-         const auto trx = mtrx.trx();
-         FC_ASSERT( !trx.actions.empty(), "transaction must have at least one action");
-
-         FC_ASSERT( trx.expiration > (head_block_time() + fc::milliseconds(2*config::block_interval_ms)),
-                                      "transaction is expired when created" );
-
-         // add in the system account authorization
-         action for_deferred = trx.actions[0];
-         bool found = false;
-         for (const auto& auth : for_deferred.authorization) {
-            if (auth.actor == config::system_account_name &&
-                auth.permission == config::active_name) {
-               found = true;
-               break;
-            }
-         }
-         if (!found)
-            for_deferred.authorization.push_back(permission_level{config::system_account_name, config::active_name});
-
-         apply_context context(*this, _db, for_deferred, mtrx);
-
-         time_point_sec execute_after = head_block_time();
-         execute_after += time_point_sec(delay);
-
-         // TODO: update to better method post RC1?
-         FC_ASSERT(mtrx.trx().actions.size() > 0 && mtrx.trx().actions.at(0).authorization.size() > 0, "Delayed transactions must have at least one action and those must have at least one authorization");
-         account_name payer = mtrx.trx().actions.at(0).authorization.at(0).actor;
-
-         deferred_transaction dtrx(context.get_next_sender_id(), config::system_account_name, payer, execute_after, trx);
-         FC_ASSERT( dtrx.execute_after < dtrx.expiration, "transaction expires before it can execute" );
-
-         result.deferred_transaction_requests.push_back(std::move(dtrx));
-
-         _create_generated_transaction(result.deferred_transaction_requests[0].get<deferred_transaction>());
-
-         return result;
-      };
-
-      result = wrap_transaction_processing( move(mtrx), delayed_transaction_processing);
-=======
       result = wrap_transaction_processing( std::move(mtrx),
                                             [this](transaction_metadata& meta) { return delayed_transaction_processing(meta); } );
->>>>>>> 5b2695b1
    }
 
    // notify anyone listening to pending transactions
@@ -411,8 +367,12 @@
 
    time_point_sec execute_after = head_block_time();
    execute_after += mtrx.delay;
-   //TODO: !!! WHO GETS BILLED TO STORE THE DELAYED TX?
-   deferred_transaction dtrx(context.get_next_sender_id(), config::system_account_name, config::system_account_name, execute_after, trx);
+
+   // TODO: update to better method post RC1?
+   FC_ASSERT(mtrx.trx().actions.size() > 0 && mtrx.trx().actions.at(0).authorization.size() > 0, "Delayed transactions must have at least one action and those must have at least one authorization");
+   account_name payer = mtrx.trx().actions.at(0).authorization.at(0).actor;
+
+   deferred_transaction dtrx(context.get_next_sender_id(), config::system_account_name, payer, execute_after, trx);
    FC_ASSERT( dtrx.execute_after < dtrx.expiration, "transaction expires before it can execute" );
 
    result.deferred_transaction_requests.push_back(std::move(dtrx));
