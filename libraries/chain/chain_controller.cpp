/**
 *  @file
 *  @copyright defined in eos/LICENSE.txt
 */

#include <eosio/chain/chain_controller.hpp>

#include <eosio/chain/block_summary_object.hpp>
#include <eosio/chain/global_property_object.hpp>
#include <eosio/chain/contracts/contract_table_objects.hpp>
#include <eosio/chain/action_objects.hpp>
#include <eosio/chain/generated_transaction_object.hpp>
#include <eosio/chain/transaction_object.hpp>
#include <eosio/chain/producer_object.hpp>
#include <eosio/chain/permission_link_object.hpp>
#include <eosio/chain/authority_checker.hpp>
#include <eosio/chain/contracts/chain_initializer.hpp>
#include <eosio/chain/scope_sequence_object.hpp>
#include <eosio/chain/merkle.hpp>

#include <eosio/chain/exceptions.hpp>
#include <eosio/chain/wasm_interface.hpp>

#include <eosio/utilities/rand.hpp>

#include <fc/smart_ref_impl.hpp>
#include <fc/uint128.hpp>
#include <fc/crypto/digest.hpp>

#include <boost/range/algorithm/copy.hpp>
#include <boost/range/algorithm_ext/erase.hpp>
#include <boost/range/algorithm_ext/is_sorted.hpp>
#include <boost/range/adaptor/transformed.hpp>
#include <boost/range/adaptor/map.hpp>
#include <boost/range/algorithm/sort.hpp>
#include <boost/range/algorithm/find.hpp>
#include <boost/range/algorithm/remove_if.hpp>
#include <boost/range/algorithm/equal.hpp>

#include <fstream>
#include <functional>
#include <chrono>

namespace eosio { namespace chain {

bool chain_controller::is_start_of_round( block_num_type block_num )const  {
  return 0 == (block_num % blocks_per_round());
}

uint32_t chain_controller::blocks_per_round()const {
  return get_global_properties().active_producers.producers.size()*config::producer_repetitions;
}

chain_controller::chain_controller( const chain_controller::controller_config& cfg )
:_db( cfg.shared_memory_dir,
      (cfg.read_only ? database::read_only : database::read_write),
      cfg.shared_memory_size),
 _block_log(cfg.block_log_dir),
 _wasm_interface(cfg.wasm_runtime),
 _limits(cfg.limits),
 _resource_limits(_db)
{
   _initialize_indexes();
   _resource_limits.initialize_database();


   for (auto& f : cfg.applied_block_callbacks)
      applied_block.connect(f);
   for (auto& f : cfg.applied_irreversible_block_callbacks)
      applied_irreversible_block.connect(f);
   for (auto& f : cfg.on_pending_transaction_callbacks)
      on_pending_transaction.connect(f);

   contracts::chain_initializer starter(cfg.genesis);
   starter.register_types(*this, _db);

   // Behave as though we are applying a block during chain initialization (it's the genesis block!)
   with_applying_block([&] {
      _initialize_chain(starter);
   });

   _spinup_db();
   _spinup_fork_db();

   if (_block_log.read_head() && head_block_num() < _block_log.read_head()->block_num())
      replay();
} /// chain_controller::chain_controller


chain_controller::~chain_controller() {
   clear_pending();
   _db.flush();
}

bool chain_controller::is_known_block(const block_id_type& id)const
{
   return _fork_db.is_known_block(id) || _block_log.read_block_by_id(id);
}
/**
 * Only return true *if* the transaction has not expired or been invalidated. If this
 * method is called with a VERY old transaction we will return false, they should
 * query things by blocks if they are that old.
 */
bool chain_controller::is_known_transaction(const transaction_id_type& id)const
{
   const auto& trx_idx = _db.get_index<transaction_multi_index, by_trx_id>();
   return trx_idx.find( id ) != trx_idx.end();
}

block_id_type chain_controller::get_block_id_for_num(uint32_t block_num)const
{ try {
   if (const auto& block = fetch_block_by_number(block_num))
      return block->id();

   FC_THROW_EXCEPTION(unknown_block_exception, "Could not find block");
} FC_CAPTURE_AND_RETHROW((block_num)) }

optional<signed_block> chain_controller::fetch_block_by_id(const block_id_type& id)const
{
   auto b = _fork_db.fetch_block(id);
   if(b) return b->data;
   return _block_log.read_block_by_id(id);
}

optional<signed_block> chain_controller::fetch_block_by_number(uint32_t num)const
{
   if (const auto& block = _block_log.read_block_by_num(num))
      return *block;

   // Not in _block_log, so it must be since the last irreversible block. Grab it from _fork_db instead
   if (num <= head_block_num()) {
      auto block = _fork_db.head();
      while (block && block->num > num)
         block = block->prev.lock();
      if (block && block->num == num)
         return block->data;
   }

   return optional<signed_block>();
}

std::vector<block_id_type> chain_controller::get_block_ids_on_fork(block_id_type head_of_fork) const
{
  pair<fork_database::branch_type, fork_database::branch_type> branches = _fork_db.fetch_branch_from(head_block_id(), head_of_fork);
  if( !((branches.first.back()->previous_id() == branches.second.back()->previous_id())) )
  {
     edump( (head_of_fork)
            (head_block_id())
            (branches.first.size())
            (branches.second.size()) );
     assert(branches.first.back()->previous_id() == branches.second.back()->previous_id());
  }
  std::vector<block_id_type> result;
  for (const item_ptr& fork_block : branches.second)
    result.emplace_back(fork_block->id);
  result.emplace_back(branches.first.back()->previous_id());
  return result;
}


/**
 * Push block "may fail" in which case every partial change is unwound.  After
 * push block is successful the block is appended to the chain database on disk.
 *
 * @return true if we switched forks as a result of this push.
 */
void chain_controller::push_block(const signed_block& new_block, uint32_t skip)
{ try {
   with_skip_flags( skip, [&](){
      return without_pending_transactions( [&]() {
         return _db.with_write_lock( [&]() {
            return _push_block(new_block);
         } );
      });
   });
} FC_CAPTURE_AND_RETHROW((new_block)) }

bool chain_controller::_push_block(const signed_block& new_block)
{ try {
   uint32_t skip = _skip_flags;
   if (!(skip&skip_fork_db)) {
      /// TODO: if the block is greater than the head block and before the next maintenance interval
      // verify that the block signer is in the current set of active producers.

      shared_ptr<fork_item> new_head = _fork_db.push_block(new_block);
      //If the head block from the longest chain does not build off of the current head, we need to switch forks.
      if (new_head->data.previous != head_block_id()) {
         //If the newly pushed block is the same height as head, we get head back in new_head
         //Only switch forks if new_head is actually higher than head
         if (new_head->data.block_num() > head_block_num()) {
            wlog("Switching to fork: ${id}", ("id",new_head->data.id()));
            auto branches = _fork_db.fetch_branch_from(new_head->data.id(), head_block_id());

            // pop blocks until we hit the forked block
            while (head_block_id() != branches.second.back()->data.previous)
               pop_block();

            // push all blocks on the new fork
            for (auto ritr = branches.first.rbegin(); ritr != branches.first.rend(); ++ritr) {
                ilog("pushing blocks from fork ${n} ${id}", ("n",(*ritr)->data.block_num())("id",(*ritr)->data.id()));
                optional<fc::exception> except;
                try {
                   auto session = _db.start_undo_session(true);
                   _apply_block((*ritr)->data, skip);
                   session.push();
                }
                catch (const fc::exception& e) { except = e; }
                if (except) {
                   wlog("exception thrown while switching forks ${e}", ("e",except->to_detail_string()));
                   // remove the rest of branches.first from the fork_db, those blocks are invalid
                   while (ritr != branches.first.rend()) {
                      _fork_db.remove((*ritr)->data.id());
                      ++ritr;
                   }
                   _fork_db.set_head(branches.second.front());

                   // pop all blocks from the bad fork
                   while (head_block_id() != branches.second.back()->data.previous)
                      pop_block();

                   // restore all blocks from the good fork
                   for (auto ritr = branches.second.rbegin(); ritr != branches.second.rend(); ++ritr) {
                      auto session = _db.start_undo_session(true);
                      _apply_block((*ritr)->data, skip);
                      session.push();
                   }
                   throw *except;
                }
            }
            return true; //swithced fork
         }
         else return false; // didn't switch fork
      }
   }

   try {
      auto session = _db.start_undo_session(true);
      _apply_block(new_block, skip);
      session.push();
   } catch ( const fc::exception& e ) {
      elog("Failed to push new block:\n${e}", ("e", e.to_detail_string()));
      _fork_db.remove(new_block.id());
      throw;
   }

   return false;
} FC_CAPTURE_AND_RETHROW((new_block)) }

/**
 * Attempts to push the transaction into the pending queue
 *
 * When called to push a locally generated transaction, set the skip_block_size_check bit on the skip argument. This
 * will allow the transaction to be pushed even if it causes the pending block size to exceed the maximum block size.
 * Although the transaction will probably not propagate further now, as the peers are likely to have their pending
 * queues full as well, it will be kept in the queue to be propagated later when a new block flushes out the pending
 * queues.
 */
transaction_trace chain_controller::push_transaction(const packed_transaction& trx, uint32_t skip)
{ try {
   // If this is the first transaction pushed after applying a block, start a new undo session.
   // This allows us to quickly rewind to the clean state of the head block, in case a new block arrives.
   if( !_pending_block ) {
      _start_pending_block();
   }

   return with_skip_flags(skip, [&]() {
      return _db.with_write_lock([&]() {
         return _push_transaction(trx);
      });
   });
} EOS_CAPTURE_AND_RETHROW( transaction_exception ) }

transaction_trace chain_controller::_push_transaction(const packed_transaction& packed_trx)
{ try {
   //edump((transaction_header(packed_trx.get_transaction())));
   auto start = fc::time_point::now();
   transaction_metadata   mtrx( packed_trx, get_chain_id(), head_block_time());
   //idump((transaction_header(mtrx.trx())));

   const auto delay = check_transaction_authorization(mtrx.trx(), packed_trx.signatures, packed_trx.context_free_data);
   auto setup_us = fc::time_point::now() - start;

   // enforce that the header is accurate as a commitment to net_usage
   uint32_t cfa_sig_net_usage = (uint32_t)(packed_trx.context_free_data.size() + fc::raw::pack_size(packed_trx.signatures));
   uint32_t net_usage_commitment = mtrx.trx().net_usage_words.value * 8U;
   uint32_t packed_size = (uint32_t)packed_trx.data.size();
   uint32_t net_usage = cfa_sig_net_usage + packed_size;
   EOS_ASSERT(net_usage <= net_usage_commitment,
                tx_resource_exhausted,
                "Packed Transaction and associated data does not fit into the space committed to by the transaction's header! [usage=${usage},commitment=${commit}]",
                ("usage", net_usage)("commit", net_usage_commitment));

   transaction_trace result(mtrx.id);
   result._setup_profiling_us = setup_us;

   if (!delay.sec_since_epoch()) {
      result = _push_transaction(std::move(mtrx));

   } else {
      auto delayed_transaction_processing = [&](transaction_metadata& meta) {
         result.status = transaction_trace::delayed;
         const auto trx = mtrx.trx();
         FC_ASSERT( !trx.actions.empty(), "transaction must have at least one action");

         FC_ASSERT( trx.expiration > (head_block_time() + fc::milliseconds(2*config::block_interval_ms)),
                                      "transaction is expired when created" );

         // add in the system account authorization
         action for_deferred = trx.actions[0];
         bool found = false;
         for (const auto& auth : for_deferred.authorization) {
            if (auth.actor == config::system_account_name &&
                auth.permission == config::active_name) {
               found = true;
               break;
            }
         }
         if (!found)
            for_deferred.authorization.push_back(permission_level{config::system_account_name, config::active_name});

         apply_context context(*this, _db, for_deferred, mtrx);

         time_point_sec execute_after = head_block_time();
         execute_after += time_point_sec(delay);
         //TODO: !!! WHO GETS BILLED TO STORE THE DELAYED TX?
         deferred_transaction dtrx(context.get_next_sender_id(), config::system_account_name, config::system_account_name, execute_after, trx);
         FC_ASSERT( dtrx.execute_after < dtrx.expiration, "transaction expires before it can execute" );

         result.deferred_transaction_requests.push_back(std::move(dtrx));

         _create_generated_transaction(result.deferred_transaction_requests[0].get<deferred_transaction>());

         return result;
      };

      result = wrap_transaction_processing( move(mtrx), delayed_transaction_processing);
   }

   // notify anyone listening to pending transactions
   on_pending_transaction(_pending_transaction_metas.back(), packed_trx);

   _pending_block->input_transactions.emplace_back(packed_trx);

   return result;

} FC_CAPTURE_AND_RETHROW( (transaction_header(packed_trx.get_transaction())) ) }

static void record_locks_for_data_access(transaction_trace& trace, flat_set<shard_lock>& read_locks, flat_set<shard_lock>& write_locks ) {
   for (const auto& at: trace.action_traces) {
      for (const auto& access: at.data_access) {
         if (access.type == data_access_info::read) {
            trace.read_locks.emplace(shard_lock{access.code, access.scope});
         } else {
            trace.write_locks.emplace(shard_lock{access.code, access.scope});
         }
      }
   }

   // remove read locks for write locks taken by other actions
   std::for_each(trace.write_locks.begin(), trace.write_locks.end(), [&]( const shard_lock& l){
      trace.read_locks.erase(l); read_locks.erase(l);
   });

   read_locks.insert(trace.read_locks.begin(), trace.read_locks.end());
   write_locks.insert(trace.write_locks.begin(), trace.write_locks.end());
}

transaction_trace chain_controller::_push_transaction( transaction_metadata&& data )
{ try {
   auto process_apply_transaction = [this](transaction_metadata& meta) {
      auto cyclenum = _pending_block->regions.back().cycles_summary.size() - 1;
      //wdump((transaction_header(meta.trx())));

      /// TODO: move _pending_cycle into db so that it can be undone if transation fails, for now we will apply
      /// the transaction first so that there is nothing to undo... this only works because things are currently
      /// single threaded
      // set cycle, shard, region etc
      meta.region_id = 0;
      meta.cycle_index = cyclenum;
      meta.shard_index = 0;
      return _apply_transaction( meta );
   };
 //  wdump((transaction_header(data.trx())));
   return wrap_transaction_processing( move(data), process_apply_transaction );
} FC_CAPTURE_AND_RETHROW( ) }


block_header chain_controller::head_block_header() const
{
   auto b = _fork_db.fetch_block(head_block_id());
   if( b ) return b->data;
   
   if (auto head_block = fetch_block_by_id(head_block_id()))
      return *head_block;
   return block_header();
}

void chain_controller::_start_pending_block( bool skip_deferred )
{
   FC_ASSERT( !_pending_block );
   _pending_block         = signed_block();
   _pending_block_trace   = block_trace(*_pending_block);
   _pending_block_session = _db.start_undo_session(true);
   _pending_block->regions.resize(1);
   _pending_block_trace->region_traces.resize(1);

   _start_pending_cycle();
   _apply_on_block_transaction();
   _finalize_pending_cycle();

   _start_pending_cycle();

   if ( !skip_deferred ) {
      _push_deferred_transactions( false );
      if (_pending_cycle_trace && _pending_cycle_trace->shard_traces.size() > 0 && _pending_cycle_trace->shard_traces.back().transaction_traces.size() > 0) {
         _finalize_pending_cycle();
         _start_pending_cycle();
      }
   }
}

transaction chain_controller::_get_on_block_transaction()
{
   action on_block_act;
   on_block_act.account = config::system_account_name;
   on_block_act.name = N(onblock);
   on_block_act.authorization = vector<permission_level>{{config::system_account_name, config::active_name}};
   on_block_act.data = fc::raw::pack(head_block_header());

   transaction trx;
   trx.actions.emplace_back(std::move(on_block_act));
   trx.set_reference_block(head_block_id());
   trx.expiration = head_block_time() + fc::seconds(1);
   trx.kcpu_usage = 2000; // 1 << 24;
   return trx;
}

void chain_controller::_apply_on_block_transaction()
{
   _pending_block_trace->implicit_transactions.emplace_back(_get_on_block_transaction());
   transaction_metadata mtrx(packed_transaction(_pending_block_trace->implicit_transactions.back()), get_chain_id(), head_block_time(), true /*is implicit*/);
   _push_transaction(std::move(mtrx));
}

/**
 *  Wraps up all work for current shards, starts a new cycle, and
 *  executes any pending transactions
 */
void chain_controller::_start_pending_cycle() {
   // only add a new cycle if there are no cycles or if the previous cycle isn't empty
   if (_pending_block->regions.back().cycles_summary.empty() ||
       (!_pending_block->regions.back().cycles_summary.back().empty() &&
        !_pending_block->regions.back().cycles_summary.back().back().empty()))
      _pending_block->regions.back().cycles_summary.resize( _pending_block->regions[0].cycles_summary.size() + 1 );


   _pending_cycle_trace = cycle_trace();

   _pending_cycle_trace->shard_traces.resize(_pending_cycle_trace->shard_traces.size() + 1 );

   auto& bcycle = _pending_block->regions.back().cycles_summary.back();
   if(bcycle.empty() || !bcycle.back().empty())
      bcycle.resize( bcycle.size()+1 );
}

void chain_controller::_finalize_pending_cycle()
{
   // prune empty shard
   if (!_pending_block->regions.back().cycles_summary.empty() &&
       !_pending_block->regions.back().cycles_summary.back().empty() &&
       _pending_block->regions.back().cycles_summary.back().back().empty()) {
      _pending_block->regions.back().cycles_summary.back().resize( _pending_block->regions.back().cycles_summary.back().size() - 1 );
      _pending_cycle_trace->shard_traces.resize(_pending_cycle_trace->shard_traces.size() - 1 );
   }
   // prune empty cycle
   if (!_pending_block->regions.back().cycles_summary.empty() &&
       _pending_block->regions.back().cycles_summary.back().empty()) {
      _pending_block->regions.back().cycles_summary.resize( _pending_block->regions.back().cycles_summary.size() - 1 );
      _pending_cycle_trace.reset();
      return;
   }

   for( int idx = 0; idx < _pending_cycle_trace->shard_traces.size(); idx++ ) {
      auto& trace = _pending_cycle_trace->shard_traces.at(idx);
      auto& shard = _pending_block->regions.back().cycles_summary.back().at(idx);

      trace.finalize_shard();
      shard.read_locks.reserve(trace.read_locks.size());
      shard.read_locks.insert(shard.read_locks.end(), trace.read_locks.begin(), trace.read_locks.end());

      shard.write_locks.reserve(trace.write_locks.size());
      shard.write_locks.insert(shard.write_locks.end(), trace.write_locks.begin(), trace.write_locks.end());
   }

   _apply_cycle_trace(*_pending_cycle_trace);
   _pending_block_trace->region_traces.back().cycle_traces.emplace_back(std::move(*_pending_cycle_trace));
   _pending_cycle_trace.reset();
}

void chain_controller::_apply_cycle_trace( const cycle_trace& res )
{
   auto &generated_transaction_idx = _db.get_mutable_index<generated_transaction_multi_index>();
   const auto &generated_index = generated_transaction_idx.indices().get<by_sender_id>();

   for (const auto&st: res.shard_traces) {
      for (const auto &tr: st.transaction_traces) {
         for (const auto &req: tr.deferred_transaction_requests) {
            if ( req.contains<deferred_transaction>() ) {
               const auto& dt = req.get<deferred_transaction>();
               const auto itr = generated_index.lower_bound(boost::make_tuple(dt.sender, dt.sender_id));
               if ( itr != generated_index.end() && itr->sender == dt.sender && itr->sender_id == dt.sender_id ) {
                  _destroy_generated_transaction(*itr);
               }

               _create_generated_transaction(dt);
            } else if ( req.contains<deferred_reference>() ) {
               const auto& dr = req.get<deferred_reference>();
               const auto itr = generated_index.lower_bound(boost::make_tuple(dr.sender, dr.sender_id));
               if ( itr != generated_index.end() && itr->sender == dr.sender && itr->sender_id == dr.sender_id ) {
                  _destroy_generated_transaction(*itr);
               }
            }
         }
         ///TODO: hook this up as a signal handler in a de-coupled "logger" that may just silently drop them
         for (const auto &ar : tr.action_traces) {
            if (!ar.console.empty()) {
               auto prefix = fc::format_string(
                  "[(${a},${n})->${r}]",
                  fc::mutable_variant_object()
                     ("a", ar.act.account)
                     ("n", ar.act.name)
                     ("r", ar.receiver));
               ilog(prefix + ": CONSOLE OUTPUT BEGIN =====================");
               ilog(ar.console);
               ilog(prefix + ": CONSOLE OUTPUT END   =====================");
            }
         }
      }
   }
}

/**
 *  After applying all transactions successfully we can update
 *  the current block time, block number, producer stats, etc
 */
void chain_controller::_finalize_block( const block_trace& trace ) { try {
   const auto& b = trace.block;
   const producer_object& signing_producer = validate_block_header(_skip_flags, b);

   update_global_properties( b );
   update_global_dynamic_data( b );
   update_signing_producer(signing_producer, b);

   create_block_summary(b);
   clear_expired_transactions();

   update_last_irreversible_block();
   _resource_limits.process_account_limit_updates();

   // trigger an update of our elastic values for block limits
   _resource_limits.process_block_usage(b.block_num());

   applied_block( trace ); //emit
   if (_currently_replaying_blocks)
     applied_irreversible_block(b);

} FC_CAPTURE_AND_RETHROW( (trace.block) ) }

signed_block chain_controller::generate_block(
   block_timestamp_type when,
   account_name producer,
   const private_key_type& block_signing_private_key,
   uint32_t skip /* = 0 */
   )
{ try {
   return with_skip_flags( skip | created_block, [&](){
      return _db.with_write_lock( [&](){
         return _generate_block( when, producer, block_signing_private_key );
      });
   });
} FC_CAPTURE_AND_RETHROW( (when) ) }

signed_block chain_controller::_generate_block( block_timestamp_type when,
                                              account_name producer,
                                              const private_key_type& block_signing_key )
{ try {

   try {
      uint32_t skip     = _skip_flags;
      uint32_t slot_num = get_slot_at_time( when );
      FC_ASSERT( slot_num > 0 );
      account_name scheduled_producer = get_scheduled_producer( slot_num );
      FC_ASSERT( scheduled_producer == producer );

      const auto& producer_obj = get_producer(scheduled_producer);

      if( !_pending_block ) {
         _start_pending_block();
      }

      _finalize_pending_cycle();

      if( !(skip & skip_producer_signature) )
         FC_ASSERT( producer_obj.signing_key == block_signing_key.get_public_key(),
                    "producer key ${pk}, block key ${bk}", ("pk", producer_obj.signing_key)("bk", block_signing_key.get_public_key()) );

      _pending_block->timestamp   = when;
      _pending_block->producer    = producer_obj.owner;
      _pending_block->previous    = head_block_id();
      _pending_block->block_mroot = get_dynamic_global_properties().block_merkle_root.get_root();
      _pending_block->transaction_mroot = transaction_metadata::calculate_transaction_merkle_root( _pending_transaction_metas );
      _pending_block->action_mroot = _pending_block_trace->calculate_action_merkle_root();

      if( is_start_of_round( _pending_block->block_num() ) ) {
         auto latest_producer_schedule = _calculate_producer_schedule();
         if( latest_producer_schedule != _head_producer_schedule() )
            _pending_block->new_producers = latest_producer_schedule;
      }
      _pending_block->schedule_version = get_global_properties().active_producers.version;

      if( !(skip & skip_producer_signature) )
         _pending_block->sign( block_signing_key );

      _finalize_block( *_pending_block_trace );

      _pending_block_session->push();

      auto result = move( *_pending_block );

      clear_pending();

      if (!(skip&skip_fork_db)) {
         _fork_db.push_block(result);
      }
      return result;
   } catch ( ... ) {
      clear_pending();

      elog( "error while producing block" );
      _start_pending_block();
      throw;
   }

} FC_CAPTURE_AND_RETHROW( (producer) ) }

/**
 * Removes the most recent block from the database and undoes any changes it made.
 */
void chain_controller::pop_block()
{ try {
   _pending_block_session.reset();
   auto head_id = head_block_id();
   optional<signed_block> head_block = fetch_block_by_id( head_id );
   EOS_ASSERT( head_block.valid(), pop_empty_chain, "there are no blocks to pop" );

   _fork_db.pop_block();
   _db.undo();
} FC_CAPTURE_AND_RETHROW() }

void chain_controller::clear_pending()
{ try {
   _pending_block_trace.reset();
   _pending_block.reset();
   _pending_block_session.reset();
   _pending_transaction_metas.clear();
} FC_CAPTURE_AND_RETHROW() }

//////////////////// private methods ////////////////////

void chain_controller::_apply_block(const signed_block& next_block, uint32_t skip)
{
   auto block_num = next_block.block_num();
   if (_checkpoints.size() && _checkpoints.rbegin()->second != block_id_type()) {
      auto itr = _checkpoints.find(block_num);
      if (itr != _checkpoints.end())
         FC_ASSERT(next_block.id() == itr->second,
                   "Block did not match checkpoint", ("checkpoint",*itr)("block_id",next_block.id()));

      if (_checkpoints.rbegin()->first >= block_num)
         skip = ~0;// WE CAN SKIP ALMOST EVERYTHING
   }

   with_applying_block([&] {
      with_skip_flags(skip, [&] {
         __apply_block(next_block);
      });
   });
}

static void validate_shard_locks(const vector<shard_lock>& locks, const string& tag) {
   if (locks.size() < 2) {
      return;
   }

   for (auto cur = locks.begin() + 1; cur != locks.end(); ++cur) {
      auto prev = cur - 1;
      EOS_ASSERT(*prev != *cur, block_lock_exception, "${tag} lock \"${a}::${s}\" is not unique", ("tag",tag)("a",cur->account)("s",cur->scope));
      EOS_ASSERT(*prev < *cur,  block_lock_exception, "${tag} locks are not sorted", ("tag",tag));
   }
}

void chain_controller::__apply_block(const signed_block& next_block)
{ try {
   optional<fc::time_point> processing_deadline;
   if (!_currently_replaying_blocks && _limits.max_push_block_us.count() > 0) {
      processing_deadline = fc::time_point::now() + _limits.max_push_block_us;
   }

   uint32_t skip = _skip_flags;

   /*
   FC_ASSERT((skip & skip_merkle_check)
             || next_block.transaction_merkle_root == next_block.calculate_merkle_root(),
             "", ("next_block.transaction_merkle_root", next_block.transaction_merkle_root)
             ("calc",next_block.calculate_merkle_root())("next_block",next_block)("id",next_block.id()));
             */

   const producer_object& signing_producer = validate_block_header(skip, next_block);

   /// regions must be listed in order
   for( uint32_t i = 1; i < next_block.regions.size(); ++i )
      FC_ASSERT( next_block.regions[i-1].region < next_block.regions[i].region );

   block_trace next_block_trace(next_block);

   /// cache the input transaction ids so that they can be looked up when executing the
   /// summary
   vector<transaction_metadata> input_metas;
   // add all implicit transactions
   {
      next_block_trace.implicit_transactions.emplace_back(_get_on_block_transaction());
   }

   input_metas.reserve(next_block.input_transactions.size() + next_block_trace.implicit_transactions.size());
   
   for ( const auto& t : next_block_trace.implicit_transactions ) {
      input_metas.emplace_back(packed_transaction(t), get_chain_id(), head_block_time(), true /*implicit*/);
   }

   map<transaction_id_type,size_t> trx_index;
   for( const auto& t : next_block.input_transactions ) {
      input_metas.emplace_back(t, chain_id_type(), next_block.timestamp);
      trx_index[input_metas.back().id] =  input_metas.size() - 1;
   }

   next_block_trace.region_traces.reserve(next_block.regions.size());

   for( uint32_t region_index = 0; region_index < next_block.regions.size(); ++region_index ) {
      const auto& r = next_block.regions[region_index];
      region_trace r_trace;
      r_trace.cycle_traces.reserve(r.cycles_summary.size());

      EOS_ASSERT(!r.cycles_summary.empty(), tx_empty_region,"region[${r_index}] has no cycles", ("r_index",region_index));
      for (uint32_t cycle_index = 0; cycle_index < r.cycles_summary.size(); cycle_index++) {
         const auto& cycle = r.cycles_summary.at(cycle_index);
         cycle_trace c_trace;
         c_trace.shard_traces.reserve(cycle.size());

         // validate that no read_scope is used as a write scope in this cycle and that no two shards
         // share write scopes
         set<shard_lock> read_locks;
         map<shard_lock, uint32_t> write_locks;

         EOS_ASSERT(!cycle.empty(), tx_empty_cycle,"region[${r_index}] cycle[${c_index}] has no shards", ("r_index",region_index)("c_index",cycle_index));
         for (uint32_t shard_index = 0; shard_index < cycle.size(); shard_index++) {
            const auto& shard = cycle.at(shard_index);
            EOS_ASSERT(!shard.empty(), tx_empty_shard,"region[${r_index}] cycle[${c_index}] shard[${s_index}] is empty",
                       ("r_index",region_index)("c_index",cycle_index)("s_index",shard_index));

            // Validate that the shards scopes are correct and available
            validate_shard_locks(shard.read_locks,  "read");
            validate_shard_locks(shard.write_locks, "write");

            for (const auto& s: shard.read_locks) {
               EOS_ASSERT(write_locks.count(s) == 0, block_concurrency_exception,
                  "shard ${i} requires read lock \"${a}::${s}\" which is locked for write by shard ${j}",
                  ("i", shard_index)("s", s)("j", write_locks[s]));
               read_locks.emplace(s);
            }

            for (const auto& s: shard.write_locks) {
               EOS_ASSERT(write_locks.count(s) == 0, block_concurrency_exception,
                  "shard ${i} requires write lock \"${a}::${s}\" which is locked for write by shard ${j}",
                  ("i", shard_index)("a", s.account)("s", s.scope)("j", write_locks[s]));
               EOS_ASSERT(read_locks.count(s) == 0, block_concurrency_exception,
                  "shard ${i} requires write lock \"${a}::${s}\" which is locked for read",
                  ("i", shard_index)("a", s.account)("s", s.scope));
               write_locks[s] = shard_index;
            }

            flat_set<shard_lock> used_read_locks;
            flat_set<shard_lock> used_write_locks;

            shard_trace s_trace;
            for (const auto& receipt : shard.transactions) {
                optional<transaction_metadata> _temp;
                auto make_metadata = [&]() -> transaction_metadata* {
                  auto itr = trx_index.find(receipt.id);
                  if( itr != trx_index.end() ) {
                     return &input_metas.at(itr->second);
                  } else {
                     const auto* gtrx = _db.find<generated_transaction_object,by_trx_id>(receipt.id);
                     if (gtrx != nullptr) {
                        ilog( "defer" );
                        auto trx = fc::raw::unpack<deferred_transaction>(gtrx->packed_trx.data(), gtrx->packed_trx.size());
                        FC_ASSERT( trx.execute_after <= head_block_time() , "deffered transaction executed prematurely" );
                        _temp.emplace(trx, gtrx->published, trx.sender, trx.sender_id, gtrx->packed_trx.data(), gtrx->packed_trx.size() );
                        _destroy_generated_transaction(*gtrx);
                        return &*_temp;
                     } else {
                        ilog( "implicit" );
                        for ( size_t i=0; i < next_block_trace.implicit_transactions.size(); i++ ) {
                           if ( input_metas[i].id == receipt.id )
                              return &input_metas[i];
                        }
                        FC_ASSERT(false, "implicit transaction not found ${trx}", ("trx", receipt));
                     }
                  }
               };

               auto *mtrx = make_metadata();
               mtrx->region_id = r.region;
               mtrx->cycle_index = cycle_index;
               mtrx->shard_index = shard_index;
               mtrx->allowed_read_locks.emplace(&shard.read_locks);
               mtrx->allowed_write_locks.emplace(&shard.write_locks);
               mtrx->processing_deadline = processing_deadline;

               s_trace.transaction_traces.emplace_back(_apply_transaction(*mtrx));
               record_locks_for_data_access(s_trace.transaction_traces.back(), used_read_locks, used_write_locks);

               EOS_ASSERT(receipt.status == s_trace.transaction_traces.back().status, tx_receipt_inconsistent_status,
                          "Received status of transaction from block (${rstatus}) does not match the applied transaction's status (${astatus})",
                          ("rstatus",receipt.status)("astatus",s_trace.transaction_traces.back().status));

               // validate_referenced_accounts(trx);
               // Check authorization, and allow irrelevant signatures.
               // If the block producer let it slide, we'll roll with it.
               // check_transaction_authorization(trx, true);
            } /// for each transaction id

            EOS_ASSERT( boost::equal( used_read_locks, shard.read_locks ),
               block_lock_exception, "Read locks for executing shard: ${s} do not match those listed in the block", ("s", shard_index));
            EOS_ASSERT( boost::equal( used_write_locks, shard.write_locks ),
               block_lock_exception, "Write locks for executing shard: ${s} do not match those listed in the block", ("s", shard_index));

            s_trace.finalize_shard();
            c_trace.shard_traces.emplace_back(move(s_trace));
         } /// for each shard

         _apply_cycle_trace(c_trace);
         r_trace.cycle_traces.emplace_back(move(c_trace));
      } /// for each cycle

      next_block_trace.region_traces.emplace_back(move(r_trace));
   } /// for each region

   FC_ASSERT(next_block.action_mroot == next_block_trace.calculate_action_merkle_root());
   FC_ASSERT( transaction_metadata::calculate_transaction_merkle_root(input_metas) == next_block.transaction_mroot, "merkle root does not match" );

   _finalize_block( next_block_trace );
} FC_CAPTURE_AND_RETHROW( (next_block.block_num()) )  }

flat_set<public_key_type> chain_controller::get_required_keys(const transaction& trx,
                                                              const flat_set<public_key_type>& candidate_keys)const
{
   auto checker = make_auth_checker( [&](const permission_level& p){ return get_permission(p).auth; },
                                     [](const permission_level& ) {},
                                     get_global_properties().configuration.max_authority_depth,
                                     candidate_keys);

   for (const auto& act : trx.actions ) {
      for (const auto& declared_auth : act.authorization) {
         if (!checker.satisfied(declared_auth)) {
            EOS_ASSERT(checker.satisfied(declared_auth), tx_missing_sigs,
                       "transaction declares authority '${auth}', but does not have signatures for it.",
                       ("auth", declared_auth));
         }
      }
   }

   return checker.used_keys();
}


class permission_visitor {
public:
   permission_visitor(const chain_controller& controller) : _chain_controller(controller) {}

   void operator()(const permission_level& perm_level) {
      const auto obj = _chain_controller.get_permission(perm_level);
      if (_max_delay < obj.delay)
         _max_delay = obj.delay;
   }

   const time_point& get_max_delay() const { return _max_delay; }
private:
   const chain_controller& _chain_controller;
   time_point _max_delay;
};

time_point chain_controller::check_authorization( const vector<action>& actions,
                                                  const vector<action>& context_free_actions,
                                                  const flat_set<public_key_type>& provided_keys,
                                                  bool allow_unused_signatures,
                                                  flat_set<account_name> provided_accounts )const

{
   auto checker = make_auth_checker( [&](const permission_level& p){ return get_permission(p).auth; },
                                     permission_visitor(*this),
                                     get_global_properties().configuration.max_authority_depth,
                                     provided_keys, provided_accounts );

   time_point max_delay;

   for( const auto& act : actions ) {
      for( const auto& declared_auth : act.authorization ) {

         // check a minimum permission if one is set, otherwise assume the contract code will validate
         auto min_permission_name = lookup_minimum_permission(declared_auth.actor, act.account, act.name);
         bool min_permission_required = true;
         if (!min_permission_name) {
            // for updateauth actions, need to determine the permission that is changing
            if (act.account == config::system_account_name && act.name == contracts::updateauth::get_name()) {
               auto update = act.data_as<contracts::updateauth>();
               const auto permission_to_change = _db.find<permission_object, by_owner>(boost::make_tuple(update.account, update.permission));
               if (permission_to_change != nullptr) {
                  // only determining delay
                  min_permission_required = false;
                  min_permission_name = update.permission;
               }
            }
         }
         if (min_permission_name) {
            const auto& min_permission = _db.get<permission_object, by_owner>(boost::make_tuple(declared_auth.actor, *min_permission_name));

            if ((_skip_flags & skip_authority_check) == false) {
               const auto& index = _db.get_index<permission_index>().indices();
               const optional<time_point> delay = get_permission(declared_auth).satisfies(min_permission, index);
               EOS_ASSERT(!min_permission_required || delay.valid(),
                          tx_irrelevant_auth,
                          "action declares irrelevant authority '${auth}'; minimum authority is ${min}",
                          ("auth", declared_auth)("min", min_permission.name));
               if (max_delay < *delay)
                  max_delay = *delay;
            }
         }

         if (act.account == config::system_account_name) {
            // for link changes, we need to also determine the delay associated with an existing link that is being
            // moved or removed
            if (act.name == contracts::linkauth::get_name()) {
               auto link = act.data_as<contracts::linkauth>();
               if (declared_auth.actor == link.account) {
                  const auto linked_permission_name = lookup_linked_permission(link.account, link.code, link.type);
                  if( linked_permission_name.valid() ) {
                     const auto& linked_permission = _db.get<permission_object, by_owner>(boost::make_tuple(link.account, *linked_permission_name));
                     const auto& index = _db.get_index<permission_index>().indices();
                     const optional<time_point> delay = get_permission(declared_auth).satisfies(linked_permission, index);
                     if (delay.valid() && max_delay < *delay)
                        max_delay = *delay;
                  } // else it is only a new link, so don't need to delay
               }
            } else if (act.name == contracts::unlinkauth::get_name()) {
               auto unlink = act.data_as<contracts::unlinkauth>();
               if (declared_auth.actor == unlink.account) {
                  const auto unlinked_permission_name = lookup_linked_permission(unlink.account, unlink.code, unlink.type);
                  if (unlinked_permission_name.valid()) {
                     const auto& unlinked_permission = _db.get<permission_object, by_owner>(boost::make_tuple(unlink.account, *unlinked_permission_name));
                     const auto& index = _db.get_index<permission_index>().indices();
                     const optional<time_point> delay = get_permission(declared_auth).satisfies(unlinked_permission, index);
                     if (delay.valid() && max_delay < *delay)
                        max_delay = *delay;
                  }
               }
            }
         }

         if ((_skip_flags & skip_transaction_signatures) == false) {
            EOS_ASSERT(checker.satisfied(declared_auth), tx_missing_sigs,
                       "transaction declares authority '${auth}', but does not have signatures for it.",
                       ("auth", declared_auth));
         }
      }
   }

   for( const auto& act : context_free_actions ) {
      if (act.account == config::system_account_name && act.name == contracts::mindelay::get_name()) {
         const auto mindelay = act.data_as<contracts::mindelay>();
         const time_point delay = time_point_sec{mindelay.delay.convert_to<uint32_t>()};
         if (max_delay < delay)
            max_delay = delay;
      }
   }

   if (!allow_unused_signatures && (_skip_flags & skip_transaction_signatures) == false)
      EOS_ASSERT(checker.all_keys_used(), tx_irrelevant_sig,
                 "transaction bears irrelevant signatures from these keys: ${keys}",
                 ("keys", checker.unused_keys()));

   const auto checker_max_delay = checker.get_permission_visitor().get_max_delay();
   if (max_delay < checker_max_delay)
      max_delay = checker_max_delay;

   return max_delay;
}

bool chain_controller::check_authorization( account_name account, permission_name permission,
                                         flat_set<public_key_type> provided_keys,
                                         bool allow_unused_signatures)const
{
   auto checker = make_auth_checker( [&](const permission_level& p){ return get_permission(p).auth; },
                                  [](const permission_level& ) {},
                                  get_global_properties().configuration.max_authority_depth,
                                  provided_keys);

   auto satisfied = checker.satisfied({account, permission});

   if (satisfied && !allow_unused_signatures) {
      EOS_ASSERT(checker.all_keys_used(), tx_irrelevant_sig,
                 "irrelevant signatures from these keys: ${keys}",
                 ("keys", checker.unused_keys()));
   }

   return satisfied;
}

time_point chain_controller::check_transaction_authorization(const transaction& trx,
                                                             const vector<signature_type>& signatures,
                                                             const vector<bytes>& cfd,
                                                             bool allow_unused_signatures)const
{
   return check_authorization( trx.actions, trx.context_free_actions, trx.get_signature_keys( signatures, chain_id_type{}, cfd ), allow_unused_signatures );
}

optional<permission_name> chain_controller::lookup_minimum_permission(account_name authorizer_account,
                                                                    account_name scope,
                                                                    action_name act_name) const {
#warning TODO: this comment sounds like it is expecting a check ("may") somewhere else, but I have not found anything else
   // updateauth is a special case where any permission _may_ be suitable depending
   // on the contents of the action
   if (scope == config::system_account_name && act_name == contracts::updateauth::get_name()) {
      return optional<permission_name>();
   }

   try {
      optional<permission_name> linked_permission = lookup_linked_permission(authorizer_account, scope, act_name);
      if (!linked_permission )
         return config::active_name;

      if( *linked_permission == N(eosio.any) ) 
         return optional<permission_name>();

      return linked_permission;
   } FC_CAPTURE_AND_RETHROW((authorizer_account)(scope)(act_name))
}

optional<permission_name> chain_controller::lookup_linked_permission(account_name authorizer_account,
                                                                     account_name scope,
                                                                     action_name act_name) const {
   try {
      // First look up a specific link for this message act_name
      auto key = boost::make_tuple(authorizer_account, scope, act_name);
      auto link = _db.find<permission_link_object, by_action_name>(key);
      // If no specific link found, check for a contract-wide default
      if (link == nullptr) {
         get<2>(key) = "";
         link = _db.find<permission_link_object, by_action_name>(key);
      }

      // If no specific or default link found, use active permission
      if (link != nullptr) {
         return link->required_permission;
      } 
      return optional<permission_name>(); 

    //  return optional<permission_name>();
   } FC_CAPTURE_AND_RETHROW((authorizer_account)(scope)(act_name))
}

void chain_controller::validate_uniqueness( const transaction& trx )const {
   if( !should_check_for_duplicate_transactions() ) return;

   auto transaction = _db.find<transaction_object, by_trx_id>(trx.id());
   EOS_ASSERT(transaction == nullptr, tx_duplicate, "Transaction is not unique");
}

void chain_controller::record_transaction(const transaction& trx) 
{ 
   try {
       _db.create<transaction_object>([&](transaction_object& transaction) {
           transaction.trx_id = trx.id();
           transaction.expiration = trx.expiration;
       });
   } catch ( ... ) {
       EOS_ASSERT( false, transaction_exception,
                  "duplicate transaction ${id}", 
                  ("id", trx.id() ) );
   }
} 

static uint32_t calculate_transaction_cpu_usage( const transaction_trace& trace, const transaction_metadata& meta, const chain_config& chain_configuration ) {
   // calculate the sum of all actions retired
   uint32_t action_cpu_usage = 0;
   uint32_t context_free_actual_cpu_usage = 0;
   for (const auto &at: trace.action_traces) {
      if (at.context_free) {
         context_free_actual_cpu_usage += chain_configuration.base_per_action_cpu_usage + at.cpu_usage;
      } else {
         action_cpu_usage += chain_configuration.base_per_action_cpu_usage + at.cpu_usage;
         if (at.receiver == config::system_account_name &&
             at.act.account == config::system_account_name &&
             at.act.name == N(setcode)) {
            action_cpu_usage += chain_configuration.base_setcode_cpu_usage;
         }
      }
   }


   // charge a system controlled amount for signature verification/recovery
   uint32_t signature_cpu_usage = 0;
   if( meta.signing_keys ) {
      signature_cpu_usage = (uint32_t)meta.signing_keys->size() * chain_configuration.per_signature_cpu_usage;
   }

   // charge a system discounted amount for context free cpu usage
   //uint32_t context_free_cpu_commitment = (uint32_t)(meta.trx().kcpu_usage.value * 1024UL);
   /*
   EOS_ASSERT(context_free_actual_cpu_usage <= context_free_cpu_commitment,
              tx_resource_exhausted,
              "Transaction context free actions can not fit into the cpu usage committed to by the transaction's header! [usage=${usage},commitment=${commit}]",
              ("usage", context_free_actual_cpu_usage)("commit", context_free_cpu_commitment) );
              */

   uint32_t context_free_cpu_usage = (uint32_t)((uint64_t)context_free_actual_cpu_usage * chain_configuration.context_free_discount_cpu_usage_num / chain_configuration.context_free_discount_cpu_usage_den);

   auto actual_usage = chain_configuration.base_per_transaction_cpu_usage +
          action_cpu_usage +
          context_free_cpu_usage +
          signature_cpu_usage;

   

   if( meta.trx().kcpu_usage.value == 0 ) {
      return actual_usage;
   } else {
      EOS_ASSERT( actual_usage <= meta.trx().kcpu_usage.value*1000ll, tx_resource_exhausted, "transaction did not declare sufficient cpu usage: ${actual} > ${declared}", ("actual", actual_usage)("declared",meta.trx().kcpu_usage.value*1000ll) );
   }
   return meta.trx().kcpu_usage;
}

static uint32_t calculate_transaction_net_usage( const transaction_trace& trace, const transaction_metadata& meta, const chain_config& chain_configuration ) {
   // charge a system controlled per-lock overhead to account for shard bloat
   uint32_t lock_net_usage = uint32_t(trace.read_locks.size() + trace.write_locks.size()) * chain_configuration.per_lock_net_usage;
   uint32_t trx_wire_net_usage = meta.trx().net_usage_words.value * 8U;

   return chain_configuration.base_per_transaction_net_usage +
          trx_wire_net_usage +
          lock_net_usage;
}

void chain_controller::update_resource_usage( transaction_trace& trace, const transaction_metadata& meta ) {
   const auto& chain_configuration = get_global_properties().configuration;

   trace.cpu_usage = calculate_transaction_cpu_usage(trace, meta, chain_configuration);
   trace.net_usage = calculate_transaction_net_usage(trace, meta, chain_configuration);

   // enforce that the system controlled per tx limits are not violated
   EOS_ASSERT(trace.cpu_usage <= chain_configuration.max_transaction_cpu_usage,
              tx_resource_exhausted, "Transaction exceeds the maximum cpu usage [used: ${used}, max: ${max}]",
              ("used", trace.cpu_usage)("max", chain_configuration.max_transaction_cpu_usage));

   EOS_ASSERT(trace.net_usage <= chain_configuration.max_transaction_net_usage,
              tx_resource_exhausted, "Transaction exceeds the maximum net usage [used: ${used}, max: ${max}]",
              ("used", trace.net_usage)("max", chain_configuration.max_transaction_net_usage));

   // determine the accounts to bill
   set<std::pair<account_name, permission_name>> authorizations;
   for( const auto& act : meta.trx().actions )
      for( const auto& auth : act.authorization )
         authorizations.emplace( auth.actor, auth.permission );


   vector<account_name> bill_to_accounts;
   bill_to_accounts.reserve(authorizations.size());
   for( const auto& ap : authorizations ) {
      bill_to_accounts.push_back(ap.first);
   }

   // for account usage, the ordinal is based on possible blocks not actual blocks.  This means that as blocks are
   // skipped account usage will still decay.
   uint32_t ordinal = (uint32_t)(head_block_time().time_since_epoch().count() / fc::milliseconds(config::block_interval_ms).count());
   _resource_limits.add_transaction_usage(bill_to_accounts, trace.cpu_usage, trace.net_usage, ordinal);
}


void chain_controller::validate_tapos(const transaction& trx)const {
   if (!should_check_tapos()) return;

   const auto& tapos_block_summary = _db.get<block_summary_object>((uint16_t)trx.ref_block_num);

   //Verify TaPoS block summary has correct ID prefix, and that this block's time is not past the expiration
   EOS_ASSERT(trx.verify_reference_block(tapos_block_summary.block_id), invalid_ref_block_exception,
              "Transaction's reference block did not match. Is this transaction from a different fork?",
              ("tapos_summary", tapos_block_summary));
}

void chain_controller::validate_referenced_accounts( const transaction& trx )const
{ try {
   for( const auto& act : trx.actions ) {
      require_account(act.account);
      for (const auto& auth : act.authorization )
         require_account(auth.actor);
   }
} FC_CAPTURE_AND_RETHROW() }

void chain_controller::validate_expiration( const transaction& trx ) const
{ try {
   fc::time_point now = head_block_time();
   const auto& chain_configuration = get_global_properties().configuration;

   EOS_ASSERT( time_point(trx.expiration) <= now + fc::seconds(chain_configuration.max_transaction_lifetime),
               tx_exp_too_far_exception, "Transaction expiration is too far in the future, expiration is ${trx.expiration} but max expiration is ${max_til_exp}",
              ("trx.expiration",trx.expiration)("now",now)
              ("max_til_exp",chain_configuration.max_transaction_lifetime));
   EOS_ASSERT( now <= time_point(trx.expiration), expired_tx_exception, "Transaction is expired, now is ${now}, expiration is ${trx.exp}",
              ("now",now)("trx.exp",trx.expiration));
} FC_CAPTURE_AND_RETHROW((trx)) }


void chain_controller::require_scope( const scope_name& scope )const {
   switch( uint64_t(scope) ) {
      case config::eosio_all_scope:
      case config::eosio_auth_scope:
         return; /// built in scopes
      default:
         require_account(scope);
   }
}

void chain_controller::require_account(const account_name& name) const {
   auto account = _db.find<account_object, by_name>(name);
   FC_ASSERT(account != nullptr, "Account not found: ${name}", ("name", name));
}

const producer_object& chain_controller::validate_block_header(uint32_t skip, const signed_block& next_block)const {
   EOS_ASSERT(head_block_id() == next_block.previous, block_validate_exception, "",
              ("head_block_id",head_block_id())("next.prev",next_block.previous));
   EOS_ASSERT(head_block_time() < (fc::time_point)next_block.timestamp, block_validate_exception, "",
              ("head_block_time",head_block_time())("next",next_block.timestamp)("blocknum",next_block.block_num()));
   if (((fc::time_point)next_block.timestamp) > head_block_time() + fc::microseconds(config::block_interval_ms*1000)) {
      elog("head_block_time ${h}, next_block ${t}, block_interval ${bi}",
           ("h", head_block_time())("t", next_block.timestamp)("bi", config::block_interval_ms));
      elog("Did not produce block within block_interval ${bi}ms, took ${t}ms)",
           ("bi", config::block_interval_ms)("t", (time_point(next_block.timestamp) - head_block_time()).count() / 1000));
   }


   if( !is_start_of_round( next_block.block_num() ) )  {
      EOS_ASSERT(!next_block.new_producers, block_validate_exception,
                 "Producer changes may only occur at the end of a round.");
   }

   const producer_object& producer = get_producer(get_scheduled_producer(get_slot_at_time(next_block.timestamp)));

   if(!(skip&skip_producer_signature))
      EOS_ASSERT(next_block.validate_signee(producer.signing_key), block_validate_exception,
                 "Incorrect block producer key: expected ${e} but got ${a}",
                 ("e", producer.signing_key)("a", public_key_type(next_block.signee())));

   if(!(skip&skip_producer_schedule_check)) {
      EOS_ASSERT(next_block.producer == producer.owner, block_validate_exception,
                 "Producer produced block at wrong time",
                 ("block producer",next_block.producer)("scheduled producer",producer.owner));
   }

   EOS_ASSERT( next_block.schedule_version == get_global_properties().active_producers.version, block_validate_exception, "wrong producer schedule version specified" );

   return producer;
}

void chain_controller::create_block_summary(const signed_block& next_block) {
   auto sid = next_block.block_num() & 0xffff;
   _db.modify( _db.get<block_summary_object,by_id>(sid), [&](block_summary_object& p) {
         p.block_id = next_block.id();
   });
}

/**
 *  Takes the top config::producer_count producers by total vote excluding any producer whose
 *  block_signing_key is null.
 */
producer_schedule_type chain_controller::_calculate_producer_schedule()const {
   producer_schedule_type schedule = get_global_properties().new_active_producers;

   const auto& hps = _head_producer_schedule();
   schedule.version = hps.version;
   if( hps != schedule )
      ++schedule.version;
   return schedule;
}

/**
 *  Returns the most recent and/or pending producer schedule
 */
const shared_producer_schedule_type& chain_controller::_head_producer_schedule()const {
   const auto& gpo = get_global_properties();
   if( gpo.pending_active_producers.size() )
      return gpo.pending_active_producers.back().second;
   return gpo.active_producers;
}

void chain_controller::update_global_properties(const signed_block& b) { try {
   // If we're at the end of a round, update the BlockchainConfiguration, producer schedule
   // and "producers" special account authority
   if( is_start_of_round( b.block_num() ) ) {
      auto schedule = _calculate_producer_schedule();
      if( b.new_producers )
      {
          FC_ASSERT( schedule == *b.new_producers, "pending producer set different than expected" );
      }
      const auto& gpo = get_global_properties();

      if( _head_producer_schedule() != schedule ) {
         FC_ASSERT( b.new_producers, "pending producer set changed but block didn't indicate it" );
      }
      _db.modify( gpo, [&]( auto& props ) {
         if( props.pending_active_producers.size() && props.pending_active_producers.back().first == b.block_num() )
            props.pending_active_producers.back().second = schedule;
         else
         {
            props.pending_active_producers.emplace_back( props.pending_active_producers.get_allocator() );// props.pending_active_producers.size()+1, props.pending_active_producers.get_allocator() );
            auto& back = props.pending_active_producers.back();
            back.first = b.block_num();
            back.second = schedule;

         }
      });


      auto active_producers_authority = authority(config::producers_authority_threshold, {}, {});
      for(auto& name : gpo.active_producers.producers ) {
         active_producers_authority.accounts.push_back({{name.producer_name, config::active_name}, 1});
      }

      auto& po = _db.get<permission_object, by_owner>( boost::make_tuple(config::producers_account_name,
                                                                         config::active_name ) );
      _db.modify(po,[active_producers_authority] (permission_object& po) {
         po.auth = active_producers_authority;
      });
   }
} FC_CAPTURE_AND_RETHROW() }

void chain_controller::add_checkpoints( const flat_map<uint32_t,block_id_type>& checkpts ) {
   for (const auto& i : checkpts)
      _checkpoints[i.first] = i.second;
}

bool chain_controller::before_last_checkpoint()const {
   return (_checkpoints.size() > 0) && (_checkpoints.rbegin()->first >= head_block_num());
}

const global_property_object& chain_controller::get_global_properties()const {
   return _db.get<global_property_object>();
}

const dynamic_global_property_object&chain_controller::get_dynamic_global_properties() const {
   return _db.get<dynamic_global_property_object>();
}

time_point chain_controller::head_block_time()const {
   return get_dynamic_global_properties().time;
}

uint32_t chain_controller::head_block_num()const {
   return get_dynamic_global_properties().head_block_number;
}

block_id_type chain_controller::head_block_id()const {
   return get_dynamic_global_properties().head_block_id;
}

account_name chain_controller::head_block_producer() const {
   auto b = _fork_db.fetch_block(head_block_id());
   if( b ) return b->data.producer;

   if (auto head_block = fetch_block_by_id(head_block_id()))
      return head_block->producer;
   return {};
}

const producer_object& chain_controller::get_producer(const account_name& owner_name) const
{ try {
   return _db.get<producer_object, by_owner>(owner_name);
} FC_CAPTURE_AND_RETHROW( (owner_name) ) }

const permission_object&   chain_controller::get_permission( const permission_level& level )const
{ try {
   return _db.get<permission_object, by_owner>( boost::make_tuple(level.actor,level.permission) );
} EOS_RETHROW_EXCEPTIONS( chain::permission_query_exception, "Fail to retrieve permission: ${level}", ("level", level) ) }

uint32_t chain_controller::last_irreversible_block_num() const {
   return get_dynamic_global_properties().last_irreversible_block_num;
}

void chain_controller::_initialize_indexes() {
   _db.add_index<account_index>();
   _db.add_index<permission_index>();
   _db.add_index<permission_usage_index>();
   _db.add_index<permission_link_index>();
   _db.add_index<action_permission_index>();



   _db.add_index<contracts::table_id_multi_index>();
   _db.add_index<contracts::key_value_index>();
   _db.add_index<contracts::index64_index>();
   _db.add_index<contracts::index128_index>();
   _db.add_index<contracts::index256_index>();
   _db.add_index<contracts::index_double_index>();

   _db.add_index<global_property_multi_index>();
   _db.add_index<dynamic_global_property_multi_index>();
   _db.add_index<block_summary_multi_index>();
   _db.add_index<transaction_multi_index>();
   _db.add_index<generated_transaction_multi_index>();
   _db.add_index<producer_multi_index>();
   _db.add_index<scope_sequence_multi_index>();
}

void chain_controller::_initialize_chain(contracts::chain_initializer& starter)
{ try {
   if (!_db.find<global_property_object>()) {
      _db.with_write_lock([this, &starter] {
         auto initial_timestamp = starter.get_chain_start_time();
         FC_ASSERT(initial_timestamp != time_point(), "Must initialize genesis timestamp." );
         FC_ASSERT( block_timestamp_type(initial_timestamp) == initial_timestamp,
                    "Genesis timestamp must be divisible by config::block_interval_ms" );

         // Create global properties
         const auto& gp = _db.create<global_property_object>([&starter](global_property_object& p) {
            p.configuration = starter.get_chain_start_configuration();
            p.active_producers = starter.get_chain_start_producers();
            p.new_active_producers = starter.get_chain_start_producers();
         });

         _db.create<dynamic_global_property_object>([&](dynamic_global_property_object& p) {
            p.time = initial_timestamp;
            //p.recent_slots_filled = uint64_t(-1);
         });

         _resource_limits.initialize_chain();

         // Initialize block summary index
         for (int i = 0; i < 0x10000; i++)
            _db.create<block_summary_object>([&](block_summary_object&) {});

         starter.prepare_database(*this, _db);
      });
   }
} FC_CAPTURE_AND_RETHROW() }


void chain_controller::replay() {
   ilog("Replaying blockchain");
   auto start = fc::time_point::now();

   auto on_exit = fc::make_scoped_exit([&_currently_replaying_blocks = _currently_replaying_blocks](){
      _currently_replaying_blocks = false;
   });
   _currently_replaying_blocks = true;

   auto last_block = _block_log.read_head();
   if (!last_block) {
      elog("No blocks in block log; skipping replay");
      return;
   }

   const auto last_block_num = last_block->block_num();

   ilog("Replaying ${n} blocks...", ("n", last_block_num) );
   for (uint32_t i = 1; i <= last_block_num; ++i) {
      if (i % 5000 == 0)
         std::cerr << "   " << double(i*100)/last_block_num << "%   "<<i << " of " <<last_block_num<<"   \n";
      fc::optional<signed_block> block = _block_log.read_block_by_num(i);
      FC_ASSERT(block, "Could not find block #${n} in block_log!", ("n", i));
      _apply_block(*block, skip_producer_signature |
                          skip_transaction_signatures |
                          skip_transaction_dupe_check |
                          skip_tapos_check |
                          skip_producer_schedule_check |
                          skip_authority_check |
                          received_block);
   }
   auto end = fc::time_point::now();
   ilog("Done replaying ${n} blocks, elapsed time: ${t} sec",
        ("n", head_block_num())("t",double((end-start).count())/1000000.0));

   _db.set_revision(head_block_num());
}

void chain_controller::_spinup_db() {
   // Rewind the database to the last irreversible block
   _db.with_write_lock([&] {
      _db.undo_all();
      FC_ASSERT(_db.revision() == head_block_num(), "Chainbase revision does not match head block num",
                ("rev", _db.revision())("head_block", head_block_num()));

   });
}

void chain_controller::_spinup_fork_db()
{
   fc::optional<signed_block> last_block = _block_log.read_head();
   if(last_block.valid()) {
      _fork_db.start_block(*last_block);
      if (last_block->id() != head_block_id()) {
           FC_ASSERT(head_block_num() == 0, "last block ID does not match current chain state",
                     ("last_block->id", last_block->id())("head_block_num",head_block_num()));
      }
   }
}

/*
ProducerRound chain_controller::calculate_next_round(const signed_block& next_block) {
   auto schedule = _admin->get_next_round(_db);
   auto changes = get_global_properties().active_producers - schedule;
   EOS_ASSERT(boost::range::equal(next_block.producer_changes, changes), block_validate_exception,
              "Unexpected round changes in new block header",
              ("expected changes", changes)("block changes", next_block.producer_changes));

   fc::time_point tp = (fc::time_point)next_block.timestamp;
   utilities::rand::random rng(tp.sec_since_epoch());
   rng.shuffle(schedule);
   return schedule;
}*/

void chain_controller::update_global_dynamic_data(const signed_block& b) {
   const dynamic_global_property_object& _dgp = _db.get<dynamic_global_property_object>();

   const auto& bmroot = _dgp.block_merkle_root.get_root();
   FC_ASSERT( bmroot == b.block_mroot, "block merkle root does not match expected value" );

   uint32_t missed_blocks = head_block_num() == 0? 1 : get_slot_at_time((fc::time_point)b.timestamp);
   assert(missed_blocks != 0);
   missed_blocks--;

//   if (missed_blocks)
//      wlog("Blockchain continuing after gap of ${b} missed blocks", ("b", missed_blocks));

   if (!(_skip_flags & skip_missed_block_penalty)) {
      for (uint32_t i = 0; i < missed_blocks; ++i) {
         const auto &producer_missed = get_producer(get_scheduled_producer(i + 1));
         if (producer_missed.owner != b.producer) {
            /*
            const auto& producer_account = producer_missed.producer_account(*this);
            if( (fc::time_point::now() - b.timestamp) < fc::seconds(30) )
               wlog( "Producer ${name} missed block ${n} around ${t}", ("name",producer_account.name)("n",b.block_num())("t",b.timestamp) );
               */

            _db.modify(producer_missed, [&](producer_object &w) {
               w.total_missed++;
            });
         }
      }
   }

   const auto& props = get_global_properties();

   // dynamic global properties updating
   _db.modify( _dgp, [&]( dynamic_global_property_object& dgp ){
      dgp.head_block_number = b.block_num();
      dgp.head_block_id = b.id();
      dgp.time = b.timestamp;
      dgp.current_producer = b.producer;
      dgp.current_absolute_slot += missed_blocks+1;

      /*
      // If we've missed more blocks than the bitmap stores, skip calculations and simply reset the bitmap
      if (missed_blocks < sizeof(dgp.recent_slots_filled) * 8) {
         dgp.recent_slots_filled <<= 1;
         dgp.recent_slots_filled += 1;
         dgp.recent_slots_filled <<= missed_blocks;
      } else
         if(config::percent_100 * get_global_properties().active_producers.producers.size() / blocks_per_round() > config::required_producer_participation)
            dgp.recent_slots_filled = uint64_t(-1);
         else
            dgp.recent_slots_filled = 0;
      */
      dgp.block_merkle_root.append( head_block_id() );
   });

   _fork_db.set_max_size( _dgp.head_block_number - _dgp.last_irreversible_block_num + 1 );
}

void chain_controller::update_signing_producer(const producer_object& signing_producer, const signed_block& new_block)
{
   const dynamic_global_property_object& dpo = get_dynamic_global_properties();
   uint64_t new_block_aslot = dpo.current_absolute_slot + get_slot_at_time( (fc::time_point)new_block.timestamp );

   _db.modify( signing_producer, [&]( producer_object& _wit )
   {
      _wit.last_aslot = new_block_aslot;
      _wit.last_confirmed_block_num = new_block.block_num();
   } );
}

void chain_controller::update_permission_usage( const transaction_metadata& meta ) {
   // for any transaction not sent by code, update the affirmative last time a given permission was used
   if (!meta.sender) {
      for( const auto& act : meta.trx().actions ) {
         for( const auto& auth : act.authorization ) {
            const auto *puo = _db.find<permission_usage_object, by_account_permission>(boost::make_tuple(auth.actor, auth.permission));
            if (puo) {
               _db.modify(*puo, [this](permission_usage_object &pu) {
                  pu.last_used = head_block_time();
               });
            } else {
               _db.create<permission_usage_object>([this, &auth](permission_usage_object &pu){
                  pu.account = auth.actor;
                  pu.permission = auth.permission;
                  pu.last_used = head_block_time();
               });
            }
         }
      }
   }
}

void chain_controller::update_or_create_producers( const producer_schedule_type& producers ) {
   for ( auto prod : producers.producers ) {
      if ( _db.find<producer_object, by_owner>(prod.producer_name) == nullptr ) {
         _db.create<producer_object>( [&]( auto& pro ) {
            pro.owner       = prod.producer_name;
            pro.signing_key = prod.block_signing_key;
         });
      }
   }
}

void chain_controller::update_last_irreversible_block()
{
   const global_property_object& gpo = get_global_properties();
   const dynamic_global_property_object& dpo = get_dynamic_global_properties();

   vector<const producer_object*> producer_objs;
   producer_objs.reserve(gpo.active_producers.producers.size());

   std::transform(gpo.active_producers.producers.begin(),
                  gpo.active_producers.producers.end(), std::back_inserter(producer_objs),
                  [this](const producer_key& pk) { return &get_producer(pk.producer_name); });

   static_assert(config::irreversible_threshold_percent > 0, "irreversible threshold must be nonzero");

   size_t offset = EOS_PERCENT(producer_objs.size(), config::percent_100- config::irreversible_threshold_percent);
   std::nth_element(producer_objs.begin(), producer_objs.begin() + offset, producer_objs.end(),
      [](const producer_object* a, const producer_object* b) {
         return a->last_confirmed_block_num < b->last_confirmed_block_num;
      });

   uint32_t new_last_irreversible_block_num = producer_objs[offset]->last_confirmed_block_num;
   // TODO: right now the code cannot handle the head block being irreversible for reasons that are purely
   // implementation details.  We can and should remove this special case once the rest of the logic is fixed.
   if (producer_objs.size() == 1) {
      new_last_irreversible_block_num -= 1;
   }


   if (new_last_irreversible_block_num > dpo.last_irreversible_block_num) {
      _db.modify(dpo, [&](dynamic_global_property_object& _dpo) {
         _dpo.last_irreversible_block_num = new_last_irreversible_block_num;
      });
   }

   // Write newly irreversible blocks to disk. First, get the number of the last block on disk...
   auto old_last_irreversible_block = _block_log.head();
   unsigned last_block_on_disk = 0;
   // If this is null, there are no blocks on disk, so the zero is correct
   if (old_last_irreversible_block)
      last_block_on_disk = old_last_irreversible_block->block_num();

   if (last_block_on_disk < new_last_irreversible_block_num) {
      for (auto block_to_write = last_block_on_disk + 1;
           block_to_write <= new_last_irreversible_block_num;
           ++block_to_write) {
         auto block = fetch_block_by_number(block_to_write);
         FC_ASSERT( block, "unable to find last irreversible block to write" );
         _block_log.append(*block);
         applied_irreversible_block(*block);
      }
   }

   if( new_last_irreversible_block_num > last_block_on_disk ) {
      /// TODO: use upper / lower bound to find
      optional<producer_schedule_type> new_producer_schedule;
      for( const auto& item : gpo.pending_active_producers ) {
         if( item.first < new_last_irreversible_block_num ) {
            new_producer_schedule = item.second;
         }
      }
      if( new_producer_schedule ) {
         update_or_create_producers( *new_producer_schedule );
         _db.modify( gpo, [&]( auto& props ){
              boost::range::remove_erase_if(props.pending_active_producers,
                                            [new_last_irreversible_block_num](const typename decltype(props.pending_active_producers)::value_type& v) -> bool {
                                               return v.first < new_last_irreversible_block_num;
                                            });
              props.active_producers = *new_producer_schedule;
         });
      }
   }

   // Trim fork_database and undo histories
   _fork_db.set_max_size(head_block_num() - new_last_irreversible_block_num + 1);
   _db.commit(new_last_irreversible_block_num);
}

void chain_controller::clear_expired_transactions()
{ try {
   //Look for expired transactions in the deduplication list, and remove them.
   //transactions must have expired by at least two forking windows in order to be removed.
   auto& transaction_idx = _db.get_mutable_index<transaction_multi_index>();
   const auto& dedupe_index = transaction_idx.indices().get<by_expiration>();
   while( (!dedupe_index.empty()) && (head_block_time() > fc::time_point(dedupe_index.rbegin()->expiration) ) )
      transaction_idx.remove(*dedupe_index.rbegin());

   //Look for expired transactions in the pending generated list, and remove them.
   //transactions must have expired by at least two forking windows in order to be removed.
   auto& generated_transaction_idx = _db.get_mutable_index<generated_transaction_multi_index>();
   const auto& generated_index = generated_transaction_idx.indices().get<by_expiration>();
   while( (!generated_index.empty()) && (head_block_time() > generated_index.rbegin()->expiration) ) {
      _destroy_generated_transaction(*generated_index.rbegin());
   }

} FC_CAPTURE_AND_RETHROW() }

using boost::container::flat_set;

account_name chain_controller::get_scheduled_producer(uint32_t slot_num)const
{
   const dynamic_global_property_object& dpo = get_dynamic_global_properties();
   uint64_t current_aslot = dpo.current_absolute_slot + slot_num;
   const auto& gpo = _db.get<global_property_object>();
   auto number_of_active_producers = gpo.active_producers.producers.size();
   auto index = current_aslot % (number_of_active_producers * config::producer_repetitions);
   index /= config::producer_repetitions;
   FC_ASSERT( gpo.active_producers.producers.size() > 0, "no producers defined" );

   return gpo.active_producers.producers[index].producer_name;
}

block_timestamp_type chain_controller::get_slot_time(uint32_t slot_num)const
{
   if( slot_num == 0)
      return block_timestamp_type();

   const dynamic_global_property_object& dpo = get_dynamic_global_properties();

   if( head_block_num() == 0 )
   {
      // n.b. first block is at genesis_time plus one block interval
      auto genesis_time = block_timestamp_type(dpo.time);
      genesis_time.slot += slot_num;
      return (fc::time_point)genesis_time;
   }

   auto head_block_abs_slot = block_timestamp_type(head_block_time());
   head_block_abs_slot.slot += slot_num;
   return head_block_abs_slot;
}

uint32_t chain_controller::get_slot_at_time( block_timestamp_type when )const
{
   auto first_slot_time = get_slot_time(1);
   if( when < first_slot_time )
      return 0;
   return block_timestamp_type(when).slot - first_slot_time.slot + 1;
}

uint32_t chain_controller::producer_participation_rate()const
{
   //const dynamic_global_property_object& dpo = get_dynamic_global_properties();
   //return uint64_t(config::percent_100) * __builtin_popcountll(dpo.recent_slots_filled) / 64;
   return static_cast<uint32_t>(config::percent_100); // Ignore participation rate for now until we construct a better metric.
}

void chain_controller::_set_apply_handler( account_name contract, scope_name scope, action_name action, apply_handler v ) {
   _apply_handlers[contract][make_pair(scope,action)] = v;
}

static void log_handled_exceptions(const transaction& trx) {
   try {
      throw;
   } catch (const checktime_exceeded&) {
      throw;
   } FC_CAPTURE_AND_LOG((trx));
}

transaction_trace chain_controller::__apply_transaction( transaction_metadata& meta ) 
{ try {
   transaction_trace result(meta.id);
   EOS_ASSERT( !meta.trx().actions.empty(), tx_no_action, "transactions require at least one context-aware action" );
   // first check for at least one authorization
   bool has_auth = false;
   for (const auto& act : meta.trx().actions)
      has_auth |= !act.authorization.empty();

   EOS_ASSERT( has_auth, tx_no_auths, "transactions require at least one authorization" );

   validate_transaction( meta.trx() );

   for (const auto &act : meta.trx().context_free_actions) {
      EOS_ASSERT( act.authorization.empty(), cfa_irrelevant_auth, "context-free actions cannot require authorization" );
      apply_context context(*this, _db, act, meta);
      context.context_free = true;
      context.exec();
      fc::move_append(result.action_traces, std::move(context.results.applied_actions));
      FC_ASSERT( result.deferred_transaction_requests.size() == 0 );
   }
   
   for (const auto &act : meta.trx().actions) {
      apply_context context(*this, _db, act, meta);
      context.exec();
      context.results.applied_actions.back().auths_used = act.authorization.size() - context.unused_authorizations().size();
      fc::move_append(result.action_traces, std::move(context.results.applied_actions));
      fc::move_append(result.deferred_transaction_requests, std::move(context.results.deferred_transaction_requests));
      /*
      // check if all authorizations were used, special case a couple of native contracts
      if (!(act.name == N(updateauth) || act.name == N(canceldelay)))
         EOS_ASSERT( context.all_authorizations_used(), tx_irrelevant_auth, "actions should only require the authorizations needed for execution, unused : ${auth}", 
               ("auth", context.unused_authorizations()) );
      */
   }
<<<<<<< HEAD
    
   
   uint32_t act_usage = result.action_traces.size();
=======

   update_resource_usage(result, meta);
>>>>>>> 7dbfadac

   update_permission_usage(meta);
   record_transaction(meta.trx());
   return result;
} FC_CAPTURE_AND_RETHROW() }

<<<<<<< HEAD
transaction_trace chain_controller::_apply_transaction( transaction_metadata& meta ) 
{ try {
   try {
      auto temp_session = _db.start_undo_session(true);
      auto result = __apply_transaction(meta);
      temp_session.squash();
      return result;
   } catch (...) {
      // if this is an implicit transaction, then hard fail
      if (meta.is_implicit) {
         transaction_trace result(meta.id);
         result.status = transaction_trace::hard_fail;
         return result;
      }
      // if there is no sender, there is no error handling possible, rethrow
      if (!meta.sender) {
         throw;
=======
transaction_trace chain_controller::_apply_transaction( transaction_metadata& meta ) { try {
   auto execute = [this](transaction_metadata& meta) -> transaction_trace {
      try {
         auto temp_session = _db.start_undo_session(true);
         auto result =  __apply_transaction(meta);
         temp_session.squash();
         return result;
      } catch (...) {
         // if there is no sender, there is no error handling possible, rethrow
         if (!meta.sender) {
            throw;
         }

         // log exceptions we can handle with the error handle, throws otherwise
         log_handled_exceptions(meta.trx());

         return _apply_error(meta);
>>>>>>> 7dbfadac
      }
   };

   auto start = fc::time_point::now();
   auto result = execute(meta);
   result._profiling_us = fc::time_point::now() - start;
   return result;
} FC_CAPTURE_AND_RETHROW( (transaction_header(meta.trx())) ) }

transaction_trace chain_controller::_apply_error( transaction_metadata& meta ) {
   transaction_trace result(meta.id);
   result.status = transaction_trace::soft_fail;

   transaction etrx;
   etrx.actions.emplace_back(vector<permission_level>{{meta.sender_id,config::active_name}},
                             contracts::onerror(meta.raw_data, meta.raw_data + meta.raw_size) );

   try {
      auto temp_session = _db.start_undo_session(true);

      apply_context context(*this, _db, etrx.actions.front(), meta);
      context.exec();
      fc::move_append(result.action_traces, std::move(context.results.applied_actions));
      fc::move_append(result.deferred_transaction_requests, std::move(context.results.deferred_transaction_requests));

      uint32_t act_usage = result.action_traces.size();

      for (auto &at: result.action_traces) {
         at.region_id = meta.region_id;
         at.cycle_index = meta.cycle_index;
      }

      update_resource_usage(result, meta);
      record_transaction(meta.trx());

      temp_session.squash();
      return result;

   } catch (...) {
      // log exceptions we can handle with the error handle, throws otherwise
      log_handled_exceptions(etrx);

      // fall through to marking this tx as hard-failing
   }

   // if we have an objective error, on an error handler, we return hard fail for the trx
   result.status = transaction_trace::hard_fail;
   return result;
}

void chain_controller::_destroy_generated_transaction( const generated_transaction_object& gto ) {
   auto& generated_transaction_idx = _db.get_mutable_index<generated_transaction_multi_index>();
   _resource_limits.add_account_ram_usage(gto.payer, -(sizeof(generated_transaction_object) + gto.packed_trx.size() + config::overhead_per_row_ram_bytes));
   generated_transaction_idx.remove(gto);

}

void chain_controller::_create_generated_transaction( const deferred_transaction& dto ) {
   size_t trx_size = fc::raw::pack_size(dto);
   _resource_limits.add_account_ram_usage(
      dto.payer,
      (sizeof(generated_transaction_object) + (int64_t)trx_size + config::overhead_per_row_ram_bytes),
      "Generated Transaction ${id} from ${s}", _V("id", dto.sender_id)("s",dto.sender)
   );

   _db.create<generated_transaction_object>([&](generated_transaction_object &obj) {
      obj.trx_id = dto.id();
      obj.sender = dto.sender;
      obj.sender_id = dto.sender_id;
      obj.payer = dto.payer;
      obj.expiration = dto.expiration;
      obj.delay_until = dto.execute_after;
      obj.published = head_block_time();
      obj.packed_trx.resize(trx_size);
      fc::datastream<char *> ds(obj.packed_trx.data(), obj.packed_trx.size());
      fc::raw::pack(ds, dto);
   });
}

vector<transaction_trace> chain_controller::push_deferred_transactions( bool flush, uint32_t skip )
{ try {
   if( !_pending_block ) {
      _start_pending_block( true );
   }

   return with_skip_flags(skip, [&]() {
      return _db.with_write_lock([&]() {
         return _push_deferred_transactions( flush );
      });
   });
} FC_CAPTURE_AND_RETHROW() }

vector<transaction_trace> chain_controller::_push_deferred_transactions( bool flush )
{
   FC_ASSERT( _pending_block, " block not started" );

   if (flush && _pending_cycle_trace && _pending_cycle_trace->shard_traces.size() > 0) {
      // TODO: when we go multithreaded this will need a better way to see if there are flushable
      // deferred transactions in the shards
      auto maybe_start_new_cycle = [&]() {
         for (const auto &st: _pending_cycle_trace->shard_traces) {
            for (const auto &tr: st.transaction_traces) {
               for (const auto &req: tr.deferred_transaction_requests) {
                  if ( req.contains<deferred_transaction>() ) {
                     const auto& dt = req.get<deferred_transaction>();
                     if ( fc::time_point(dt.execute_after) <= head_block_time() ) {
                        // force a new cycle and break out
                        _finalize_pending_cycle();
                        _start_pending_cycle();
                        return;
                     }
                  }
               }
            }
         }
      };

      maybe_start_new_cycle();
   }

   const auto& generated_transaction_idx = _db.get_index<generated_transaction_multi_index>();
   auto& generated_index = generated_transaction_idx.indices().get<by_delay>();
   vector<const generated_transaction_object*> candidates;

   for( auto itr = generated_index.begin(); itr != generated_index.end() && (head_block_time() >= itr->delay_until); ++itr) {
      const auto &gtrx = *itr;
      candidates.emplace_back(&gtrx);
   }

   auto deferred_transactions_deadline = fc::time_point::now() + fc::microseconds(config::deffered_transactions_max_time_per_block_us);
   vector<transaction_trace> res;
   for (const auto* trx_p: candidates) {
      if (!is_known_transaction(trx_p->trx_id)) {
         try {
            auto trx = fc::raw::unpack<deferred_transaction>(trx_p->packed_trx.data(), trx_p->packed_trx.size());
            transaction_metadata mtrx (trx, trx_p->published, trx.sender, trx.sender_id, trx_p->packed_trx.data(), trx_p->packed_trx.size(), deferred_transactions_deadline);
            res.push_back( _push_transaction(std::move(mtrx)) );
         } FC_CAPTURE_AND_LOG((trx_p->trx_id)(trx_p->sender));
      }

      _destroy_generated_transaction(*trx_p);

      if ( deferred_transactions_deadline <= fc::time_point::now() ) {
         break;
      }
   }
   return res;
}

const apply_handler* chain_controller::find_apply_handler( account_name receiver, account_name scope, action_name act ) const
{
   auto native_handler_scope = _apply_handlers.find( receiver );
   if( native_handler_scope != _apply_handlers.end() ) {
      auto handler = native_handler_scope->second.find( make_pair( scope, act ) );
      if( handler != native_handler_scope->second.end() )
         return &handler->second;
   }
   return nullptr;
}

template<typename TransactionProcessing>
transaction_trace chain_controller::wrap_transaction_processing( transaction_metadata&& data, TransactionProcessing trx_processing )
{ try {
   FC_ASSERT( _pending_block, " block not started" );

   if (_limits.max_push_transaction_us.count() > 0) {
      auto newval = fc::time_point::now() + _limits.max_push_transaction_us;
      if ( !data.processing_deadline || newval < *data.processing_deadline ) {
         data.processing_deadline = newval;
      }
   }

   const transaction& trx = data.trx();

   //wdump((transaction_header(trx)));

   auto temp_session = _db.start_undo_session(true);

   // for now apply the transaction serially but schedule it according to those invariants
   validate_referenced_accounts(trx);

   auto result = trx_processing(data);

   auto& bcycle = _pending_block->regions.back().cycles_summary.back();
   auto& bshard = bcycle.front();
   auto& bshard_trace = _pending_cycle_trace->shard_traces.at(0);

   record_locks_for_data_access(result, bshard_trace.read_locks, bshard_trace.write_locks);

   bshard.transactions.emplace_back( result );
   
   bshard_trace.append(result);

   // The transaction applied successfully. Merge its changes into the pending block session.
   temp_session.squash();

   //wdump((transaction_header(data.trx())));
   _pending_transaction_metas.emplace_back( move(data) );

   return result;
} FC_CAPTURE_AND_RETHROW( (transaction_header(data.trx())) ) }

} } /// eosio::chain<|MERGE_RESOLUTION|>--- conflicted
+++ resolved
@@ -1831,39 +1831,14 @@
                ("auth", context.unused_authorizations()) );
       */
    }
-<<<<<<< HEAD
-    
-   
-   uint32_t act_usage = result.action_traces.size();
-=======
 
    update_resource_usage(result, meta);
->>>>>>> 7dbfadac
 
    update_permission_usage(meta);
    record_transaction(meta.trx());
    return result;
 } FC_CAPTURE_AND_RETHROW() }
 
-<<<<<<< HEAD
-transaction_trace chain_controller::_apply_transaction( transaction_metadata& meta ) 
-{ try {
-   try {
-      auto temp_session = _db.start_undo_session(true);
-      auto result = __apply_transaction(meta);
-      temp_session.squash();
-      return result;
-   } catch (...) {
-      // if this is an implicit transaction, then hard fail
-      if (meta.is_implicit) {
-         transaction_trace result(meta.id);
-         result.status = transaction_trace::hard_fail;
-         return result;
-      }
-      // if there is no sender, there is no error handling possible, rethrow
-      if (!meta.sender) {
-         throw;
-=======
 transaction_trace chain_controller::_apply_transaction( transaction_metadata& meta ) { try {
    auto execute = [this](transaction_metadata& meta) -> transaction_trace {
       try {
@@ -1872,6 +1847,12 @@
          temp_session.squash();
          return result;
       } catch (...) {
+         if (meta.is_implicit) {
+            transaction_trace result(meta.id);
+            result.status = transaction_trace::hard_fail;
+            return result;
+         }
+
          // if there is no sender, there is no error handling possible, rethrow
          if (!meta.sender) {
             throw;
@@ -1881,7 +1862,6 @@
          log_handled_exceptions(meta.trx());
 
          return _apply_error(meta);
->>>>>>> 7dbfadac
       }
    };
 
