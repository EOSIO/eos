#include <eosio/chain/combined_database.hpp>
#include <eosio/chain/controller.hpp>
#include <eosio/chain/exceptions.hpp>
#include <eosio/chain/kv_chainbase_objects.hpp>
#include <eosio/chain/kv_context.hpp>

namespace eosio { namespace chain {
   struct kv_iterator_rocksdb : kv_iterator {
      uint32_t&                num_iterators;
      b1::chain_kv::view&          view;
      uint64_t                 contract;
      b1::chain_kv::view::iterator kv_it;

      kv_iterator_rocksdb(uint32_t& num_iterators, b1::chain_kv::view& view, uint64_t contract, const char* prefix,
                          uint32_t size)
          : num_iterators(num_iterators), view{ view }, contract{ contract }, //
            kv_it{ view, contract, { prefix, size } } {
         ++num_iterators;
      }

      ~kv_iterator_rocksdb() override { --num_iterators; }

      bool is_kv_chainbase_context_iterator() const override { return false; }
      bool is_kv_rocksdb_context_iterator() const override { return true; }

      kv_it_stat kv_it_status() override {
         if (kv_it.is_end())
            return kv_it_stat::iterator_end;
         else if (kv_it.is_erased())
            return kv_it_stat::iterator_erased;
         else
            return kv_it_stat::iterator_ok;
      }

      int32_t kv_it_compare(const kv_iterator& rhs) override {
         EOS_ASSERT(rhs.is_kv_rocksdb_context_iterator(), kv_bad_iter, "Incompatible key-value iterators");
         auto& r = static_cast<const kv_iterator_rocksdb&>(rhs);
         EOS_ASSERT(&view == &r.view && contract == r.contract, kv_bad_iter, "Incompatible key-value iterators");
         EOS_ASSERT(!kv_it.is_erased(), kv_bad_iter, "Iterator to erased element");
         EOS_ASSERT(!r.kv_it.is_erased(), kv_bad_iter, "Iterator to erased element");
         try {
            try {
               return compare(kv_it, r.kv_it);
            }
            FC_LOG_AND_RETHROW()
         }
         CATCH_AND_EXIT_DB_FAILURE()
      }

      int32_t kv_it_key_compare(const char* key, uint32_t size) override {
         EOS_ASSERT(!kv_it.is_erased(), kv_bad_iter, "Iterator to erased element");
         try {
            try {
               return b1::chain_kv::compare_key(kv_it.get_kv(), b1::chain_kv::key_value{ { key, size }, {} });
            }
            FC_LOG_AND_RETHROW()
         }
         CATCH_AND_EXIT_DB_FAILURE()
      }

      kv_it_stat kv_it_move_to_end() override {
         try {
            try {
               kv_it.move_to_end();
               return kv_it_stat::iterator_end;
            }
            FC_LOG_AND_RETHROW()
         }
         CATCH_AND_EXIT_DB_FAILURE()
      }

      kv_it_stat kv_it_next(uint32_t* found_key_size, uint32_t* found_value_size) override {
         EOS_ASSERT(!kv_it.is_erased(), kv_bad_iter, "Iterator to erased element");
         try {
            try {
               ++kv_it;
               get_current_key_value_sizes(found_key_size, found_value_size);
            }
            FC_LOG_AND_RETHROW()
         }
         CATCH_AND_EXIT_DB_FAILURE()

         return kv_it_status();
      }

      kv_it_stat kv_it_prev(uint32_t* found_key_size, uint32_t* found_value_size) override {
         EOS_ASSERT(!kv_it.is_erased(), kv_bad_iter, "Iterator to erased element");
         try {
            try {
               --kv_it;
               get_current_key_value_sizes(found_key_size, found_value_size);
            }
            FC_LOG_AND_RETHROW()
         }
         CATCH_AND_EXIT_DB_FAILURE()

         return kv_it_status();
      }

      kv_it_stat kv_it_lower_bound(const char* key, uint32_t size, uint32_t* found_key_size, uint32_t* found_value_size) override {
         try {
            try {
               kv_it.lower_bound(key, size);
               get_current_key_value_sizes(found_key_size, found_value_size);
            }
            FC_LOG_AND_RETHROW()
         }
         CATCH_AND_EXIT_DB_FAILURE()

         return kv_it_status();
      }

      kv_it_stat kv_it_key(uint32_t offset, char* dest, uint32_t size, uint32_t& actual_size) override {
         EOS_ASSERT(!kv_it.is_erased(), kv_bad_iter, "Iterator to erased element");

         std::optional<b1::chain_kv::key_value> kv;
         try {
            try {
               kv = kv_it.get_kv();
            }
            FC_LOG_AND_RETHROW()
         }
         CATCH_AND_EXIT_DB_FAILURE()

         if (kv) {
            if (offset < kv->key.size())
               memcpy(dest, kv->key.data() + offset, std::min((size_t)size, kv->key.size() - offset));
            actual_size = kv->key.size();
            return kv_it_stat::iterator_ok;
         } else {
            actual_size = 0;
            return kv_it_stat::iterator_end;
         }
      }

      kv_it_stat kv_it_value(uint32_t offset, char* dest, uint32_t size, uint32_t& actual_size) override {
         EOS_ASSERT(!kv_it.is_erased(), kv_bad_iter, "Iterator to erased element");

         std::optional<b1::chain_kv::key_value> kv;
         try {
            try {
               kv = kv_it.get_kv();
            }
            FC_LOG_AND_RETHROW()
         }
         CATCH_AND_EXIT_DB_FAILURE()

         if (kv) {
            if (offset < kv->value.size())
               memcpy(dest, kv->value.data() + offset, std::min((size_t)size, kv->value.size() - offset));
            actual_size = kv->value.size();
            return kv_it_stat::iterator_ok;
         } else {
            actual_size = 0;
            return kv_it_stat::iterator_end;
         }
      }

    private:
      void get_current_key_value_sizes(uint32_t* found_key_size, uint32_t* found_value_size) {
         if (kv_it.is_valid()) {
            // Not end or at an erased kv pair
            auto kv = kv_it.get_kv();

            // kv is always non-null due to the check of is_valid()
            *found_key_size = kv->key.size();
            *found_value_size = kv->value.size();
         } else {
            *found_key_size = 0;
            *found_value_size = 0;
         }
      }
   }; // kv_iterator_rocksdb

   struct kv_context_rocksdb : kv_context {
      b1::chain_kv::database&                  database;
      b1::chain_kv::undo_stack&                undo_stack;
      b1::chain_kv::write_session              write_session;
      b1::chain_kv::view                       view;
      name                                     receiver;
      kv_resource_manager                      resource_manager;
      const kv_database_config&                limits;
      uint32_t                                 num_iterators = 0;
      std::shared_ptr<const std::vector<char>> temp_data_buffer;

      kv_context_rocksdb(b1::chain_kv::database& database, b1::chain_kv::undo_stack& undo_stack,
                         name receiver, kv_resource_manager resource_manager, const kv_database_config& limits)
          : database{ database }, undo_stack{ undo_stack },
            write_session{ database }, view{ write_session, make_prefix() }, receiver{ receiver },
            resource_manager{ resource_manager }, limits{ limits } {}

      ~kv_context_rocksdb() override {
         try {
            try {
               write_session.write_changes(undo_stack);
            }
            FC_LOG_AND_RETHROW()
         }
         CATCH_AND_EXIT_DB_FAILURE()
      }

      std::vector<char> make_prefix() {
         return rocksdb_contract_kv_prefix;
      }

      int64_t kv_erase(uint64_t contract, const char* key, uint32_t key_size) override {
         EOS_ASSERT(name{ contract } == receiver, table_operation_not_permitted, "Can not write to this key");
         temp_data_buffer = nullptr;

         std::shared_ptr<const bytes> old_value;
         try {
            try {
               old_value = view.get(contract, { key, key_size });
               if (!old_value)
                  return 0;
               view.erase(contract, { key, key_size });
            }
            FC_LOG_AND_RETHROW()
         }
         CATCH_AND_EXIT_DB_FAILURE()

         int64_t resource_delta = -(static_cast<int64_t>(resource_manager.billable_size) + key_size + old_value->size());
<<<<<<< HEAD
=======
# warning TODO: Investigate where to store payer
>>>>>>> f89e1be3
         //resource_manager.update_table_usage(resource_delta, kv_resource_trace(key, key_size, kv_resource_trace::operation::erase));
         return resource_delta;
      }

      int64_t kv_set(uint64_t contract, const char* key, uint32_t key_size, const char* value,
                  uint32_t value_size, account_name payer) override {
         EOS_ASSERT(name{ contract } == receiver, table_operation_not_permitted, "Can not write to this key");
         EOS_ASSERT(key_size <= limits.max_key_size, kv_limit_exceeded, "Key too large");
         EOS_ASSERT(value_size <= limits.max_value_size, kv_limit_exceeded, "Value too large");
         temp_data_buffer = nullptr;

         std::shared_ptr<const bytes> old_value;
         try {
            try {
               old_value = view.get(contract, { key, key_size });
               view.set(contract, { key, key_size }, { value, value_size });
            }
            FC_LOG_AND_RETHROW()
         }
         CATCH_AND_EXIT_DB_FAILURE()

         int64_t resource_delta;
         if (old_value) {
            // 64-bit arithmetic cannot overflow, because both the key and value are limited to 32-bits
            resource_delta = static_cast<int64_t>(value_size) - static_cast<int64_t>(old_value->size());
         } else {
            resource_delta = static_cast<int64_t>(resource_manager.billable_size) + key_size + value_size;
         }
         resource_manager.update_table_usage(payer, resource_delta, kv_resource_trace(key, key_size, kv_resource_trace::operation::update));
         return resource_delta;
      }

      bool kv_get(uint64_t contract, const char* key, uint32_t key_size, uint32_t& value_size) override {
         try {
            try {
               temp_data_buffer = view.get(contract, { key, key_size });
            }
            FC_LOG_AND_RETHROW()
         }
         CATCH_AND_EXIT_DB_FAILURE()

         if (temp_data_buffer) {
            value_size = temp_data_buffer->size();
            return true;
         } else {
            value_size = 0;
            return false;
         }
      }

      uint32_t kv_get_data(uint32_t offset, char* data, uint32_t data_size) override {
         const char* temp      = nullptr;
         uint32_t    temp_size = 0;
         if (temp_data_buffer) {
            temp      = temp_data_buffer->data();
            temp_size = temp_data_buffer->size();
         }
         if (offset < temp_size)
            memcpy(data, temp + offset, std::min(data_size, temp_size - offset));
         return temp_size;
      }

      std::unique_ptr<kv_iterator> kv_it_create(uint64_t contract, const char* prefix, uint32_t size) override {
         EOS_ASSERT(num_iterators < limits.max_iterators, kv_bad_iter, "Too many iterators");
         EOS_ASSERT(size <= limits.max_key_size, kv_bad_iter, "Prefix too large");
         try {
            try {
               return std::make_unique<kv_iterator_rocksdb>(num_iterators, view, contract, prefix, size);
            }
            FC_LOG_AND_RETHROW()
         }
         CATCH_AND_EXIT_DB_FAILURE()
      }
   }; // kv_context_rocksdb

   std::unique_ptr<kv_context> create_kv_rocksdb_context(b1::chain_kv::database&   kv_database,
                                                         b1::chain_kv::undo_stack& kv_undo_stack,
                                                         name receiver, kv_resource_manager resource_manager,
                                                         const kv_database_config& limits) {
      try {
         try {
            return std::make_unique<kv_context_rocksdb>(kv_database, kv_undo_stack, receiver,
                                                        resource_manager, limits);
         }
         FC_LOG_AND_RETHROW()
      }
      CATCH_AND_EXIT_DB_FAILURE()
   }

}} // namespace eosio::chain<|MERGE_RESOLUTION|>--- conflicted
+++ resolved
@@ -220,10 +220,7 @@
          CATCH_AND_EXIT_DB_FAILURE()
 
          int64_t resource_delta = -(static_cast<int64_t>(resource_manager.billable_size) + key_size + old_value->size());
-<<<<<<< HEAD
-=======
 # warning TODO: Investigate where to store payer
->>>>>>> f89e1be3
          //resource_manager.update_table_usage(resource_delta, kv_resource_trace(key, key_size, kv_resource_trace::operation::erase));
          return resource_delta;
       }
