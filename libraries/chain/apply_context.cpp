#include <algorithm>
#include <eosio/chain/apply_context.hpp>
#include <eosio/chain/chain_controller.hpp>
#include <eosio/chain/wasm_interface.hpp>
#include <eosio/chain/generated_transaction_object.hpp>
#include <eosio/chain/scope_sequence_object.hpp>
#include <boost/container/flat_set.hpp>

using boost::container::flat_set;

namespace eosio { namespace chain {
void apply_context::exec_one()
{
   try {
      const auto &a = mutable_controller.get_database().get<account_object, by_name>(receiver);
      privileged = a.privileged;

      auto native = mutable_controller.find_apply_handler(receiver, act.account, act.name);
      if (native) {
         (*native)(*this);
      }
      else if (a.code.size() > 0) {
         try {
            mutable_controller.get_wasm_interface().apply(a.code_version, a.code, *this);
         } catch ( const wasm_exit& ){}
      }
   } FC_CAPTURE_AND_RETHROW((_pending_console_output.str()));

   if (!_write_scopes.empty()) {
      std::sort(_write_scopes.begin(), _write_scopes.end());
   }

   if (!_read_locks.empty()) {
      std::sort(_read_locks.begin(), _read_locks.end());
      // remove any write_scopes
      auto r_iter = _read_locks.begin();
      for( auto w_iter = _write_scopes.cbegin(); (w_iter != _write_scopes.cend()) && (r_iter != _read_locks.end()); ++w_iter) {
         shard_lock w_lock = {receiver, *w_iter};
         while(r_iter != _read_locks.end() && *r_iter < w_lock ) {
            ++r_iter;
         }

         if (*r_iter == w_lock) {
            r_iter = _read_locks.erase(r_iter);
         }
      }
   }

   // create a receipt for this
   vector<data_access_info> data_access;
   data_access.reserve(_write_scopes.size() + _read_locks.size());
   for (const auto& scope: _write_scopes) {
      auto key = boost::make_tuple(scope, receiver);
      const auto& scope_sequence = mutable_controller.get_database().find<scope_sequence_object, by_scope_receiver>(key);
      if (scope_sequence == nullptr) {
         try {
            mutable_controller.get_mutable_database().create<scope_sequence_object>([&](scope_sequence_object &ss) {
               ss.scope = scope;
               ss.receiver = receiver;
               ss.sequence = 1;
            });
         } FC_CAPTURE_AND_RETHROW((scope)(receiver));
         data_access.emplace_back(data_access_info{data_access_info::write, receiver, scope, 0});
      } else {
         data_access.emplace_back(data_access_info{data_access_info::write, receiver, scope, scope_sequence->sequence});
         try {
            mutable_controller.get_mutable_database().modify(*scope_sequence, [&](scope_sequence_object& ss) {
               ss.sequence += 1;
            });
         } FC_CAPTURE_AND_RETHROW((scope)(receiver));
      }
   }

   for (const auto& lock: _read_locks) {
      auto key = boost::make_tuple(lock.scope, lock.account);
      const auto& scope_sequence = mutable_controller.get_database().find<scope_sequence_object, by_scope_receiver>(key);
      if (scope_sequence == nullptr) {
         data_access.emplace_back(data_access_info{data_access_info::read, lock.account, lock.scope, 0});
      } else {
         data_access.emplace_back(data_access_info{data_access_info::read, lock.account, lock.scope, scope_sequence->sequence});
      }
   }

   results.applied_actions.emplace_back(action_trace {receiver, act, _pending_console_output.str(), 0, 0, move(data_access)});
   _pending_console_output = std::ostringstream();
   _read_locks.clear();
   _write_scopes.clear();
}

void apply_context::exec()
{
   _notified.push_back(act.account);
   for( uint32_t i = 0; i < _notified.size(); ++i ) {
      receiver = _notified[i];
      exec_one();
   }

   for( uint32_t i = 0; i < _cfa_inline_actions.size(); ++i ) {
      EOS_ASSERT( recurse_depth < config::max_recursion_depth, transaction_exception, "inline action recursion depth reached" );
      apply_context ncontext( mutable_controller, mutable_db, _inline_actions[i], trx_meta, recurse_depth + 1 );
      ncontext.context_free = true;
      ncontext.exec();
      append_results(move(ncontext.results));
   }

   for( uint32_t i = 0; i < _inline_actions.size(); ++i ) {
      EOS_ASSERT( recurse_depth < config::max_recursion_depth, transaction_exception, "inline action recursion depth reached" );
      apply_context ncontext( mutable_controller, mutable_db, _inline_actions[i], trx_meta, recurse_depth + 1 );
      ncontext.exec();
      append_results(move(ncontext.results));
   }

} /// exec()

bool apply_context::is_account( const account_name& account )const {
   return nullptr != db.find<account_object,by_name>( account );
}

void apply_context::require_authorization( const account_name& account )const {
  EOS_ASSERT( has_authorization(account), tx_missing_auth, "missing authority of ${account}", ("account",account));
}
bool apply_context::has_authorization( const account_name& account )const {
  for( const auto& auth : act.authorization )
     if( auth.actor == account ) return true;
  return false;
}

void apply_context::require_authorization(const account_name& account,
                                          const permission_name& permission)const {
  for( const auto& auth : act.authorization )
     if( auth.actor == account ) {
        if( auth.permission == permission ) return;
     }
  EOS_ASSERT( false, tx_missing_auth, "missing authority of ${account}/${permission}",
              ("account",account)("permission",permission) );
}

static bool scopes_contain(const vector<scope_name>& scopes, const scope_name& scope) {
   return std::find(scopes.begin(), scopes.end(), scope) != scopes.end();
}

static bool locks_contain(const vector<shard_lock>& locks, const account_name& account, const scope_name& scope) {
   return std::find(locks.begin(), locks.end(), shard_lock{account, scope}) != locks.end();
}

void apply_context::require_write_lock(const scope_name& scope) {
   if (trx_meta.allowed_write_locks) {
      EOS_ASSERT( locks_contain(**trx_meta.allowed_write_locks, receiver, scope), block_lock_exception, "write lock \"${a}::${s}\" required but not provided", ("a", receiver)("s",scope) );
   }

   if (!scopes_contain(_write_scopes, scope)) {
      _write_scopes.emplace_back(scope);
   }
}

void apply_context::require_read_lock(const account_name& account, const scope_name& scope) {
   if (trx_meta.allowed_read_locks || trx_meta.allowed_write_locks ) {
      bool locked_for_read = trx_meta.allowed_read_locks && locks_contain(**trx_meta.allowed_read_locks, account, scope);
      if (!locked_for_read && trx_meta.allowed_write_locks) {
         locked_for_read = locks_contain(**trx_meta.allowed_write_locks, account, scope);
      }
      EOS_ASSERT( locked_for_read , block_lock_exception, "read lock \"${a}::${s}\" required but not provided", ("a", account)("s",scope) );
   }

   if (!locks_contain(_read_locks, account, scope)) {
      _read_locks.emplace_back(shard_lock{account, scope});
   }
}

bool apply_context::has_recipient( account_name code )const {
   for( auto a : _notified )
      if( a == code )
         return true;
   return false;
}

void apply_context::require_recipient( account_name code ) {
   if( !has_recipient(code) )
      _notified.push_back(code);
}


/**
 *  This will execute an action after checking the authorization. Inline transactions are
 *  implicitly authorized by the current receiver (running code). This method has significant
 *  security considerations and several options have been considered:
 *
 *  1. priviledged accounts (those marked as such by block producers) can authorize any action
 *  2. all other actions are only authorized by 'receiver' which means the following:
 *         a. the user must set permissions on their account to allow the 'receiver' to act on their behalf
 *
 *  Discarded Implemenation:  at one point we allowed any account that authorized the current transaction
 *   to implicitly authorize an inline transaction. This approach would allow privelege escalation and
 *   make it unsafe for users to interact with certain contracts.  We opted instead to have applications
 *   ask the user for permission to take certain actions rather than making it implicit. This way users
 *   can better understand the security risk.
 */
void apply_context::execute_inline( action&& a ) {
   if ( !privileged ) {
      if( a.account != receiver ) {
         controller.check_authorization({a}, flat_set<public_key_type>(), false, {receiver});
      }
   }
   _inline_actions.emplace_back( move(a) );
}

void apply_context::execute_context_free_inline( action&& a ) {
   FC_ASSERT( a.authorization.size() == 0, "context free actions cannot have authorizations" );
   _cfa_inline_actions.emplace_back( move(a) );
}

void apply_context::execute_deferred( deferred_transaction&& trx ) {
   try {
      FC_ASSERT( trx.expiration > (controller.head_block_time() + fc::milliseconds(2*config::block_interval_ms)),
                                   "transaction is expired when created" );

      FC_ASSERT( trx.execute_after < trx.expiration, "transaction expires before it can execute" );
      FC_ASSERT( !trx.actions.empty(), "transaction must have at least one action");

      /// TODO: make default_max_gen_trx_count a producer parameter
      //XXX FC_ASSERT( results.generated_transactions.size() < config::default_max_gen_trx_count );

      // privileged accounts can do anything, no need to check auth
      if( !privileged ) {

         // if a contract is deferring only actions to itself then there is no need
         // to check permissions, it could have done everything anyway.
         bool check_auth = false;
         for( const auto& act : trx.actions ) {
            if( act.account != receiver ) {
               check_auth = true;
               break;
            }
         }
         if( check_auth )
            controller.check_authorization(trx.actions, flat_set<public_key_type>(), false, {receiver});
      }

      trx.sender = receiver; //  "Attempting to send from another account"
      trx.set_reference_block(controller.head_block_id());

      results.deferred_transaction_requests.push_back(move(trx));
   } FC_CAPTURE_AND_RETHROW((trx));
}

<<<<<<< HEAD
void apply_context::cancel_deferred( uint32_t sender_id ) {
   results.deferred_transaction_requests.push_back(deferred_reference(receiver, sender_id));
=======
void apply_context::cancel_deferred( uint64_t sender_id ) {
   results.canceled_deferred.emplace_back(receiver, sender_id);
>>>>>>> c87c8e0a
}

const contracts::table_id_object* apply_context::find_table( name code, name scope, name table ) {
   require_read_lock(code, scope);
   return db.find<table_id_object, contracts::by_code_scope_table>(boost::make_tuple(code, scope, table));
}

const contracts::table_id_object& apply_context::find_or_create_table( name code, name scope, name table ) {
   require_read_lock(code, scope);
   const auto* existing_tid =  db.find<contracts::table_id_object, contracts::by_code_scope_table>(boost::make_tuple(code, scope, table));
   if (existing_tid != nullptr) {
      return *existing_tid;
   }

   require_write_lock(scope);
   return mutable_db.create<contracts::table_id_object>([&](contracts::table_id_object &t_id){
      t_id.code = code;
      t_id.scope = scope;
      t_id.table = table;
   });
}

vector<account_name> apply_context::get_active_producers() const {
   const auto& gpo = controller.get_global_properties();
   vector<account_name> accounts;
   for(const auto& producer : gpo.active_producers.producers)
      accounts.push_back(producer.producer_name);

   return accounts;
}

void apply_context::checktime(uint32_t instruction_count) const {
   if (trx_meta.processing_deadline && fc::time_point::now() > (*trx_meta.processing_deadline)) {
      throw checktime_exceeded();
   }
}


const bytes& apply_context::get_packed_transaction() {
   if( !trx_meta.packed_trx.size() ) {
      if (_cached_trx.empty()) {
         auto size = fc::raw::pack_size(trx_meta.trx());
         _cached_trx.resize(size);
         fc::datastream<char *> ds(_cached_trx.data(), size);
         fc::raw::pack(ds, trx_meta.trx());
      }

      return _cached_trx;
   }

   return trx_meta.packed_trx;
}

void apply_context::update_db_usage( const account_name& payer, int64_t delta ) {
   require_write_lock( payer );
   if( (delta > 0) && payer != account_name(receiver) ) {
      require_authorization( payer );
   }
}


int apply_context::get_action( uint32_t type, uint32_t index, char* buffer, size_t buffer_size )const
{
   const transaction& trx = trx_meta.trx();
   const action* act = nullptr;
   if( type == 0 ) {
      if( index >= trx.context_free_actions.size() )
         return -1;
      act = &trx.context_free_actions[index];
   }
   else if( type == 1 ) {
      if( index >= trx.actions.size() )
         return -1;
      act = &trx.actions[index];
   }

   auto ps = fc::raw::pack_size( *act );
   if( ps <= buffer_size ) {
      fc::datastream<char*> ds(buffer, buffer_size);
      fc::raw::pack( ds, *act );
   }
   return ps;
}

int apply_context::get_context_free_data( uint32_t index, char* buffer, size_t buffer_size )const {
   if( index >= trx_meta.context_free_data.size() ) return -1;

   auto s = trx_meta.context_free_data[index].size();

   if( buffer_size == 0 ) return s;

   if( buffer_size < s )
      memcpy( buffer, trx_meta.context_free_data[index].data(), buffer_size );
   else
      memcpy( buffer, trx_meta.context_free_data[index].data(), s );

   return s;
}


int apply_context::db_store_i64( uint64_t scope, uint64_t table, const account_name& payer, uint64_t id, const char* buffer, size_t buffer_size ) {
   require_write_lock( scope );
   const auto& tab = find_or_create_table( receiver, scope, table );
   auto tableid = tab.id;

   FC_ASSERT( payer != account_name(), "must specify a valid account to pay for new record" );

   const auto& obj = mutable_db.create<key_value_object>( [&]( auto& o ) {
      o.t_id        = tableid;
      o.primary_key = id;
      o.value.resize( buffer_size );
      o.payer       = payer;
      memcpy( o.value.data(), buffer, buffer_size );
   });

   mutable_db.modify( tab, [&]( auto& t ) {
     ++t.count;
   });

   update_db_usage( payer, buffer_size + 200 );

   keyval_cache.cache_table( tab );
   return keyval_cache.add( obj );
}

void apply_context::db_update_i64( int iterator, account_name payer, const char* buffer, size_t buffer_size ) {
   const key_value_object& obj = keyval_cache.get( iterator );

   require_write_lock( keyval_cache.get_table( obj.t_id ).scope );

   int64_t old_size = obj.value.size();

   if( payer == account_name() ) payer = obj.payer;

   if( account_name(obj.payer) == payer ) {
      update_db_usage( obj.payer, buffer_size - old_size );
   } else  {
      update_db_usage( obj.payer,  -(old_size+200) );
      update_db_usage( payer,  (buffer_size+200) );
   }

   mutable_db.modify( obj, [&]( auto& o ) {
     o.value.resize( buffer_size );
     memcpy( o.value.data(), buffer, buffer_size );
     o.payer = payer;
   });
}

void apply_context::db_remove_i64( int iterator ) {
   const key_value_object& obj = keyval_cache.get( iterator );
   update_db_usage( obj.payer,  -(obj.value.size()+200) );

   const auto& table_obj = keyval_cache.get_table( obj.t_id );
   require_write_lock( table_obj.scope );

   mutable_db.modify( table_obj, [&]( auto& t ) {
      --t.count;
   });
   mutable_db.remove( obj );

   keyval_cache.remove( iterator );
}

int apply_context::db_get_i64( int iterator, char* buffer, size_t buffer_size ) {
   const key_value_object& obj = keyval_cache.get( iterator );
   memcpy( buffer, obj.value.data(), std::min(obj.value.size(), buffer_size) );

   return obj.value.size();
}

int apply_context::db_next_i64( int iterator, uint64_t& primary ) {
   if( iterator < -1 ) return -1; // cannot increment past end iterator of table

   const auto& obj = keyval_cache.get( iterator ); // Check for iterator != -1 happens in this call
   const auto& idx = db.get_index<contracts::key_value_index, contracts::by_scope_primary>();

   auto itr = idx.iterator_to( obj );
   ++itr;

   if( itr == idx.end() || itr->t_id != obj.t_id ) return keyval_cache.get_end_iterator_by_table_id(obj.t_id);

   primary = itr->primary_key;
   return keyval_cache.add( *itr );
}

int apply_context::db_previous_i64( int iterator, uint64_t& primary ) {
   const auto& idx = db.get_index<contracts::key_value_index, contracts::by_scope_primary>();

   if( iterator < -1 ) // is end iterator
   {
      auto tab = keyval_cache.find_table_by_end_iterator(iterator);
      FC_ASSERT( tab, "not a valid end iterator" );

      auto itr = idx.upper_bound(tab->id);
      if( idx.begin() == idx.end() || itr == idx.begin() ) return -1; // Empty table

      --itr;

      if( itr->t_id != tab->id ) return -1; // Empty table

      primary = itr->primary_key;
      return keyval_cache.add(*itr);
   }

   const auto& obj = keyval_cache.get(iterator); // Check for iterator != -1 happens in this call

   auto itr = idx.iterator_to(obj);
   if( itr == idx.begin() ) return -1; // cannot decrement past beginning iterator of table

   --itr;

   if( itr->t_id != obj.t_id ) return -1; // cannot decrement past beginning iterator of table

   primary = itr->primary_key;
   return keyval_cache.add(*itr);
}

int apply_context::db_find_i64( uint64_t code, uint64_t scope, uint64_t table, uint64_t id ) {
   require_read_lock( code, scope ); // redundant?

   const auto* tab = find_table( code, scope, table );
   if( !tab ) return -1;

   auto table_end_itr = keyval_cache.cache_table( *tab );

   const key_value_object* obj = db.find<key_value_object, contracts::by_scope_primary>( boost::make_tuple( tab->id, id ) );
   if( !obj ) return table_end_itr;

   return keyval_cache.add( *obj );
}

int apply_context::db_lowerbound_i64( uint64_t code, uint64_t scope, uint64_t table, uint64_t id ) {
   require_read_lock( code, scope ); // redundant?

   const auto* tab = find_table( code, scope, table );
   if( !tab ) return -1;

   auto table_end_itr = keyval_cache.cache_table( *tab );

   const auto& idx = db.get_index<contracts::key_value_index, contracts::by_scope_primary>();
   auto itr = idx.lower_bound( boost::make_tuple( tab->id, id ) );
   if( itr == idx.end() ) return table_end_itr;
   if( itr->t_id != tab->id ) return table_end_itr;

   return keyval_cache.add( *itr );
}

int apply_context::db_upperbound_i64( uint64_t code, uint64_t scope, uint64_t table, uint64_t id ) {
   require_read_lock( code, scope ); // redundant?

   const auto* tab = find_table( code, scope, table );
   if( !tab ) return -1;

   auto table_end_itr = keyval_cache.cache_table( *tab );

   const auto& idx = db.get_index<contracts::key_value_index, contracts::by_scope_primary>();
   auto itr = idx.upper_bound( boost::make_tuple( tab->id, id ) );
   if( itr == idx.end() ) return table_end_itr;
   if( itr->t_id != tab->id ) return table_end_itr;

   return keyval_cache.add( *itr );
}

int apply_context::db_end_i64( uint64_t code, uint64_t scope, uint64_t table ) {
   require_read_lock( code, scope ); // redundant?

   const auto* tab = find_table( code, scope, table );
   if( !tab ) return -1;

   return keyval_cache.cache_table( *tab );
}
} } /// eosio::chain<|MERGE_RESOLUTION|>--- conflicted
+++ resolved
@@ -243,13 +243,8 @@
    } FC_CAPTURE_AND_RETHROW((trx));
 }
 
-<<<<<<< HEAD
-void apply_context::cancel_deferred( uint32_t sender_id ) {
+void apply_context::cancel_deferred( uint64_t sender_id ) {
    results.deferred_transaction_requests.push_back(deferred_reference(receiver, sender_id));
-=======
-void apply_context::cancel_deferred( uint64_t sender_id ) {
-   results.canceled_deferred.emplace_back(receiver, sender_id);
->>>>>>> c87c8e0a
 }
 
 const contracts::table_id_object* apply_context::find_table( name code, name scope, name table ) {
