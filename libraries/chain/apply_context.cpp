--- conflicted
+++ resolved
@@ -52,11 +52,7 @@
 
 void apply_context::exec_one()
 {
-<<<<<<< HEAD
-   auto start = fc::now<fc::microseconds>();
-=======
-   auto start = fc::clock::now();
->>>>>>> 8d4aa1bb
+   auto start = fc::now();
 
    digest_type act_digest;
 
@@ -194,11 +190,7 @@
    trace.console = std::move( _pending_console_output );
    _pending_console_output.clear();
 
-<<<<<<< HEAD
-   trace.elapsed = fc::now<fc::microseconds>() - start;
-=======
-   trace.elapsed = fc::clock::now() - start;
->>>>>>> 8d4aa1bb
+   trace.elapsed = fc::now() - start;
 }
 
 void apply_context::exec()
