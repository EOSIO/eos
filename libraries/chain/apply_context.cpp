#include <algorithm>
#include <eosio/chain/apply_context.hpp>
#include <eosio/chain/controller.hpp>
#include <eosio/chain/transaction_context.hpp>
#include <eosio/chain/exceptions.hpp>
#include <eosio/chain/wasm_interface.hpp>
#include <eosio/chain/generated_transaction_object.hpp>
#include <eosio/chain/authorization_manager.hpp>
#include <eosio/chain/resource_limits.hpp>
#include <eosio/chain/account_object.hpp>
#include <eosio/chain/code_object.hpp>
#include <eosio/chain/global_property_object.hpp>
#include <boost/container/flat_set.hpp>
<<<<<<< HEAD
#include <eosio/chain/kv_chainbase_objects.hpp>
=======
#include <fc/io/json.hpp>
#include <fmt/format.h>
>>>>>>> 01a80b29

using boost::container::flat_set;

namespace eosio { namespace chain {

using db_context = backing_store::db_context;

static inline void print_debug(account_name receiver, const action_trace& ar) {
   if (!ar.console.empty()) {
      auto prefix = fmt::format( "\n[({a},{n})->{r}]",
                                      fmt::arg("a", ar.act.account.to_string()),
                                      fmt::arg("n", ar.act.name.to_string()),
                                      fmt::arg("r", receiver.to_string()));
      dlog(prefix + ": CONSOLE OUTPUT BEGIN =====================\n"
           + ar.console
           + prefix + ": CONSOLE OUTPUT END   =====================" );
   }
}

apply_context::apply_context(controller& con, transaction_context& trx_ctx, uint32_t action_ordinal, uint32_t depth)
:control(con)
,db(con.mutable_db())
,trx_context(trx_ctx)
,recurse_depth(depth)
,first_receiver_action_ordinal(action_ordinal)
,action_ordinal(action_ordinal)
,idx64(*this)
,idx128(*this)
,idx256(*this)
,idx_double(*this)
,idx_long_double(*this)
{
   kv_iterators.emplace_back(); // the iterator handle with value 0 is reserved
   action_trace& trace = trx_ctx.get_action_trace(action_ordinal);
   act = &trace.act;
   receiver = trace.receiver;
   context_free = trace.context_free;
   _db_context = control.kv_db().create_db_context(*this, receiver);
}

template <typename Exception>
void apply_context::check_unprivileged_resource_usage(const char* resource, const flat_set<account_delta>& deltas) {
   const size_t checktime_interval    = 10;
   const bool   not_in_notify_context = (receiver == act->account);
   size_t counter = 0;
   for (const auto& entry : deltas) {
      if (counter == checktime_interval) {
         trx_context.checktime();
         counter = 0;
      }
      if (entry.delta > 0 && entry.account != receiver) {
         EOS_ASSERT(not_in_notify_context, Exception,
                     "unprivileged contract cannot increase ${resource} usage of another account within a notify context: "
                     "${account}",
                     ("resource", resource)
                     ("account", entry.account));
         EOS_ASSERT(has_authorization(entry.account), Exception,
                     "unprivileged contract cannot increase ${resource} usage of another account that has not authorized the "
                     "action: ${account}",
                     ("resource", resource)
                     ("account", entry.account));
      }
      ++counter;
   }
}

void apply_context::exec_one()
{
   auto start = fc::time_point::now();

   digest_type act_digest;

   const auto& cfg = control.get_global_properties().configuration;
   const account_metadata_object* receiver_account = nullptr;

   auto handle_exception = [&](const auto& e)
   {
      action_trace& trace = trx_context.get_action_trace( action_ordinal );
      trace.error_code = controller::convert_exception_to_error_code( e );
      trace.except = e;
      finalize_trace( trace, start );
      throw;
   };

   try {
      try {
         action_return_value.clear();
         kv_iterators.resize(1);
         kv_destroyed_iterators.clear();
         if (!context_free) {
            kv_backing_store = control.kv_db().create_kv_context(receiver, create_kv_resource_manager(*this), control.get_global_properties().kv_configuration);
        }
         receiver_account = &db.get<account_metadata_object,by_name>( receiver );
         if( !(context_free && control.skip_trx_checks()) ) {
            privileged = receiver_account->is_privileged();
            auto native = control.find_apply_handler( receiver, act->account, act->name );
            if( native ) {
               if( trx_context.enforce_whiteblacklist && control.is_producing_block() ) {
                  control.check_contract_list( receiver );
                  control.check_action_list( act->account, act->name );
               }
               (*native)( *this );
            }

            if( ( receiver_account->code_hash != digest_type() ) &&
                  (  !( act->account == config::system_account_name
                        && act->name == "setcode"_n
                        && receiver == config::system_account_name )
                     || control.is_builtin_activated( builtin_protocol_feature_t::forward_setcode )
                  )
            ) {
               if( trx_context.enforce_whiteblacklist && control.is_producing_block() ) {
                  control.check_contract_list( receiver );
                  control.check_action_list( act->account, act->name );
               }
               try {
                  control.get_wasm_interface().apply( receiver_account->code_hash, receiver_account->vm_type, receiver_account->vm_version, *this );
               } catch( const wasm_exit& ) {}
            }

            if (!privileged) {
               if (control.is_builtin_activated(builtin_protocol_feature_t::ram_restrictions)) {
                  check_unprivileged_resource_usage<unauthorized_ram_usage_increase>("RAM", _account_ram_deltas);
               }
            }
         }
      } FC_RETHROW_EXCEPTIONS( warn, "pending console output: ${console}", ("console", _pending_console_output) )

      if( control.is_builtin_activated( builtin_protocol_feature_t::action_return_value ) ) {
         act_digest =   generate_action_digest(
                           [this](const char* data, uint32_t datalen) {
                              return trx_context.hash_with_checktime<digest_type>(data, datalen);
                           },
                           *act,
                           action_return_value
                        );
      } else {
         act_digest = digest_type::hash(*act);
      }
   } catch ( const std::bad_alloc& ) {
      throw;
   } catch ( const boost::interprocess::bad_alloc& ) {
      throw;
   } catch( const fc::exception& e ) {
      handle_exception(e);
   } catch ( const std::exception& e ) {
      auto wrapper = fc::std_exception_wrapper::from_current_exception(e);
      handle_exception(wrapper);
   }

   // Note: It should not be possible for receiver_account to be invalidated because:
   //    * a pointer to an object in a chainbase index is not invalidated if other objects in that index are modified, removed, or added;
   //    * a pointer to an object in a chainbase index is not invalidated if the fields of that object are modified;
   //    * and, the *receiver_account object itself cannot be removed because accounts cannot be deleted in EOSIO.

   action_trace& trace = trx_context.get_action_trace( action_ordinal );
   trace.return_value  = std::move(action_return_value);
   trace.receipt.emplace();

   action_receipt& r = *trace.receipt;
   r.receiver        = receiver;
   r.act_digest      = act_digest;


   r.global_sequence  = next_global_sequence();
   r.recv_sequence    = next_recv_sequence( *receiver_account );

   const account_metadata_object* first_receiver_account = nullptr;
   if( act->account == receiver ) {
      first_receiver_account = receiver_account;
   } else {
      first_receiver_account = &db.get<account_metadata_object, by_name>(act->account);
   }

   r.code_sequence    = first_receiver_account->code_sequence; // could be modified by action execution above
   r.abi_sequence     = first_receiver_account->abi_sequence;  // could be modified by action execution above

   for( const auto& auth : act->authorization ) {
      r.auth_sequence[auth.actor] = next_auth_sequence( auth.actor );
   }

   trx_context.executed_action_receipt_digests.emplace_back( r.digest() );

   finalize_trace( trace, start );

   if ( control.contracts_console() ) {
      print_debug(receiver, trace);
   }
}

void apply_context::finalize_trace( action_trace& trace, const fc::time_point& start )
{
   trace.account_ram_deltas = std::move( _account_ram_deltas );
   _account_ram_deltas.clear();

   trace.console = std::move( _pending_console_output );
   _pending_console_output.clear();

   trace.elapsed = fc::time_point::now() - start;
}

void apply_context::exec()
{
   _notified.emplace_back( receiver, action_ordinal );
   exec_one();
   increment_action_id();
   for( uint32_t i = 1; i < _notified.size(); ++i ) {
      std::tie( receiver, action_ordinal ) = _notified[i];
      _db_context->receiver = receiver;
      exec_one();
      increment_action_id();
   }

   if( _cfa_inline_actions.size() > 0 || _inline_actions.size() > 0 ) {
      EOS_ASSERT( recurse_depth < control.get_global_properties().configuration.max_inline_action_depth,
                  transaction_exception, "max inline action depth per transaction reached" );
   }

   for( uint32_t ordinal : _cfa_inline_actions ) {
      trx_context.execute_action( ordinal, recurse_depth + 1 );
   }

   for( uint32_t ordinal : _inline_actions ) {
      trx_context.execute_action( ordinal, recurse_depth + 1 );
   }

} /// exec()

bool apply_context::is_account( const account_name& account )const {
   return nullptr != db.find<account_object,by_name>( account );
}

void apply_context::require_authorization( const account_name& account ) const {
   for( uint32_t i=0; i < act->authorization.size(); i++ ) {
     if( act->authorization[i].actor == account ) {
        return;
     }
   }
   EOS_ASSERT( false, missing_auth_exception, "missing authority of {account}", ("account",account.to_string()));
}

bool apply_context::has_authorization( const account_name& account )const {
   for( const auto& auth : act->authorization )
     if( auth.actor == account )
        return true;
  return false;
}

void apply_context::require_authorization(const account_name& account,
                                          const permission_name& permission) const {
  for( uint32_t i=0; i < act->authorization.size(); i++ )
     if( act->authorization[i].actor == account ) {
        if( act->authorization[i].permission == permission ) {
           return;
        }
     }
  EOS_ASSERT( false, missing_auth_exception, "missing authority of {account}/{permission}",
              ("account",account.to_string())("permission",permission.to_string()) );
}

bool apply_context::has_recipient( account_name code )const {
   for( const auto& p : _notified )
      if( p.first == code )
         return true;
   return false;
}

void apply_context::require_recipient( account_name recipient ) {
   if( !has_recipient(recipient) ) {
      _notified.emplace_back(
         recipient,
         schedule_action( action_ordinal, recipient, false )
      );

      if (auto dm_logger = control.get_deep_mind_logger()) {
         fc_dlog(*dm_logger, "CREATION_OP NOTIFY ${action_id}",
            ("action_id", get_action_id())
         );
      }
   }
}


/**
 *  This will execute an action after checking the authorization. Inline transactions are
 *  implicitly authorized by the current receiver (running code). This method has significant
 *  security considerations and several options have been considered:
 *
 *  1. privileged accounts (those marked as such by block producers) can authorize any action
 *  2. all other actions are only authorized by 'receiver' which means the following:
 *         a. the user must set permissions on their account to allow the 'receiver' to act on their behalf
 *
 *  Discarded Implementation: at one point we allowed any account that authorized the current transaction
 *   to implicitly authorize an inline transaction. This approach would allow privilege escalation and
 *   make it unsafe for users to interact with certain contracts.  We opted instead to have applications
 *   ask the user for permission to take certain actions rather than making it implicit. This way users
 *   can better understand the security risk.
 */
void apply_context::execute_inline( action&& a ) {
   auto* code = control.db().find<account_object, by_name>(a.account);
   EOS_ASSERT( code != nullptr, action_validate_exception,
               "inline action's code account {account} does not exist", ("account", a.account.to_string()) );

   bool enforce_actor_whitelist_blacklist = trx_context.enforce_whiteblacklist && control.is_producing_block();
   flat_set<account_name> actors;

   bool disallow_send_to_self_bypass = control.is_builtin_activated( builtin_protocol_feature_t::restrict_action_to_self );
   bool send_to_self = (a.account == receiver);
   bool inherit_parent_authorizations = (!disallow_send_to_self_bypass && send_to_self && (receiver == act->account) && control.is_producing_block());

   flat_set<permission_level> inherited_authorizations;
   if( inherit_parent_authorizations ) {
      inherited_authorizations.reserve( a.authorization.size() );
   }

   for( const auto& auth : a.authorization ) {
      auto* actor = control.db().find<account_object, by_name>(auth.actor);
      EOS_ASSERT( actor != nullptr, action_validate_exception,
                  "inline action's authorizing actor {account} does not exist", ("account", auth.actor.to_string()) );
      EOS_ASSERT( control.get_authorization_manager().find_permission(auth) != nullptr, action_validate_exception,
                  "inline action's authorizations include a non-existent permission: {permission}",
                  ("permission", fc::json::to_string(auth)) );
      if( enforce_actor_whitelist_blacklist )
         actors.insert( auth.actor );

      if( inherit_parent_authorizations && std::find(act->authorization.begin(), act->authorization.end(), auth) != act->authorization.end() ) {
         inherited_authorizations.insert( auth );
      }
   }

   if( enforce_actor_whitelist_blacklist ) {
      control.check_actor_list( actors );
   }

   if( !privileged && control.is_producing_block() ) {
      const auto& chain_config = control.get_global_properties().configuration;
      EOS_ASSERT( a.data.size() < std::min(chain_config.max_inline_action_size, control.get_max_nonprivileged_inline_action_size()),
                  inline_action_too_big_nonprivileged,
                  "inline action too big for nonprivileged account ${account}", ("account", a.account));
   }
   // No need to check authorization if replaying irreversible blocks or contract is privileged
   if( !control.skip_auth_check() && !privileged ) {
      try {
         control.get_authorization_manager()
                .check_authorization( {a},
                                      {},
                                      {{receiver, config::eosio_code_name}},
                                      control.pending_block_time() - trx_context.published,
                                      std::bind(&transaction_context::checktime, &this->trx_context),
                                      false,
                                      inherited_authorizations
                                    );

         //QUESTION: Is it smart to allow a deferred transaction that has been delayed for some time to get away
         //          with sending an inline action that requires a delay even though the decision to send that inline
         //          action was made at the moment the deferred transaction was executed with potentially no forewarning?
      } catch( const fc::exception& e ) {
         if( disallow_send_to_self_bypass || !send_to_self ) {
            throw;
         } else if( control.is_producing_block() ) {
            subjective_block_production_exception new_exception(FC_LOG_MESSAGE( error, "Authorization failure with inline action sent to self"));
            for (const auto& log: e.get_log()) {
               new_exception.append_log(log);
            }
            throw new_exception;
         }
      } catch( ... ) {
         if( disallow_send_to_self_bypass || !send_to_self ) {
            throw;
         } else if( control.is_producing_block() ) {
            EOS_THROW(subjective_block_production_exception, "Unexpected exception occurred validating inline action sent to self");
         }
      }
   }

   auto inline_receiver = a.account;
   _inline_actions.emplace_back(
      schedule_action( std::move(a), inline_receiver, false )
   );

   if (auto dm_logger = control.get_deep_mind_logger()) {
      fc_dlog(*dm_logger, "CREATION_OP INLINE ${action_id}",
         ("action_id", get_action_id())
      );
   }
}

void apply_context::execute_context_free_inline( action&& a ) {
   auto* code = control.db().find<account_object, by_name>(a.account);
   EOS_ASSERT( code != nullptr, action_validate_exception,
               "inline action's code account {account} does not exist", ("account", a.account.to_string()) );

   EOS_ASSERT( a.authorization.size() == 0, action_validate_exception,
               "context-free actions cannot have authorizations" );

   if( !privileged && control.is_producing_block() ) {
      const auto& chain_config = control.get_global_properties().configuration;
      EOS_ASSERT( a.data.size() < std::min(chain_config.max_inline_action_size, control.get_max_nonprivileged_inline_action_size()),
                  inline_action_too_big_nonprivileged,
                  "inline action too big for nonprivileged account ${account}", ("account", a.account));
   }

   auto inline_receiver = a.account;
   _cfa_inline_actions.emplace_back(
      schedule_action( std::move(a), inline_receiver, true )
   );

   if (auto dm_logger = control.get_deep_mind_logger()) {
      fc_dlog(*dm_logger, "CREATION_OP CFA_INLINE ${action_id}",
         ("action_id", get_action_id())
      );
   }
}


void apply_context::schedule_deferred_transaction( const uint128_t& sender_id, account_name payer, transaction&& trx, bool replace_existing ) {
<<<<<<< HEAD
   EOS_ASSERT( trx.context_free_actions.size() == 0, cfa_inside_generated_tx, "context free actions are not currently allowed in generated transactions" );
=======
   EOS_ASSERT( trx.context_free_actions.size() == 0, cfa_inside_generated_tx,
               "context free actions are not currently allowed in generated transactions" );
   trx.expiration = control.pending_block_time() + fc::microseconds(999'999); // Rounds up to nearest second (makes expiration check unnecessary)
   trx.set_reference_block(control.head_block_id()); // No TaPoS check necessary
>>>>>>> 01a80b29

   bool enforce_actor_whitelist_blacklist = trx_context.enforce_whiteblacklist && control.is_producing_block()
                                             && !control.sender_avoids_whitelist_blacklist_enforcement( receiver );
   trx_context.validate_referenced_accounts( trx, enforce_actor_whitelist_blacklist );

   if( control.is_builtin_activated( builtin_protocol_feature_t::no_duplicate_deferred_id ) ) {
      auto exts = trx.validate_and_extract_extensions();
      if( exts.size() > 0 ) {
         auto itr = exts.lower_bound( deferred_transaction_generation_context::extension_id() );

         EOS_ASSERT( exts.size() == 1 && itr != exts.end(), invalid_transaction_extension,
                     "only the deferred_transaction_generation_context extension is currently supported for deferred transactions"
         );

         const auto& context = std::get<deferred_transaction_generation_context>(itr->second);

         EOS_ASSERT( context.sender == receiver, ill_formed_deferred_transaction_generation_context,
                     "deferred transaction generaction context contains mismatching sender",
                     ("expected", receiver)("actual", context.sender)
         );
         EOS_ASSERT( context.sender_id == sender_id, ill_formed_deferred_transaction_generation_context,
                     "deferred transaction generaction context contains mismatching sender_id",
                     ("expected", sender_id)("actual", context.sender_id)
         );
         EOS_ASSERT( context.sender_trx_id == trx_context.packed_trx.id(), ill_formed_deferred_transaction_generation_context,
                     "deferred transaction generaction context contains mismatching sender_trx_id",
                     ("expected", trx_context.packed_trx.id())("actual", context.sender_trx_id)
         );
      } else {
         emplace_extension(
            trx.transaction_extensions,
            deferred_transaction_generation_context::extension_id(),
            fc::raw::pack( deferred_transaction_generation_context( trx_context.packed_trx.id(), sender_id, receiver ) )
         );
      }
      trx.expiration = time_point_sec();
      trx.ref_block_num = 0;
      trx.ref_block_prefix = 0;
   } else {
      trx.expiration = control.pending_block_time() + fc::microseconds(999'999); // Rounds up to nearest second (makes expiration check unnecessary)
      trx.set_reference_block(control.head_block_id()); // No TaPoS check necessary
   }

   // Charge ahead of time for the additional net usage needed to retire the deferred transaction
   // whether that be by successfully executing, soft failure, hard failure, or expiration.
   const auto& cfg = control.get_global_properties().configuration;
   trx_context.add_net_usage( static_cast<uint64_t>(cfg.base_per_transaction_net_usage)
                               + static_cast<uint64_t>(config::transaction_id_net_usage) ); // Will exit early if net usage cannot be payed.

   auto delay = fc::seconds(trx.delay_sec);

   bool ram_restrictions_activated = control.is_builtin_activated( builtin_protocol_feature_t::ram_restrictions );

   if( !control.skip_auth_check() && !privileged ) { // Do not need to check authorization if replayng irreversible block or if contract is privileged
      if( payer != receiver ) {
         if( ram_restrictions_activated ) {
            EOS_ASSERT( receiver == act->account, action_validate_exception,
                        "cannot bill RAM usage of deferred transactions to another account within notify context"
            );
            EOS_ASSERT( has_authorization( payer ), action_validate_exception,
                        "cannot bill RAM usage of deferred transaction to another account that has not authorized the action: ${payer}",
                        ("payer", payer)
            );
         } else {
            require_authorization(payer); /// uses payer's storage
         }
      }

      // Originally this code bypassed authorization checks if a contract was deferring only actions to itself.
      // The idea was that the code could already do whatever the deferred transaction could do, so there was no point in checking authorizations.
      // But this is not true. The original implementation didn't validate the authorizations on the actions which allowed for privilege escalation.
      // It would make it possible to bill RAM to some unrelated account.
      // Furthermore, even if the authorizations were forced to be a subset of the current action's authorizations, it would still violate the expectations
      // of the signers of the original transaction, because the deferred transaction would allow billing more CPU and network bandwidth than the maximum limit
      // specified on the original transaction.
      // So, the deferred transaction must always go through the authorization checking if it is not sent by a privileged contract.
      // However, the old logic must still be considered because it cannot objectively change until a consensus protocol upgrade.

      bool disallow_send_to_self_bypass = control.is_builtin_activated( builtin_protocol_feature_t::restrict_action_to_self );

      auto is_sending_only_to_self = [&trx]( const account_name& self ) {
         bool send_to_self = true;
         for( const auto& act : trx.actions ) {
            if( act.account != self ) {
               send_to_self = false;
               break;
            }
         }
         return send_to_self;
      };

      try {
         control.get_authorization_manager()
                .check_authorization( trx.actions,
                                      {},
                                      {{receiver, config::eosio_code_name}},
                                      delay,
                                      std::bind(&transaction_context::checktime, &this->trx_context),
                                      false
                                    );
      } catch( const fc::exception& e ) {
         if( disallow_send_to_self_bypass || !is_sending_only_to_self(receiver) ) {
            throw;
         } else if( control.is_producing_block() ) {
            subjective_block_production_exception new_exception(FC_LOG_MESSAGE( error, "Authorization failure with sent deferred transaction consisting only of actions to self"));
            for (const auto& log: e.get_log()) {
               new_exception.append_log(log);
            }
            throw new_exception;
         }
      } catch( ... ) {
         if( disallow_send_to_self_bypass || !is_sending_only_to_self(receiver) ) {
            throw;
         } else if( control.is_producing_block() ) {
            EOS_THROW(subjective_block_production_exception, "Unexpected exception occurred validating sent deferred transaction consisting only of actions to self");
         }
      }
   }

   uint32_t trx_size = 0;
   std::string event_id;
   const char* operation = "";
   if ( auto ptr = db.find<generated_transaction_object,by_sender_id>(boost::make_tuple(receiver, sender_id)) ) {
      EOS_ASSERT( replace_existing, deferred_tx_duplicate, "deferred transaction with the same sender_id and payer already exists" );

      bool replace_deferred_activated = control.is_builtin_activated(builtin_protocol_feature_t::replace_deferred);

      EOS_ASSERT( replace_deferred_activated || !control.is_producing_block()
                     || control.all_subjective_mitigations_disabled(),
                  subjective_block_production_exception,
                  "Replacing a deferred transaction is temporarily disabled." );

      if (control.get_deep_mind_logger() != nullptr) {
         event_id = STORAGE_EVENT_ID("${id}", ("id", ptr->id));
      }

      uint64_t orig_trx_ram_bytes = config::billable_size_v<generated_transaction_object> + ptr->packed_trx.size();
      if( replace_deferred_activated ) {
         // avoiding moving event_id to make logic easier to maintain
         add_ram_usage( ptr->payer, -static_cast<int64_t>( orig_trx_ram_bytes ), storage_usage_trace(get_action_id(), std::string(event_id), "deferred_trx", "cancel", "deferred_trx_cancel") );
      } else {
         control.add_to_ram_correction( ptr->payer, orig_trx_ram_bytes, get_action_id(), event_id.c_str() );
      }

      transaction_id_type trx_id_for_new_obj;
      if( replace_deferred_activated ) {
         trx_id_for_new_obj = trx.id();
      } else {
         trx_id_for_new_obj = ptr->trx_id;
      }

      if (auto dm_logger = control.get_deep_mind_logger()) {
         fc_dlog(*dm_logger, "DTRX_OP MODIFY_CANCEL ${action_id} ${sender} ${sender_id} ${payer} ${published} ${delay} ${expiration} ${trx_id} ${trx}",
            ("action_id", get_action_id())
            ("sender", receiver)
            ("sender_id", sender_id)
            ("payer", ptr->payer)
            ("published", ptr->published)
            ("delay", ptr->delay_until)
            ("expiration", ptr->expiration)
            ("trx_id", ptr->trx_id)
            ("trx", fc::to_hex(ptr->packed_trx.data(), ptr->packed_trx.size()))
         );
      }

      // Use remove and create rather than modify because mutating the trx_id field in a modifier is unsafe.
      db.remove( *ptr );

      db.create<generated_transaction_object>( [&]( auto& gtx ) {
         gtx.trx_id      = trx_id_for_new_obj;
         gtx.sender      = receiver;
         gtx.sender_id   = sender_id;
         gtx.payer       = payer;
         gtx.published   = control.pending_block_time();
         gtx.delay_until = gtx.published + delay;
         gtx.expiration  = gtx.delay_until + fc::seconds(control.get_global_properties().configuration.deferred_trx_expiration_window);

         trx_size = gtx.set( trx );

         if (auto dm_logger = control.get_deep_mind_logger()) {
            operation = "update";
            event_id = STORAGE_EVENT_ID("${id}", ("id", gtx.id));

            fc_dlog(*dm_logger, "DTRX_OP MODIFY_CREATE ${action_id} ${sender} ${sender_id} ${payer} ${published} ${delay} ${expiration} ${trx_id} ${trx}",
               ("action_id", get_action_id())
               ("sender", receiver)
               ("sender_id", sender_id)
               ("payer", payer)
               ("published", gtx.published)
               ("delay", gtx.delay_until)
               ("expiration", gtx.expiration)
               ("trx_id", trx.id())
               ("trx", fc::to_hex(gtx.packed_trx.data(), gtx.packed_trx.size()))
            );
         }
      } );
   } else {
      db.create<generated_transaction_object>( [&]( auto& gtx ) {
         gtx.trx_id      = trx.id();
         gtx.sender      = receiver;
         gtx.sender_id   = sender_id;
         gtx.payer       = payer;
         gtx.published   = control.pending_block_time();
         gtx.delay_until = gtx.published + delay;
         gtx.expiration  = gtx.delay_until + fc::seconds(control.get_global_properties().configuration.deferred_trx_expiration_window);

         trx_size = gtx.set( trx );

         if (auto dm_logger = control.get_deep_mind_logger()) {
            operation = "add";
            event_id = STORAGE_EVENT_ID("${id}", ("id", gtx.id));

            fc_dlog(*dm_logger, "DTRX_OP CREATE ${action_id} ${sender} ${sender_id} ${payer} ${published} ${delay} ${expiration} ${trx_id} ${trx}",
               ("action_id", get_action_id())
               ("sender", receiver)
               ("sender_id", sender_id)
               ("payer", payer)
               ("published", gtx.published)
               ("delay", gtx.delay_until)
               ("expiration", gtx.expiration)
               ("trx_id", gtx.trx_id)
               ("trx", fc::to_hex(gtx.packed_trx.data(), gtx.packed_trx.size()))
            );
         }
      } );
   }

   EOS_ASSERT( ram_restrictions_activated
               || control.is_ram_billing_in_notify_allowed()
               || (receiver == act->account) || (receiver == payer) || privileged,
               subjective_block_production_exception,
               "Cannot charge RAM to other accounts during notify."
   );
   add_ram_usage( payer, (config::billable_size_v<generated_transaction_object> + trx_size), storage_usage_trace(get_action_id(), std::move(event_id), "deferred_trx", operation, "deferred_trx_add") );
}

bool apply_context::cancel_deferred_transaction( const uint128_t& sender_id, account_name sender ) {


   auto& generated_transaction_idx = db.get_mutable_index<generated_transaction_multi_index>();
   const auto* gto = db.find<generated_transaction_object,by_sender_id>(boost::make_tuple(sender, sender_id));
   if ( gto ) {
      std::string event_id;
      if (auto dm_logger = control.get_deep_mind_logger()) {
         event_id = STORAGE_EVENT_ID("${id}", ("id", gto->id));

         fc_dlog(*dm_logger, "DTRX_OP CANCEL ${action_id} ${sender} ${sender_id} ${payer} ${published} ${delay} ${expiration} ${trx_id} ${trx}",
            ("action_id", get_action_id())
            ("sender", receiver)
            ("sender_id", sender_id)
            ("payer", gto->payer)
            ("published", gto->published)
            ("delay", gto->delay_until)
            ("expiration", gto->expiration)
            ("trx_id", gto->trx_id)
            ("trx", fc::to_hex(gto->packed_trx.data(), gto->packed_trx.size()))
         );
      }

      add_ram_usage( gto->payer, -(config::billable_size_v<generated_transaction_object> + gto->packed_trx.size()), storage_usage_trace(get_action_id(), std::move(event_id), "deferred_trx", "cancel", "deferred_trx_cancel") );
      generated_transaction_idx.remove(*gto);
   }
   return gto;
}

uint32_t apply_context::schedule_action( uint32_t ordinal_of_action_to_schedule, account_name receiver, bool context_free )
{
   uint32_t scheduled_action_ordinal = trx_context.schedule_action( ordinal_of_action_to_schedule,
                                                                    receiver, context_free,
                                                                    action_ordinal, first_receiver_action_ordinal );

   act = &trx_context.get_action_trace( action_ordinal ).act;
   return scheduled_action_ordinal;
}

uint32_t apply_context::schedule_action( action&& act_to_schedule, account_name receiver, bool context_free )
{
   uint32_t scheduled_action_ordinal = trx_context.schedule_action( std::move(act_to_schedule),
                                                                    receiver, context_free,
                                                                    action_ordinal, first_receiver_action_ordinal );

   act = &trx_context.get_action_trace( action_ordinal ).act;
   return scheduled_action_ordinal;
}

const table_id_object* apply_context::find_table( name code, name scope, name table ) {
   return db.find<table_id_object, by_code_scope_table>(boost::make_tuple(code, scope, table));
}

const table_id_object& apply_context::find_or_create_table( name code, name scope, name table, const account_name &payer ) {
   const auto* existing_tid =  db.find<table_id_object, by_code_scope_table>(boost::make_tuple(code, scope, table));
   if (existing_tid != nullptr) {
      return *existing_tid;
   }

   std::string event_id;
   if (control.get_deep_mind_logger() != nullptr) {
      event_id = db_context::table_event(code, scope, table);
   }

   update_db_usage(payer, config::billable_size_v<table_id_object>, db_context::add_table_trace(get_action_id(), std::move(event_id)));

   return db.create<table_id_object>([&](table_id_object &t_id){
      t_id.code = code;
      t_id.scope = scope;
      t_id.table = table;
      t_id.payer = payer;

      if (auto dm_logger = control.get_deep_mind_logger()) {
         db_context::log_insert_table(*dm_logger, get_action_id(), code, scope, table, payer);
      }
   });
}

void apply_context::remove_table( const table_id_object& tid ) {
   std::string event_id;
   if (control.get_deep_mind_logger() != nullptr) {
      event_id = db_context::table_event(tid.code, tid.scope, tid.table);
   }

   update_db_usage(tid.payer, - config::billable_size_v<table_id_object>, db_context::rem_table_trace(get_action_id(), std::move(event_id)) );

   if (auto dm_logger = control.get_deep_mind_logger()) {
      db_context::log_remove_table(*dm_logger, get_action_id(), tid.code, tid.scope, tid.table, tid.payer);
   }

   db.remove(tid);
}

vector<account_name> apply_context::get_active_producers() const {
   const auto& ap = control.active_producers();
   vector<account_name> accounts; accounts.reserve( ap.producers.size() );

   for(const auto& producer : ap.producers )
      accounts.push_back(producer.producer_name);

   return accounts;
}

void apply_context::update_db_usage( const account_name& payer, int64_t delta, const storage_usage_trace& trace ) {
   if( delta > 0 ) {
      if( !(privileged || payer == account_name(receiver)
               || control.is_builtin_activated( builtin_protocol_feature_t::ram_restrictions ) ) )
      {
         EOS_ASSERT( control.is_ram_billing_in_notify_allowed() || (receiver == act->account),
                     subjective_block_production_exception, "Cannot charge RAM to other accounts during notify." );
         require_authorization( payer );
      }
   }
   add_ram_usage(payer, delta, trace);
}


int apply_context::get_action( uint32_t type, uint32_t index, char* buffer, size_t buffer_size )const
{
   const auto& trx = trx_context.packed_trx.get_transaction();
   const action* act_ptr = nullptr;

   if( type == 0 ) {
      if( index >= trx.context_free_actions.size() )
         return -1;
      act_ptr = &trx.context_free_actions[index];
   }
   else if( type == 1 ) {
      if( index >= trx.actions.size() )
         return -1;
      act_ptr = &trx.actions[index];
   }

   EOS_ASSERT(act_ptr, action_not_found_exception, "action is not found" );

   auto ps = fc::raw::pack_size( *act_ptr );
   if( ps <= buffer_size ) {
      fc::datastream<char*> ds(buffer, buffer_size);
      fc::raw::pack( ds, *act_ptr );
   }
   return ps;
}

int apply_context::get_context_free_data( uint32_t index, char* buffer, size_t buffer_size )const
{
   const packed_transaction::prunable_data_type::prunable_data_t& data = trx_context.packed_trx.get_prunable_data().prunable_data;
   const bytes* cfd = nullptr;
   if( std::holds_alternative<packed_transaction::prunable_data_type::none>(data) ) {
   } else if( std::holds_alternative<packed_transaction::prunable_data_type::partial>(data) ) {
      if( index >= std::get<packed_transaction::prunable_data_type::partial>(data).context_free_segments.size() ) return -1;

      cfd = trx_context.packed_trx.get_context_free_data(index);
   } else {
      const std::vector<bytes>& context_free_data =
            std::holds_alternative<packed_transaction::prunable_data_type::full_legacy>(data) ?
               std::get<packed_transaction::prunable_data_type::full_legacy>(data).context_free_segments :
               std::get<packed_transaction::prunable_data_type::full>(data).context_free_segments;
      if( index >= context_free_data.size() ) return -1;

      cfd = &context_free_data[index];
   }

   if( !cfd ) {
      if( control.is_producing_block() ) {
         EOS_THROW( subjective_block_production_exception, "pruned context free data not available" );
      } else {
         EOS_THROW( pruned_context_free_data_bad_block_exception, "pruned context free data not available" );
      }
   }

   auto s = cfd->size();
   if( buffer_size == 0 ) return s;

   auto copy_size = std::min( buffer_size, s );
   memcpy( buffer, cfd->data(), copy_size );

   return copy_size;
}

<<<<<<< HEAD
int apply_context::db_store_i64_chainbase( name scope, name table, const account_name& payer, uint64_t id, const char* buffer, size_t buffer_size ) {
=======
int apply_context::db_store_i64( name scope, name table, const account_name& payer, uint64_t id, const char* buffer, size_t buffer_size ) {
   return db_store_i64( receiver, scope, table, payer, id, buffer, buffer_size);
}

int apply_context::db_store_i64( name code, name scope, name table, const account_name& payer, uint64_t id, const char* buffer, size_t buffer_size ) {
>>>>>>> 01a80b29
//   require_write_lock( scope );
   const auto& tab = find_or_create_table( receiver, scope, table, payer );
   auto tableid = tab.id;

   EOS_ASSERT( payer != account_name(), invalid_table_payer, "must specify a valid account to pay for new record" );

   const auto& obj = db.create<key_value_object>( [&]( auto& o ) {
      o.t_id        = tableid;
      o.primary_key = id;
      o.value.assign( buffer, buffer_size );
      o.payer       = payer;
   });

   db.modify( tab, [&]( auto& t ) {
     ++t.count;
   });

   int64_t billable_size = (int64_t)(buffer_size + config::billable_size_v<key_value_object>);

   std::string event_id;
   if (control.get_deep_mind_logger() != nullptr) {
      event_id = db_context::table_event(tab.code, tab.scope, tab.table, name(obj.primary_key));
   }

   update_db_usage( payer, billable_size, db_context::row_add_trace(get_action_id(), std::move(event_id)) );

   if (auto dm_logger = control.get_deep_mind_logger()) {
      db_context::log_row_insert(*dm_logger, get_action_id(), tab.code, tab.scope, tab.table, payer, name(obj.primary_key), buffer, buffer_size);
   }

   db_iter_store.cache_table( tab );
   return db_iter_store.add( obj );
}

void apply_context::db_update_i64_chainbase( int iterator, account_name payer, const char* buffer, size_t buffer_size ) {
   const key_value_object& obj = db_iter_store.get( iterator );

   const auto& table_obj = db_iter_store.get_table( obj.t_id );
   EOS_ASSERT( table_obj.code == receiver, table_access_violation, "db access violation" );

//   require_write_lock( table_obj.scope );

   const int64_t overhead = config::billable_size_v<key_value_object>;
   int64_t old_size = (int64_t)(obj.value.size() + overhead);
   int64_t new_size = (int64_t)(buffer_size + overhead);

   if( payer == account_name() ) payer = obj.payer;

   std::string event_id;
   if (control.get_deep_mind_logger() != nullptr) {
      event_id = db_context::table_event(table_obj.code, table_obj.scope, table_obj.table, name(obj.primary_key));
   }

   if( account_name(obj.payer) != payer ) {
      // refund the existing payer
      update_db_usage( obj.payer, -(old_size), db_context::row_update_rem_trace(get_action_id(), std::string(event_id)) );
      // charge the new payer
      update_db_usage( payer,  (new_size), db_context::row_update_add_trace(get_action_id(), std::move(event_id)) );
   } else if(old_size != new_size) {
      // charge/refund the existing payer the difference
      update_db_usage( obj.payer, new_size - old_size, db_context::row_update_trace(get_action_id(), std::move(event_id)) );
   }

   if (auto dm_logger = control.get_deep_mind_logger()) {
      db_context::log_row_update(*dm_logger, get_action_id(), table_obj.code, table_obj.scope, table_obj.table,
                                   obj.payer, payer, name(obj.primary_key), obj.value.data(), obj.value.size(),
                                   buffer, buffer_size);
   }

   db.modify( obj, [&]( auto& o ) {
     o.value.assign( buffer, buffer_size );
     o.payer = payer;
   });
}

void apply_context::db_remove_i64_chainbase( int iterator ) {
   const key_value_object& obj = db_iter_store.get( iterator );

   const auto& table_obj = db_iter_store.get_table( obj.t_id );
   EOS_ASSERT( table_obj.code == receiver, table_access_violation, "db access violation" );

//   require_write_lock( table_obj.scope );

   std::string event_id;
   if (control.get_deep_mind_logger() != nullptr) {
      event_id = db_context::table_event(table_obj.code, table_obj.scope, table_obj.table, name(obj.primary_key));
   }

   update_db_usage( obj.payer,  -(obj.value.size() + config::billable_size_v<key_value_object>), db_context::row_rem_trace(get_action_id(), std::move(event_id)) );

   if (auto dm_logger = control.get_deep_mind_logger()) {
      db_context::log_row_remove(*dm_logger, get_action_id(), table_obj.code, table_obj.scope, table_obj.table, obj.payer, name(obj.primary_key), obj.value.data(), obj.value.size());
   }

   db.modify( table_obj, [&]( auto& t ) {
      --t.count;
   });
   db.remove( obj );

   if (table_obj.count == 0) {
      remove_table(table_obj);
   }

   db_iter_store.remove( iterator );
}

int apply_context::db_get_i64_chainbase( int iterator, char* buffer, size_t buffer_size ) {
   const key_value_object& obj = db_iter_store.get( iterator );

   auto s = obj.value.size();
   if( buffer_size == 0 ) return s;

   auto copy_size = std::min( buffer_size, s );
   memcpy( buffer, obj.value.data(), copy_size );

   return copy_size;
}

int apply_context::db_next_i64_chainbase( int iterator, uint64_t& primary ) {
   if( iterator < -1 ) return -1; // cannot increment past end iterator of table

   const auto& obj = db_iter_store.get( iterator ); // Check for iterator != -1 happens in this call
   const auto& idx = db.get_index<key_value_index, by_scope_primary>();

   auto itr = idx.iterator_to( obj );
   ++itr;

   if( itr == idx.end() || itr->t_id != obj.t_id ) return db_iter_store.get_end_iterator_by_table_id(obj.t_id);

   primary = itr->primary_key;
   return db_iter_store.add( *itr );
}

int apply_context::db_previous_i64_chainbase( int iterator, uint64_t& primary ) {
   const auto& idx = db.get_index<key_value_index, by_scope_primary>();

   if( iterator < -1 ) // is end iterator
   {
      auto tab = db_iter_store.find_table_by_end_iterator(iterator);
      EOS_ASSERT( tab, invalid_table_iterator, "not a valid end iterator" );

      auto itr = idx.upper_bound(tab->id);
      if( idx.begin() == idx.end() || itr == idx.begin() ) return -1; // Empty table

      --itr;

      if( itr->t_id != tab->id ) return -1; // Empty table

      primary = itr->primary_key;
      return db_iter_store.add(*itr);
   }

   const auto& obj = db_iter_store.get(iterator); // Check for iterator != -1 happens in this call

   auto itr = idx.iterator_to(obj);
   if( itr == idx.begin() ) return -1; // cannot decrement past beginning iterator of table

   --itr;

   if( itr->t_id != obj.t_id ) return -1; // cannot decrement past beginning iterator of table

   primary = itr->primary_key;
   return db_iter_store.add(*itr);
}

<<<<<<< HEAD
int apply_context::db_find_i64_chainbase( name code, name scope, name table, uint64_t id ) {
=======
int apply_context::db_find_i64( name code, name scope, name table, uint64_t id ) {
>>>>>>> 01a80b29
   //require_read_lock( code, scope ); // redundant?

   const auto* tab = find_table( code, scope, table );
   if( !tab ) return -1;

   auto table_end_itr = db_iter_store.cache_table( *tab );

   const key_value_object* obj = db.find<key_value_object, by_scope_primary>( boost::make_tuple( tab->id, id ) );
   if( !obj ) return table_end_itr;

   return db_iter_store.add( *obj );
}

<<<<<<< HEAD
int apply_context::db_lowerbound_i64_chainbase( name code, name scope, name table, uint64_t id ) {
=======
int apply_context::db_lowerbound_i64( name code, name scope, name table, uint64_t id ) {
>>>>>>> 01a80b29
   //require_read_lock( code, scope ); // redundant?

   const auto* tab = find_table( code, scope, table );
   if( !tab ) return -1;

   auto table_end_itr = db_iter_store.cache_table( *tab );

   const auto& idx = db.get_index<key_value_index, by_scope_primary>();
   auto itr = idx.lower_bound( boost::make_tuple( tab->id, id ) );
   if( itr == idx.end() ) return table_end_itr;
   if( itr->t_id != tab->id ) return table_end_itr;

   return db_iter_store.add( *itr );
}

<<<<<<< HEAD
int apply_context::db_upperbound_i64_chainbase( name code, name scope, name table, uint64_t id ) {
=======
int apply_context::db_upperbound_i64( name code, name scope, name table, uint64_t id ) {
>>>>>>> 01a80b29
   //require_read_lock( code, scope ); // redundant?

   const auto* tab = find_table( code, scope, table );
   if( !tab ) return -1;

   auto table_end_itr = db_iter_store.cache_table( *tab );

   const auto& idx = db.get_index<key_value_index, by_scope_primary>();
   auto itr = idx.upper_bound( boost::make_tuple( tab->id, id ) );
   if( itr == idx.end() ) return table_end_itr;
   if( itr->t_id != tab->id ) return table_end_itr;

   return db_iter_store.add( *itr );
}

<<<<<<< HEAD
int apply_context::db_end_i64_chainbase( name code, name scope, name table ) {
=======
int apply_context::db_end_i64( name code, name scope, name table ) {
>>>>>>> 01a80b29
   //require_read_lock( code, scope ); // redundant?

   const auto* tab = find_table( code, scope, table );
   if( !tab ) return -1;

   return db_iter_store.cache_table( *tab );
}

int64_t apply_context::kv_erase(uint64_t contract, const char* key, uint32_t key_size) {
   return kv_get_backing_store().kv_erase(contract, key, key_size);
}

int64_t apply_context::kv_set(uint64_t contract, const char* key, uint32_t key_size, const char* value, uint32_t value_size, account_name payer) {
   return kv_get_backing_store().kv_set(contract, key, key_size, value, value_size, payer);
}

bool apply_context::kv_get(uint64_t contract, const char* key, uint32_t key_size, uint32_t& value_size) {
   return kv_get_backing_store().kv_get(contract, key, key_size, value_size);
}

uint32_t apply_context::kv_get_data(uint32_t offset, char* data, uint32_t data_size) {
   return kv_get_backing_store().kv_get_data(offset, data, data_size);
}

uint32_t apply_context::kv_it_create(uint64_t contract, const char* prefix, uint32_t size) {
   uint32_t itr;
   if (!kv_destroyed_iterators.empty()) {
      itr = kv_destroyed_iterators.back();
      kv_destroyed_iterators.pop_back();
   } else {
      // Sanity check in case the per-database limits are set poorly
      EOS_ASSERT(kv_iterators.size() <= 0xFFFFFFFFu, kv_bad_iter, "Too many iterators");
      itr = kv_iterators.size();
      kv_iterators.emplace_back();
   }
   kv_iterators[itr] = kv_get_backing_store().kv_it_create(contract, prefix, size);
   return itr;
}

void apply_context::kv_it_destroy(uint32_t itr) {
   kv_check_iterator(itr);
   kv_destroyed_iterators.push_back(itr);
   kv_iterators[itr].reset();
}

int32_t apply_context::kv_it_status(uint32_t itr) {
   kv_check_iterator(itr);
   return static_cast<int32_t>(kv_iterators[itr]->kv_it_status());
}

int32_t apply_context::kv_it_compare(uint32_t itr_a, uint32_t itr_b) {
   kv_check_iterator(itr_a);
   kv_check_iterator(itr_b);
   return kv_iterators[itr_a]->kv_it_compare(*kv_iterators[itr_b]);
}

int32_t apply_context::kv_it_key_compare(uint32_t itr, const char* key, uint32_t size) {
   kv_check_iterator(itr);
   return kv_iterators[itr]->kv_it_key_compare(key, size);
}

int32_t apply_context::kv_it_move_to_end(uint32_t itr) {
   kv_check_iterator(itr);
   return static_cast<int32_t>(kv_iterators[itr]->kv_it_move_to_end());
}

int32_t apply_context::kv_it_next(uint32_t itr, uint32_t* found_key_size, uint32_t* found_value_size) {
   kv_check_iterator(itr);
   return static_cast<int32_t>(kv_iterators[itr]->kv_it_next(found_key_size, found_value_size));
}

int32_t apply_context::kv_it_prev(uint32_t itr, uint32_t* found_key_size, uint32_t* found_value_size) {
   kv_check_iterator(itr);
   return static_cast<int32_t>(kv_iterators[itr]->kv_it_prev(found_key_size, found_value_size));
}

int32_t apply_context::kv_it_lower_bound(uint32_t itr, const char* key, uint32_t size, uint32_t* found_key_size, uint32_t* found_value_size) {
   kv_check_iterator(itr);
   return static_cast<int32_t>(kv_iterators[itr]->kv_it_lower_bound(key, size, found_key_size, found_value_size));
}

int32_t apply_context::kv_it_key(uint32_t itr, uint32_t offset, char* dest, uint32_t size, uint32_t& actual_size) {
   kv_check_iterator(itr);
   return static_cast<int32_t>(kv_iterators[itr]->kv_it_key(offset, dest, size, actual_size));
}

int32_t apply_context::kv_it_value(uint32_t itr, uint32_t offset, char* dest, uint32_t size, uint32_t& actual_size) {
   kv_check_iterator(itr);
   return static_cast<int32_t>(kv_iterators[itr]->kv_it_value(offset, dest, size, actual_size));
}

void apply_context::kv_check_iterator(uint32_t itr) {
   EOS_ASSERT(itr < kv_iterators.size() && kv_iterators[itr], kv_bad_iter, "Bad key-value iterator");
}

uint64_t apply_context::next_global_sequence() {
   const auto& p = control.get_dynamic_global_properties();
   db.modify( p, [&]( auto& dgp ) {
      ++dgp.global_action_sequence;
   });
   return p.global_action_sequence;
}

uint64_t apply_context::next_recv_sequence( const account_metadata_object& receiver_account ) {
   db.modify( receiver_account, [&]( auto& ra ) {
      ++ra.recv_sequence;
   });
   return receiver_account.recv_sequence;
}
uint64_t apply_context::next_auth_sequence( account_name actor ) {
   const auto& amo = db.get<account_metadata_object,by_name>( actor );
   db.modify( amo, [&](auto& am ){
      ++am.auth_sequence;
   });
   return amo.auth_sequence;
}

void apply_context::add_ram_usage( account_name account, int64_t ram_delta, const storage_usage_trace& trace ) {
   trx_context.add_ram_usage( account, ram_delta, trace );

   auto p = _account_ram_deltas.emplace( account, ram_delta );
   if( !p.second ) {
      p.first->delta += ram_delta;
   }
}

action_name apply_context::get_sender() const {
   const action_trace& trace = trx_context.get_action_trace( action_ordinal );
   if (trace.creator_action_ordinal > 0) {
      const action_trace& creator_trace = trx_context.get_action_trace( trace.creator_action_ordinal );
      return creator_trace.receiver;
   }
   return action_name();
}

uint32_t apply_context::get_action_id() const {
   return trx_context.action_id.current();
}

void apply_context::increment_action_id() {
   trx_context.action_id.increment();
}

db_context& apply_context::db_get_context() {
   EOS_ASSERT( _db_context, action_validate_exception,
               "context-free actions cannot access state" );
   return *_db_context;
}
} } /// eosio::chain<|MERGE_RESOLUTION|>--- conflicted
+++ resolved
@@ -11,12 +11,9 @@
 #include <eosio/chain/code_object.hpp>
 #include <eosio/chain/global_property_object.hpp>
 #include <boost/container/flat_set.hpp>
-<<<<<<< HEAD
 #include <eosio/chain/kv_chainbase_objects.hpp>
-=======
 #include <fc/io/json.hpp>
 #include <fmt/format.h>
->>>>>>> 01a80b29
 
 using boost::container::flat_set;
 
@@ -433,14 +430,7 @@
 
 
 void apply_context::schedule_deferred_transaction( const uint128_t& sender_id, account_name payer, transaction&& trx, bool replace_existing ) {
-<<<<<<< HEAD
    EOS_ASSERT( trx.context_free_actions.size() == 0, cfa_inside_generated_tx, "context free actions are not currently allowed in generated transactions" );
-=======
-   EOS_ASSERT( trx.context_free_actions.size() == 0, cfa_inside_generated_tx,
-               "context free actions are not currently allowed in generated transactions" );
-   trx.expiration = control.pending_block_time() + fc::microseconds(999'999); // Rounds up to nearest second (makes expiration check unnecessary)
-   trx.set_reference_block(control.head_block_id()); // No TaPoS check necessary
->>>>>>> 01a80b29
 
    bool enforce_actor_whitelist_blacklist = trx_context.enforce_whiteblacklist && control.is_producing_block()
                                              && !control.sender_avoids_whitelist_blacklist_enforcement( receiver );
@@ -856,15 +846,7 @@
    return copy_size;
 }
 
-<<<<<<< HEAD
 int apply_context::db_store_i64_chainbase( name scope, name table, const account_name& payer, uint64_t id, const char* buffer, size_t buffer_size ) {
-=======
-int apply_context::db_store_i64( name scope, name table, const account_name& payer, uint64_t id, const char* buffer, size_t buffer_size ) {
-   return db_store_i64( receiver, scope, table, payer, id, buffer, buffer_size);
-}
-
-int apply_context::db_store_i64( name code, name scope, name table, const account_name& payer, uint64_t id, const char* buffer, size_t buffer_size ) {
->>>>>>> 01a80b29
 //   require_write_lock( scope );
    const auto& tab = find_or_create_table( receiver, scope, table, payer );
    auto tableid = tab.id;
@@ -1030,11 +1012,7 @@
    return db_iter_store.add(*itr);
 }
 
-<<<<<<< HEAD
 int apply_context::db_find_i64_chainbase( name code, name scope, name table, uint64_t id ) {
-=======
-int apply_context::db_find_i64( name code, name scope, name table, uint64_t id ) {
->>>>>>> 01a80b29
    //require_read_lock( code, scope ); // redundant?
 
    const auto* tab = find_table( code, scope, table );
@@ -1048,11 +1026,7 @@
    return db_iter_store.add( *obj );
 }
 
-<<<<<<< HEAD
 int apply_context::db_lowerbound_i64_chainbase( name code, name scope, name table, uint64_t id ) {
-=======
-int apply_context::db_lowerbound_i64( name code, name scope, name table, uint64_t id ) {
->>>>>>> 01a80b29
    //require_read_lock( code, scope ); // redundant?
 
    const auto* tab = find_table( code, scope, table );
@@ -1068,11 +1042,7 @@
    return db_iter_store.add( *itr );
 }
 
-<<<<<<< HEAD
 int apply_context::db_upperbound_i64_chainbase( name code, name scope, name table, uint64_t id ) {
-=======
-int apply_context::db_upperbound_i64( name code, name scope, name table, uint64_t id ) {
->>>>>>> 01a80b29
    //require_read_lock( code, scope ); // redundant?
 
    const auto* tab = find_table( code, scope, table );
@@ -1088,11 +1058,7 @@
    return db_iter_store.add( *itr );
 }
 
-<<<<<<< HEAD
 int apply_context::db_end_i64_chainbase( name code, name scope, name table ) {
-=======
-int apply_context::db_end_i64( name code, name scope, name table ) {
->>>>>>> 01a80b29
    //require_read_lock( code, scope ); // redundant?
 
    const auto* tab = find_table( code, scope, table );
