#include <algorithm>
#include <enumivo/chain/apply_context.hpp>
#include <enumivo/chain/controller.hpp>
#include <enumivo/chain/transaction_context.hpp>
#include <enumivo/chain/exceptions.hpp>
#include <enumivo/chain/wasm_interface.hpp>
#include <enumivo/chain/generated_transaction_object.hpp>
#include <enumivo/chain/authorization_manager.hpp>
#include <enumivo/chain/resource_limits.hpp>
#include <enumivo/chain/account_object.hpp>
#include <enumivo/chain/global_property_object.hpp>
#include <boost/container/flat_set.hpp>

using boost::container::flat_set;

namespace enumivo { namespace chain {

static inline void print_debug(account_name receiver, const action_trace& ar) {
   if (!ar.console.empty()) {
      auto prefix = fc::format_string(
                                      "\n[(${a},${n})->${r}]",
                                      fc::mutable_variant_object()
                                      ("a", ar.act.account)
                                      ("n", ar.act.name)
                                      ("r", receiver));
      dlog(prefix + ": CONSOLE OUTPUT BEGIN =====================\n"
           + ar.console
           + prefix + ": CONSOLE OUTPUT END   =====================" );
   }
}

action_trace apply_context::exec_one()
{
   auto start = fc::time_point::now();

   const auto& cfg = control.get_global_properties().configuration;
   try {
      const auto &a = control.get_account(receiver);
      privileged = a.privileged;
      auto native = control.find_apply_handler(receiver, act.account, act.name);
      if( native ) {
         if( trx_context.can_subjectively_fail && control.is_producing_block() ) {
            control.check_contract_list( receiver );
            control.check_action_list( act.account, act.name );
         }
         (*native)(*this);
      }

      if( a.code.size() > 0
          && !(act.account == config::system_account_name && act.name == N(setcode) && receiver == config::system_account_name) )
      {
         if( trx_context.can_subjectively_fail && control.is_producing_block() ) {
            control.check_contract_list( receiver );
            control.check_action_list( act.account, act.name );
         }
         try {
            control.get_wasm_interface().apply(a.code_version, a.code, *this);
         } catch ( const wasm_exit& ){}
      }


   } FC_CAPTURE_AND_RETHROW((_pending_console_output.str()));

   action_receipt r;
   r.receiver         = receiver;
   r.act_digest       = digest_type::hash(act);
   r.global_sequence  = next_global_sequence();
   r.recv_sequence    = next_recv_sequence( receiver );

   const auto& account_sequence = db.get<account_sequence_object, by_name>(act.account);
   r.code_sequence    = account_sequence.code_sequence;
   r.abi_sequence     = account_sequence.abi_sequence;

   for( const auto& auth : act.authorization ) {
      r.auth_sequence[auth.actor] = next_auth_sequence( auth.actor );
   }

   action_trace t(r);
   t.trx_id = trx_context.id;
   t.act = act;
   t.console = _pending_console_output.str();

   trx_context.executed.emplace_back( move(r) );

   if ( control.contracts_console() ) {
      print_debug(receiver, t);
   }

   reset_console();

   t.elapsed = fc::time_point::now() - start;
   return t;
}

void apply_context::exec()
{
   _notified.push_back(receiver);
   trace = exec_one();
   for( uint32_t i = 1; i < _notified.size(); ++i ) {
      receiver = _notified[i];
      trace.inline_traces.emplace_back( exec_one() );
   }

   if( _cfa_inline_actions.size() > 0 || _inline_actions.size() > 0 ) {
      ENU_ASSERT( recurse_depth < control.get_global_properties().configuration.max_inline_action_depth,
                  transaction_exception, "inline action recursion depth reached" );
   }

   for( const auto& inline_action : _cfa_inline_actions ) {
      trace.inline_traces.emplace_back();
      trx_context.dispatch_action( trace.inline_traces.back(), inline_action, inline_action.account, true, recurse_depth + 1 );
   }

   for( const auto& inline_action : _inline_actions ) {
      trace.inline_traces.emplace_back();
      trx_context.dispatch_action( trace.inline_traces.back(), inline_action, inline_action.account, false, recurse_depth + 1 );
   }

} /// exec()

bool apply_context::is_account( const account_name& account )const {
   return nullptr != db.find<account_object,by_name>( account );
}

void apply_context::require_authorization( const account_name& account ) {
   for( uint32_t i=0; i < act.authorization.size(); i++ ) {
     if( act.authorization[i].actor == account ) {
        used_authorizations[i] = true;
        return;
     }
   }
   ENU_ASSERT( false, missing_auth_exception, "missing authority of ${account}", ("account",account));
}

bool apply_context::has_authorization( const account_name& account )const {
   for( const auto& auth : act.authorization )
     if( auth.actor == account )
        return true;
  return false;
}

void apply_context::require_authorization(const account_name& account,
                                          const permission_name& permission) {
  for( uint32_t i=0; i < act.authorization.size(); i++ )
     if( act.authorization[i].actor == account ) {
        if( act.authorization[i].permission == permission ) {
           used_authorizations[i] = true;
           return;
        }
     }
  ENU_ASSERT( false, missing_auth_exception, "missing authority of ${account}/${permission}",
              ("account",account)("permission",permission) );
}

bool apply_context::has_recipient( account_name code )const {
   for( auto a : _notified )
      if( a == code )
         return true;
   return false;
}

void apply_context::require_recipient( account_name recipient ) {
   if( !has_recipient(recipient) ) {
      _notified.push_back(recipient);
   }
}


/**
 *  This will execute an action after checking the authorization. Inline transactions are
 *  implicitly authorized by the current receiver (running code). This method has significant
 *  security considerations and several options have been considered:
 *
 *  1. priviledged accounts (those marked as such by block producers) can authorize any action
 *  2. all other actions are only authorized by 'receiver' which means the following:
 *         a. the user must set permissions on their account to allow the 'receiver' to act on their behalf
 *
 *  Discarded Implemenation:  at one point we allowed any account that authorized the current transaction
 *   to implicitly authorize an inline transaction. This approach would allow privelege escalation and
 *   make it unsafe for users to interact with certain contracts.  We opted instead to have applications
 *   ask the user for permission to take certain actions rather than making it implicit. This way users
 *   can better understand the security risk.
 */
void apply_context::execute_inline( action&& a ) {
   auto* code = control.db().find<account_object, by_name>(a.account);
   ENU_ASSERT( code != nullptr, action_validate_exception,
               "inline action's code account ${account} does not exist", ("account", a.account) );

   for( const auto& auth : a.authorization ) {
      auto* actor = control.db().find<account_object, by_name>(auth.actor);
      ENU_ASSERT( actor != nullptr, action_validate_exception,
                  "inline action's authorizing actor ${account} does not exist", ("account", auth.actor) );
      ENU_ASSERT( control.get_authorization_manager().find_permission(auth) != nullptr, action_validate_exception,
                  "inline action's authorizations include a non-existent permission: {permission}",
                  ("permission", auth) );
   }

   // No need to check authorization if: replaying irreversible blocks; contract is privileged; or, contract is calling itself.
   if( !control.skip_auth_check() && !privileged && a.account != receiver ) {
      control.get_authorization_manager()
             .check_authorization( {a},
                                   {},
                                   {{receiver, config::enumivo_code_name}},
                                   control.pending_block_time() - trx_context.published,
                                   std::bind(&transaction_context::checktime, &this->trx_context),
                                   false
                                 );

      //QUESTION: Is it smart to allow a deferred transaction that has been delayed for some time to get away
      //          with sending an inline action that requires a delay even though the decision to send that inline
      //          action was made at the moment the deferred transaction was executed with potentially no forewarning?
   }

   _inline_actions.emplace_back( move(a) );
}

void apply_context::execute_context_free_inline( action&& a ) {
   auto* code = control.db().find<account_object, by_name>(a.account);
   ENU_ASSERT( code != nullptr, action_validate_exception,
               "inline action's code account ${account} does not exist", ("account", a.account) );

   ENU_ASSERT( a.authorization.size() == 0, action_validate_exception,
               "context-free actions cannot have authorizations" );

   _cfa_inline_actions.emplace_back( move(a) );
}


void apply_context::schedule_deferred_transaction( const uint128_t& sender_id, account_name payer, transaction&& trx, bool replace_existing ) {
   FC_ASSERT( trx.context_free_actions.size() == 0, "context free actions are not currently allowed in generated transactions" );
   trx.expiration = control.pending_block_time() + fc::microseconds(999'999); // Rounds up to nearest second (makes expiration check unnecessary)
   trx.set_reference_block(control.head_block_id()); // No TaPoS check necessary
   control.validate_referenced_accounts( trx );

   // Charge ahead of time for the additional net usage needed to retire the deferred transaction
   // whether that be by successfully executing, soft failure, hard failure, or expiration.
   const auto& cfg = control.get_global_properties().configuration;
   trx_context.add_net_usage( static_cast<uint64_t>(cfg.base_per_transaction_net_usage)
                               + static_cast<uint64_t>(config::transaction_id_net_usage) ); // Will exit early if net usage cannot be payed.

   auto delay = fc::seconds(trx.delay_sec);

   if( !control.skip_auth_check() && !privileged ) { // Do not need to check authorization if replayng irreversible block or if contract is privileged
      if( payer != receiver ) {
         require_authorization(payer); /// uses payer's storage
      }

      // if a contract is deferring only actions to itself then there is no need
      // to check permissions, it could have done everything anyway.
      bool check_auth = false;
      for( const auto& act : trx.actions ) {
         if( act.account != receiver ) {
            check_auth = true;
            break;
         }
      }
      if( check_auth ) {
         control.get_authorization_manager()
                .check_authorization( trx.actions,
                                      {},
                                      {{receiver, config::enumivo_code_name}},
                                      delay,
                                      std::bind(&transaction_context::checktime, &this->trx_context),
                                      false
                                    );
      }
   }

   uint32_t trx_size = 0;
   auto& d = control.db();
   if ( auto ptr = d.find<generated_transaction_object,by_sender_id>(boost::make_tuple(receiver, sender_id)) ) {
<<<<<<< HEAD
      ENU_ASSERT( replace_existing, deferred_tx_duplicate, "deferred transaction with the same sender_id and payer already exists" );
=======
      EOS_ASSERT( replace_existing, deferred_tx_duplicate, "deferred transaction with the same sender_id and payer already exists" );

      // TODO: Remove the following subjective check when the deferred trx replacement RAM bug has been fixed with a hard fork.
      EOS_ASSERT( !control.is_producing_block(), subjective_block_production_exception,
                  "Replacing a deferred transaction is temporarily disabled." );

      // TODO: The logic of the next line needs to be incorporated into the next hard fork.
      // trx_context.add_ram_usage( ptr->payer, -(config::billable_size_v<generated_transaction_object> + ptr->packed_trx.size()) );

>>>>>>> 79651199
      d.modify<generated_transaction_object>( *ptr, [&]( auto& gtx ) {
            gtx.sender      = receiver;
            gtx.sender_id   = sender_id;
            gtx.payer       = payer;
            gtx.published   = control.pending_block_time();
            gtx.delay_until = gtx.published + delay;
            gtx.expiration  = gtx.delay_until + fc::seconds(control.get_global_properties().configuration.deferred_trx_expiration_window);

            trx_size = gtx.set( trx );
         });
   } else {
      d.create<generated_transaction_object>( [&]( auto& gtx ) {
            gtx.trx_id      = trx.id();
            gtx.sender      = receiver;
            gtx.sender_id   = sender_id;
            gtx.payer       = payer;
            gtx.published   = control.pending_block_time();
            gtx.delay_until = gtx.published + delay;
            gtx.expiration  = gtx.delay_until + fc::seconds(control.get_global_properties().configuration.deferred_trx_expiration_window);

            trx_size = gtx.set( trx );
         });
   }

   trx_context.add_ram_usage( payer, (config::billable_size_v<generated_transaction_object> + trx_size) );
}

bool apply_context::cancel_deferred_transaction( const uint128_t& sender_id, account_name sender ) {
   auto& generated_transaction_idx = db.get_mutable_index<generated_transaction_multi_index>();
   const auto* gto = db.find<generated_transaction_object,by_sender_id>(boost::make_tuple(sender, sender_id));
   if ( gto ) {
      trx_context.add_ram_usage( gto->payer, -(config::billable_size_v<generated_transaction_object> + gto->packed_trx.size()) );
      generated_transaction_idx.remove(*gto);
   }
   return gto;
}

const table_id_object* apply_context::find_table( name code, name scope, name table ) {
   return db.find<table_id_object, by_code_scope_table>(boost::make_tuple(code, scope, table));
}

const table_id_object& apply_context::find_or_create_table( name code, name scope, name table, const account_name &payer ) {
   const auto* existing_tid =  db.find<table_id_object, by_code_scope_table>(boost::make_tuple(code, scope, table));
   if (existing_tid != nullptr) {
      return *existing_tid;
   }

   update_db_usage(payer, config::billable_size_v<table_id_object>);

   return db.create<table_id_object>([&](table_id_object &t_id){
      t_id.code = code;
      t_id.scope = scope;
      t_id.table = table;
      t_id.payer = payer;
   });
}

void apply_context::remove_table( const table_id_object& tid ) {
   update_db_usage(tid.payer, - config::billable_size_v<table_id_object>);
   db.remove(tid);
}

vector<account_name> apply_context::get_active_producers() const {
   const auto& ap = control.active_producers();
   vector<account_name> accounts; accounts.reserve( ap.producers.size() );

   for(const auto& producer : ap.producers )
      accounts.push_back(producer.producer_name);

   return accounts;
}

void apply_context::reset_console() {
   _pending_console_output = std::ostringstream();
   _pending_console_output.setf( std::ios::scientific, std::ios::floatfield );
}

bytes apply_context::get_packed_transaction() {
   auto r = fc::raw::pack( static_cast<const transaction&>(trx_context.trx) );
   return r;
}

void apply_context::update_db_usage( const account_name& payer, int64_t delta ) {
   if( delta > 0 ) {
      if( !(privileged || payer == account_name(receiver)) ) {
         require_authorization( payer );
      }
   }
   trx_context.add_ram_usage(payer, delta);
}


int apply_context::get_action( uint32_t type, uint32_t index, char* buffer, size_t buffer_size )const
{
   const auto& trx = trx_context.trx;
   const action* act_ptr = nullptr;

   if( type == 0 ) {
      if( index >= trx.context_free_actions.size() )
         return -1;
      act_ptr = &trx.context_free_actions[index];
   }
   else if( type == 1 ) {
      if( index >= trx.actions.size() )
         return -1;
      act_ptr = &trx.actions[index];
   }

   FC_ASSERT(act_ptr, "action is not found" );

   auto ps = fc::raw::pack_size( *act_ptr );
   if( ps <= buffer_size ) {
      fc::datastream<char*> ds(buffer, buffer_size);
      fc::raw::pack( ds, *act_ptr );
   }
   return ps;
}

int apply_context::get_context_free_data( uint32_t index, char* buffer, size_t buffer_size )const
{
   const auto& trx = trx_context.trx;

   if( index >= trx.context_free_data.size() ) return -1;

   auto s = trx.context_free_data[index].size();
   if( buffer_size == 0 ) return s;

   auto copy_size = std::min( buffer_size, s );
   memcpy( buffer, trx.context_free_data[index].data(), copy_size );

   return copy_size;
}

int apply_context::db_store_i64( uint64_t scope, uint64_t table, const account_name& payer, uint64_t id, const char* buffer, size_t buffer_size ) {
   return db_store_i64( receiver, scope, table, payer, id, buffer, buffer_size);
}

int apply_context::db_store_i64( uint64_t code, uint64_t scope, uint64_t table, const account_name& payer, uint64_t id, const char* buffer, size_t buffer_size ) {
//   require_write_lock( scope );
   const auto& tab = find_or_create_table( code, scope, table, payer );
   auto tableid = tab.id;

   FC_ASSERT( payer != account_name(), "must specify a valid account to pay for new record" );

   const auto& obj = db.create<key_value_object>( [&]( auto& o ) {
      o.t_id        = tableid;
      o.primary_key = id;
      o.value.resize( buffer_size );
      o.payer       = payer;
      memcpy( o.value.data(), buffer, buffer_size );
   });

   db.modify( tab, [&]( auto& t ) {
     ++t.count;
   });

   int64_t billable_size = (int64_t)(buffer_size + config::billable_size_v<key_value_object>);
   update_db_usage( payer, billable_size);

   keyval_cache.cache_table( tab );
   return keyval_cache.add( obj );
}

void apply_context::db_update_i64( int iterator, account_name payer, const char* buffer, size_t buffer_size ) {
   const key_value_object& obj = keyval_cache.get( iterator );

   const auto& table_obj = keyval_cache.get_table( obj.t_id );
   FC_ASSERT( table_obj.code == receiver, "db access violation" );

//   require_write_lock( table_obj.scope );

   const int64_t overhead = config::billable_size_v<key_value_object>;
   int64_t old_size = (int64_t)(obj.value.size() + overhead);
   int64_t new_size = (int64_t)(buffer_size + overhead);

   if( payer == account_name() ) payer = obj.payer;

   if( account_name(obj.payer) != payer ) {
      // refund the existing payer
      update_db_usage( obj.payer,  -(old_size) );
      // charge the new payer
      update_db_usage( payer,  (new_size));
   } else if(old_size != new_size) {
      // charge/refund the existing payer the difference
      update_db_usage( obj.payer, new_size - old_size);
   }

   db.modify( obj, [&]( auto& o ) {
     o.value.resize( buffer_size );
     memcpy( o.value.data(), buffer, buffer_size );
     o.payer = payer;
   });
}

void apply_context::db_remove_i64( int iterator ) {
   const key_value_object& obj = keyval_cache.get( iterator );

   const auto& table_obj = keyval_cache.get_table( obj.t_id );
   FC_ASSERT( table_obj.code == receiver, "db access violation" );

//   require_write_lock( table_obj.scope );

   update_db_usage( obj.payer,  -(obj.value.size() + config::billable_size_v<key_value_object>) );

   db.modify( table_obj, [&]( auto& t ) {
      --t.count;
   });
   db.remove( obj );

   if (table_obj.count == 0) {
      remove_table(table_obj);
   }

   keyval_cache.remove( iterator );
}

int apply_context::db_get_i64( int iterator, char* buffer, size_t buffer_size ) {
   const key_value_object& obj = keyval_cache.get( iterator );

   auto s = obj.value.size();
   if( buffer_size == 0 ) return s;

   auto copy_size = std::min( buffer_size, s );
   memcpy( buffer, obj.value.data(), copy_size );

   return copy_size;
}

int apply_context::db_next_i64( int iterator, uint64_t& primary ) {
   if( iterator < -1 ) return -1; // cannot increment past end iterator of table

   const auto& obj = keyval_cache.get( iterator ); // Check for iterator != -1 happens in this call
   const auto& idx = db.get_index<key_value_index, by_scope_primary>();

   auto itr = idx.iterator_to( obj );
   ++itr;

   if( itr == idx.end() || itr->t_id != obj.t_id ) return keyval_cache.get_end_iterator_by_table_id(obj.t_id);

   primary = itr->primary_key;
   return keyval_cache.add( *itr );
}

int apply_context::db_previous_i64( int iterator, uint64_t& primary ) {
   const auto& idx = db.get_index<key_value_index, by_scope_primary>();

   if( iterator < -1 ) // is end iterator
   {
      auto tab = keyval_cache.find_table_by_end_iterator(iterator);
      FC_ASSERT( tab, "not a valid end iterator" );

      auto itr = idx.upper_bound(tab->id);
      if( idx.begin() == idx.end() || itr == idx.begin() ) return -1; // Empty table

      --itr;

      if( itr->t_id != tab->id ) return -1; // Empty table

      primary = itr->primary_key;
      return keyval_cache.add(*itr);
   }

   const auto& obj = keyval_cache.get(iterator); // Check for iterator != -1 happens in this call

   auto itr = idx.iterator_to(obj);
   if( itr == idx.begin() ) return -1; // cannot decrement past beginning iterator of table

   --itr;

   if( itr->t_id != obj.t_id ) return -1; // cannot decrement past beginning iterator of table

   primary = itr->primary_key;
   return keyval_cache.add(*itr);
}

int apply_context::db_find_i64( uint64_t code, uint64_t scope, uint64_t table, uint64_t id ) {
   //require_read_lock( code, scope ); // redundant?

   const auto* tab = find_table( code, scope, table );
   if( !tab ) return -1;

   auto table_end_itr = keyval_cache.cache_table( *tab );

   const key_value_object* obj = db.find<key_value_object, by_scope_primary>( boost::make_tuple( tab->id, id ) );
   if( !obj ) return table_end_itr;

   return keyval_cache.add( *obj );
}

int apply_context::db_lowerbound_i64( uint64_t code, uint64_t scope, uint64_t table, uint64_t id ) {
   //require_read_lock( code, scope ); // redundant?

   const auto* tab = find_table( code, scope, table );
   if( !tab ) return -1;

   auto table_end_itr = keyval_cache.cache_table( *tab );

   const auto& idx = db.get_index<key_value_index, by_scope_primary>();
   auto itr = idx.lower_bound( boost::make_tuple( tab->id, id ) );
   if( itr == idx.end() ) return table_end_itr;
   if( itr->t_id != tab->id ) return table_end_itr;

   return keyval_cache.add( *itr );
}

int apply_context::db_upperbound_i64( uint64_t code, uint64_t scope, uint64_t table, uint64_t id ) {
   //require_read_lock( code, scope ); // redundant?

   const auto* tab = find_table( code, scope, table );
   if( !tab ) return -1;

   auto table_end_itr = keyval_cache.cache_table( *tab );

   const auto& idx = db.get_index<key_value_index, by_scope_primary>();
   auto itr = idx.upper_bound( boost::make_tuple( tab->id, id ) );
   if( itr == idx.end() ) return table_end_itr;
   if( itr->t_id != tab->id ) return table_end_itr;

   return keyval_cache.add( *itr );
}

int apply_context::db_end_i64( uint64_t code, uint64_t scope, uint64_t table ) {
   //require_read_lock( code, scope ); // redundant?

   const auto* tab = find_table( code, scope, table );
   if( !tab ) return -1;

   return keyval_cache.cache_table( *tab );
}

uint64_t apply_context::next_global_sequence() {
   const auto& p = control.get_dynamic_global_properties();
   db.modify( p, [&]( auto& dgp ) {
      ++dgp.global_action_sequence;
   });
   return p.global_action_sequence;
}

uint64_t apply_context::next_recv_sequence( account_name receiver ) {
   const auto& rs = db.get<account_sequence_object,by_name>( receiver );
   db.modify( rs, [&]( auto& mrs ) {
      ++mrs.recv_sequence;
   });
   return rs.recv_sequence;
}
uint64_t apply_context::next_auth_sequence( account_name actor ) {
   const auto& rs = db.get<account_sequence_object,by_name>( actor );
   db.modify( rs, [&](auto& mrs ){
      ++mrs.auth_sequence;
   });
   return rs.auth_sequence;
}


} } /// enumivo::chain<|MERGE_RESOLUTION|>--- conflicted
+++ resolved
@@ -269,19 +269,15 @@
    uint32_t trx_size = 0;
    auto& d = control.db();
    if ( auto ptr = d.find<generated_transaction_object,by_sender_id>(boost::make_tuple(receiver, sender_id)) ) {
-<<<<<<< HEAD
       ENU_ASSERT( replace_existing, deferred_tx_duplicate, "deferred transaction with the same sender_id and payer already exists" );
-=======
-      EOS_ASSERT( replace_existing, deferred_tx_duplicate, "deferred transaction with the same sender_id and payer already exists" );
 
       // TODO: Remove the following subjective check when the deferred trx replacement RAM bug has been fixed with a hard fork.
-      EOS_ASSERT( !control.is_producing_block(), subjective_block_production_exception,
+      ENU_ASSERT( !control.is_producing_block(), subjective_block_production_exception,
                   "Replacing a deferred transaction is temporarily disabled." );
 
       // TODO: The logic of the next line needs to be incorporated into the next hard fork.
       // trx_context.add_ram_usage( ptr->payer, -(config::billable_size_v<generated_transaction_object> + ptr->packed_trx.size()) );
 
->>>>>>> 79651199
       d.modify<generated_transaction_object>( *ptr, [&]( auto& gtx ) {
             gtx.sender      = receiver;
             gtx.sender_id   = sender_id;
