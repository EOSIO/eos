#include <algorithm>
#include <enumivo/chain/apply_context.hpp>
#include <enumivo/chain/controller.hpp>
#include <enumivo/chain/transaction_context.hpp>
#include <enumivo/chain/exceptions.hpp>
#include <enumivo/chain/wasm_interface.hpp>
#include <enumivo/chain/generated_transaction_object.hpp>
#include <enumivo/chain/authorization_manager.hpp>
#include <enumivo/chain/resource_limits.hpp>
#include <enumivo/chain/account_object.hpp>
#include <enumivo/chain/global_property_object.hpp>
#include <boost/container/flat_set.hpp>

using boost::container::flat_set;

namespace enumivo { namespace chain {

static inline void print_debug(account_name receiver, const action_trace& ar) {
   if(fc::logger::get(DEFAULT_LOGGER).is_enabled(fc::log_level::debug)) {
      if (!ar.console.empty()) {
         auto prefix = fc::format_string(
                                         "\n[(${a},${n})->${r}]",
                                         fc::mutable_variant_object()
                                         ("a", ar.act.account)
                                         ("n", ar.act.name)
                                         ("r", receiver));
         dlog(prefix + ": CONSOLE OUTPUT BEGIN =====================\n"
              + ar.console
              + prefix + ": CONSOLE OUTPUT END   =====================" );
      }
   }
}

action_trace apply_context::exec_one()
{
   auto start = fc::time_point::now();

   const auto& cfg = control.get_global_properties().configuration;
   try {
      const auto &a = control.get_account(receiver);
      privileged = a.privileged;
      auto native = control.find_apply_handler(receiver, act.account, act.name);
      if (native) {
         (*native)(*this);
      }

      if( a.code.size() > 0
          && !(act.account == config::system_account_name && act.name == N(setcode) && receiver == config::system_account_name) ) {
         try {
            control.get_wasm_interface().apply(a.code_version, a.code, *this);
         } catch ( const wasm_exit& ){}
      }


   } FC_CAPTURE_AND_RETHROW((_pending_console_output.str()));

   action_receipt r;
   r.receiver         = receiver;
   r.act_digest       = digest_type::hash(act);
   r.global_sequence  = next_global_sequence();
   r.recv_sequence    = next_recv_sequence( receiver );

   const auto& account_sequence = db.get<account_sequence_object, by_name>(act.account);
   r.code_sequence    = account_sequence.code_sequence;
   r.abi_sequence     = account_sequence.abi_sequence;

   for( const auto& auth : act.authorization ) {
      r.auth_sequence[auth.actor] = next_auth_sequence( auth.actor );
   }

   action_trace t(r);
   t.trx_id = trx_context.id;
   t.act = act;
   t.console = _pending_console_output.str();

   trx_context.executed.emplace_back( move(r) );

   print_debug(receiver, t);

   reset_console();

   t.elapsed = fc::time_point::now() - start;
   return t;
}

void apply_context::exec()
{
   _notified.push_back(receiver);
   trace = exec_one();
   for( uint32_t i = 1; i < _notified.size(); ++i ) {
      receiver = _notified[i];
      trace.inline_traces.emplace_back( exec_one() );
   }

   if( _cfa_inline_actions.size() > 0 || _inline_actions.size() > 0 ) {
      ENU_ASSERT( recurse_depth < control.get_global_properties().configuration.max_inline_action_depth,
                  transaction_exception, "inline action recursion depth reached" );
   }

   for( const auto& inline_action : _cfa_inline_actions ) {
      trace.inline_traces.emplace_back();
      trx_context.dispatch_action( trace.inline_traces.back(), inline_action, inline_action.account, true, recurse_depth + 1 );
   }

   for( const auto& inline_action : _inline_actions ) {
      trace.inline_traces.emplace_back();
      trx_context.dispatch_action( trace.inline_traces.back(), inline_action, inline_action.account, false, recurse_depth + 1 );
   }

} /// exec()

bool apply_context::is_account( const account_name& account )const {
   return nullptr != db.find<account_object,by_name>( account );
}

void apply_context::require_authorization( const account_name& account ) {
   for( uint32_t i=0; i < act.authorization.size(); i++ ) {
     if( act.authorization[i].actor == account ) {
        used_authorizations[i] = true;
        return;
     }
   }
   ENU_ASSERT( false, missing_auth_exception, "missing authority of ${account}", ("account",account));
}

bool apply_context::has_authorization( const account_name& account )const {
   for( const auto& auth : act.authorization )
     if( auth.actor == account )
        return true;
  return false;
}

void apply_context::require_authorization(const account_name& account,
                                          const permission_name& permission) {
  for( uint32_t i=0; i < act.authorization.size(); i++ )
     if( act.authorization[i].actor == account ) {
        if( act.authorization[i].permission == permission ) {
           used_authorizations[i] = true;
           return;
        }
     }
  ENU_ASSERT( false, missing_auth_exception, "missing authority of ${account}/${permission}",
              ("account",account)("permission",permission) );
}

bool apply_context::has_recipient( account_name code )const {
   for( auto a : _notified )
      if( a == code )
         return true;
   return false;
}

void apply_context::require_recipient( account_name recipient ) {
   if( !has_recipient(recipient) ) {
      _notified.push_back(recipient);
   }
}


/**
 *  This will execute an action after checking the authorization. Inline transactions are
 *  implicitly authorized by the current receiver (running code). This method has significant
 *  security considerations and several options have been considered:
 *
 *  1. priviledged accounts (those marked as such by block producers) can authorize any action
 *  2. all other actions are only authorized by 'receiver' which means the following:
 *         a. the user must set permissions on their account to allow the 'receiver' to act on their behalf
 *
 *  Discarded Implemenation:  at one point we allowed any account that authorized the current transaction
 *   to implicitly authorize an inline transaction. This approach would allow privelege escalation and
 *   make it unsafe for users to interact with certain contracts.  We opted instead to have applications
 *   ask the user for permission to take certain actions rather than making it implicit. This way users
 *   can better understand the security risk.
 */
void apply_context::execute_inline( action&& a ) {
   auto* code = control.db().find<account_object, by_name>(a.account);
   ENU_ASSERT( code != nullptr, action_validate_exception,
               "inline action's code account ${account} does not exist", ("account", a.account) );

   for( const auto& auth : a.authorization ) {
      auto* actor = control.db().find<account_object, by_name>(auth.actor);
      ENU_ASSERT( actor != nullptr, action_validate_exception,
                  "inline action's authorizing actor ${account} does not exist", ("account", auth.actor) );
      ENU_ASSERT( control.get_authorization_manager().find_permission(auth) != nullptr, action_validate_exception,
                  "inline action's authorizations include a non-existent permission: {permission}",
                  ("permission", auth) );
   }

<<<<<<< HEAD
   if ( !privileged ) {
      if( a.account != receiver ) { // if a contract is calling itself then there is no need to check permissions
         control.get_authorization_manager()
                .check_authorization( {a},
                                      {},
                                      {{receiver, config::enumivo_code_name}},
                                      control.pending_block_time() - trx_context.published,
                                      std::bind(&transaction_context::checktime, &this->trx_context),
                                      false
                                    );

         //QUESTION: Is it smart to allow a deferred transaction that has been delayed for some time to get away
         //          with sending an inline action that requires a delay even though the decision to send that inline
         //          action was made at the moment the deferred transaction was executed with potentially no forewarning?
      }
=======
   // No need to check authorization if: replaying irreversible blocks; contract is privileged; or, contract is calling itself.
   if( !control.skip_auth_check() && !privileged && a.account != receiver ) {
      control.get_authorization_manager()
             .check_authorization( {a},
                                   {},
                                   {{receiver, config::eosio_code_name}},
                                   control.pending_block_time() - trx_context.published,
                                   std::bind(&transaction_context::checktime, &this->trx_context),
                                   false
                                 );

      //QUESTION: Is it smart to allow a deferred transaction that has been delayed for some time to get away
      //          with sending an inline action that requires a delay even though the decision to send that inline
      //          action was made at the moment the deferred transaction was executed with potentially no forewarning?
>>>>>>> 4beb5bce
   }

   _inline_actions.emplace_back( move(a) );
}

void apply_context::execute_context_free_inline( action&& a ) {
   auto* code = control.db().find<account_object, by_name>(a.account);
   ENU_ASSERT( code != nullptr, action_validate_exception,
               "inline action's code account ${account} does not exist", ("account", a.account) );

   ENU_ASSERT( a.authorization.size() == 0, action_validate_exception,
               "context-free actions cannot have authorizations" );

   _cfa_inline_actions.emplace_back( move(a) );
}


void apply_context::schedule_deferred_transaction( const uint128_t& sender_id, account_name payer, transaction&& trx, bool replace_existing ) {
   FC_ASSERT( trx.context_free_actions.size() == 0, "context free actions are not currently allowed in generated transactions" );
   trx.expiration = control.pending_block_time() + fc::microseconds(999'999); // Rounds up to nearest second (makes expiration check unnecessary)
   trx.set_reference_block(control.head_block_id()); // No TaPoS check necessary
   control.validate_referenced_accounts( trx );

   // Charge ahead of time for the additional net usage needed to retire the deferred transaction
   // whether that be by successfully executing, soft failure, hard failure, or expiration.
   const auto& cfg = control.get_global_properties().configuration;
   trx_context.add_net_usage( static_cast<uint64_t>(cfg.base_per_transaction_net_usage)
                               + static_cast<uint64_t>(config::transaction_id_net_usage) ); // Will exit early if net usage cannot be payed.

   auto delay = fc::seconds(trx.delay_sec);

   if( !control.skip_auth_check() && !privileged ) { // Do not need to check authorization if replayng irreversible block or if contract is privileged
      if( payer != receiver ) {
         require_authorization(payer); /// uses payer's storage
      }

      // if a contract is deferring only actions to itself then there is no need
      // to check permissions, it could have done everything anyway.
      bool check_auth = false;
      for( const auto& act : trx.actions ) {
         if( act.account != receiver ) {
            check_auth = true;
            break;
         }
      }
      if( check_auth ) {
         control.get_authorization_manager()
                .check_authorization( trx.actions,
                                      {},
                                      {{receiver, config::enumivo_code_name}},
                                      delay,
                                      std::bind(&transaction_context::checktime, &this->trx_context),
                                      false
                                    );
      }
   }

   uint32_t trx_size = 0;
   auto& d = control.db();
   if ( auto ptr = d.find<generated_transaction_object,by_sender_id>(boost::make_tuple(receiver, sender_id)) ) {
      ENU_ASSERT( replace_existing, deferred_tx_duplicate, "deferred transaction with the same sender_id and payer already exists" );
      d.modify<generated_transaction_object>( *ptr, [&]( auto& gtx ) {
            gtx.sender      = receiver;
            gtx.sender_id   = sender_id;
            gtx.payer       = payer;
            gtx.published   = control.pending_block_time();
            gtx.delay_until = gtx.published + delay;
            gtx.expiration  = gtx.delay_until + fc::seconds(control.get_global_properties().configuration.deferred_trx_expiration_window);

            trx_size = gtx.set( trx );
         });
   } else {
      d.create<generated_transaction_object>( [&]( auto& gtx ) {
            gtx.trx_id      = trx.id();
            gtx.sender      = receiver;
            gtx.sender_id   = sender_id;
            gtx.payer       = payer;
            gtx.published   = control.pending_block_time();
            gtx.delay_until = gtx.published + delay;
            gtx.expiration  = gtx.delay_until + fc::seconds(control.get_global_properties().configuration.deferred_trx_expiration_window);

            trx_size = gtx.set( trx );
         });
   }

   trx_context.add_ram_usage( payer, (config::billable_size_v<generated_transaction_object> + trx_size) );
   trx_context.checktime();
}

bool apply_context::cancel_deferred_transaction( const uint128_t& sender_id, account_name sender ) {
   auto& generated_transaction_idx = db.get_mutable_index<generated_transaction_multi_index>();
   const auto* gto = db.find<generated_transaction_object,by_sender_id>(boost::make_tuple(sender, sender_id));
   if ( gto ) {
      trx_context.add_ram_usage( gto->payer, -(config::billable_size_v<generated_transaction_object> + gto->packed_trx.size()) );
      generated_transaction_idx.remove(*gto);
   }
   trx_context.checktime();
   return gto;
}

const table_id_object* apply_context::find_table( name code, name scope, name table ) {
   return db.find<table_id_object, by_code_scope_table>(boost::make_tuple(code, scope, table));
}

const table_id_object& apply_context::find_or_create_table( name code, name scope, name table, const account_name &payer ) {
   const auto* existing_tid =  db.find<table_id_object, by_code_scope_table>(boost::make_tuple(code, scope, table));
   if (existing_tid != nullptr) {
      return *existing_tid;
   }

   update_db_usage(payer, config::billable_size_v<table_id_object>);

   return db.create<table_id_object>([&](table_id_object &t_id){
      t_id.code = code;
      t_id.scope = scope;
      t_id.table = table;
      t_id.payer = payer;
   });
}

void apply_context::remove_table( const table_id_object& tid ) {
   update_db_usage(tid.payer, - config::billable_size_v<table_id_object>);
   db.remove(tid);
}

vector<account_name> apply_context::get_active_producers() const {
   const auto& ap = control.active_producers();
   vector<account_name> accounts; accounts.reserve( ap.producers.size() );

   for(const auto& producer : ap.producers )
      accounts.push_back(producer.producer_name);

   return accounts;
}

void apply_context::reset_console() {
   _pending_console_output = std::ostringstream();
   _pending_console_output.setf( std::ios::scientific, std::ios::floatfield );
}

bytes apply_context::get_packed_transaction() {
   auto r = fc::raw::pack( static_cast<const transaction&>(trx_context.trx) );
   trx_context.checktime();
   return r;
}

void apply_context::update_db_usage( const account_name& payer, int64_t delta ) {
   if( delta > 0 ) {
      if( !(privileged || payer == account_name(receiver)) ) {
         require_authorization( payer );
      }
   }
   trx_context.add_ram_usage(payer, delta);
}


int apply_context::get_action( uint32_t type, uint32_t index, char* buffer, size_t buffer_size )const
{
   const auto& trx = trx_context.trx;
   const action* act_ptr = nullptr;

   if( type == 0 ) {
      if( index >= trx.context_free_actions.size() )
         return -1;
      act_ptr = &trx.context_free_actions[index];
   }
   else if( type == 1 ) {
      if( index >= trx.actions.size() )
         return -1;
      act_ptr = &trx.actions[index];
   }

   auto ps = fc::raw::pack_size( *act_ptr );
   if( ps <= buffer_size ) {
      fc::datastream<char*> ds(buffer, buffer_size);
      fc::raw::pack( ds, *act_ptr );
   }
   return ps;
}

int apply_context::get_context_free_data( uint32_t index, char* buffer, size_t buffer_size )const
{
   const auto& trx = trx_context.trx;

   if( index >= trx.context_free_data.size() ) return -1;

   auto s = trx.context_free_data[index].size();
   if( buffer_size == 0 ) return s;

   auto copy_size = std::min( buffer_size, s );
   memcpy( buffer, trx.context_free_data[index].data(), copy_size );

   return copy_size;
}

int apply_context::db_store_i64( uint64_t scope, uint64_t table, const account_name& payer, uint64_t id, const char* buffer, size_t buffer_size ) {
   return db_store_i64( receiver, scope, table, payer, id, buffer, buffer_size);
}

int apply_context::db_store_i64( uint64_t code, uint64_t scope, uint64_t table, const account_name& payer, uint64_t id, const char* buffer, size_t buffer_size ) {
//   require_write_lock( scope );
   const auto& tab = find_or_create_table( code, scope, table, payer );
   auto tableid = tab.id;

   FC_ASSERT( payer != account_name(), "must specify a valid account to pay for new record" );

   const auto& obj = db.create<key_value_object>( [&]( auto& o ) {
      o.t_id        = tableid;
      o.primary_key = id;
      o.value.resize( buffer_size );
      o.payer       = payer;
      memcpy( o.value.data(), buffer, buffer_size );
   });

   db.modify( tab, [&]( auto& t ) {
     ++t.count;
   });

   int64_t billable_size = (int64_t)(buffer_size + config::billable_size_v<key_value_object>);
   update_db_usage( payer, billable_size);

   keyval_cache.cache_table( tab );
   return keyval_cache.add( obj );
}

void apply_context::db_update_i64( int iterator, account_name payer, const char* buffer, size_t buffer_size ) {
   const key_value_object& obj = keyval_cache.get( iterator );

   const auto& table_obj = keyval_cache.get_table( obj.t_id );
   FC_ASSERT( table_obj.code == receiver, "db access violation" );

//   require_write_lock( table_obj.scope );

   const int64_t overhead = config::billable_size_v<key_value_object>;
   int64_t old_size = (int64_t)(obj.value.size() + overhead);
   int64_t new_size = (int64_t)(buffer_size + overhead);

   if( payer == account_name() ) payer = obj.payer;

   if( account_name(obj.payer) != payer ) {
      // refund the existing payer
      update_db_usage( obj.payer,  -(old_size) );
      // charge the new payer
      update_db_usage( payer,  (new_size));
   } else if(old_size != new_size) {
      // charge/refund the existing payer the difference
      update_db_usage( obj.payer, new_size - old_size);
   }

   db.modify( obj, [&]( auto& o ) {
     o.value.resize( buffer_size );
     memcpy( o.value.data(), buffer, buffer_size );
     o.payer = payer;
   });
}

void apply_context::db_remove_i64( int iterator ) {
   const key_value_object& obj = keyval_cache.get( iterator );

   const auto& table_obj = keyval_cache.get_table( obj.t_id );
   FC_ASSERT( table_obj.code == receiver, "db access violation" );

//   require_write_lock( table_obj.scope );

   update_db_usage( obj.payer,  -(obj.value.size() + config::billable_size_v<key_value_object>) );

   db.modify( table_obj, [&]( auto& t ) {
      --t.count;
   });
   db.remove( obj );

   if (table_obj.count == 0) {
      remove_table(table_obj);
   }

   keyval_cache.remove( iterator );
}

int apply_context::db_get_i64( int iterator, char* buffer, size_t buffer_size ) {
   const key_value_object& obj = keyval_cache.get( iterator );

   auto s = obj.value.size();
   if( buffer_size == 0 ) return s;

   auto copy_size = std::min( buffer_size, s );
   memcpy( buffer, obj.value.data(), copy_size );

   return copy_size;
}

int apply_context::db_next_i64( int iterator, uint64_t& primary ) {
   if( iterator < -1 ) return -1; // cannot increment past end iterator of table

   const auto& obj = keyval_cache.get( iterator ); // Check for iterator != -1 happens in this call
   const auto& idx = db.get_index<key_value_index, by_scope_primary>();

   auto itr = idx.iterator_to( obj );
   ++itr;

   if( itr == idx.end() || itr->t_id != obj.t_id ) return keyval_cache.get_end_iterator_by_table_id(obj.t_id);

   primary = itr->primary_key;
   return keyval_cache.add( *itr );
}

int apply_context::db_previous_i64( int iterator, uint64_t& primary ) {
   const auto& idx = db.get_index<key_value_index, by_scope_primary>();

   if( iterator < -1 ) // is end iterator
   {
      auto tab = keyval_cache.find_table_by_end_iterator(iterator);
      FC_ASSERT( tab, "not a valid end iterator" );

      auto itr = idx.upper_bound(tab->id);
      if( idx.begin() == idx.end() || itr == idx.begin() ) return -1; // Empty table

      --itr;

      if( itr->t_id != tab->id ) return -1; // Empty table

      primary = itr->primary_key;
      return keyval_cache.add(*itr);
   }

   const auto& obj = keyval_cache.get(iterator); // Check for iterator != -1 happens in this call

   auto itr = idx.iterator_to(obj);
   if( itr == idx.begin() ) return -1; // cannot decrement past beginning iterator of table

   --itr;

   if( itr->t_id != obj.t_id ) return -1; // cannot decrement past beginning iterator of table

   primary = itr->primary_key;
   return keyval_cache.add(*itr);
}

int apply_context::db_find_i64( uint64_t code, uint64_t scope, uint64_t table, uint64_t id ) {
   //require_read_lock( code, scope ); // redundant?

   const auto* tab = find_table( code, scope, table );
   if( !tab ) return -1;

   auto table_end_itr = keyval_cache.cache_table( *tab );

   const key_value_object* obj = db.find<key_value_object, by_scope_primary>( boost::make_tuple( tab->id, id ) );
   if( !obj ) return table_end_itr;

   return keyval_cache.add( *obj );
}

int apply_context::db_lowerbound_i64( uint64_t code, uint64_t scope, uint64_t table, uint64_t id ) {
   //require_read_lock( code, scope ); // redundant?

   const auto* tab = find_table( code, scope, table );
   if( !tab ) return -1;

   auto table_end_itr = keyval_cache.cache_table( *tab );

   const auto& idx = db.get_index<key_value_index, by_scope_primary>();
   auto itr = idx.lower_bound( boost::make_tuple( tab->id, id ) );
   if( itr == idx.end() ) return table_end_itr;
   if( itr->t_id != tab->id ) return table_end_itr;

   return keyval_cache.add( *itr );
}

int apply_context::db_upperbound_i64( uint64_t code, uint64_t scope, uint64_t table, uint64_t id ) {
   //require_read_lock( code, scope ); // redundant?

   const auto* tab = find_table( code, scope, table );
   if( !tab ) return -1;

   auto table_end_itr = keyval_cache.cache_table( *tab );

   const auto& idx = db.get_index<key_value_index, by_scope_primary>();
   auto itr = idx.upper_bound( boost::make_tuple( tab->id, id ) );
   if( itr == idx.end() ) return table_end_itr;
   if( itr->t_id != tab->id ) return table_end_itr;

   return keyval_cache.add( *itr );
}

int apply_context::db_end_i64( uint64_t code, uint64_t scope, uint64_t table ) {
   //require_read_lock( code, scope ); // redundant?

   const auto* tab = find_table( code, scope, table );
   if( !tab ) return -1;

   return keyval_cache.cache_table( *tab );
}

uint64_t apply_context::next_global_sequence() {
   const auto& p = control.get_dynamic_global_properties();
   db.modify( p, [&]( auto& dgp ) {
      ++dgp.global_action_sequence;
   });
   return p.global_action_sequence;
}

uint64_t apply_context::next_recv_sequence( account_name receiver ) {
   const auto& rs = db.get<account_sequence_object,by_name>( receiver );
   db.modify( rs, [&]( auto& mrs ) {
      ++mrs.recv_sequence;
   });
   return rs.recv_sequence;
}
uint64_t apply_context::next_auth_sequence( account_name actor ) {
   const auto& rs = db.get<account_sequence_object,by_name>( actor );
   db.modify( rs, [&](auto& mrs ){
      ++mrs.auth_sequence;
   });
   return rs.auth_sequence;
}


} } /// enumivo::chain<|MERGE_RESOLUTION|>--- conflicted
+++ resolved
@@ -186,29 +186,12 @@
                   ("permission", auth) );
    }
 
-<<<<<<< HEAD
-   if ( !privileged ) {
-      if( a.account != receiver ) { // if a contract is calling itself then there is no need to check permissions
-         control.get_authorization_manager()
-                .check_authorization( {a},
-                                      {},
-                                      {{receiver, config::enumivo_code_name}},
-                                      control.pending_block_time() - trx_context.published,
-                                      std::bind(&transaction_context::checktime, &this->trx_context),
-                                      false
-                                    );
-
-         //QUESTION: Is it smart to allow a deferred transaction that has been delayed for some time to get away
-         //          with sending an inline action that requires a delay even though the decision to send that inline
-         //          action was made at the moment the deferred transaction was executed with potentially no forewarning?
-      }
-=======
    // No need to check authorization if: replaying irreversible blocks; contract is privileged; or, contract is calling itself.
    if( !control.skip_auth_check() && !privileged && a.account != receiver ) {
       control.get_authorization_manager()
              .check_authorization( {a},
                                    {},
-                                   {{receiver, config::eosio_code_name}},
+                                   {{receiver, config::enumivo_code_name}},
                                    control.pending_block_time() - trx_context.published,
                                    std::bind(&transaction_context::checktime, &this->trx_context),
                                    false
@@ -217,7 +200,6 @@
       //QUESTION: Is it smart to allow a deferred transaction that has been delayed for some time to get away
       //          with sending an inline action that requires a delay even though the decision to send that inline
       //          action was made at the moment the deferred transaction was executed with potentially no forewarning?
->>>>>>> 4beb5bce
    }
 
    _inline_actions.emplace_back( move(a) );
