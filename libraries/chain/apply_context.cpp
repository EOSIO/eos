--- conflicted
+++ resolved
@@ -293,19 +293,10 @@
 bool apply_context::cancel_deferred_transaction( const uint128_t& sender_id, account_name sender ) {
    auto& generated_transaction_idx = db.get_mutable_index<generated_transaction_multi_index>();
    const auto* gto = db.find<generated_transaction_object,by_sender_id>(boost::make_tuple(sender, sender_id));
-<<<<<<< HEAD
-   ENU_ASSERT( gto != nullptr, transaction_exception,
-               "there is no generated transaction created by account ${sender} with sender id ${sender_id}",
-               ("sender", sender)("sender_id", sender_id) );
-
-   trx_context.add_ram_usage( gto->payer, -(config::billable_size_v<generated_transaction_object> + gto->packed_trx.size()) );
-   generated_transaction_idx.remove(*gto);
-=======
    if ( gto ) {
       trx_context.add_ram_usage( gto->payer, -(config::billable_size_v<generated_transaction_object> + gto->packed_trx.size()) );
       generated_transaction_idx.remove(*gto);
    }
->>>>>>> cd979827
    trx_context.checktime();
    return gto;
 }
