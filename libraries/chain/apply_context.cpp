#include <algorithm>
#include <eosio/chain/apply_context.hpp>
#include <eosio/chain/chain_controller.hpp>
#include <eosio/chain/wasm_interface.hpp>
#include <eosio/chain/generated_transaction_object.hpp>
#include <eosio/chain/scope_sequence_object.hpp>
#include <boost/container/flat_set.hpp>

using boost::container::flat_set;

namespace eosio { namespace chain {
void apply_context::exec_one()
{
   try {
      const auto &a = mutable_controller.get_database().get<account_object, by_name>(receiver);
      privileged = a.privileged;

      auto native = mutable_controller.find_apply_handler(receiver, act.account, act.name);
      if (native) {
         (*native)(*this);
      }

      if (a.code.size() > 0 && !(act.name == N(setcode) && act.account == config::system_account_name)) {
         try {
            mutable_controller.get_wasm_interface().apply(a.code_version, a.code, *this);
         } catch ( const wasm_exit& ){}
      }

   } FC_CAPTURE_AND_RETHROW((_pending_console_output.str()));

   if (!_write_scopes.empty()) {
      std::sort(_write_scopes.begin(), _write_scopes.end());
   }

   if (!_read_locks.empty()) {
      std::sort(_read_locks.begin(), _read_locks.end());
      // remove any write_scopes
      auto r_iter = _read_locks.begin();
      for( auto w_iter = _write_scopes.cbegin(); (w_iter != _write_scopes.cend()) && (r_iter != _read_locks.end()); ++w_iter) {
         shard_lock w_lock = {receiver, *w_iter};
         while(r_iter != _read_locks.end() && *r_iter < w_lock ) {
            ++r_iter;
         }

         if (*r_iter == w_lock) {
            r_iter = _read_locks.erase(r_iter);
         }
      }
   }

   // create a receipt for this
   vector<data_access_info> data_access;
   data_access.reserve(_write_scopes.size() + _read_locks.size());
   for (const auto& scope: _write_scopes) {
      auto key = boost::make_tuple(scope, receiver);
      const auto& scope_sequence = mutable_controller.get_database().find<scope_sequence_object, by_scope_receiver>(key);
      if (scope_sequence == nullptr) {
         try {
            mutable_controller.get_mutable_database().create<scope_sequence_object>([&](scope_sequence_object &ss) {
               ss.scope = scope;
               ss.receiver = receiver;
               ss.sequence = 1;
            });
         } FC_CAPTURE_AND_RETHROW((scope)(receiver));
         data_access.emplace_back(data_access_info{data_access_info::write, receiver, scope, 0});
      } else {
         data_access.emplace_back(data_access_info{data_access_info::write, receiver, scope, scope_sequence->sequence});
         try {
            mutable_controller.get_mutable_database().modify(*scope_sequence, [&](scope_sequence_object& ss) {
               ss.sequence += 1;
            });
         } FC_CAPTURE_AND_RETHROW((scope)(receiver));
      }
   }

   for (const auto& lock: _read_locks) {
      auto key = boost::make_tuple(lock.scope, lock.account);
      const auto& scope_sequence = mutable_controller.get_database().find<scope_sequence_object, by_scope_receiver>(key);
      if (scope_sequence == nullptr) {
         data_access.emplace_back(data_access_info{data_access_info::read, lock.account, lock.scope, 0});
      } else {
         data_access.emplace_back(data_access_info{data_access_info::read, lock.account, lock.scope, scope_sequence->sequence});
      }
   }

   results.applied_actions.emplace_back(action_trace {receiver, act, _pending_console_output.str(), 0, 0, move(data_access)});
   _pending_console_output = std::ostringstream();
   _read_locks.clear();
   _write_scopes.clear();
}

void apply_context::exec()
{
   _notified.push_back(act.account);
   for( uint32_t i = 0; i < _notified.size(); ++i ) {
      receiver = _notified[i];
      exec_one();
   }

   for( uint32_t i = 0; i < _cfa_inline_actions.size(); ++i ) {
      EOS_ASSERT( recurse_depth < config::max_recursion_depth, transaction_exception, "inline action recursion depth reached" );
      apply_context ncontext( mutable_controller, mutable_db, _cfa_inline_actions[i], trx_meta, recurse_depth + 1 );
      ncontext.context_free = true;
      ncontext.exec();
      append_results(move(ncontext.results));
   }

   for( uint32_t i = 0; i < _inline_actions.size(); ++i ) {
      EOS_ASSERT( recurse_depth < config::max_recursion_depth, transaction_exception, "inline action recursion depth reached" );
      apply_context ncontext( mutable_controller, mutable_db, _inline_actions[i], trx_meta, recurse_depth + 1 );
      ncontext.exec();
      append_results(move(ncontext.results));
   }

} /// exec()

bool apply_context::is_account( const account_name& account )const {
   return nullptr != db.find<account_object,by_name>( account );
}

void apply_context::require_authorization( const account_name& account )const {
  EOS_ASSERT( has_authorization(account), tx_missing_auth, "missing authority of ${account}", ("account",account));
}
bool apply_context::has_authorization( const account_name& account )const {
  for( const auto& auth : act.authorization )
     if( auth.actor == account ) return true;
  return false;
}

void apply_context::require_authorization(const account_name& account,
                                          const permission_name& permission)const {
  for( const auto& auth : act.authorization )
     if( auth.actor == account ) {
        if( auth.permission == permission ) return;
     }
  EOS_ASSERT( false, tx_missing_auth, "missing authority of ${account}/${permission}",
              ("account",account)("permission",permission) );
}

static bool scopes_contain(const vector<scope_name>& scopes, const scope_name& scope) {
   return std::find(scopes.begin(), scopes.end(), scope) != scopes.end();
}

static bool locks_contain(const vector<shard_lock>& locks, const account_name& account, const scope_name& scope) {
   return std::find(locks.begin(), locks.end(), shard_lock{account, scope}) != locks.end();
}

void apply_context::require_write_lock(const scope_name& scope) {
   if (trx_meta.allowed_write_locks) {
      EOS_ASSERT( locks_contain(**trx_meta.allowed_write_locks, receiver, scope), block_lock_exception, "write lock \"${a}::${s}\" required but not provided", ("a", receiver)("s",scope) );
   }

   if (!scopes_contain(_write_scopes, scope)) {
      _write_scopes.emplace_back(scope);
   }
}

void apply_context::require_read_lock(const account_name& account, const scope_name& scope) {
   if (trx_meta.allowed_read_locks || trx_meta.allowed_write_locks ) {
      bool locked_for_read = trx_meta.allowed_read_locks && locks_contain(**trx_meta.allowed_read_locks, account, scope);
      if (!locked_for_read && trx_meta.allowed_write_locks) {
         locked_for_read = locks_contain(**trx_meta.allowed_write_locks, account, scope);
      }
      EOS_ASSERT( locked_for_read , block_lock_exception, "read lock \"${a}::${s}\" required but not provided", ("a", account)("s",scope) );
   }

   if (!locks_contain(_read_locks, account, scope)) {
      _read_locks.emplace_back(shard_lock{account, scope});
   }
}

bool apply_context::has_recipient( account_name code )const {
   for( auto a : _notified )
      if( a == code )
         return true;
   return false;
}

void apply_context::require_recipient( account_name code ) {
   if( !has_recipient(code) )
      _notified.push_back(code);
}


/**
 *  This will execute an action after checking the authorization. Inline transactions are
 *  implicitly authorized by the current receiver (running code). This method has significant
 *  security considerations and several options have been considered:
 *
 *  1. priviledged accounts (those marked as such by block producers) can authorize any action
 *  2. all other actions are only authorized by 'receiver' which means the following:
 *         a. the user must set permissions on their account to allow the 'receiver' to act on their behalf
 *
 *  Discarded Implemenation:  at one point we allowed any account that authorized the current transaction
 *   to implicitly authorize an inline transaction. This approach would allow privelege escalation and
 *   make it unsafe for users to interact with certain contracts.  We opted instead to have applications
 *   ask the user for permission to take certain actions rather than making it implicit. This way users
 *   can better understand the security risk.
 */
void apply_context::execute_inline( action&& a ) {
   if ( !privileged ) {
      if( a.account != receiver ) {
         const auto delay = controller.check_authorization({a}, vector<action>(), flat_set<public_key_type>(), false, {receiver});
         FC_ASSERT( trx_meta.published + delay <= controller.head_block_time(),
                    "inline action uses a permission that imposes a delay that is not met, add an action of mindelay with delay of atleast ${delay}",
                    ("delay", delay.sec_since_epoch()) );
      }
   }
   _inline_actions.emplace_back( move(a) );
}

void apply_context::execute_context_free_inline( action&& a ) {
   FC_ASSERT( a.authorization.size() == 0, "context free actions cannot have authorizations" );
   _cfa_inline_actions.emplace_back( move(a) );
}

void apply_context::execute_deferred( deferred_transaction&& trx ) {
   try {
      FC_ASSERT( trx.expiration > (controller.head_block_time() + fc::milliseconds(2*config::block_interval_ms)),
                                   "transaction is expired when created" );

      FC_ASSERT( trx.execute_after < trx.expiration, "transaction expires before it can execute" );
<<<<<<< HEAD

      const auto& chain_configuration = controller.get_global_properties().configuration;
      EOS_ASSERT( (trx.expiration - trx.execute_after) <= fc::seconds(chain_configuration.max_transaction_lifetime), transaction_exception,
                  "deferred transaction expiration is further than ${mtl} sec in the future relative to the first time it is allowed to execute",
                  ("mtl", chain_configuration.max_transaction_lifetime)("trx.expiration", trx.expiration)("trx.execute_after", trx.execute_after) );

      /// TODO: make default_max_gen_trx_count a producer parameter
      FC_ASSERT( results.generated_transactions.size() < config::default_max_gen_trx_count );

=======
>>>>>>> 92e1e46f
      FC_ASSERT( !trx.actions.empty(), "transaction must have at least one action");

      const auto& gpo = controller.get_global_properties();
      FC_ASSERT( results.deferred_transactions_count < gpo.configuration.max_generated_transaction_count );

      // privileged accounts can do anything, no need to check auth
      if( !privileged ) {

         // if a contract is deferring only actions to itself then there is no need
         // to check permissions, it could have done everything anyway.
         bool check_auth = false;
         for( const auto& act : trx.actions ) {
            if( act.account != receiver ) {
               check_auth = true;
               break;
            }
         }
         if( check_auth ) {
            const auto delay = controller.check_authorization(trx.actions, vector<action>(), flat_set<public_key_type>(), false, {receiver});
            FC_ASSERT( trx_meta.published + delay <= controller.head_block_time(),
                       "deferred transaction uses a permission that imposes a delay that is not met, add an action of mindelay with delay of atleast ${delay}",
                       ("delay", delay.sec_since_epoch()) );
         }
      }

      trx.sender = receiver; //  "Attempting to send from another account"
      trx.set_reference_block(controller.head_block_id());

      results.deferred_transaction_requests.push_back(move(trx));
      results.deferred_transactions_count++;
   } FC_CAPTURE_AND_RETHROW((trx));
}

void apply_context::cancel_deferred( uint128_t sender_id ) {
   results.deferred_transaction_requests.push_back(deferred_reference(receiver, sender_id));
}

const contracts::table_id_object* apply_context::find_table( name code, name scope, name table ) {
   require_read_lock(code, scope);
   return db.find<table_id_object, contracts::by_code_scope_table>(boost::make_tuple(code, scope, table));
}

const contracts::table_id_object& apply_context::find_or_create_table( name code, name scope, name table ) {
   require_read_lock(code, scope);
   const auto* existing_tid =  db.find<contracts::table_id_object, contracts::by_code_scope_table>(boost::make_tuple(code, scope, table));
   if (existing_tid != nullptr) {
      return *existing_tid;
   }

   require_write_lock(scope);
   return mutable_db.create<contracts::table_id_object>([&](contracts::table_id_object &t_id){
      t_id.code = code;
      t_id.scope = scope;
      t_id.table = table;
   });
}

vector<account_name> apply_context::get_active_producers() const {
   const auto& gpo = controller.get_global_properties();
   vector<account_name> accounts;
   for(const auto& producer : gpo.active_producers.producers)
      accounts.push_back(producer.producer_name);

   return accounts;
}

void apply_context::checktime(uint32_t instruction_count) const {
   if (trx_meta.processing_deadline && fc::time_point::now() > (*trx_meta.processing_deadline)) {
      throw checktime_exceeded();
   }
}


const bytes& apply_context::get_packed_transaction() {
   if( !trx_meta.packed_trx.size() ) {
      if (_cached_trx.empty()) {
         auto size = fc::raw::pack_size(trx_meta.trx());
         _cached_trx.resize(size);
         fc::datastream<char *> ds(_cached_trx.data(), size);
         fc::raw::pack(ds, trx_meta.trx());
      }

      return _cached_trx;
   }

   return trx_meta.packed_trx;
}

void apply_context::update_db_usage( const account_name& payer, int64_t delta ) {
   require_write_lock( payer );
   if( (delta > 0) && payer != account_name(receiver) ) {
      require_authorization( payer );
   }
}


int apply_context::get_action( uint32_t type, uint32_t index, char* buffer, size_t buffer_size )const
{
   const transaction& trx = trx_meta.trx();
   const action* act = nullptr;
   if( type == 0 ) {
      if( index >= trx.context_free_actions.size() )
         return -1;
      act = &trx.context_free_actions[index];
   }
   else if( type == 1 ) {
      if( index >= trx.actions.size() )
         return -1;
      act = &trx.actions[index];
   }
   else if( type == 2 ) {
      if( index >= _cfa_inline_actions.size() )
         return -1;
      act = &_cfa_inline_actions[index];
   }
   else if( type == 3 ) {
      if( index >= _inline_actions.size() )
         return -1;
      act = &_inline_actions[index];
   }

   auto ps = fc::raw::pack_size( *act );
   if( ps <= buffer_size ) {
      fc::datastream<char*> ds(buffer, buffer_size);
      fc::raw::pack( ds, *act );
   }
   return ps;
}

int apply_context::get_context_free_data( uint32_t index, char* buffer, size_t buffer_size )const {
   if( index >= trx_meta.context_free_data.size() ) return -1;

   auto s = trx_meta.context_free_data[index].size();

   if( buffer_size == 0 ) return s;

   if( buffer_size < s )
      memcpy( buffer, trx_meta.context_free_data[index].data(), buffer_size );
   else
      memcpy( buffer, trx_meta.context_free_data[index].data(), s );

   return s;
}

uint32_t apply_context::get_next_sender_id() {
   const uint64_t id = N(config::eosio_auth_scope);
   const auto table = N(deferred.seq);
   const auto payer = config::system_account_name;
   const auto iter = db_find_i64(config::system_account_name, config::eosio_auth_scope, table, id);
   if (iter == -1) {
      const uint32_t next_serial = 1;
      db_store_i64(config::system_account_name, config::eosio_auth_scope, table, payer, id, (const char*)&next_serial, sizeof(next_serial));
      return 0;
   }

   uint32_t next_serial = 0;
   db_get_i64(iter, (char*)&next_serial, sizeof(next_serial));
   const auto result = next_serial++;
   db_update_i64(iter, payer, (const char*)&next_serial, sizeof(next_serial));
   return result;
}

int apply_context::db_store_i64( uint64_t scope, uint64_t table, const account_name& payer, uint64_t id, const char* buffer, size_t buffer_size ) {
   return db_store_i64( receiver, scope, table, payer, id, buffer, buffer_size);
}

int apply_context::db_store_i64( uint64_t code, uint64_t scope, uint64_t table, const account_name& payer, uint64_t id, const char* buffer, size_t buffer_size ) {
   require_write_lock( scope );
   const auto& tab = find_or_create_table( code, scope, table );
   auto tableid = tab.id;

   FC_ASSERT( payer != account_name(), "must specify a valid account to pay for new record" );

   const auto& obj = mutable_db.create<key_value_object>( [&]( auto& o ) {
      o.t_id        = tableid;
      o.primary_key = id;
      o.value.resize( buffer_size );
      o.payer       = payer;
      memcpy( o.value.data(), buffer, buffer_size );
   });

   mutable_db.modify( tab, [&]( auto& t ) {
     ++t.count;
   });

   update_db_usage( payer, buffer_size + 200 );

   keyval_cache.cache_table( tab );
   return keyval_cache.add( obj );
}

void apply_context::db_update_i64( int iterator, account_name payer, const char* buffer, size_t buffer_size ) {
   const key_value_object& obj = keyval_cache.get( iterator );

   require_write_lock( keyval_cache.get_table( obj.t_id ).scope );

   int64_t old_size = obj.value.size();

   if( payer == account_name() ) payer = obj.payer;

   if( account_name(obj.payer) == payer ) {
      update_db_usage( obj.payer, buffer_size - old_size );
   } else  {
      update_db_usage( obj.payer,  -(old_size+200) );
      update_db_usage( payer,  (buffer_size+200) );
   }

   mutable_db.modify( obj, [&]( auto& o ) {
     o.value.resize( buffer_size );
     memcpy( o.value.data(), buffer, buffer_size );
     o.payer = payer;
   });
}

void apply_context::db_remove_i64( int iterator ) {
   const key_value_object& obj = keyval_cache.get( iterator );
   update_db_usage( obj.payer,  -(obj.value.size()+200) );

   const auto& table_obj = keyval_cache.get_table( obj.t_id );
   require_write_lock( table_obj.scope );

   mutable_db.modify( table_obj, [&]( auto& t ) {
      --t.count;
   });
   mutable_db.remove( obj );

   keyval_cache.remove( iterator );
}

int apply_context::db_get_i64( int iterator, char* buffer, size_t buffer_size ) {
   const key_value_object& obj = keyval_cache.get( iterator );
   memcpy( buffer, obj.value.data(), std::min(obj.value.size(), buffer_size) );

   return obj.value.size();
}

int apply_context::db_next_i64( int iterator, uint64_t& primary ) {
   if( iterator < -1 ) return -1; // cannot increment past end iterator of table

   const auto& obj = keyval_cache.get( iterator ); // Check for iterator != -1 happens in this call
   const auto& idx = db.get_index<contracts::key_value_index, contracts::by_scope_primary>();

   auto itr = idx.iterator_to( obj );
   ++itr;

   if( itr == idx.end() || itr->t_id != obj.t_id ) return keyval_cache.get_end_iterator_by_table_id(obj.t_id);

   primary = itr->primary_key;
   return keyval_cache.add( *itr );
}

int apply_context::db_previous_i64( int iterator, uint64_t& primary ) {
   const auto& idx = db.get_index<contracts::key_value_index, contracts::by_scope_primary>();

   if( iterator < -1 ) // is end iterator
   {
      auto tab = keyval_cache.find_table_by_end_iterator(iterator);
      FC_ASSERT( tab, "not a valid end iterator" );

      auto itr = idx.upper_bound(tab->id);
      if( idx.begin() == idx.end() || itr == idx.begin() ) return -1; // Empty table

      --itr;

      if( itr->t_id != tab->id ) return -1; // Empty table

      primary = itr->primary_key;
      return keyval_cache.add(*itr);
   }

   const auto& obj = keyval_cache.get(iterator); // Check for iterator != -1 happens in this call

   auto itr = idx.iterator_to(obj);
   if( itr == idx.begin() ) return -1; // cannot decrement past beginning iterator of table

   --itr;

   if( itr->t_id != obj.t_id ) return -1; // cannot decrement past beginning iterator of table

   primary = itr->primary_key;
   return keyval_cache.add(*itr);
}

int apply_context::db_find_i64( uint64_t code, uint64_t scope, uint64_t table, uint64_t id ) {
   require_read_lock( code, scope ); // redundant?

   const auto* tab = find_table( code, scope, table );
   if( !tab ) return -1;

   auto table_end_itr = keyval_cache.cache_table( *tab );

   const key_value_object* obj = db.find<key_value_object, contracts::by_scope_primary>( boost::make_tuple( tab->id, id ) );
   if( !obj ) return table_end_itr;

   return keyval_cache.add( *obj );
}

int apply_context::db_lowerbound_i64( uint64_t code, uint64_t scope, uint64_t table, uint64_t id ) {
   require_read_lock( code, scope ); // redundant?

   const auto* tab = find_table( code, scope, table );
   if( !tab ) return -1;

   auto table_end_itr = keyval_cache.cache_table( *tab );

   const auto& idx = db.get_index<contracts::key_value_index, contracts::by_scope_primary>();
   auto itr = idx.lower_bound( boost::make_tuple( tab->id, id ) );
   if( itr == idx.end() ) return table_end_itr;
   if( itr->t_id != tab->id ) return table_end_itr;

   return keyval_cache.add( *itr );
}

int apply_context::db_upperbound_i64( uint64_t code, uint64_t scope, uint64_t table, uint64_t id ) {
   require_read_lock( code, scope ); // redundant?

   const auto* tab = find_table( code, scope, table );
   if( !tab ) return -1;

   auto table_end_itr = keyval_cache.cache_table( *tab );

   const auto& idx = db.get_index<contracts::key_value_index, contracts::by_scope_primary>();
   auto itr = idx.upper_bound( boost::make_tuple( tab->id, id ) );
   if( itr == idx.end() ) return table_end_itr;
   if( itr->t_id != tab->id ) return table_end_itr;

   return keyval_cache.add( *itr );
}

int apply_context::db_end_i64( uint64_t code, uint64_t scope, uint64_t table ) {
   require_read_lock( code, scope ); // redundant?

   const auto* tab = find_table( code, scope, table );
   if( !tab ) return -1;

   return keyval_cache.cache_table( *tab );
}
} } /// eosio::chain<|MERGE_RESOLUTION|>--- conflicted
+++ resolved
@@ -220,18 +220,12 @@
                                    "transaction is expired when created" );
 
       FC_ASSERT( trx.execute_after < trx.expiration, "transaction expires before it can execute" );
-<<<<<<< HEAD
 
       const auto& chain_configuration = controller.get_global_properties().configuration;
       EOS_ASSERT( (trx.expiration - trx.execute_after) <= fc::seconds(chain_configuration.max_transaction_lifetime), transaction_exception,
                   "deferred transaction expiration is further than ${mtl} sec in the future relative to the first time it is allowed to execute",
                   ("mtl", chain_configuration.max_transaction_lifetime)("trx.expiration", trx.expiration)("trx.execute_after", trx.execute_after) );
 
-      /// TODO: make default_max_gen_trx_count a producer parameter
-      FC_ASSERT( results.generated_transactions.size() < config::default_max_gen_trx_count );
-
-=======
->>>>>>> 92e1e46f
       FC_ASSERT( !trx.actions.empty(), "transaction must have at least one action");
 
       const auto& gpo = controller.get_global_properties();
