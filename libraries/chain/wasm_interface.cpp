--- conflicted
+++ resolved
@@ -902,33 +902,27 @@
       FC_ASSERT( false, "abort() called");
    }
 
-<<<<<<< HEAD
-   void enumivo_assert(bool condition, null_terminated_ptr str) {
-      if( !condition ) {
-         std::string message( str );
-=======
-   // Kept as intrinsic rather than implementing on WASM side (using eosio_assert_message and strlen) because strlen is faster on native side.
-   void eosio_assert( bool condition, null_terminated_ptr msg ) {
+   // Kept as intrinsic rather than implementing on WASM side (using enumivo_assert_message and strlen) because strlen is faster on native side.
+   void enumivo_assert( bool condition, null_terminated_ptr msg ) {
       if( BOOST_UNLIKELY( !condition ) ) {
          std::string message( msg );
->>>>>>> cd979827
          edump((message));
-         EOS_THROW( eosio_assert_message_exception, "assertion failure with message: ${s}", ("s",message) );
+         ENU_THROW( enumivo_assert_message_exception, "assertion failure with message: ${s}", ("s",message) );
       }
    }
 
-   void eosio_assert_message( bool condition, array_ptr<const char> msg, size_t msg_len ) {
+   void enumivo_assert_message( bool condition, array_ptr<const char> msg, size_t msg_len ) {
       if( BOOST_UNLIKELY( !condition ) ) {
          std::string message( msg, msg_len );
          edump((message));
-         EOS_THROW( eosio_assert_message_exception, "assertion failure with message: ${s}", ("s",message) );
+         ENU_THROW( enumivo_assert_message_exception, "assertion failure with message: ${s}", ("s",message) );
       }
    }
 
-   void eosio_assert_code( bool condition, uint64_t error_code ) {
+   void enumivo_assert_code( bool condition, uint64_t error_code ) {
       if( BOOST_UNLIKELY( !condition ) ) {
          edump((error_code));
-         EOS_THROW( eosio_assert_code_exception,
+         ENU_THROW( enumivo_assert_code_exception,
                     "assertion failure with error code: ${error_code}", ("error_code", error_code) );
       }
    }
@@ -1732,17 +1726,11 @@
 );
 
 REGISTER_INTRINSICS(context_free_system_api,
-<<<<<<< HEAD
-   (abort,        void()         )
-   (enumivo_assert, void(int, int) )
-   (enumivo_exit,   void(int)      )
-=======
    (abort,                void()              )
-   (eosio_assert,         void(int, int)      )
-   (eosio_assert_message, void(int, int, int) )
-   (eosio_assert_code,    void(int, int64_t)  )
-   (eosio_exit,           void(int)           )
->>>>>>> cd979827
+   (enumivo_assert,         void(int, int)      )
+   (enumivo_assert_message, void(int, int, int) )
+   (enumivo_assert_code,    void(int, int64_t)  )
+   (enumivo_exit,           void(int)           )
 );
 
 REGISTER_INTRINSICS(action_api,
