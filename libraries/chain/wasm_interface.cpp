#include <eosio/chain/wasm_interface.hpp>
#include <eosio/chain/apply_context.hpp>
#include <eosio/chain/chain_controller.hpp>
#include <eosio/chain/producer_schedule.hpp>
#include <eosio/chain/asset.hpp>
#include <eosio/chain/exceptions.hpp>
#include <boost/core/ignore_unused.hpp>
#include <boost/multiprecision/cpp_bin_float.hpp>
#include <eosio/chain/wasm_interface_private.hpp>
#include <eosio/chain/wasm_eosio_constraints.hpp>
#include <fc/exception/exception.hpp>
#include <fc/crypto/sha256.hpp>
#include <fc/crypto/sha1.hpp>
#include <fc/io/raw.hpp>
#include <fc/utf8.hpp>

#include <Runtime/Runtime.h>
#include "IR/Module.h"
#include "Platform/Platform.h"
#include "WAST/WAST.h"
#include "IR/Operators.h"
#include "IR/Validate.h"
#include "IR/Types.h"
#include "Runtime/Runtime.h"
#include "Runtime/Linker.h"
#include "Runtime/Intrinsics.h"

#include <boost/asio.hpp>
#include <boost/bind.hpp>

#include <mutex>
#include <thread>
#include <condition_variable>

using namespace IR;
using namespace Runtime;
using boost::asio::io_service;

namespace eosio { namespace chain {
   using namespace contracts;

   /**
    * Integration with the WASM Linker to resolve our intrinsics
    */
   struct root_resolver : Runtime::Resolver
   {
      bool resolve(const string& mod_name,
                   const string& export_name,
                   ObjectType type,
                   ObjectInstance*& out) override
      { try {
         // Try to resolve an intrinsic first.
         if(IntrinsicResolver::singleton.resolve(mod_name,export_name,type, out)) {
            return true;
         }

         FC_ASSERT( !"unresolvable", "${module}.${export}", ("module",mod_name)("export",export_name) );
         return false;
      } FC_CAPTURE_AND_RETHROW( (mod_name)(export_name) ) }
   };

   /**
    *  Implementation class for the wasm cache
    *  it is responsible for compiling and storing instances of wasm code for use
    *
    */
   struct wasm_cache_impl {
      wasm_cache_impl()
      {
         Runtime::init();
      }

      /**
       * this must wait for all work to be done otherwise it may destroy memory
       * referenced by other threads
       *
       * Expectations on wasm_cache dictate that all available code has been
       * returned before this can be destroyed
       */
      ~wasm_cache_impl() {
         freeUnreferencedObjects({});
      }

      /**
       * internal tracking structure which deduplicates memory images
       * and tracks available vs in-use entries.
       *
       * The instances array has two sections, "available" instances
       * are in the front of the vector and anything at an index of
       * available_instances or greater is considered "in use"
       *
       * instances are stored as pointers so that their positions
       * in the array can be moved without invaliding references to
       * the instance handed out to other threads
       */
      struct code_info {
         code_info( vector<char>&& mem_image )
         :mem_image(std::forward<vector<char>>(mem_image))
         {}

         // a clean image of the memory used to sanitize things on checkin
         size_t mem_start           = 0;
         vector<char> mem_image;

         // all existing instances of this code
         vector<unique_ptr<wasm_cache::entry>> instances;
         size_t available_instances = 0;
      };

      using optional_info_ref = optional<std::reference_wrapper<code_info>>;
      using optional_entry_ref = optional<std::reference_wrapper<wasm_cache::entry>>;

      /**
       * Convenience method for running code with the _cache_lock and releaseint that lock
       * when the code completes
       *
       * @param f - lambda to execute
       * @return - varies depending on the signature of the lambda
       */
      template<typename F>
      auto with_lock(std::mutex &l, F f) {
         std::lock_guard<std::mutex> lock(l);
         return f();
      };

      /**
       * Fetch the tracking struct given a code_id if it exists
       *
       * @param code_id
       * @return
       */
      optional_info_ref fetch_info(const digest_type& code_id) {
         return with_lock(_cache_lock, [&,this](){
            auto iter = _cache.find(code_id);
            if (iter != _cache.end()) {
               return optional_info_ref(iter->second);
            }

            return optional_info_ref();
         });
      }

      /**
       * Opportunistically fetch an available instance of the code;
       * @param code_id - the id of the code to fetch
       * @return - reference to the entry when one is available
       */
      optional_entry_ref try_fetch_entry(const digest_type& code_id) {
         return with_lock(_cache_lock, [&,this](){
            auto iter = _cache.find(code_id);
            if (iter != _cache.end() && iter->second.available_instances > 0) {
               auto &ptr = iter->second.instances.at(--(iter->second.available_instances));
               return optional_entry_ref(*ptr);
            }

            return optional_entry_ref();
         });
      }

      /**
       * Fetch a copy of the code, this is guaranteed to return an entry IF the code is compilable.
       * In order to do that in safe way this code may cause the calling thread to sleep while a new
       * version of the code is compiled and inserted into the cache
       *
       * @param code_id - the id of the code to fetch
       * @param wasm_binary - the binary for the wasm
       * @param wasm_binary_size - the size of the binary
       * @return reference to a usable cache entry
       */
      wasm_cache::entry& fetch_entry(const digest_type& code_id, const char* wasm_binary, size_t wasm_binary_size) {
         std::condition_variable condition;
         optional_entry_ref result;
         std::exception_ptr error;

         // compilation is not thread safe, so we dispatch it to a io_service running on a single thread to
         // queue up and synchronize compilations
         with_lock(_compile_lock, [&,this](){
            // check to see if someone returned what we need before making a new one
            auto pending_result = try_fetch_entry(code_id);
            std::exception_ptr pending_error;

            if (!pending_result) {
               // time to compile a brand new (maybe first) copy of this code
               Module* module = new Module();
               ModuleInstance* instance = nullptr;
               vector<char> mem_image;

               try {
                  Serialization::MemoryInputStream stream((const U8 *) wasm_binary, wasm_binary_size);
                  WASM::serializeWithInjection(stream, *module);
                  validate_eosio_wasm_constraints(*module);

                  root_resolver resolver;
                  LinkResult link_result = linkModule(*module, resolver);
                  instance = instantiateModule(*module, std::move(link_result.resolvedImports));
                  FC_ASSERT(instance != nullptr);

                  //populate the module's data segments in to a vector so the initial state can be
                  // restored on each invocation
                  //Be Warned, this may need to be revisited when module imports make sense. The
                  // code won't handle data segments that initalize an imported memory which I think
                  // is valid.
                  for(const DataSegment& data_segment : module->dataSegments) {
                     FC_ASSERT(data_segment.baseOffset.type == InitializerExpression::Type::i32_const);
                     FC_ASSERT(module->memories.defs.size());
                     const U32  base_offset = data_segment.baseOffset.i32;
                     const Uptr memory_size = (module->memories.defs[0].type.size.min << IR::numBytesPerPageLog2);
                     if(base_offset >= memory_size || base_offset + data_segment.data.size() > memory_size)
                        FC_THROW_EXCEPTION(wasm_execution_error, "WASM data segment outside of valid memory range");
                     if(base_offset + data_segment.data.size() > mem_image.size())
                        mem_image.resize(base_offset + data_segment.data.size(), 0x00);
                     memcpy(mem_image.data() + base_offset, data_segment.data.data(), data_segment.data.size());
                  }
<<<<<<< HEAD

=======
>>>>>>> 77425cb1
               } catch (...) {
                  pending_error = std::current_exception();
               }

               if (pending_error == nullptr) {
                  // grab the lock and put this in the cache as unavailble
                  with_lock(_cache_lock, [&,this]() {
                     // find or create a new entry
                     auto iter = _cache.emplace(code_id, code_info(std::move(mem_image))).first;

                     iter->second.instances.emplace_back(std::make_unique<wasm_cache::entry>(instance, module));
                     pending_result = optional_entry_ref(*iter->second.instances.back().get());
                  });
               }
            }

           if (pending_error != nullptr) {
              error = pending_error;
           } else {
              result = pending_result;
           }

         });


         try {
            if (error != nullptr) {
               std::rethrow_exception(error);
            } else {
               return (*result).get();
            }
         } FC_RETHROW_EXCEPTIONS(error, "error compiling WASM for code with hash: ${code_id}", ("code_id", code_id));
      }

      /**
       * return an entry to the cache.  The entry is presumed to come back in a "dirty" state and must be
       * sanitized before returning to the "available" state.  This sanitization is done asynchronously so
       * as not to delay the current executing thread.
       *
       * @param code_id - the code Id associated with the instance
       * @param entry - the entry to return
       */
      void return_entry(const digest_type& code_id, wasm_cache::entry& entry) {
        auto& info = (*fetch_info(code_id)).get();
        // under a lock, put this entry back in the available instances side of the instances vector
        with_lock(_cache_lock, [&,this](){
           // walk the vector and find this entry
           auto iter = info.instances.begin();
           while (iter->get() != &entry) {
              ++iter;
           }

           FC_ASSERT(iter != info.instances.end(), "Checking in a WASM enty that was not created properly!");

           auto first_unavailable = (info.instances.begin() + info.available_instances);
           if (iter != first_unavailable) {
              std::swap(iter, first_unavailable);
           }
           info.available_instances++;
        });
      }

      //initialize the memory for a cache entry
      wasm_cache::entry& prepare_wasm_instance(wasm_cache::entry& wasm_cache_entry, const digest_type& code_id) {
         resetGlobalInstances(wasm_cache_entry.instance);
         MemoryInstance* memory_instance = getDefaultMemory(wasm_cache_entry.instance);
         if(memory_instance) {
            resetMemory(memory_instance, wasm_cache_entry.module->memories.defs[0].type);

            const code_info& info = (*fetch_info(code_id)).get();
            char* memstart = &memoryRef<char>(getDefaultMemory(wasm_cache_entry.instance), 0);
            memcpy(memstart, info.mem_image.data(), info.mem_image.size());
         }
         return wasm_cache_entry;
      }

      // mapping of digest to an entry for the code
      map<digest_type, code_info> _cache;
      std::mutex _cache_lock;

      // compilation lock
      std::mutex _compile_lock;
   };

   wasm_cache::wasm_cache()
      :_my( new wasm_cache_impl() ) {
   }

   wasm_cache::~wasm_cache() = default;

   wasm_cache::entry &wasm_cache::checkout( const digest_type& code_id, const char* wasm_binary, size_t wasm_binary_size ) {
      // see if there is an available entry in the cache
      auto result = _my->try_fetch_entry(code_id);
      if (result) {
         wasm_cache::entry& wasm_cache_entry = (*result).get();
         return _my->prepare_wasm_instance(wasm_cache_entry, code_id);
      }
      return _my->prepare_wasm_instance(_my->fetch_entry(code_id, wasm_binary, wasm_binary_size), code_id);
   }


   void wasm_cache::checkin(const digest_type& code_id, entry& code ) {
      _my->return_entry(code_id, code);
   }

   /**
    * RAII wrapper to make sure that the context is cleaned up on exception
    */
   struct scoped_context {
      template<typename ...Args>
      scoped_context(optional<wasm_context> &context, Args&... args)
      :context(context)
      {
         context = wasm_context{ args... };
      }

      ~scoped_context() {
         context.reset();
      }

      optional<wasm_context>& context;
   };

   void wasm_interface_impl::call(const string& entry_point, const vector<Value>& args, wasm_cache::entry& code, apply_context& context)
   try {
      FunctionInstance* call = asFunctionNullable(getInstanceExport(code.instance,entry_point) );
      if( !call ) {
         return;
      }

      FC_ASSERT( getFunctionType(call)->parameters.size() == args.size() );

      auto context_guard = scoped_context(current_context, code, context);
      runInstanceStartFunc(code.instance);
      Runtime::invokeFunction(call,args);
   } catch( const Runtime::Exception& e ) {
      FC_THROW_EXCEPTION(wasm_execution_error,
                         "cause: ${cause}\n${callstack}",
                         ("cause", string(describeExceptionCause(e.cause)))
                         ("callstack", e.callStack));
   } FC_CAPTURE_AND_RETHROW()

   wasm_interface::wasm_interface()
      :my( new wasm_interface_impl() ) {
   }

   wasm_interface& wasm_interface::get() {
      thread_local wasm_interface* single = nullptr;
      if( !single ) {
         single = new wasm_interface();
      }
      return *single;
   }

   void wasm_interface::apply( wasm_cache::entry& code, apply_context& context ) {
      vector<Value> args = {Value(uint64_t(context.act.account)),
                            Value(uint64_t(context.act.name))};
      my->call("apply", args, code, context);
   }

   void wasm_interface::error( wasm_cache::entry& code, apply_context& context ) {
      vector<Value> args = { /* */ };
      my->call("error", args, code, context);
   }

#if defined(assert)
   #undef assert
#endif

class context_aware_api {
   public:
      context_aware_api(wasm_interface& wasm, bool context_free = false )
      :sbrk_bytes(intrinsics_accessor::get_context(wasm).sbrk_bytes),
       code(intrinsics_accessor::get_context(wasm).code),
       context(intrinsics_accessor::get_context(wasm).context)
      {
         if( context.context_free )
            FC_ASSERT( context_free, "only context free api's can be used in this context" );
         context.used_context_free_api |= !context_free;
      }

   protected:
      apply_context&     context;
      wasm_cache::entry& code;
      uint32_t&          sbrk_bytes;
};

class context_free_api : public context_aware_api {
   public:
      context_free_api( wasm_interface& wasm )
      :context_aware_api(wasm, true) { 
         /* the context_free_data is not available during normal application because it is prunable */
         FC_ASSERT( context.context_free, "this API may only be called from context_free apply" );
      }

      int get_context_free_data( uint32_t index, array_ptr<char> buffer, size_t buffer_size )const {
         return context.get_context_free_data( index, buffer, buffer_size );
      }
};
class privileged_api : public context_aware_api {
   public:
      privileged_api( wasm_interface& wasm )
      :context_aware_api(wasm)
      {
         FC_ASSERT( context.privileged, "${code} does not have permission to call this API", ("code",context.receiver) );
      }

      /**
       *  This should schedule the feature to be activated once the
       *  block that includes this call is irreversible. It should
       *  fail if the feature is already pending.
       *
       *  Feature name should be base32 encoded name.
       */
      void activate_feature( int64_t feature_name ) {
         FC_ASSERT( !"Unsupported Hardfork Detected" );
      }

      /**
       * This should return true if a feature is active and irreversible, false if not.
       *
       * Irreversiblity by fork-database is not consensus safe, therefore, this defines
       * irreversiblity only by block headers not by BFT short-cut.
       */
      int is_feature_active( int64_t feature_name ) {
         return false;
      }

      void set_resource_limits( account_name account,
                                int64_t ram_bytes, int64_t net_weight, int64_t cpu_weight,
                                int64_t cpu_usec_per_period ) {
         auto& buo = context.db.get<bandwidth_usage_object,by_owner>( account );
         FC_ASSERT( buo.db_usage <= ram_bytes, "attempt to free too much space" );

         auto& gdp = context.controller.get_dynamic_global_properties();
         context.mutable_db.modify( gdp, [&]( auto& p ) {
           p.total_net_weight -= buo.net_weight;
           p.total_net_weight += net_weight;
           p.total_cpu_weight -= buo.cpu_weight;
           p.total_cpu_weight += cpu_weight;
           p.total_db_reserved -= buo.db_reserved_capacity;
           p.total_db_reserved += ram_bytes;
         });

         context.mutable_db.modify( buo, [&]( auto& o ){
            o.net_weight = net_weight;
            o.cpu_weight = cpu_weight;
            o.db_reserved_capacity = ram_bytes;
         });
      }


      void get_resource_limits( account_name account,
                                uint64_t& ram_bytes, uint64_t& net_weight, uint64_t cpu_weight ) {
      }

      void set_active_producers( array_ptr<char> packed_producer_schedule, size_t datalen) {
         datastream<const char*> ds( packed_producer_schedule, datalen );
         producer_schedule_type psch;
         fc::raw::unpack(ds, psch);
<<<<<<< HEAD

         context.mutable_db.modify( context.controller.get_global_properties(),
=======
         context.mutable_db.modify( context.controller.get_global_properties(), 
>>>>>>> 77425cb1
            [&]( auto& gprops ) {
                 gprops.new_active_producers = psch;
         });
      }

      bool is_privileged( account_name n )const {
         return context.db.get<account_object, by_name>( n ).privileged;
      }
      bool is_frozen( account_name n )const {
         return context.db.get<account_object, by_name>( n ).frozen;
      }
      void set_privileged( account_name n, bool is_priv ) {
         const auto& a = context.db.get<account_object, by_name>( n );
         context.mutable_db.modify( a, [&]( auto& ma ){
            ma.privileged = is_priv;
         });
      }

      void freeze_account( account_name n , bool should_freeze ) {
         const auto& a = context.db.get<account_object, by_name>( n );
         context.mutable_db.modify( a, [&]( auto& ma ){
            ma.frozen = should_freeze;
         });
      }

      /// TODO: add inline/deferred with support for arbitrary permissions rather than code/current auth
};

class checktime_api : public context_aware_api {
public:
   using context_aware_api::context_aware_api;

   void checktime(uint32_t instruction_count) {
      context.checktime(instruction_count);
   }
};

class producer_api : public context_aware_api {
   public:
      using context_aware_api::context_aware_api;

      int get_active_producers(array_ptr<chain::account_name> producers, size_t datalen) {
         auto active_producers = context.get_active_producers();
         size_t len = active_producers.size();
         size_t cpy_len = std::min(datalen, len);
         memcpy(producers, active_producers.data(), cpy_len * sizeof(chain::account_name) );
         return len;
      }
};

class crypto_api : public context_aware_api {
   public:
      using context_aware_api::context_aware_api;

      /**
       * This method can be optimized out during replay as it has
       * no possible side effects other than "passing".
       */
      void assert_recover_key( fc::sha256& digest,
                        array_ptr<char> sig, size_t siglen,
                        array_ptr<char> pub, size_t publen ) {
         fc::crypto::signature s;
         fc::crypto::public_key p;
         datastream<const char*> ds( sig, siglen );
         datastream<const char*> pubds( pub, publen );

         fc::raw::unpack(ds, s);
         fc::raw::unpack(pubds, p);

         auto check = fc::crypto::public_key( s, digest, false );
         FC_ASSERT( check == p, "Error expected key different than recovered key" );
      }

      int recover_key( fc::sha256& digest,
                        array_ptr<char> sig, size_t siglen,
                        array_ptr<char> pub, size_t publen ) {
         fc::crypto::signature s;
         datastream<const char*> ds( sig, siglen );
         datastream<char*> pubds( pub, publen );

         fc::raw::unpack(ds, s);
         fc::raw::pack( pubds, fc::crypto::public_key( s, digest, false ) );
         return pubds.tellp();
      }

      void assert_sha256(array_ptr<char> data, size_t datalen, const fc::sha256& hash_val) {
         auto result = fc::sha256::hash( data, datalen );
         FC_ASSERT( result == hash_val, "hash miss match" );
      }

      void assert_sha1(array_ptr<char> data, size_t datalen, const fc::sha1& hash_val) {
         auto result = fc::sha1::hash( data, datalen );
         FC_ASSERT( result == hash_val, "hash miss match" );
      }

      void assert_sha512(array_ptr<char> data, size_t datalen, const fc::sha512& hash_val) {
         auto result = fc::sha512::hash( data, datalen );
         FC_ASSERT( result == hash_val, "hash miss match" );
      }

      void assert_ripemd160(array_ptr<char> data, size_t datalen, const fc::ripemd160& hash_val) {
         auto result = fc::ripemd160::hash( data, datalen );
         FC_ASSERT( result == hash_val, "hash miss match" );
      }


      void sha1(array_ptr<char> data, size_t datalen, fc::sha1& hash_val) {
         hash_val = fc::sha1::hash( data, datalen );
      }

      void sha256(array_ptr<char> data, size_t datalen, fc::sha256& hash_val) {
         hash_val = fc::sha256::hash( data, datalen );
      }

      void sha512(array_ptr<char> data, size_t datalen, fc::sha512& hash_val) {
         hash_val = fc::sha512::hash( data, datalen );
      }

      void ripemd160(array_ptr<char> data, size_t datalen, fc::ripemd160& hash_val) {
         hash_val = fc::ripemd160::hash( data, datalen );
      }
};

class string_api : public context_aware_api {
   public:
      using context_aware_api::context_aware_api;

      void assert_is_utf8(array_ptr<const char> str, size_t datalen, null_terminated_ptr msg) {
         const bool test = fc::is_utf8(std::string( str, datalen ));

         FC_ASSERT( test, "assertion failed: ${s}", ("s",msg.value) );
      }
};

class system_api : public context_aware_api {
   public:
      using context_aware_api::context_aware_api;

      void abort() {
         edump(("abort() called"));
         FC_ASSERT( false, "abort() called");
      }

      void eosio_assert(bool condition, null_terminated_ptr str) {
         if( !condition ) {
            std::string message( str );
            edump((message));
            FC_ASSERT( condition, "assertion failed: ${s}", ("s",message));
         }
      }
      
      fc::time_point_sec now() {
         return context.controller.head_block_time();
      } 
};

class action_api : public context_aware_api {
   public:
      using context_aware_api::context_aware_api;

      int read_action(array_ptr<char> memory, size_t size) {
         FC_ASSERT(size > 0);
         int minlen = std::min<size_t>(context.act.data.size(), size);
         memcpy((void *)memory, context.act.data.data(), minlen);
         return minlen;
      }

      int action_size() {
         return context.act.data.size();
      }

      const name& current_receiver() {
         return context.receiver;
      }

      fc::time_point_sec publication_time() {
         return context.trx_meta.published;
      }

      name current_sender() {
         if (context.trx_meta.sender) {
            return *context.trx_meta.sender;
         } else {
            return name();
         }
      }
};

class console_api : public context_aware_api {
   public:
      using context_aware_api::context_aware_api;

      void prints(null_terminated_ptr str) {
         context.console_append<const char*>(str);
      }

      void prints_l(array_ptr<const char> str, size_t str_len ) {
         context.console_append(string(str, str_len));
      }

      void printi(uint64_t val) {
         context.console_append(val);
      }

      void printi128(const unsigned __int128& val) {
         fc::uint128_t v(val>>64, uint64_t(val) );
         context.console_append(fc::variant(v).get_string());
      }

      void printi256(const uint256& num) {
         // Assumes uint64_t stored in little endian format
         context.console_append("0x");
         uint64_t val;
         for( auto i = 0; i < 4; ++i ) {
            val = num.words[i];
            // Reverse order of bytes in val:
            val = ((val << 8) & 0xFF00FF00FF00FF00ULL) | ((val >> 8) & 0x00FF00FF00FF00FFULL);
            val = ((val << 16) & 0xFFFF0000FFFF0000ULL) | ((val >> 16) & 0x0000FFFF0000FFFFULL);
            val = (val << 32) | (val >> 32);
            // Print next 8 bytes in hexidecimal:
            context.console_append(fc::to_hex(reinterpret_cast<const char*>(&val), 8));
         }
      }

      void printd( wasm_double val ) {
         context.console_append(val.str());
      }

      void printn(const name& value) {
         context.console_append(value.to_string());
      }

      void printhex(array_ptr<const char> data, size_t data_len ) {
         context.console_append(fc::to_hex(data, data_len));
      }
};

#define DB_API_METHOD_WRAPPERS(IDX, TYPE)\
      int db_##IDX##_store( uint64_t scope, uint64_t table, uint64_t payer, uint64_t id, const TYPE& secondary ) {\
         return context.IDX.store( scope, table, payer, id, secondary );\
      }\
      void db_##IDX##_update( int iterator, uint64_t payer, const TYPE& secondary ) {\
         return context.IDX.update( iterator, payer, secondary );\
      }\
      void db_##IDX##_remove( int iterator ) {\
         return context.IDX.remove( iterator );\
      }\
      int db_##IDX##_find_secondary( uint64_t code, uint64_t scope, uint64_t table, const TYPE& secondary, uint64_t& primary ) {\
         return context.IDX.find_secondary(code, scope, table, secondary, primary);\
      }\
      int db_##IDX##_find_primary( uint64_t code, uint64_t scope, uint64_t table, TYPE& secondary, uint64_t primary ) {\
         return context.IDX.find_primary(code, scope, table, secondary, primary);\
      }\
      int db_##IDX##_lowerbound( uint64_t code, uint64_t scope, uint64_t table,  TYPE& secondary, uint64_t& primary ) {\
         return context.IDX.lowerbound_secondary(code, scope, table, secondary, primary);\
      }\
      int db_##IDX##_upperbound( uint64_t code, uint64_t scope, uint64_t table,  TYPE& secondary, uint64_t& primary ) {\
         return context.IDX.upperbound_secondary(code, scope, table, secondary, primary);\
      }\
      int db_##IDX##_end( uint64_t code, uint64_t scope, uint64_t table ) {\
         return context.IDX.end_secondary(code, scope, table);\
      }\
      int db_##IDX##_next( int iterator, uint64_t& primary  ) {\
         return context.IDX.next_secondary(iterator, primary);\
      }\
      int db_##IDX##_previous( int iterator, uint64_t& primary ) {\
         return context.IDX.previous_secondary(iterator, primary);\
      }

class database_api : public context_aware_api {
   public:
      using context_aware_api::context_aware_api;

      int db_store_i64( uint64_t scope, uint64_t table, uint64_t payer, uint64_t id, array_ptr<const char> buffer, size_t buffer_size ) {
         return context.db_store_i64( scope, table, payer, id, buffer, buffer_size );
      }
      void db_update_i64( int itr, uint64_t payer, array_ptr<const char> buffer, size_t buffer_size ) {
         context.db_update_i64( itr, payer, buffer, buffer_size );
      }
      void db_remove_i64( int itr ) {
         context.db_remove_i64( itr );
      }
      int db_get_i64( int itr, array_ptr<char> buffer, size_t buffer_size ) {
         return context.db_get_i64( itr, buffer, buffer_size );
      }
      int db_next_i64( int itr, uint64_t& primary ) {
         return context.db_next_i64(itr, primary);
      }
      int db_previous_i64( int itr, uint64_t& primary ) {
         return context.db_previous_i64(itr, primary);
      }
      int db_find_i64( uint64_t code, uint64_t scope, uint64_t table, uint64_t id ) {
         return context.db_find_i64( code, scope, table, id );
      }
      int db_lowerbound_i64( uint64_t code, uint64_t scope, uint64_t table, uint64_t id ) {
         return context.db_lowerbound_i64( code, scope, table, id );
      }
      int db_upperbound_i64( uint64_t code, uint64_t scope, uint64_t table, uint64_t id ) {
         return context.db_upperbound_i64( code, scope, table, id );
      }
      int db_end_i64( uint64_t code, uint64_t scope, uint64_t table ) {
         return context.db_end_i64( code, scope, table );
      }

      DB_API_METHOD_WRAPPERS(idx64,  uint64_t)
      DB_API_METHOD_WRAPPERS(idx128, uint128_t)
      DB_API_METHOD_WRAPPERS(idx256, sha256)

};



template<typename ObjectType>
class db_api : public context_aware_api {
   using KeyType = typename ObjectType::key_type;
   static constexpr int KeyCount = ObjectType::number_of_keys;
   using KeyArrayType = KeyType[KeyCount];
   using ContextMethodType = int(apply_context::*)(const table_id_object&, const account_name&, const KeyType*, const char*, size_t);

   private:
      int call(ContextMethodType method, const scope_name& scope, const name& table, account_name bta, array_ptr<const char> data, size_t data_len) {
         const auto& t_id = context.find_or_create_table(context.receiver, scope, table);
         FC_ASSERT(data_len >= KeyCount * sizeof(KeyType), "Data is not long enough to contain keys");
         const KeyType* keys = reinterpret_cast<const KeyType *>((const char *)data);

         const char* record_data =  ((const char*)data) + sizeof(KeyArrayType);
         size_t record_len = data_len - sizeof(KeyArrayType);
         return (context.*(method))(t_id, bta, keys, record_data, record_len) + sizeof(KeyArrayType);
      }

   public:
      using context_aware_api::context_aware_api;

      int store(const scope_name& scope, const name& table, const account_name& bta, array_ptr<const char> data, size_t data_len) {
         auto res = call(&apply_context::store_record<ObjectType>, scope, table, bta, data, data_len);
         //ilog("STORE [${scope},${code},${table}] => ${res} :: ${HEX}", ("scope",scope)("code",context.receiver)("table",table)("res",res)("HEX", fc::to_hex(data, data_len)));
         return res;
      }

      int update(const scope_name& scope, const name& table, const account_name& bta, array_ptr<const char> data, size_t data_len) {
         return call(&apply_context::update_record<ObjectType>, scope, table, bta, data, data_len);
      }
      
      int remove(const scope_name& scope, const name& table, const KeyArrayType &keys) {
         const auto& t_id = context.find_or_create_table(context.receiver, scope, table);
         return context.remove_record<ObjectType>(t_id, keys);
      }
};

template<>
class db_api<keystr_value_object> : public context_aware_api {
   using KeyType = std::string;
   static constexpr int KeyCount = 1;
   using KeyArrayType = KeyType[KeyCount];
   using ContextMethodType = int(apply_context::*)(const table_id_object&, const KeyType*, const char*, size_t);

/* TODO something weird is going on here, will maybe fix before DB changes or this might get 
 * totally changed anyway
   private:
      int call(ContextMethodType method, const scope_name& scope, const name& table, account_name bta,
            null_terminated_ptr key, size_t key_len, array_ptr<const char> data, size_t data_len) {
         const auto& t_id = context.find_or_create_table(context.receiver, scope, table);
         const KeyType keys((const char*)key.value, key_len); 

         const char* record_data =  ((const char*)data); 
         size_t record_len = data_len; 
         return (context.*(method))(t_id, bta, &keys, record_data, record_len);
      }
*/
   public:
      using context_aware_api::context_aware_api;

      int store_str(const scope_name& scope, const name& table, const account_name& bta,
            null_terminated_ptr key, uint32_t key_len, array_ptr<const char> data, size_t data_len) {
         const auto& t_id = context.find_or_create_table(context.receiver, scope, table);
         const KeyType keys(key.value, key_len); 
         const char* record_data =  ((const char*)data); 
         size_t record_len = data_len; 
         return context.store_record<keystr_value_object>(t_id, bta, &keys, record_data, record_len);
         //return call(&apply_context::store_record<keystr_value_object>, scope, table, bta, key, key_len, data, data_len);
      }

      int update_str(const scope_name& scope,  const name& table, const account_name& bta, 
            null_terminated_ptr key, uint32_t key_len, array_ptr<const char> data, size_t data_len) {
         const auto& t_id = context.find_or_create_table(context.receiver, scope, table);
         const KeyType keys((const char*)key, key_len); 
         const char* record_data =  ((const char*)data); 
         size_t record_len = data_len; 
         return context.update_record<keystr_value_object>(t_id, bta, &keys, record_data, record_len);
         //return call(&apply_context::update_record<keystr_value_object>, scope, table, bta, key, key_len, data, data_len);
      }
      
      int remove_str(const scope_name& scope, const name& table, array_ptr<const char> &key, uint32_t key_len) {
         const auto& t_id = context.find_or_create_table(scope, context.receiver, table);
         const KeyArrayType k = {std::string(key, key_len)};
         return context.remove_record<keystr_value_object>(t_id, k);
      }
};

template<typename IndexType, typename Scope>
class db_index_api : public context_aware_api {
   using KeyType = typename IndexType::value_type::key_type;
   static constexpr int KeyCount = IndexType::value_type::number_of_keys;
   using KeyArrayType = KeyType[KeyCount];
   using ContextMethodType = int(apply_context::*)(const table_id_object&, KeyType*, char*, size_t);


   int call(ContextMethodType method, const account_name& code, const scope_name& scope, const name& table, array_ptr<char> data, size_t data_len) {
      auto maybe_t_id = context.find_table(code, scope, table);
      if (maybe_t_id == nullptr) {
         return -1;
      }

      const auto& t_id = *maybe_t_id;
      FC_ASSERT(data_len >= KeyCount * sizeof(KeyType), "Data is not long enough to contain keys");
      KeyType* keys = reinterpret_cast<KeyType *>((char *)data);

      char* record_data =  ((char*)data) + sizeof(KeyArrayType);
      size_t record_len = data_len - sizeof(KeyArrayType);

      auto res = (context.*(method))(t_id, keys, record_data, record_len);
      if (res != -1) {
         res += sizeof(KeyArrayType);
      }
      return res;
   }

   public:
      using context_aware_api::context_aware_api;

      int load(const scope_name& scope, const account_name& code, const name& table, array_ptr<char> data, size_t data_len) {
         auto res = call(&apply_context::load_record<IndexType, Scope>, scope, code, table, data, data_len);
         return res;
      }

      int front(const scope_name& scope, const account_name& code, const name& table, array_ptr<char> data, size_t data_len) {
         auto res = call(&apply_context::front_record<IndexType, Scope>, scope, code, table, data, data_len);
         return res;
      }

      int back(const scope_name& scope, const account_name& code, const name& table, array_ptr<char> data, size_t data_len) {
         auto res = call(&apply_context::back_record<IndexType, Scope>, scope, code, table, data, data_len);
         return res;
      }

      int next(const scope_name& scope, const account_name& code, const name& table, array_ptr<char> data, size_t data_len) {
         auto res = call(&apply_context::next_record<IndexType, Scope>, scope, code, table, data, data_len);
         return res;
      }

      int previous(const scope_name& scope, const account_name& code, const name& table, array_ptr<char> data, size_t data_len) {
         auto res = call(&apply_context::previous_record<IndexType, Scope>, scope, code, table, data, data_len);
         return res;
      }

      int lower_bound(const scope_name& scope, const account_name& code, const name& table, array_ptr<char> data, size_t data_len) {
         auto res = call(&apply_context::lower_bound_record<IndexType, Scope>, scope, code, table, data, data_len);
         return res;
      }

      int upper_bound(const scope_name& scope, const account_name& code, const name& table, array_ptr<char> data, size_t data_len) {
         auto res = call(&apply_context::upper_bound_record<IndexType, Scope>, scope, code, table, data, data_len);
         return res;
      }

};

template<>
class db_index_api<keystr_value_index, by_scope_primary> : public context_aware_api {
   using KeyType = std::string;
   static constexpr int KeyCount = 1;
   using KeyArrayType = KeyType[KeyCount];
   using ContextMethodType = int(apply_context::*)(const table_id_object&, KeyType*, char*, size_t);


   int call(ContextMethodType method, const scope_name& scope, const account_name& code, const name& table, 
         array_ptr<char> &key, uint32_t key_len, array_ptr<char> data, size_t data_len) {
      auto maybe_t_id = context.find_table(scope, context.receiver, table);
      if (maybe_t_id == nullptr) {
         return 0;
      }

      const auto& t_id = *maybe_t_id;
      //FC_ASSERT(data_len >= KeyCount * sizeof(KeyType), "Data is not long enough to contain keys");
      KeyType keys((const char*)key, key_len); // = reinterpret_cast<KeyType *>((char *)data);

      char* record_data =  ((char*)data); // + sizeof(KeyArrayType);
      size_t record_len = data_len; // - sizeof(KeyArrayType);

      return (context.*(method))(t_id, &keys, record_data, record_len); // + sizeof(KeyArrayType);
   }

   public:
      using context_aware_api::context_aware_api;

<<<<<<< HEAD
=======
      int load_str(const scope_name& scope, const account_name& code, const name& table, array_ptr<char> key, size_t key_len, array_ptr<char> data, size_t data_len) {
         auto res = call(&apply_context::load_record<keystr_value_index, by_scope_primary>, scope, code, table, key, key_len, data, data_len);
         return res;
      }

      int front_str(const scope_name& scope, const account_name& code, const name& table, array_ptr<char> key, size_t key_len, array_ptr<char> data, size_t data_len) {
         return call(&apply_context::front_record<keystr_value_index, by_scope_primary>, scope, code, table, key, key_len, data, data_len);
      }

      int back_str(const scope_name& scope, const account_name& code, const name& table, array_ptr<char> key, size_t key_len, array_ptr<char> data, size_t data_len) {
         return call(&apply_context::back_record<keystr_value_index, by_scope_primary>, scope, code, table, key, key_len, data, data_len);
      }

      int next_str(const scope_name& scope, const account_name& code, const name& table, array_ptr<char> key, size_t key_len, array_ptr<char> data, size_t data_len) {
         return call(&apply_context::next_record<keystr_value_index, by_scope_primary>, scope, code, table, key, key_len, data, data_len);
      }

      int previous_str(const scope_name& scope, const account_name& code, const name& table, array_ptr<char> key, size_t key_len, array_ptr<char> data, size_t data_len) {
         return call(&apply_context::previous_record<keystr_value_index, by_scope_primary>, scope, code, table, key, key_len, data, data_len);
      }

      int lower_bound_str(const scope_name& scope, const account_name& code, const name& table, array_ptr<char> key, size_t key_len, array_ptr<char> data, size_t data_len) {
         return call(&apply_context::lower_bound_record<keystr_value_index, by_scope_primary>, scope, code, table, key, key_len, data, data_len);
      }

      int upper_bound_str(const scope_name& scope, const account_name& code, const name& table, array_ptr<char> key, size_t key_len, array_ptr<char> data, size_t data_len) {
         return call(&apply_context::upper_bound_record<keystr_value_index, by_scope_primary>, scope, code, table, key, key_len, data, data_len);
      }
};

class memory_api : public context_aware_api {
   public:
      memory_api( wasm_interface& wasm )
      :context_aware_api(wasm,true){}
     
>>>>>>> 77425cb1
      char* memcpy( array_ptr<char> dest, array_ptr<const char> src, size_t length) {
         return (char *)::memcpy(dest, src, length);
      }

      char* memmove( array_ptr<char> dest, array_ptr<const char> src, size_t length) {
         return (char *)::memmove(dest, src, length);
      }

      int memcmp( array_ptr<const char> dest, array_ptr<const char> src, size_t length) {
         return ::memcmp(dest, src, length);
      }

      char* memset( array_ptr<char> dest, int value, size_t length ) {
         return (char *)::memset( dest, value, length );
      }

      uint32_t sbrk(int num_bytes) {
         // sbrk should only allow for memory to grow
         if (num_bytes < 0)
            throw eosio::chain::page_memory_error();
         // TODO: omitted checktime function from previous version of sbrk, may need to be put back in at some point
         constexpr uint32_t NBPPL2  = IR::numBytesPerPageLog2;
         constexpr uint32_t MAX_MEM = 1024 * 1024;

         MemoryInstance*  default_mem    = Runtime::getDefaultMemory(code.instance);
         if(!default_mem)
            throw eosio::chain::page_memory_error();

         const uint32_t         num_pages      = Runtime::getMemoryNumPages(default_mem);
         const uint32_t         min_bytes      = (num_pages << NBPPL2) > UINT32_MAX ? UINT32_MAX : num_pages << NBPPL2;
         const uint32_t         prev_num_bytes = sbrk_bytes; //_num_bytes;

         // round the absolute value of num_bytes to an alignment boundary
         num_bytes = (num_bytes + 7) & ~7;

         if ((num_bytes > 0) && (prev_num_bytes > (MAX_MEM - num_bytes)))  // test if allocating too much memory (overflowed)
            throw eosio::chain::page_memory_error();
         else if ((num_bytes < 0) && (prev_num_bytes < (min_bytes - num_bytes))) // test for underflow
            throw eosio::chain::page_memory_error();

         // update the number of bytes allocated, and compute the number of pages needed
         sbrk_bytes += num_bytes;
         const uint32_t num_desired_pages = (sbrk_bytes + IR::numBytesPerPage - 1) >> NBPPL2;

         // grow or shrink the memory to the desired number of pages
         if (num_desired_pages > num_pages)
            Runtime::growMemory(default_mem, num_desired_pages - num_pages);
         else if (num_desired_pages < num_pages)
            Runtime::shrinkMemory(default_mem, num_pages - num_desired_pages);

         return prev_num_bytes;
      }
};

class transaction_api : public context_aware_api {
   public:
      using context_aware_api::context_aware_api;

      void send_inline( array_ptr<char> data, size_t data_len ) {
         // TODO: use global properties object for dynamic configuration of this default_max_gen_trx_size
         FC_ASSERT( data_len < config::default_max_inline_action_size, "inline action too big" );

         action act;
         fc::raw::unpack<action>(data, data_len, act);
         context.execute_inline(std::move(act));
      }

      void send_deferred( uint32_t sender_id, const fc::time_point_sec& execute_after, array_ptr<char> data, size_t data_len ) {
         try {
            // TODO: use global properties object for dynamic configuration of this default_max_gen_trx_size
            FC_ASSERT(data_len < config::default_max_gen_trx_size, "generated transaction too big");

            deferred_transaction dtrx;
            fc::raw::unpack<transaction>(data, data_len, dtrx);
            dtrx.sender = context.receiver;
            dtrx.sender_id = sender_id;
            dtrx.execute_after = execute_after;
            context.execute_deferred(std::move(dtrx));
         } FC_CAPTURE_AND_RETHROW((fc::to_hex(data, data_len)));
      }
};


class context_free_transaction_api : public context_aware_api {
   public:
      context_free_transaction_api( wasm_interface& wasm )
      :context_aware_api(wasm,true){}

      int read_transaction( array_ptr<char> data, size_t data_len ) {
         bytes trx = context.get_packed_transaction();
         if (data_len >= trx.size()) {
            memcpy(data, trx.data(), trx.size());
         }
         return trx.size();
      }

      int transaction_size() {
         return context.get_packed_transaction().size();
      }

      int expiration() {
        return context.trx_meta.trx().expiration.sec_since_epoch();
      }

      int tapos_block_num() {
        return context.trx_meta.trx().ref_block_num;
      }
      int tapos_block_prefix() {
        return context.trx_meta.trx().ref_block_prefix;
      }

      int get_action( uint32_t type, uint32_t index, array_ptr<char> buffer, size_t buffer_size )const {
         return context.get_action( type, index, buffer, buffer_size );
      }

};

class compiler_builtins : public context_aware_api {
   public:
      using context_aware_api::context_aware_api;
      void __ashlti3(__int128& ret, uint64_t low, uint64_t high, uint32_t shift) {
         fc::uint128_t i(high, low);
         i <<= shift;
         ret = (unsigned __int128)i;
      }

      void __ashrti3(__int128& ret, uint64_t low, uint64_t high, uint32_t shift) {
         // retain the signedness
         ret = high;
         ret <<= 64;
         ret |= low;
         ret >>= shift;
      }

      void __lshlti3(__int128& ret, uint64_t low, uint64_t high, uint32_t shift) {
         fc::uint128_t i(high, low);
         i <<= shift;
         ret = (unsigned __int128)i;
      }

      void __lshrti3(__int128& ret, uint64_t low, uint64_t high, uint32_t shift) {
         fc::uint128_t i(high, low);
         i >>= shift;
         ret = (unsigned __int128)i;
      }
      
      void __divti3(__int128& ret, uint64_t la, uint64_t ha, uint64_t lb, uint64_t hb) {
         __int128 lhs = ha;
         __int128 rhs = hb;
         
         lhs <<= 64;
         lhs |=  la;

         rhs <<= 64;
         rhs |=  lb;

         FC_ASSERT(rhs != 0, "divide by zero");    

         lhs /= rhs; 

         ret = lhs;
      } 

      void __udivti3(unsigned __int128& ret, uint64_t la, uint64_t ha, uint64_t lb, uint64_t hb) {
         unsigned __int128 lhs = ha;
         unsigned __int128 rhs = hb;
         
         lhs <<= 64;
         lhs |=  la;

         rhs <<= 64;
         rhs |=  lb;

         FC_ASSERT(rhs != 0, "divide by zero");    

         lhs /= rhs; 
         ret = lhs;
      }

      void __multi3(__int128& ret, uint64_t la, uint64_t ha, uint64_t lb, uint64_t hb) {
         __int128 lhs = ha;
         __int128 rhs = hb;

         lhs <<= 64;
         lhs |=  la;

         rhs <<= 64;
         rhs |=  lb;

         lhs *= rhs; 
         ret = lhs;
      } 

      void __modti3(__int128& ret, uint64_t la, uint64_t ha, uint64_t lb, uint64_t hb) {
         __int128 lhs = ha;
         __int128 rhs = hb;

         lhs <<= 64;
         lhs |=  la;
   
         rhs <<= 64;
         rhs |=  lb;
         
         FC_ASSERT(rhs != 0, "divide by zero");

         lhs %= rhs;
         ret = lhs;
      }

      void __umodti3(unsigned __int128& ret, uint64_t la, uint64_t ha, uint64_t lb, uint64_t hb) {
         unsigned __int128 lhs = ha;
         unsigned __int128 rhs = hb;

         lhs <<= 64;
         lhs |=  la;
   
         rhs <<= 64;
         rhs |=  lb;
         
         FC_ASSERT(rhs != 0, "divide by zero");

         lhs %= rhs;
         ret = lhs;
      }

      static constexpr uint32_t SHIFT_WIDTH = (sizeof(uint64_t)*8)-1;
};

class math_api : public context_aware_api {
   public:
      using context_aware_api::context_aware_api;
      

      void diveq_i128(unsigned __int128* self, const unsigned __int128* other) {
         fc::uint128_t s(*self);
         const fc::uint128_t o(*other);
         FC_ASSERT( o != 0, "divide by zero" );
         
         s = s/o;
         *self = (unsigned __int128)s;
      }

      void multeq_i128(unsigned __int128* self, const unsigned __int128* other) {
         fc::uint128_t s(*self);
         const fc::uint128_t o(*other);
         s *= o;
         *self = (unsigned __int128)s;
      }

      uint64_t double_add(uint64_t a, uint64_t b) {
         using DOUBLE = boost::multiprecision::cpp_bin_float_50;
         DOUBLE c = DOUBLE(*reinterpret_cast<double *>(&a))
                  + DOUBLE(*reinterpret_cast<double *>(&b));
         double res = c.convert_to<double>();
         return *reinterpret_cast<uint64_t *>(&res);
      }

      uint64_t double_mult(uint64_t a, uint64_t b) {
         using DOUBLE = boost::multiprecision::cpp_bin_float_50;
         DOUBLE c = DOUBLE(*reinterpret_cast<double *>(&a))
                  * DOUBLE(*reinterpret_cast<double *>(&b));
         double res = c.convert_to<double>();
         return *reinterpret_cast<uint64_t *>(&res);
      }

      uint64_t double_div(uint64_t a, uint64_t b) {
         using DOUBLE = boost::multiprecision::cpp_bin_float_50;
         DOUBLE divisor = DOUBLE(*reinterpret_cast<double *>(&b));
         FC_ASSERT(divisor != 0, "divide by zero");
         DOUBLE c = DOUBLE(*reinterpret_cast<double *>(&a)) / divisor;
         double res = c.convert_to<double>();
         return *reinterpret_cast<uint64_t *>(&res);
      }

      uint32_t double_eq(uint64_t a, uint64_t b) {
         using DOUBLE = boost::multiprecision::cpp_bin_float_50;
         return DOUBLE(*reinterpret_cast<double *>(&a)) == DOUBLE(*reinterpret_cast<double *>(&b));
      }

      uint32_t double_lt(uint64_t a, uint64_t b) {
         using DOUBLE = boost::multiprecision::cpp_bin_float_50;
         return DOUBLE(*reinterpret_cast<double *>(&a)) < DOUBLE(*reinterpret_cast<double *>(&b));
      }

      uint32_t double_gt(uint64_t a, uint64_t b) {
         using DOUBLE = boost::multiprecision::cpp_bin_float_50;
         return DOUBLE(*reinterpret_cast<double *>(&a)) > DOUBLE(*reinterpret_cast<double *>(&b));
      }

      uint64_t double_to_i64(uint64_t n) {
         using DOUBLE = boost::multiprecision::cpp_bin_float_50;
         return DOUBLE(*reinterpret_cast<double *>(&n)).convert_to<int64_t>();
      }

      uint64_t i64_to_double(int64_t n) {
         using DOUBLE = boost::multiprecision::cpp_bin_float_50;
         double res = DOUBLE(n).convert_to<double>();
         return *reinterpret_cast<uint64_t *>(&res);
      }
};

REGISTER_INTRINSICS(math_api,
   (diveq_i128,    void(int, int)            )
   (multeq_i128,   void(int, int)            )
   (double_add,    int64_t(int64_t, int64_t) )
   (double_mult,   int64_t(int64_t, int64_t) )
   (double_div,    int64_t(int64_t, int64_t) )
   (double_eq,     int32_t(int64_t, int64_t) )
   (double_lt,     int32_t(int64_t, int64_t) )
   (double_gt,     int32_t(int64_t, int64_t) )
   (double_to_i64, int64_t(int64_t)          )
   (i64_to_double, int64_t(int64_t)          )
);

REGISTER_INTRINSICS(compiler_builtins,
   (__ashlti3,     void(int, int64_t, int64_t, int)               )
   (__ashrti3,     void(int, int64_t, int64_t, int)               )
   (__lshlti3,     void(int, int64_t, int64_t, int)               )
   (__lshrti3,     void(int, int64_t, int64_t, int)               )
   (__divti3,      void(int, int64_t, int64_t, int64_t, int64_t)  )
   (__udivti3,     void(int, int64_t, int64_t, int64_t, int64_t)  )
   (__modti3,      void(int, int64_t, int64_t, int64_t, int64_t)  )
   (__umodti3,     void(int, int64_t, int64_t, int64_t, int64_t)  )
   (__multi3,      void(int, int64_t, int64_t, int64_t, int64_t)  )
);

REGISTER_INTRINSICS(privileged_api,
   (activate_feature,          void(int64_t)                                 )
   (is_feature_active,         int(int64_t)                                  )
   (set_resource_limits,       void(int64_t,int64_t,int64_t,int64_t,int64_t) )
   (set_active_producers,      void(int,int)                                 )
   (is_privileged,             int(int64_t)                                  )
   (set_privileged,            void(int64_t, int)                            )
   (freeze_account,            void(int64_t, int)                            )
   (is_frozen,                 int(int64_t)                                  )
);

REGISTER_INTRINSICS(checktime_api,
   (checktime,      void(int))
);

REGISTER_INTRINSICS(producer_api,
   (get_active_producers,      int(int, int) )
);

#define DB_SECONDARY_INDEX_METHOD_SEQ(IDX) \
   (db_##IDX##_store,          int(int64_t,int64_t,int64_t,int64_t,int))\
   (db_##IDX##_remove,         void(int))\
   (db_##IDX##_update,         void(int,int64_t,int))\
   (db_##IDX##_find_primary,   int(int64_t,int64_t,int64_t,int,int64_t))\
   (db_##IDX##_find_secondary, int(int64_t,int64_t,int64_t,int,int))\
   (db_##IDX##_lowerbound,     int(int64_t,int64_t,int64_t,int,int))\
   (db_##IDX##_upperbound,     int(int64_t,int64_t,int64_t,int,int))\
   (db_##IDX##_end,            int(int64_t,int64_t,int64_t))\
   (db_##IDX##_next,           int(int, int))\
   (db_##IDX##_previous,       int(int, int))

REGISTER_INTRINSICS( database_api,
   (db_store_i64,        int(int64_t,int64_t,int64_t,int64_t,int,int))
   (db_update_i64,       void(int,int64_t,int,int))
   (db_remove_i64,       void(int))
   (db_get_i64,          int(int, int, int))
   (db_next_i64,         int(int, int))
   (db_previous_i64,     int(int, int))
   (db_find_i64,         int(int64_t,int64_t,int64_t,int64_t))
   (db_lowerbound_i64,   int(int64_t,int64_t,int64_t,int64_t))
   (db_upperbound_i64,   int(int64_t,int64_t,int64_t,int64_t))
   (db_end_i64,   int(int64_t,int64_t,int64_t))

   DB_SECONDARY_INDEX_METHOD_SEQ(idx64)
   DB_SECONDARY_INDEX_METHOD_SEQ(idx128)
   DB_SECONDARY_INDEX_METHOD_SEQ(idx256)
);

REGISTER_INTRINSICS(crypto_api,
   (assert_recover_key,     void(int, int, int, int, int) )
   (recover_key,            int(int, int, int, int, int)  )
   (assert_sha256,          void(int, int, int)           )
   (assert_sha1,            void(int, int, int)           )
   (assert_sha512,          void(int, int, int)           )
   (assert_ripemd160,       void(int, int, int)           )
   (sha1,                   void(int, int, int)           )
   (sha256,                 void(int, int, int)           )
   (sha512,                 void(int, int, int)           )
   (ripemd160,              void(int, int, int)           )
);

REGISTER_INTRINSICS(string_api,
   (assert_is_utf8,  void(int, int, int) )
);

REGISTER_INTRINSICS(system_api,
   (abort,        void())
   (eosio_assert, void(int, int))
   (now,          int())
);

REGISTER_INTRINSICS(action_api,
   (read_action,            int(int, int)  )
   (action_size,            int()          )
   (current_receiver,   int64_t()          )
   (publication_time,   int32_t()          )
   (current_sender,     int64_t()          )
);

REGISTER_INTRINSICS(apply_context,
   (require_write_lock,    void(int64_t)          )
   (require_read_lock,     void(int64_t, int64_t) )
   (require_recipient,     void(int64_t)          )
   (require_authorization, void(int64_t), "require_auth", void(apply_context::*)(const account_name&)const)
   (is_account,            int(int64_t)           )
);

REGISTER_INTRINSICS(console_api,
   (prints,                void(int)       )
   (prints_l,              void(int, int)  )
   (printi,                void(int64_t)   )
   (printi128,             void(int)       )
   (printi256,             void(int)       )
   (printd,                void(int64_t)   )
   (printn,                void(int64_t)   )
   (printhex,              void(int, int)  )
);

REGISTER_INTRINSICS(context_free_transaction_api,
   (read_transaction,       int(int, int)            )
   (transaction_size,       int()                    )
   (expiration,             int()                    )
   (tapos_block_prefix,     int()                    )
   (tapos_block_num,        int()                    )
   (get_action,            int (int, int, int, int)  )
);

REGISTER_INTRINSICS(transaction_api,
   (send_inline,           void(int, int)            )
   (send_deferred,         void(int, int, int, int)  )
);

REGISTER_INTRINSICS(context_free_api,
   (get_context_free_data, int(int, int, int) )
)

REGISTER_INTRINSICS(memory_api,
   (memcpy,                 int(int, int, int)  )
   (memmove,                int(int, int, int)  )
   (memcmp,                 int(int, int, int)  )
   (memset,                 int(int, int, int)  )
   (sbrk,                   int(int)            )
);

#define DB_METHOD_SEQ(SUFFIX) \
   (store,        int32_t(int64_t, int64_t, int64_t, int, int),   "store_"#SUFFIX ) \
   (update,       int32_t(int64_t, int64_t, int64_t, int, int),   "update_"#SUFFIX ) \
   (remove,       int32_t(int64_t, int64_t, int),                 "remove_"#SUFFIX )

#define DB_INDEX_METHOD_SEQ(SUFFIX)\
   (load,         int32_t(int64_t, int64_t, int64_t, int, int),   "load_"#SUFFIX )\
   (front,        int32_t(int64_t, int64_t, int64_t, int, int),   "front_"#SUFFIX )\
   (back,         int32_t(int64_t, int64_t, int64_t, int, int),   "back_"#SUFFIX )\
   (previous,     int32_t(int64_t, int64_t, int64_t, int, int),   "previous_"#SUFFIX )\
   (lower_bound,  int32_t(int64_t, int64_t, int64_t, int, int),   "lower_bound_"#SUFFIX )\
   (upper_bound,  int32_t(int64_t, int64_t, int64_t, int, int),   "upper_bound_"#SUFFIX )\

using db_api_key_value_object                                 = db_api<key_value_object>;
using db_api_keystr_value_object                              = db_api<keystr_value_object>;
using db_api_key128x128_value_object                          = db_api<key128x128_value_object>;
using db_api_key64x64_value_object                            = db_api<key64x64_value_object>;
using db_api_key64x64x64_value_object                         = db_api<key64x64x64_value_object>;
using db_index_api_key_value_index_by_scope_primary           = db_index_api<key_value_index,by_scope_primary>;
using db_index_api_keystr_value_index_by_scope_primary        = db_index_api<keystr_value_index,by_scope_primary>;
using db_index_api_key128x128_value_index_by_scope_primary    = db_index_api<key128x128_value_index,by_scope_primary>;
using db_index_api_key128x128_value_index_by_scope_secondary  = db_index_api<key128x128_value_index,by_scope_secondary>;
using db_index_api_key64x64_value_index_by_scope_primary      = db_index_api<key64x64_value_index,by_scope_primary>;
using db_index_api_key64x64_value_index_by_scope_secondary    = db_index_api<key64x64_value_index,by_scope_secondary>;
using db_index_api_key64x64x64_value_index_by_scope_primary   = db_index_api<key64x64x64_value_index,by_scope_primary>;
using db_index_api_key64x64x64_value_index_by_scope_secondary = db_index_api<key64x64x64_value_index,by_scope_secondary>;
using db_index_api_key64x64x64_value_index_by_scope_tertiary  = db_index_api<key64x64x64_value_index,by_scope_tertiary>;

REGISTER_INTRINSICS(db_api_key_value_object,         DB_METHOD_SEQ(i64));
REGISTER_INTRINSICS(db_api_key128x128_value_object,  DB_METHOD_SEQ(i128i128));
REGISTER_INTRINSICS(db_api_key64x64_value_object,    DB_METHOD_SEQ(i64i64));
REGISTER_INTRINSICS(db_api_key64x64x64_value_object, DB_METHOD_SEQ(i64i64i64));
REGISTER_INTRINSICS(db_api_keystr_value_object,
   (store_str,                int32_t(int64_t, int64_t, int64_t, int, int, int, int)  )
   (update_str,               int32_t(int64_t, int64_t, int64_t, int, int, int, int)  )
   (remove_str,               int32_t(int64_t, int64_t, int, int)  ));

REGISTER_INTRINSICS(db_index_api_key_value_index_by_scope_primary,           DB_INDEX_METHOD_SEQ(i64));
REGISTER_INTRINSICS(db_index_api_keystr_value_index_by_scope_primary,
   (load_str,            int32_t(int64_t, int64_t, int64_t, int, int, int, int)  )
   (front_str,           int32_t(int64_t, int64_t, int64_t, int, int, int, int)  )
   (back_str,            int32_t(int64_t, int64_t, int64_t, int, int, int, int)  )
   (next_str,            int32_t(int64_t, int64_t, int64_t, int, int, int, int)  )
   (previous_str,        int32_t(int64_t, int64_t, int64_t, int, int, int, int)  )
   (lower_bound_str,     int32_t(int64_t, int64_t, int64_t, int, int, int, int)  )
   (upper_bound_str,     int32_t(int64_t, int64_t, int64_t, int, int, int, int)  ));

REGISTER_INTRINSICS(db_index_api_key128x128_value_index_by_scope_primary,    DB_INDEX_METHOD_SEQ(primary_i128i128));
REGISTER_INTRINSICS(db_index_api_key128x128_value_index_by_scope_secondary,  DB_INDEX_METHOD_SEQ(secondary_i128i128));
REGISTER_INTRINSICS(db_index_api_key64x64_value_index_by_scope_primary,      DB_INDEX_METHOD_SEQ(primary_i64i64));
REGISTER_INTRINSICS(db_index_api_key64x64_value_index_by_scope_secondary,    DB_INDEX_METHOD_SEQ(secondary_i64i64));
REGISTER_INTRINSICS(db_index_api_key64x64x64_value_index_by_scope_primary,   DB_INDEX_METHOD_SEQ(primary_i64i64i64));
REGISTER_INTRINSICS(db_index_api_key64x64x64_value_index_by_scope_secondary, DB_INDEX_METHOD_SEQ(secondary_i64i64i64));
REGISTER_INTRINSICS(db_index_api_key64x64x64_value_index_by_scope_tertiary,  DB_INDEX_METHOD_SEQ(tertiary_i64i64i64));


} } /// eosio::chain<|MERGE_RESOLUTION|>--- conflicted
+++ resolved
@@ -211,10 +211,6 @@
                         mem_image.resize(base_offset + data_segment.data.size(), 0x00);
                      memcpy(mem_image.data() + base_offset, data_segment.data.data(), data_segment.data.size());
                   }
-<<<<<<< HEAD
-
-=======
->>>>>>> 77425cb1
                } catch (...) {
                   pending_error = std::current_exception();
                }
@@ -405,7 +401,7 @@
 class context_free_api : public context_aware_api {
    public:
       context_free_api( wasm_interface& wasm )
-      :context_aware_api(wasm, true) { 
+      :context_aware_api(wasm, true) {
          /* the context_free_data is not available during normal application because it is prunable */
          FC_ASSERT( context.context_free, "this API may only be called from context_free apply" );
       }
@@ -475,12 +471,7 @@
          datastream<const char*> ds( packed_producer_schedule, datalen );
          producer_schedule_type psch;
          fc::raw::unpack(ds, psch);
-<<<<<<< HEAD
-
          context.mutable_db.modify( context.controller.get_global_properties(),
-=======
-         context.mutable_db.modify( context.controller.get_global_properties(), 
->>>>>>> 77425cb1
             [&]( auto& gprops ) {
                  gprops.new_active_producers = psch;
          });
@@ -631,10 +622,10 @@
             FC_ASSERT( condition, "assertion failed: ${s}", ("s",message));
          }
       }
-      
+
       fc::time_point_sec now() {
          return context.controller.head_block_time();
-      } 
+      }
 };
 
 class action_api : public context_aware_api {
@@ -823,7 +814,7 @@
       int update(const scope_name& scope, const name& table, const account_name& bta, array_ptr<const char> data, size_t data_len) {
          return call(&apply_context::update_record<ObjectType>, scope, table, bta, data, data_len);
       }
-      
+
       int remove(const scope_name& scope, const name& table, const KeyArrayType &keys) {
          const auto& t_id = context.find_or_create_table(context.receiver, scope, table);
          return context.remove_record<ObjectType>(t_id, keys);
@@ -837,16 +828,16 @@
    using KeyArrayType = KeyType[KeyCount];
    using ContextMethodType = int(apply_context::*)(const table_id_object&, const KeyType*, const char*, size_t);
 
-/* TODO something weird is going on here, will maybe fix before DB changes or this might get 
+/* TODO something weird is going on here, will maybe fix before DB changes or this might get
  * totally changed anyway
    private:
       int call(ContextMethodType method, const scope_name& scope, const name& table, account_name bta,
             null_terminated_ptr key, size_t key_len, array_ptr<const char> data, size_t data_len) {
          const auto& t_id = context.find_or_create_table(context.receiver, scope, table);
-         const KeyType keys((const char*)key.value, key_len); 
-
-         const char* record_data =  ((const char*)data); 
-         size_t record_len = data_len; 
+         const KeyType keys((const char*)key.value, key_len);
+
+         const char* record_data =  ((const char*)data);
+         size_t record_len = data_len;
          return (context.*(method))(t_id, bta, &keys, record_data, record_len);
       }
 */
@@ -856,23 +847,23 @@
       int store_str(const scope_name& scope, const name& table, const account_name& bta,
             null_terminated_ptr key, uint32_t key_len, array_ptr<const char> data, size_t data_len) {
          const auto& t_id = context.find_or_create_table(context.receiver, scope, table);
-         const KeyType keys(key.value, key_len); 
-         const char* record_data =  ((const char*)data); 
-         size_t record_len = data_len; 
+         const KeyType keys(key.value, key_len);
+         const char* record_data =  ((const char*)data);
+         size_t record_len = data_len;
          return context.store_record<keystr_value_object>(t_id, bta, &keys, record_data, record_len);
          //return call(&apply_context::store_record<keystr_value_object>, scope, table, bta, key, key_len, data, data_len);
       }
 
-      int update_str(const scope_name& scope,  const name& table, const account_name& bta, 
+      int update_str(const scope_name& scope,  const name& table, const account_name& bta,
             null_terminated_ptr key, uint32_t key_len, array_ptr<const char> data, size_t data_len) {
          const auto& t_id = context.find_or_create_table(context.receiver, scope, table);
-         const KeyType keys((const char*)key, key_len); 
-         const char* record_data =  ((const char*)data); 
-         size_t record_len = data_len; 
+         const KeyType keys((const char*)key, key_len);
+         const char* record_data =  ((const char*)data);
+         size_t record_len = data_len;
          return context.update_record<keystr_value_object>(t_id, bta, &keys, record_data, record_len);
          //return call(&apply_context::update_record<keystr_value_object>, scope, table, bta, key, key_len, data, data_len);
       }
-      
+
       int remove_str(const scope_name& scope, const name& table, array_ptr<const char> &key, uint32_t key_len) {
          const auto& t_id = context.find_or_create_table(scope, context.receiver, table);
          const KeyArrayType k = {std::string(key, key_len)};
@@ -956,7 +947,7 @@
    using ContextMethodType = int(apply_context::*)(const table_id_object&, KeyType*, char*, size_t);
 
 
-   int call(ContextMethodType method, const scope_name& scope, const account_name& code, const name& table, 
+   int call(ContextMethodType method, const scope_name& scope, const account_name& code, const name& table,
          array_ptr<char> &key, uint32_t key_len, array_ptr<char> data, size_t data_len) {
       auto maybe_t_id = context.find_table(scope, context.receiver, table);
       if (maybe_t_id == nullptr) {
@@ -976,8 +967,6 @@
    public:
       using context_aware_api::context_aware_api;
 
-<<<<<<< HEAD
-=======
       int load_str(const scope_name& scope, const account_name& code, const name& table, array_ptr<char> key, size_t key_len, array_ptr<char> data, size_t data_len) {
          auto res = call(&apply_context::load_record<keystr_value_index, by_scope_primary>, scope, code, table, key, key_len, data, data_len);
          return res;
@@ -1012,8 +1001,7 @@
    public:
       memory_api( wasm_interface& wasm )
       :context_aware_api(wasm,true){}
-     
->>>>>>> 77425cb1
+
       char* memcpy( array_ptr<char> dest, array_ptr<const char> src, size_t length) {
          return (char *)::memcpy(dest, src, length);
       }
@@ -1159,37 +1147,37 @@
          i >>= shift;
          ret = (unsigned __int128)i;
       }
-      
+
       void __divti3(__int128& ret, uint64_t la, uint64_t ha, uint64_t lb, uint64_t hb) {
          __int128 lhs = ha;
          __int128 rhs = hb;
-         
+
          lhs <<= 64;
          lhs |=  la;
 
          rhs <<= 64;
          rhs |=  lb;
 
-         FC_ASSERT(rhs != 0, "divide by zero");    
-
-         lhs /= rhs; 
+         FC_ASSERT(rhs != 0, "divide by zero");
+
+         lhs /= rhs;
 
          ret = lhs;
-      } 
+      }
 
       void __udivti3(unsigned __int128& ret, uint64_t la, uint64_t ha, uint64_t lb, uint64_t hb) {
          unsigned __int128 lhs = ha;
          unsigned __int128 rhs = hb;
-         
+
          lhs <<= 64;
          lhs |=  la;
 
          rhs <<= 64;
          rhs |=  lb;
 
-         FC_ASSERT(rhs != 0, "divide by zero");    
-
-         lhs /= rhs; 
+         FC_ASSERT(rhs != 0, "divide by zero");
+
+         lhs /= rhs;
          ret = lhs;
       }
 
@@ -1203,9 +1191,9 @@
          rhs <<= 64;
          rhs |=  lb;
 
-         lhs *= rhs; 
+         lhs *= rhs;
          ret = lhs;
-      } 
+      }
 
       void __modti3(__int128& ret, uint64_t la, uint64_t ha, uint64_t lb, uint64_t hb) {
          __int128 lhs = ha;
@@ -1213,10 +1201,10 @@
 
          lhs <<= 64;
          lhs |=  la;
-   
+
          rhs <<= 64;
          rhs |=  lb;
-         
+
          FC_ASSERT(rhs != 0, "divide by zero");
 
          lhs %= rhs;
@@ -1229,10 +1217,10 @@
 
          lhs <<= 64;
          lhs |=  la;
-   
+
          rhs <<= 64;
          rhs |=  lb;
-         
+
          FC_ASSERT(rhs != 0, "divide by zero");
 
          lhs %= rhs;
@@ -1245,13 +1233,13 @@
 class math_api : public context_aware_api {
    public:
       using context_aware_api::context_aware_api;
-      
+
 
       void diveq_i128(unsigned __int128* self, const unsigned __int128* other) {
          fc::uint128_t s(*self);
          const fc::uint128_t o(*other);
          FC_ASSERT( o != 0, "divide by zero" );
-         
+
          s = s/o;
          *self = (unsigned __int128)s;
       }
