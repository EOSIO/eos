#include <eosio/chain/wasm_interface.hpp>
#include <eosio/chain/apply_context.hpp>
#include <eosio/chain/chain_controller.hpp>
#include <eosio/chain/producer_schedule.hpp>
#include <eosio/chain/asset.hpp>
#include <eosio/chain/exceptions.hpp>
#include <boost/core/ignore_unused.hpp>
#include <boost/multiprecision/cpp_bin_float.hpp>
#include <eosio/chain/wasm_interface_private.hpp>
#include <fc/exception/exception.hpp>
#include <fc/crypto/sha256.hpp>
#include <fc/crypto/sha1.hpp>
#include <fc/io/raw.hpp>
#include <fc/utf8.hpp>

#include <Runtime/Runtime.h>
#include "IR/Module.h"
#include "Platform/Platform.h"
#include "WAST/WAST.h"
#include "IR/Operators.h"
#include "IR/Validate.h"
#include "IR/Types.h"
#include "Runtime/Runtime.h"
#include "Runtime/Linker.h"
#include "Runtime/Intrinsics.h"

#include <boost/asio.hpp>
#include <boost/bind.hpp>

#include <mutex>
#include <thread>
#include <condition_variable>

namespace eosio { namespace chain {
   using namespace contracts;
   using namespace webassembly;
   using namespace webassembly::common;

   /**
    *  Implementation class for the wasm cache
    *  it is responsible for compiling and storing instances of wasm code for use
    *
    */
   struct wasm_cache_impl {
      wasm_cache_impl()
      {
         check_wasm_opcode_dispositions();
         Runtime::init();
      }

      /**
       * this must wait for all work to be done otherwise it may destroy memory
       * referenced by other threads
       *
       * Expectations on wasm_cache dictate that all available code has been
       * returned before this can be destroyed
       */
      ~wasm_cache_impl() {
         Runtime::freeUnreferencedObjects({});
      }

      /**
       * internal tracking structure which deduplicates memory images
       * and tracks available vs in-use entries.
       *
       * The instances array has two sections, "available" instances
       * are in the front of the vector and anything at an index of
       * available_instances or greater is considered "in use"
       *
       * instances are stored as pointers so that their positions
       * in the array can be moved without invaliding references to
       * the instance handed out to other threads
       */
      struct code_info {
         explicit code_info(wavm::info&& wavm_info, binaryen::info&& binaryen_info)
         : wavm_info(std::forward<wavm::info>(wavm_info))
         , binaryen_info(std::forward<binaryen::info>(binaryen_info))
         {}


         wavm::info   wavm_info;
         binaryen::info binaryen_info;

         // all existing instances of this code
         vector<unique_ptr<wasm_cache::entry>> instances;
         size_t available_instances = 0;
      };

      using optional_info_ref = optional<std::reference_wrapper<code_info>>;
      using optional_entry_ref = optional<std::reference_wrapper<wasm_cache::entry>>;

      /**
       * Convenience method for running code with the _cache_lock and releaseint that lock
       * when the code completes
       *
       * @param f - lambda to execute
       * @return - varies depending on the signature of the lambda
       */
      template<typename F>
      auto with_lock(std::mutex &l, F f) {
         std::lock_guard<std::mutex> lock(l);
         return f();
      };

      /**
       * Fetch the tracking struct given a code_id if it exists
       *
       * @param code_id
       * @return
       */
      optional_info_ref fetch_info(const digest_type& code_id) {
         return with_lock(_cache_lock, [&,this](){
            auto iter = _cache.find(code_id);
            if (iter != _cache.end()) {
               return optional_info_ref(iter->second);
            }

            return optional_info_ref();
         });
      }

      /**
       * Opportunistically fetch an available instance of the code;
       * @param code_id - the id of the code to fetch
       * @return - reference to the entry when one is available
       */
      optional_entry_ref try_fetch_entry(const digest_type& code_id) {
         return with_lock(_cache_lock, [&,this](){
            auto iter = _cache.find(code_id);
            if (iter != _cache.end() && iter->second.available_instances > 0) {
               auto &ptr = iter->second.instances.at(--(iter->second.available_instances));
               return optional_entry_ref(*ptr);
            }

            return optional_entry_ref();
         });
      }

      /**
       * Fetch a copy of the code, this is guaranteed to return an entry IF the code is compilable.
       * In order to do that in safe way this code may cause the calling thread to sleep while a new
       * version of the code is compiled and inserted into the cache
       *
       * @param code_id - the id of the code to fetch
       * @param wasm_binary - the binary for the wasm
       * @param wasm_binary_size - the size of the binary
       * @return reference to a usable cache entry
       */
      wasm_cache::entry& fetch_entry(const digest_type& code_id, const char* wasm_binary, size_t wasm_binary_size) {
         std::condition_variable condition;
         optional_entry_ref result;
         std::exception_ptr error;

         // compilation is not thread safe, so we dispatch it to a io_service running on a single thread to
         // queue up and synchronize compilations
         with_lock(_compile_lock, [&,this](){
            // check to see if someone returned what we need before making a new one
            auto pending_result = try_fetch_entry(code_id);
            std::exception_ptr pending_error;

            if (!pending_result) {
               // time to compile a brand new (maybe first) copy of this code

               fc::optional<wavm::entry> wavm;
               fc::optional<wavm::info> wavm_info;
               fc::optional<binaryen::entry> binaryen;
               fc::optional<binaryen::info> binaryen_info;

               try {
                  /// TODO: make validation generic
                  wavm = wavm::entry::build(wasm_binary, wasm_binary_size);
                  wavm_info.emplace(*wavm);

                  binaryen = binaryen::entry::build(wasm_binary, wasm_binary_size);
                  binaryen_info.emplace(*binaryen);
               } catch (...) {
                  pending_error = std::current_exception();
               }

               if (pending_error == nullptr) {
                  // grab the lock and put this in the cache as unavailble
                  with_lock(_cache_lock, [&,this]() {
                     // find or create a new entry
                     auto iter = _cache.emplace(code_id, code_info(std::move(*wavm_info),std::move(*binaryen_info))).first;

                     iter->second.instances.emplace_back(std::make_unique<wasm_cache::entry>(std::move(*wavm), std::move(*binaryen)));
                     pending_result = optional_entry_ref(*iter->second.instances.back().get());
                  });
               }
            }

           if (pending_error != nullptr) {
              error = pending_error;
           } else {
              result = pending_result;
           }

         });


         try {
            if (error != nullptr) {
               std::rethrow_exception(error);
            } else {
               return (*result).get();
            }
         } FC_RETHROW_EXCEPTIONS(error, "error compiling WASM for code with hash: ${code_id}", ("code_id", code_id));
      }

      /**
       * return an entry to the cache.  The entry is presumed to come back in a "dirty" state and must be
       * sanitized before returning to the "available" state.  This sanitization is done asynchronously so
       * as not to delay the current executing thread.
       *
       * @param code_id - the code Id associated with the instance
       * @param entry - the entry to return
       */
      void return_entry(const digest_type& code_id, wasm_cache::entry& entry) {
         // sanitize by reseting the memory that may now be dirty
         auto& info = (*fetch_info(code_id)).get();
         entry.wavm.reset(info.wavm_info);
         entry.binaryen.reset(info.binaryen_info);

         // under a lock, put this entry back in the available instances side of the instances vector
         with_lock(_cache_lock, [&,this](){
            // walk the vector and find this entry
            auto iter = info.instances.begin();
            while (iter->get() != &entry) {
               ++iter;
            }

            FC_ASSERT(iter != info.instances.end(), "Checking in a WASM enty that was not created properly!");

            auto first_unavailable = (info.instances.begin() + info.available_instances);
            if (iter != first_unavailable) {
               std::swap(iter, first_unavailable);
            }
            info.available_instances++;
         });
      }

      //initialize the memory for a cache entry
      wasm_cache::entry& prepare_wasm_instance(wasm_cache::entry& wasm_cache_entry, const digest_type& code_id) {
         auto& info = (*fetch_info(code_id)).get();
         wasm_cache_entry.wavm.prepare(info.wavm_info);
         wasm_cache_entry.binaryen.prepare(info.binaryen_info);
         return wasm_cache_entry;
      }

      // mapping of digest to an entry for the code
      map<digest_type, code_info> _cache;
      std::mutex _cache_lock;

      // compilation lock
      std::mutex _compile_lock;
   };

   wasm_cache::wasm_cache()
      :_my( new wasm_cache_impl() ) {
   }

   wasm_cache::~wasm_cache() = default;

   wasm_cache::entry &wasm_cache::checkout( const digest_type& code_id, const char* wasm_binary, size_t wasm_binary_size ) {
      // see if there is an available entry in the cache
      auto result = _my->try_fetch_entry(code_id);
      if (result) {
         wasm_cache::entry& wasm_cache_entry = (*result).get();
         return _my->prepare_wasm_instance(wasm_cache_entry, code_id);
      }
      return _my->prepare_wasm_instance(_my->fetch_entry(code_id, wasm_binary, wasm_binary_size), code_id);
   }


   void wasm_cache::checkin(const digest_type& code_id, entry& code ) {
      _my->return_entry(code_id, code);
   }

   /**
    * RAII wrapper to make sure that the context is cleaned up on exception
    */
   struct scoped_context {
      template<typename ...Args>
      scoped_context(optional<wasm_context> &context, Args&&... args)
      :context(context)
      {
         context.emplace( std::forward<Args>(args)... );
      }

      ~scoped_context() {
         context.reset();
      }

      optional<wasm_context>& context;
   };

   wasm_interface::wasm_interface()
      :my( new wasm_interface_impl() ) {
   }

   wasm_interface& wasm_interface::get() {
      thread_local wasm_interface* single = nullptr;
      if( !single ) {
         single = new wasm_interface();
      }
      return *single;
   }

   void wasm_interface::apply( wasm_cache::entry& code, apply_context& context, vm_type vm ) {
      auto context_guard = scoped_context(my->current_context, code, context, vm);
      switch (vm) {
         case vm_type::wavm:
            code.wavm.call_apply(context);
            break;
         case vm_type::binaryen:
            code.binaryen.call_apply(context);
            break;
      }
   }

   void wasm_interface::error( wasm_cache::entry& code, apply_context& context, vm_type vm ) {
      auto context_guard = scoped_context(my->current_context, code, context, vm);
      switch (vm) {
         case vm_type::wavm:
            code.wavm.call_error(context);
            break;
         case vm_type::binaryen:
            code.binaryen.call_error(context);
            break;
      }
   }

   wasm_context& common::intrinsics_accessor::get_context(wasm_interface &wasm) {
      FC_ASSERT(wasm.my->current_context.valid());
      return *wasm.my->current_context;
   }

   const wavm::entry& wavm::entry::get(wasm_interface& wasm) {
      return common::intrinsics_accessor::get_context(wasm).code.wavm;
   }


   const binaryen::entry& binaryen::entry::get(wasm_interface& wasm) {
      return common::intrinsics_accessor::get_context(wasm).code.binaryen;
   }

#if defined(assert)
   #undef assert
#endif

class context_aware_api {
   public:
      context_aware_api(wasm_interface& wasm, bool context_free = false )
      :code(intrinsics_accessor::get_context(wasm).code),
       context(intrinsics_accessor::get_context(wasm).context)
      ,vm(intrinsics_accessor::get_context(wasm).vm)
      {
         if( context.context_free )
            FC_ASSERT( context_free, "only context free api's can be used in this context" );
         context.used_context_free_api |= !context_free;
      }

   protected:
      apply_context&             context;
      wasm_cache::entry&         code;
      wasm_interface::vm_type    vm;

};

class context_free_api : public context_aware_api {
   public:
      context_free_api( wasm_interface& wasm )
      :context_aware_api(wasm, true) {
         /* the context_free_data is not available during normal application because it is prunable */
         FC_ASSERT( context.context_free, "this API may only be called from context_free apply" );
      }

      int get_context_free_data( uint32_t index, array_ptr<char> buffer, size_t buffer_size )const {
         return context.get_context_free_data( index, buffer, buffer_size );
      }
};
class privileged_api : public context_aware_api {
   public:
      privileged_api( wasm_interface& wasm )
      :context_aware_api(wasm)
      {
         FC_ASSERT( context.privileged, "${code} does not have permission to call this API", ("code",context.receiver) );
      }

      /**
       *  This should schedule the feature to be activated once the
       *  block that includes this call is irreversible. It should
       *  fail if the feature is already pending.
       *
       *  Feature name should be base32 encoded name.
       */
      void activate_feature( int64_t feature_name ) {
         FC_ASSERT( !"Unsupported Hardfork Detected" );
      }

      /**
       * This should return true if a feature is active and irreversible, false if not.
       *
       * Irreversiblity by fork-database is not consensus safe, therefore, this defines
       * irreversiblity only by block headers not by BFT short-cut.
       */
      int is_feature_active( int64_t feature_name ) {
         return false;
      }

      void set_resource_limits( account_name account,
                                int64_t ram_bytes, int64_t net_weight, int64_t cpu_weight,
                                int64_t cpu_usec_per_period ) {
         auto& buo = context.db.get<bandwidth_usage_object,by_owner>( account );
         FC_ASSERT( buo.db_usage <= ram_bytes, "attempt to free too much space" );

         auto& gdp = context.controller.get_dynamic_global_properties();
         context.mutable_db.modify( gdp, [&]( auto& p ) {
           p.total_net_weight -= buo.net_weight;
           p.total_net_weight += net_weight;
           p.total_cpu_weight -= buo.cpu_weight;
           p.total_cpu_weight += cpu_weight;
           p.total_db_reserved -= buo.db_reserved_capacity;
           p.total_db_reserved += ram_bytes;
         });

         context.mutable_db.modify( buo, [&]( auto& o ){
            o.net_weight = net_weight;
            o.cpu_weight = cpu_weight;
            o.db_reserved_capacity = ram_bytes;
         });
      }


      void get_resource_limits( account_name account,
                                uint64_t& ram_bytes, uint64_t& net_weight, uint64_t cpu_weight ) {
      }

      void set_active_producers( array_ptr<char> packed_producer_schedule, size_t datalen) {
         datastream<const char*> ds( packed_producer_schedule, datalen );
         producer_schedule_type psch;
         fc::raw::unpack(ds, psch);
         context.mutable_db.modify( context.controller.get_global_properties(),
            [&]( auto& gprops ) {
                 gprops.new_active_producers = psch;
         });
      }

      bool is_privileged( account_name n )const {
         return context.db.get<account_object, by_name>( n ).privileged;
      }
      bool is_frozen( account_name n )const {
         return context.db.get<account_object, by_name>( n ).frozen;
      }
      void set_privileged( account_name n, bool is_priv ) {
         const auto& a = context.db.get<account_object, by_name>( n );
         context.mutable_db.modify( a, [&]( auto& ma ){
            ma.privileged = is_priv;
         });
      }

      void freeze_account( account_name n , bool should_freeze ) {
         const auto& a = context.db.get<account_object, by_name>( n );
         context.mutable_db.modify( a, [&]( auto& ma ){
            ma.frozen = should_freeze;
         });
      }

      /// TODO: add inline/deferred with support for arbitrary permissions rather than code/current auth
};

class checktime_api : public context_aware_api {
public:
   using context_aware_api::context_aware_api;

   void checktime(uint32_t instruction_count) {
      context.checktime(instruction_count);
   }
};

class producer_api : public context_aware_api {
   public:
      using context_aware_api::context_aware_api;

      int get_active_producers(array_ptr<chain::account_name> producers, size_t datalen) {
         auto active_producers = context.get_active_producers();
         size_t len = active_producers.size();
         size_t cpy_len = std::min(datalen, len);
         memcpy(producers, active_producers.data(), cpy_len * sizeof(chain::account_name));
         return len;
      }
};

class crypto_api : public context_aware_api {
   public:
      using context_aware_api::context_aware_api;

      /**
       * This method can be optimized out during replay as it has
       * no possible side effects other than "passing".
       */
      void assert_recover_key( fc::sha256& digest,
                        array_ptr<char> sig, size_t siglen,
                        array_ptr<char> pub, size_t publen ) {
         fc::crypto::signature s;
         fc::crypto::public_key p;
         datastream<const char*> ds( sig, siglen );
         datastream<const char*> pubds( pub, publen );

         fc::raw::unpack(ds, s);
         fc::raw::unpack(pubds, p);

         auto check = fc::crypto::public_key( s, digest, false );
         FC_ASSERT( check == p, "Error expected key different than recovered key" );
      }

      int recover_key( fc::sha256& digest,
                        array_ptr<char> sig, size_t siglen,
                        array_ptr<char> pub, size_t publen ) {
         fc::crypto::signature s;
         datastream<const char*> ds( sig, siglen );
         datastream<char*> pubds( pub, publen );

         fc::raw::unpack(ds, s);
         fc::raw::pack( pubds, fc::crypto::public_key( s, digest, false ) );
         return pubds.tellp();
      }

      void assert_sha256(array_ptr<char> data, size_t datalen, const fc::sha256& hash_val) {
         auto result = fc::sha256::hash( data, datalen );
         FC_ASSERT( result == hash_val, "hash miss match" );
      }

      void assert_sha1(array_ptr<char> data, size_t datalen, const fc::sha1& hash_val) {
         auto result = fc::sha1::hash( data, datalen );
         FC_ASSERT( result == hash_val, "hash miss match" );
      }

      void assert_sha512(array_ptr<char> data, size_t datalen, const fc::sha512& hash_val) {
         auto result = fc::sha512::hash( data, datalen );
         FC_ASSERT( result == hash_val, "hash miss match" );
      }

      void assert_ripemd160(array_ptr<char> data, size_t datalen, const fc::ripemd160& hash_val) {
         auto result = fc::ripemd160::hash( data, datalen );
         FC_ASSERT( result == hash_val, "hash miss match" );
      }


      void sha1(array_ptr<char> data, size_t datalen, fc::sha1& hash_val) {
         hash_val = fc::sha1::hash( data, datalen );
      }

      void sha256(array_ptr<char> data, size_t datalen, fc::sha256& hash_val) {
         hash_val = fc::sha256::hash( data, datalen );
      }

      void sha512(array_ptr<char> data, size_t datalen, fc::sha512& hash_val) {
         hash_val = fc::sha512::hash( data, datalen );
      }

      void ripemd160(array_ptr<char> data, size_t datalen, fc::ripemd160& hash_val) {
         hash_val = fc::ripemd160::hash( data, datalen );
      }
};

class string_api : public context_aware_api {
   public:
      using context_aware_api::context_aware_api;

      void assert_is_utf8(array_ptr<const char> str, size_t datalen, null_terminated_ptr msg) {
         const bool test = fc::is_utf8(std::string( str, datalen ));

         FC_ASSERT( test, "assertion failed: ${s}", ("s",msg.value) );
      }
};

class system_api : public context_aware_api {
   public:
      using context_aware_api::context_aware_api;

      void abort() {
         edump(("abort() called"));
         FC_ASSERT( false, "abort() called");
      }

      void eosio_assert(bool condition, null_terminated_ptr str) {
         if( !condition ) {
            std::string message( str );
            edump((message));
            FC_ASSERT( condition, "assertion failed: ${s}", ("s",message));
         }
      }

      fc::time_point_sec now() {
         return context.controller.head_block_time();
      }
};

class action_api : public context_aware_api {
   public:
      using context_aware_api::context_aware_api;

      int read_action(array_ptr<char> memory, size_t size) {
         FC_ASSERT(size > 0);
         int minlen = std::min<size_t>(context.act.data.size(), size);
         memcpy((void *)memory, context.act.data.data(), minlen);
         return minlen;
      }

      int action_size() {
         return context.act.data.size();
      }

      const name& current_receiver() {
         return context.receiver;
      }

      fc::time_point_sec publication_time() {
         return context.trx_meta.published;
      }

      name current_sender() {
         if (context.trx_meta.sender) {
            return *context.trx_meta.sender;
         } else {
            return name();
         }
      }
};

class console_api : public context_aware_api {
   public:
      using context_aware_api::context_aware_api;

      void prints(null_terminated_ptr str) {
         context.console_append<const char*>(str);
      }

      void prints_l(array_ptr<const char> str, size_t str_len ) {
         context.console_append(string(str, str_len));
      }

      void printi(uint64_t val) {
         context.console_append(val);
      }

      void printi128(const unsigned __int128& val) {
         fc::uint128_t v(val>>64, uint64_t(val) );
         context.console_append(fc::variant(v).get_string());
      }

      void printd( wasm_double val ) {
         context.console_append(val.str());
      }

      void printn(const name& value) {
         context.console_append(value.to_string());
      }

      void printhex(array_ptr<const char> data, size_t data_len ) {
         context.console_append(fc::to_hex(data, data_len));
      }
};

#define DB_API_METHOD_WRAPPERS_SIMPLE_SECONDARY(IDX, TYPE)\
      int db_##IDX##_store( uint64_t scope, uint64_t table, uint64_t payer, uint64_t id, const TYPE& secondary ) {\
         return context.IDX.store( scope, table, payer, id, secondary );\
      }\
      void db_##IDX##_update( int iterator, uint64_t payer, const TYPE& secondary ) {\
         return context.IDX.update( iterator, payer, secondary );\
      }\
      void db_##IDX##_remove( int iterator ) {\
         return context.IDX.remove( iterator );\
      }\
      int db_##IDX##_find_secondary( uint64_t code, uint64_t scope, uint64_t table, const TYPE& secondary, uint64_t& primary ) {\
         return context.IDX.find_secondary(code, scope, table, secondary, primary);\
      }\
      int db_##IDX##_find_primary( uint64_t code, uint64_t scope, uint64_t table, TYPE& secondary, uint64_t primary ) {\
         return context.IDX.find_primary(code, scope, table, secondary, primary);\
      }\
      int db_##IDX##_lowerbound( uint64_t code, uint64_t scope, uint64_t table,  TYPE& secondary, uint64_t& primary ) {\
         return context.IDX.lowerbound_secondary(code, scope, table, secondary, primary);\
      }\
      int db_##IDX##_upperbound( uint64_t code, uint64_t scope, uint64_t table,  TYPE& secondary, uint64_t& primary ) {\
         return context.IDX.upperbound_secondary(code, scope, table, secondary, primary);\
      }\
      int db_##IDX##_end( uint64_t code, uint64_t scope, uint64_t table ) {\
         return context.IDX.end_secondary(code, scope, table);\
      }\
      int db_##IDX##_next( int iterator, uint64_t& primary  ) {\
         return context.IDX.next_secondary(iterator, primary);\
      }\
      int db_##IDX##_previous( int iterator, uint64_t& primary ) {\
         return context.IDX.previous_secondary(iterator, primary);\
      }

#define DB_API_METHOD_WRAPPERS_ARRAY_SECONDARY(IDX, ARR_SIZE, ARR_ELEMENT_TYPE)\
      int db_##IDX##_store( uint64_t scope, uint64_t table, uint64_t payer, uint64_t id, array_ptr<const ARR_ELEMENT_TYPE> data, size_t data_len) {\
         FC_ASSERT( data_len == ARR_SIZE,\
                    "invalid size of secondary key array for " #IDX ": given ${given} bytes but expected ${expected} bytes",\
                    ("given",data_len)("expected",ARR_SIZE) );\
         return context.IDX.store(scope, table, payer, id, data.value);\
      }\
      void db_##IDX##_update( int iterator, uint64_t payer, array_ptr<const ARR_ELEMENT_TYPE> data, size_t data_len ) {\
         FC_ASSERT( data_len == ARR_SIZE,\
                    "invalid size of secondary key array for " #IDX ": given ${given} bytes but expected ${expected} bytes",\
                    ("given",data_len)("expected",ARR_SIZE) );\
         return context.IDX.update(iterator, payer, data.value);\
      }\
      void db_##IDX##_remove( int iterator ) {\
         return context.IDX.remove(iterator);\
      }\
      int db_##IDX##_find_secondary( uint64_t code, uint64_t scope, uint64_t table, array_ptr<const ARR_ELEMENT_TYPE> data, size_t data_len, uint64_t& primary ) {\
         FC_ASSERT( data_len == ARR_SIZE,\
                    "invalid size of secondary key array for " #IDX ": given ${given} bytes but expected ${expected} bytes",\
                    ("given",data_len)("expected",ARR_SIZE) );\
         return context.IDX.find_secondary(code, scope, table, data, primary);\
      }\
      int db_##IDX##_find_primary( uint64_t code, uint64_t scope, uint64_t table, array_ptr<ARR_ELEMENT_TYPE> data, size_t data_len, uint64_t primary ) {\
         FC_ASSERT( data_len == ARR_SIZE,\
                    "invalid size of secondary key array for " #IDX ": given ${given} bytes but expected ${expected} bytes",\
                    ("given",data_len)("expected",ARR_SIZE) );\
         return context.IDX.find_primary(code, scope, table, data.value, primary);\
      }\
      int db_##IDX##_lowerbound( uint64_t code, uint64_t scope, uint64_t table, array_ptr<ARR_ELEMENT_TYPE> data, size_t data_len, uint64_t& primary ) {\
         FC_ASSERT( data_len == ARR_SIZE,\
                    "invalid size of secondary key array for " #IDX ": given ${given} bytes but expected ${expected} bytes",\
                    ("given",data_len)("expected",ARR_SIZE) );\
         return context.IDX.lowerbound_secondary(code, scope, table, data.value, primary);\
      }\
      int db_##IDX##_upperbound( uint64_t code, uint64_t scope, uint64_t table, array_ptr<ARR_ELEMENT_TYPE> data, size_t data_len, uint64_t& primary ) {\
         FC_ASSERT( data_len == ARR_SIZE,\
                    "invalid size of secondary key array for " #IDX ": given ${given} bytes but expected ${expected} bytes",\
                    ("given",data_len)("expected",ARR_SIZE) );\
         return context.IDX.upperbound_secondary(code, scope, table, data.value, primary);\
      }\
      int db_##IDX##_end( uint64_t code, uint64_t scope, uint64_t table ) {\
         return context.IDX.end_secondary(code, scope, table);\
      }\
      int db_##IDX##_next( int iterator, uint64_t& primary  ) {\
         return context.IDX.next_secondary(iterator, primary);\
      }\
      int db_##IDX##_previous( int iterator, uint64_t& primary ) {\
         return context.IDX.previous_secondary(iterator, primary);\
      }


class database_api : public context_aware_api {
   public:
      using context_aware_api::context_aware_api;

      int db_store_i64( uint64_t scope, uint64_t table, uint64_t payer, uint64_t id, array_ptr<const char> buffer, size_t buffer_size ) {
         return context.db_store_i64( scope, table, payer, id, buffer, buffer_size );
      }
      void db_update_i64( int itr, uint64_t payer, array_ptr<const char> buffer, size_t buffer_size ) {
         context.db_update_i64( itr, payer, buffer, buffer_size );
      }
      void db_remove_i64( int itr ) {
         context.db_remove_i64( itr );
      }
      int db_get_i64( int itr, array_ptr<char> buffer, size_t buffer_size ) {
         return context.db_get_i64( itr, buffer, buffer_size );
      }
      int db_next_i64( int itr, uint64_t& primary ) {
         return context.db_next_i64(itr, primary);
      }
      int db_previous_i64( int itr, uint64_t& primary ) {
         return context.db_previous_i64(itr, primary);
      }
      int db_find_i64( uint64_t code, uint64_t scope, uint64_t table, uint64_t id ) {
         return context.db_find_i64( code, scope, table, id );
      }
      int db_lowerbound_i64( uint64_t code, uint64_t scope, uint64_t table, uint64_t id ) {
         return context.db_lowerbound_i64( code, scope, table, id );
      }
      int db_upperbound_i64( uint64_t code, uint64_t scope, uint64_t table, uint64_t id ) {
         return context.db_upperbound_i64( code, scope, table, id );
      }
      int db_end_i64( uint64_t code, uint64_t scope, uint64_t table ) {
         return context.db_end_i64( code, scope, table );
      }

      DB_API_METHOD_WRAPPERS_SIMPLE_SECONDARY(idx64,  uint64_t)
      DB_API_METHOD_WRAPPERS_SIMPLE_SECONDARY(idx128, uint128_t)
      DB_API_METHOD_WRAPPERS_ARRAY_SECONDARY(idx256, 2, uint128_t)
};



template<typename ObjectType>
class db_api : public context_aware_api {
   using KeyType = typename ObjectType::key_type;
   static constexpr int KeyCount = ObjectType::number_of_keys;
   using KeyArrayType = KeyType[KeyCount];
   using ContextMethodType = int(apply_context::*)(const table_id_object&, const account_name&, const KeyType*, const char*, size_t);

   private:
      int call(ContextMethodType method, const scope_name& scope, const name& table, account_name bta, array_ptr<const char> data, size_t data_len) {
         const auto& t_id = context.find_or_create_table(context.receiver, scope, table);
         FC_ASSERT(data_len >= KeyCount * sizeof(KeyType), "Data is not long enough to contain keys");
         const KeyType* keys = reinterpret_cast<const KeyType *>((const char *)data);

         const char* record_data =  ((const char*)data) + sizeof(KeyArrayType);
         size_t record_len = data_len - sizeof(KeyArrayType);
         return (context.*(method))(t_id, bta, keys, record_data, record_len) + sizeof(KeyArrayType);
      }

   public:
      using context_aware_api::context_aware_api;

      int store(const scope_name& scope, const name& table, const account_name& bta, array_ptr<const char> data, size_t data_len) {
         auto res = call(&apply_context::store_record<ObjectType>, scope, table, bta, data, data_len);
         //ilog("STORE [${scope},${code},${table}] => ${res} :: ${HEX}", ("scope",scope)("code",context.receiver)("table",table)("res",res)("HEX", fc::to_hex(data, data_len)));
         return res;
      }

      int update(const scope_name& scope, const name& table, const account_name& bta, array_ptr<const char> data, size_t data_len) {
         return call(&apply_context::update_record<ObjectType>, scope, table, bta, data, data_len);
      }

      int remove(const scope_name& scope, const name& table, const KeyArrayType &keys) {
         const auto& t_id = context.find_or_create_table(context.receiver, scope, table);
         return context.remove_record<ObjectType>(t_id, keys);
      }
};

template<>
class db_api<keystr_value_object> : public context_aware_api {
   using KeyType = std::string;
   static constexpr int KeyCount = 1;
   using KeyArrayType = KeyType[KeyCount];
   using ContextMethodType = int(apply_context::*)(const table_id_object&, const KeyType*, const char*, size_t);

/* TODO something weird is going on here, will maybe fix before DB changes or this might get
 * totally changed anyway
   private:
      int call(ContextMethodType method, const scope_name& scope, const name& table, account_name bta,
            null_terminated_ptr key, size_t key_len, array_ptr<const char> data, size_t data_len) {
         const auto& t_id = context.find_or_create_table(context.receiver, scope, table);
         const KeyType keys((const char*)key.value, key_len);

         const char* record_data =  ((const char*)data);
         size_t record_len = data_len;
         return (context.*(method))(t_id, bta, &keys, record_data, record_len);
      }
*/
   public:
      using context_aware_api::context_aware_api;

      int store_str(const scope_name& scope, const name& table, const account_name& bta,
            null_terminated_ptr key, uint32_t key_len, array_ptr<const char> data, size_t data_len) {
         const auto& t_id = context.find_or_create_table(context.receiver, scope, table);
         const KeyType keys(key.value, key_len);
         const char* record_data =  ((const char*)data);
         size_t record_len = data_len;
         return context.store_record<keystr_value_object>(t_id, bta, &keys, record_data, record_len);
         //return call(&apply_context::store_record<keystr_value_object>, scope, table, bta, key, key_len, data, data_len);
      }

      int update_str(const scope_name& scope,  const name& table, const account_name& bta,
            null_terminated_ptr key, uint32_t key_len, array_ptr<const char> data, size_t data_len) {
         const auto& t_id = context.find_or_create_table(context.receiver, scope, table);
         const KeyType keys((const char*)key, key_len);
         const char* record_data =  ((const char*)data);
         size_t record_len = data_len;
         return context.update_record<keystr_value_object>(t_id, bta, &keys, record_data, record_len);
         //return call(&apply_context::update_record<keystr_value_object>, scope, table, bta, key, key_len, data, data_len);
      }

      int remove_str(const scope_name& scope, const name& table, array_ptr<const char> &key, uint32_t key_len) {
         const auto& t_id = context.find_or_create_table(scope, context.receiver, table);
         const KeyArrayType k = {std::string(key, key_len)};
         return context.remove_record<keystr_value_object>(t_id, k);
      }
};

template<typename IndexType, typename Scope>
class db_index_api : public context_aware_api {
   using KeyType = typename IndexType::value_type::key_type;
   static constexpr int KeyCount = IndexType::value_type::number_of_keys;
   using KeyArrayType = KeyType[KeyCount];
   using ContextMethodType = int(apply_context::*)(const table_id_object&, KeyType*, char*, size_t);


   int call(ContextMethodType method, const account_name& code, const scope_name& scope, const name& table, array_ptr<char> data, size_t data_len) {
      auto maybe_t_id = context.find_table(code, scope, table);
      if (maybe_t_id == nullptr) {
         return -1;
      }

      const auto& t_id = *maybe_t_id;
      FC_ASSERT(data_len >= KeyCount * sizeof(KeyType), "Data is not long enough to contain keys");
      KeyType* keys = reinterpret_cast<KeyType *>((char *)data);

      char* record_data =  ((char*)data) + sizeof(KeyArrayType);
      size_t record_len = data_len - sizeof(KeyArrayType);

      auto res = (context.*(method))(t_id, keys, record_data, record_len);
      if (res != -1) {
         res += sizeof(KeyArrayType);
      }
      return res;
   }

   public:
      using context_aware_api::context_aware_api;

      int load(const scope_name& scope, const account_name& code, const name& table, array_ptr<char> data, size_t data_len) {
         auto res = call(&apply_context::load_record<IndexType, Scope>, scope, code, table, data, data_len);
         return res;
      }

      int front(const scope_name& scope, const account_name& code, const name& table, array_ptr<char> data, size_t data_len) {
         auto res = call(&apply_context::front_record<IndexType, Scope>, scope, code, table, data, data_len);
         return res;
      }

      int back(const scope_name& scope, const account_name& code, const name& table, array_ptr<char> data, size_t data_len) {
         auto res = call(&apply_context::back_record<IndexType, Scope>, scope, code, table, data, data_len);
         return res;
      }

      int next(const scope_name& scope, const account_name& code, const name& table, array_ptr<char> data, size_t data_len) {
         auto res = call(&apply_context::next_record<IndexType, Scope>, scope, code, table, data, data_len);
         return res;
      }

      int previous(const scope_name& scope, const account_name& code, const name& table, array_ptr<char> data, size_t data_len) {
         auto res = call(&apply_context::previous_record<IndexType, Scope>, scope, code, table, data, data_len);
         return res;
      }

      int lower_bound(const scope_name& scope, const account_name& code, const name& table, array_ptr<char> data, size_t data_len) {
         auto res = call(&apply_context::lower_bound_record<IndexType, Scope>, scope, code, table, data, data_len);
         return res;
      }

      int upper_bound(const scope_name& scope, const account_name& code, const name& table, array_ptr<char> data, size_t data_len) {
         auto res = call(&apply_context::upper_bound_record<IndexType, Scope>, scope, code, table, data, data_len);
         return res;
      }

};

template<>
class db_index_api<keystr_value_index, by_scope_primary> : public context_aware_api {
   using KeyType = std::string;
   static constexpr int KeyCount = 1;
   using KeyArrayType = KeyType[KeyCount];
   using ContextMethodType = int(apply_context::*)(const table_id_object&, KeyType*, char*, size_t);


   int call(ContextMethodType method, const scope_name& scope, const account_name& code, const name& table,
         array_ptr<char> &key, uint32_t key_len, array_ptr<char> data, size_t data_len) {
      auto maybe_t_id = context.find_table(scope, context.receiver, table);
      if (maybe_t_id == nullptr) {
         return 0;
      }

      const auto& t_id = *maybe_t_id;
      //FC_ASSERT(data_len >= KeyCount * sizeof(KeyType), "Data is not long enough to contain keys");
      KeyType keys((const char*)key, key_len); // = reinterpret_cast<KeyType *>((char *)data);

      char* record_data =  ((char*)data); // + sizeof(KeyArrayType);
      size_t record_len = data_len; // - sizeof(KeyArrayType);

      return (context.*(method))(t_id, &keys, record_data, record_len); // + sizeof(KeyArrayType);
   }

   public:
      using context_aware_api::context_aware_api;

      int load_str(const scope_name& scope, const account_name& code, const name& table, array_ptr<char> key, size_t key_len, array_ptr<char> data, size_t data_len) {
         auto res = call(&apply_context::load_record<keystr_value_index, by_scope_primary>, scope, code, table, key, key_len, data, data_len);
         return res;
      }

      int front_str(const scope_name& scope, const account_name& code, const name& table, array_ptr<char> key, size_t key_len, array_ptr<char> data, size_t data_len) {
         return call(&apply_context::front_record<keystr_value_index, by_scope_primary>, scope, code, table, key, key_len, data, data_len);
      }

      int back_str(const scope_name& scope, const account_name& code, const name& table, array_ptr<char> key, size_t key_len, array_ptr<char> data, size_t data_len) {
         return call(&apply_context::back_record<keystr_value_index, by_scope_primary>, scope, code, table, key, key_len, data, data_len);
      }

      int next_str(const scope_name& scope, const account_name& code, const name& table, array_ptr<char> key, size_t key_len, array_ptr<char> data, size_t data_len) {
         return call(&apply_context::next_record<keystr_value_index, by_scope_primary>, scope, code, table, key, key_len, data, data_len);
      }

      int previous_str(const scope_name& scope, const account_name& code, const name& table, array_ptr<char> key, size_t key_len, array_ptr<char> data, size_t data_len) {
         return call(&apply_context::previous_record<keystr_value_index, by_scope_primary>, scope, code, table, key, key_len, data, data_len);
      }

      int lower_bound_str(const scope_name& scope, const account_name& code, const name& table, array_ptr<char> key, size_t key_len, array_ptr<char> data, size_t data_len) {
         return call(&apply_context::lower_bound_record<keystr_value_index, by_scope_primary>, scope, code, table, key, key_len, data, data_len);
      }

      int upper_bound_str(const scope_name& scope, const account_name& code, const name& table, array_ptr<char> key, size_t key_len, array_ptr<char> data, size_t data_len) {
         return call(&apply_context::upper_bound_record<keystr_value_index, by_scope_primary>, scope, code, table, key, key_len, data, data_len);
      }
};

class memory_api : public context_aware_api {
   public:
      memory_api( wasm_interface& wasm )
      :context_aware_api(wasm,true){}

      char* memcpy( array_ptr<char> dest, array_ptr<const char> src, size_t length) {
         return (char *)::memcpy(dest, src, length);
      }

      char* memmove( array_ptr<char> dest, array_ptr<const char> src, size_t length) {
         return (char *)::memmove(dest, src, length);
      }

      int memcmp( array_ptr<const char> dest, array_ptr<const char> src, size_t length) {
         return ::memcmp(dest, src, length);
      }

      char* memset( array_ptr<char> dest, int value, size_t length ) {
         return (char *)::memset( dest, value, length );
      }

      int sbrk(int num_bytes) {
         // sbrk should only allow for memory to grow
         if (num_bytes < 0)
            throw eosio::chain::page_memory_error();

         switch(vm) {
            case wasm_interface::vm_type::wavm:
               return (uint32_t)code.wavm.sbrk(num_bytes);
            case wasm_interface::vm_type::binaryen:
               return (uint32_t)code.binaryen.sbrk(num_bytes);
         }
      }
};

class transaction_api : public context_aware_api {
   public:
      using context_aware_api::context_aware_api;

      void send_inline( array_ptr<char> data, size_t data_len ) {
         // TODO: use global properties object for dynamic configuration of this default_max_gen_trx_size
         FC_ASSERT( data_len < config::default_max_inline_action_size, "inline action too big" );

         action act;
         fc::raw::unpack<action>(data, data_len, act);
         context.execute_inline(std::move(act));
      }

      void send_deferred( uint32_t sender_id, const fc::time_point_sec& execute_after, array_ptr<char> data, size_t data_len ) {
         try {
            // TODO: use global properties object for dynamic configuration of this default_max_gen_trx_size
            FC_ASSERT(data_len < config::default_max_gen_trx_size, "generated transaction too big");

            deferred_transaction dtrx;
            fc::raw::unpack<transaction>(data, data_len, dtrx);
            dtrx.sender = context.receiver;
            dtrx.sender_id = sender_id;
            dtrx.execute_after = execute_after;
            context.execute_deferred(std::move(dtrx));
         } FC_CAPTURE_AND_RETHROW((fc::to_hex(data, data_len)));
      }
};


class context_free_transaction_api : public context_aware_api {
   public:
      context_free_transaction_api( wasm_interface& wasm )
      :context_aware_api(wasm,true){}

      int read_transaction( array_ptr<char> data, size_t data_len ) {
         bytes trx = context.get_packed_transaction();
         if (data_len >= trx.size()) {
            memcpy(data, trx.data(), trx.size());
         }
         return trx.size();
      }

      int transaction_size() {
         return context.get_packed_transaction().size();
      }

      int expiration() {
        return context.trx_meta.trx().expiration.sec_since_epoch();
      }

      int tapos_block_num() {
        return context.trx_meta.trx().ref_block_num;
      }
      int tapos_block_prefix() {
        return context.trx_meta.trx().ref_block_prefix;
      }

      int get_action( uint32_t type, uint32_t index, array_ptr<char> buffer, size_t buffer_size )const {
         return context.get_action( type, index, buffer, buffer_size );
      }

};

class compiler_builtins : public context_aware_api {
   public:
      using context_aware_api::context_aware_api;
      void __ashlti3(__int128& ret, uint64_t low, uint64_t high, uint32_t shift) {
         fc::uint128_t i(high, low);
         i <<= shift;
         ret = (unsigned __int128)i;
      }

      void __ashrti3(__int128& ret, uint64_t low, uint64_t high, uint32_t shift) {
         // retain the signedness
         ret = high;
         ret <<= 64;
         ret |= low;
         ret >>= shift;
      }

      void __lshlti3(__int128& ret, uint64_t low, uint64_t high, uint32_t shift) {
         fc::uint128_t i(high, low);
         i <<= shift;
         ret = (unsigned __int128)i;
      }

      void __lshrti3(__int128& ret, uint64_t low, uint64_t high, uint32_t shift) {
         fc::uint128_t i(high, low);
         i >>= shift;
         ret = (unsigned __int128)i;
      }

      void __divti3(__int128& ret, uint64_t la, uint64_t ha, uint64_t lb, uint64_t hb) {
         __int128 lhs = ha;
         __int128 rhs = hb;

         lhs <<= 64;
         lhs |=  la;

         rhs <<= 64;
         rhs |=  lb;

         FC_ASSERT(rhs != 0, "divide by zero");

         lhs /= rhs;

         ret = lhs;
      }

      void __udivti3(unsigned __int128& ret, uint64_t la, uint64_t ha, uint64_t lb, uint64_t hb) {
         unsigned __int128 lhs = ha;
         unsigned __int128 rhs = hb;

         lhs <<= 64;
         lhs |=  la;

         rhs <<= 64;
         rhs |=  lb;

         FC_ASSERT(rhs != 0, "divide by zero");

         lhs /= rhs;
         ret = lhs;
      }

      void __multi3(__int128& ret, uint64_t la, uint64_t ha, uint64_t lb, uint64_t hb) {
         __int128 lhs = ha;
         __int128 rhs = hb;

         lhs <<= 64;
         lhs |=  la;

         rhs <<= 64;
         rhs |=  lb;

         lhs *= rhs;
         ret = lhs;
      }

      void __modti3(__int128& ret, uint64_t la, uint64_t ha, uint64_t lb, uint64_t hb) {
         __int128 lhs = ha;
         __int128 rhs = hb;

         lhs <<= 64;
         lhs |=  la;

         rhs <<= 64;
         rhs |=  lb;

         FC_ASSERT(rhs != 0, "divide by zero");

         lhs %= rhs;
         ret = lhs;
      }

      void __umodti3(unsigned __int128& ret, uint64_t la, uint64_t ha, uint64_t lb, uint64_t hb) {
         unsigned __int128 lhs = ha;
         unsigned __int128 rhs = hb;

         lhs <<= 64;
         lhs |=  la;

         rhs <<= 64;
         rhs |=  lb;

         FC_ASSERT(rhs != 0, "divide by zero");

         lhs %= rhs;
         ret = lhs;
      }

      static constexpr uint32_t SHIFT_WIDTH = (sizeof(uint64_t)*8)-1;
};

class math_api : public context_aware_api {
   public:
      using context_aware_api::context_aware_api;


      void diveq_i128(unsigned __int128* self, const unsigned __int128* other) {
         fc::uint128_t s(*self);
         const fc::uint128_t o(*other);
         FC_ASSERT( o != 0, "divide by zero" );

         s = s/o;
         *self = (unsigned __int128)s;
      }

      void multeq_i128(unsigned __int128* self, const unsigned __int128* other) {
         fc::uint128_t s(*self);
         const fc::uint128_t o(*other);
         s *= o;
         *self = (unsigned __int128)s;
      }

      uint64_t double_add(uint64_t a, uint64_t b) {
         using DOUBLE = boost::multiprecision::cpp_bin_float_50;
         DOUBLE c = DOUBLE(*reinterpret_cast<double *>(&a))
                  + DOUBLE(*reinterpret_cast<double *>(&b));
         double res = c.convert_to<double>();
         return *reinterpret_cast<uint64_t *>(&res);
      }

      uint64_t double_mult(uint64_t a, uint64_t b) {
         using DOUBLE = boost::multiprecision::cpp_bin_float_50;
         DOUBLE c = DOUBLE(*reinterpret_cast<double *>(&a))
                  * DOUBLE(*reinterpret_cast<double *>(&b));
         double res = c.convert_to<double>();
         return *reinterpret_cast<uint64_t *>(&res);
      }

      uint64_t double_div(uint64_t a, uint64_t b) {
         using DOUBLE = boost::multiprecision::cpp_bin_float_50;
         DOUBLE divisor = DOUBLE(*reinterpret_cast<double *>(&b));
         FC_ASSERT(divisor != 0, "divide by zero");
         DOUBLE c = DOUBLE(*reinterpret_cast<double *>(&a)) / divisor;
         double res = c.convert_to<double>();
         return *reinterpret_cast<uint64_t *>(&res);
      }

      uint32_t double_eq(uint64_t a, uint64_t b) {
         using DOUBLE = boost::multiprecision::cpp_bin_float_50;
         return DOUBLE(*reinterpret_cast<double *>(&a)) == DOUBLE(*reinterpret_cast<double *>(&b));
      }

      uint32_t double_lt(uint64_t a, uint64_t b) {
         using DOUBLE = boost::multiprecision::cpp_bin_float_50;
         return DOUBLE(*reinterpret_cast<double *>(&a)) < DOUBLE(*reinterpret_cast<double *>(&b));
      }

      uint32_t double_gt(uint64_t a, uint64_t b) {
         using DOUBLE = boost::multiprecision::cpp_bin_float_50;
         return DOUBLE(*reinterpret_cast<double *>(&a)) > DOUBLE(*reinterpret_cast<double *>(&b));
      }

      uint64_t double_to_i64(uint64_t n) {
         using DOUBLE = boost::multiprecision::cpp_bin_float_50;
         return DOUBLE(*reinterpret_cast<double *>(&n)).convert_to<int64_t>();
      }

      uint64_t i64_to_double(int64_t n) {
         using DOUBLE = boost::multiprecision::cpp_bin_float_50;
         double res = DOUBLE(n).convert_to<double>();
         return *reinterpret_cast<uint64_t *>(&res);
      }
};

REGISTER_INTRINSICS(math_api,
   (diveq_i128,    void(int, int)            )
   (multeq_i128,   void(int, int)            )
   (double_add,    int64_t(int64_t, int64_t) )
   (double_mult,   int64_t(int64_t, int64_t) )
   (double_div,    int64_t(int64_t, int64_t) )
   (double_eq,     int32_t(int64_t, int64_t) )
   (double_lt,     int32_t(int64_t, int64_t) )
   (double_gt,     int32_t(int64_t, int64_t) )
   (double_to_i64, int64_t(int64_t)          )
   (i64_to_double, int64_t(int64_t)          )
);

REGISTER_INTRINSICS(compiler_builtins,
   (__ashlti3,     void(int, int64_t, int64_t, int)               )
   (__ashrti3,     void(int, int64_t, int64_t, int)               )
   (__lshlti3,     void(int, int64_t, int64_t, int)               )
   (__lshrti3,     void(int, int64_t, int64_t, int)               )
   (__divti3,      void(int, int64_t, int64_t, int64_t, int64_t)  )
   (__udivti3,     void(int, int64_t, int64_t, int64_t, int64_t)  )
   (__modti3,      void(int, int64_t, int64_t, int64_t, int64_t)  )
   (__umodti3,     void(int, int64_t, int64_t, int64_t, int64_t)  )
   (__multi3,      void(int, int64_t, int64_t, int64_t, int64_t)  )
);

REGISTER_INTRINSICS(privileged_api,
   (activate_feature,          void(int64_t)                                 )
   (is_feature_active,         int(int64_t)                                  )
   (set_resource_limits,       void(int64_t,int64_t,int64_t,int64_t,int64_t) )
   (set_active_producers,      void(int,int)                                 )
   (is_privileged,             int(int64_t)                                  )
   (set_privileged,            void(int64_t, int)                            )
   (freeze_account,            void(int64_t, int)                            )
   (is_frozen,                 int(int64_t)                                  )
);

REGISTER_INTRINSICS(checktime_api,
   (checktime,      void(int))
);

REGISTER_INTRINSICS(producer_api,
   (get_active_producers,      int(int, int) )
);

#define DB_SECONDARY_INDEX_METHODS_SIMPLE(IDX) \
   (db_##IDX##_store,          int(int64_t,int64_t,int64_t,int64_t,int))\
   (db_##IDX##_remove,         void(int))\
   (db_##IDX##_update,         void(int,int64_t,int))\
   (db_##IDX##_find_primary,   int(int64_t,int64_t,int64_t,int,int64_t))\
   (db_##IDX##_find_secondary, int(int64_t,int64_t,int64_t,int,int))\
   (db_##IDX##_lowerbound,     int(int64_t,int64_t,int64_t,int,int))\
   (db_##IDX##_upperbound,     int(int64_t,int64_t,int64_t,int,int))\
   (db_##IDX##_end,            int(int64_t,int64_t,int64_t))\
   (db_##IDX##_next,           int(int, int))\
   (db_##IDX##_previous,       int(int, int))

#define DB_SECONDARY_INDEX_METHODS_ARRAY(IDX) \
      (db_##IDX##_store,          int(int64_t,int64_t,int64_t,int64_t,int,int))\
      (db_##IDX##_remove,         void(int))\
      (db_##IDX##_update,         void(int,int64_t,int,int))\
      (db_##IDX##_find_primary,   int(int64_t,int64_t,int64_t,int,int,int64_t))\
      (db_##IDX##_find_secondary, int(int64_t,int64_t,int64_t,int,int,int))\
      (db_##IDX##_lowerbound,     int(int64_t,int64_t,int64_t,int,int,int))\
      (db_##IDX##_upperbound,     int(int64_t,int64_t,int64_t,int,int,int))\
      (db_##IDX##_end,            int(int64_t,int64_t,int64_t))\
      (db_##IDX##_next,           int(int, int))\
      (db_##IDX##_previous,       int(int, int))

REGISTER_INTRINSICS( database_api,
   (db_store_i64,        int(int64_t,int64_t,int64_t,int64_t,int,int))
   (db_update_i64,       void(int,int64_t,int,int))
   (db_remove_i64,       void(int))
   (db_get_i64,          int(int, int, int))
   (db_next_i64,         int(int, int))
   (db_previous_i64,     int(int, int))
   (db_find_i64,         int(int64_t,int64_t,int64_t,int64_t))
   (db_lowerbound_i64,   int(int64_t,int64_t,int64_t,int64_t))
   (db_upperbound_i64,   int(int64_t,int64_t,int64_t,int64_t))
   (db_end_i64,          int(int64_t,int64_t,int64_t))

   DB_SECONDARY_INDEX_METHODS_SIMPLE(idx64)
   DB_SECONDARY_INDEX_METHODS_SIMPLE(idx128)
   DB_SECONDARY_INDEX_METHODS_ARRAY(idx256)
);

REGISTER_INTRINSICS(crypto_api,
   (assert_recover_key,     void(int, int, int, int, int) )
   (recover_key,            int(int, int, int, int, int)  )
   (assert_sha256,          void(int, int, int)           )
   (assert_sha1,            void(int, int, int)           )
   (assert_sha512,          void(int, int, int)           )
   (assert_ripemd160,       void(int, int, int)           )
   (sha1,                   void(int, int, int)           )
   (sha256,                 void(int, int, int)           )
   (sha512,                 void(int, int, int)           )
   (ripemd160,              void(int, int, int)           )
);

REGISTER_INTRINSICS(string_api,
   (assert_is_utf8,  void(int, int, int) )
);

REGISTER_INTRINSICS(system_api,
   (abort,        void())
   (eosio_assert, void(int, int))
   (now,          int())
);

REGISTER_INTRINSICS(action_api,
   (read_action,            int(int, int)  )
   (action_size,            int()          )
   (current_receiver,   int64_t()          )
   (publication_time,   int32_t()          )
   (current_sender,     int64_t()          )
);

REGISTER_INTRINSICS(apply_context,
   (require_write_lock,    void(int64_t)          )
   (require_read_lock,     void(int64_t, int64_t) )
   (require_recipient,     void(int64_t)          )
   (require_authorization, void(int64_t), "require_auth", void(apply_context::*)(const account_name&)const)
   (is_account,            int(int64_t)           )
);

REGISTER_INTRINSICS(console_api,
   (prints,                void(int)       )
   (prints_l,              void(int, int)  )
   (printi,                void(int64_t)   )
   (printi128,             void(int)       )
   (printd,                void(int64_t)   )
   (printn,                void(int64_t)   )
   (printhex,              void(int, int)  )
);

REGISTER_INTRINSICS(context_free_transaction_api,
   (read_transaction,       int(int, int)            )
   (transaction_size,       int()                    )
   (expiration,             int()                    )
   (tapos_block_prefix,     int()                    )
   (tapos_block_num,        int()                    )
   (get_action,            int (int, int, int, int)  )
);

REGISTER_INTRINSICS(transaction_api,
   (send_inline,           void(int, int)            )
   (send_deferred,         void(int, int, int, int)  )
);

REGISTER_INTRINSICS(context_free_api,
   (get_context_free_data, int(int, int, int) )
)

REGISTER_INTRINSICS(memory_api,
   (memcpy,                 int(int, int, int)  )
   (memmove,                int(int, int, int)  )
   (memcmp,                 int(int, int, int)  )
   (memset,                 int(int, int, int)  )
   (sbrk,                   int(int)            )
);

<<<<<<< HEAD
=======
#define DB_METHOD_SEQ(SUFFIX) \
   (store,        int32_t(int64_t, int64_t, int64_t, int, int),   "store_"#SUFFIX ) \
   (update,       int32_t(int64_t, int64_t, int64_t, int, int),   "update_"#SUFFIX ) \
   (remove,       int32_t(int64_t, int64_t, int),                 "remove_"#SUFFIX )

#define DB_INDEX_METHOD_SEQ(SUFFIX)\
   (load,         int32_t(int64_t, int64_t, int64_t, int, int),   "load_"#SUFFIX )\
   (front,        int32_t(int64_t, int64_t, int64_t, int, int),   "front_"#SUFFIX )\
   (back,         int32_t(int64_t, int64_t, int64_t, int, int),   "back_"#SUFFIX )\
   (previous,     int32_t(int64_t, int64_t, int64_t, int, int),   "previous_"#SUFFIX )\
   (lower_bound,  int32_t(int64_t, int64_t, int64_t, int, int),   "lower_bound_"#SUFFIX )\
   (upper_bound,  int32_t(int64_t, int64_t, int64_t, int, int),   "upper_bound_"#SUFFIX )\

using db_api_key_value_object                                 = db_api<key_value_object>;
using db_api_keystr_value_object                              = db_api<keystr_value_object>;
using db_api_key128x128_value_object                          = db_api<key128x128_value_object>;
using db_api_key64x64_value_object                            = db_api<key64x64_value_object>;
using db_api_key64x64x64_value_object                         = db_api<key64x64x64_value_object>;
using db_index_api_key_value_index_by_scope_primary           = db_index_api<key_value_index,by_scope_primary>;
using db_index_api_keystr_value_index_by_scope_primary        = db_index_api<keystr_value_index,by_scope_primary>;
using db_index_api_key128x128_value_index_by_scope_primary    = db_index_api<key128x128_value_index,by_scope_primary>;
using db_index_api_key128x128_value_index_by_scope_secondary  = db_index_api<key128x128_value_index,by_scope_secondary>;
using db_index_api_key64x64_value_index_by_scope_primary      = db_index_api<key64x64_value_index,by_scope_primary>;
using db_index_api_key64x64_value_index_by_scope_secondary    = db_index_api<key64x64_value_index,by_scope_secondary>;
using db_index_api_key64x64x64_value_index_by_scope_primary   = db_index_api<key64x64x64_value_index,by_scope_primary>;
using db_index_api_key64x64x64_value_index_by_scope_secondary = db_index_api<key64x64x64_value_index,by_scope_secondary>;
using db_index_api_key64x64x64_value_index_by_scope_tertiary  = db_index_api<key64x64x64_value_index,by_scope_tertiary>;

REGISTER_INTRINSICS(db_api_key_value_object,         DB_METHOD_SEQ(i64));
REGISTER_INTRINSICS(db_api_key128x128_value_object,  DB_METHOD_SEQ(i128i128));
REGISTER_INTRINSICS(db_api_key64x64_value_object,    DB_METHOD_SEQ(i64i64));
REGISTER_INTRINSICS(db_api_key64x64x64_value_object, DB_METHOD_SEQ(i64i64i64));
REGISTER_INTRINSICS(db_api_keystr_value_object,
   (store_str,                int32_t(int64_t, int64_t, int64_t, int, int, int, int)  )
   (update_str,               int32_t(int64_t, int64_t, int64_t, int, int, int, int)  )
   (remove_str,               int32_t(int64_t, int64_t, int, int)  ));

REGISTER_INTRINSICS(db_index_api_key_value_index_by_scope_primary,           DB_INDEX_METHOD_SEQ(i64));
REGISTER_INTRINSICS(db_index_api_keystr_value_index_by_scope_primary,
   (load_str,            int32_t(int64_t, int64_t, int64_t, int, int, int, int)  )
   (front_str,           int32_t(int64_t, int64_t, int64_t, int, int, int, int)  )
   (back_str,            int32_t(int64_t, int64_t, int64_t, int, int, int, int)  )
   (next_str,            int32_t(int64_t, int64_t, int64_t, int, int, int, int)  )
   (previous_str,        int32_t(int64_t, int64_t, int64_t, int, int, int, int)  )
   (lower_bound_str,     int32_t(int64_t, int64_t, int64_t, int, int, int, int)  )
   (upper_bound_str,     int32_t(int64_t, int64_t, int64_t, int, int, int, int)  ));

REGISTER_INTRINSICS(db_index_api_key128x128_value_index_by_scope_primary,    DB_INDEX_METHOD_SEQ(primary_i128i128));
REGISTER_INTRINSICS(db_index_api_key128x128_value_index_by_scope_secondary,  DB_INDEX_METHOD_SEQ(secondary_i128i128));
REGISTER_INTRINSICS(db_index_api_key64x64_value_index_by_scope_primary,      DB_INDEX_METHOD_SEQ(primary_i64i64));
REGISTER_INTRINSICS(db_index_api_key64x64_value_index_by_scope_secondary,    DB_INDEX_METHOD_SEQ(secondary_i64i64));
REGISTER_INTRINSICS(db_index_api_key64x64x64_value_index_by_scope_primary,   DB_INDEX_METHOD_SEQ(primary_i64i64i64));
REGISTER_INTRINSICS(db_index_api_key64x64x64_value_index_by_scope_secondary, DB_INDEX_METHOD_SEQ(secondary_i64i64i64));
REGISTER_INTRINSICS(db_index_api_key64x64x64_value_index_by_scope_tertiary,  DB_INDEX_METHOD_SEQ(tertiary_i64i64i64));


>>>>>>> c7f4d8ad
} } /// eosio::chain<|MERGE_RESOLUTION|>--- conflicted
+++ resolved
@@ -825,56 +825,6 @@
       }
 };
 
-template<>
-class db_api<keystr_value_object> : public context_aware_api {
-   using KeyType = std::string;
-   static constexpr int KeyCount = 1;
-   using KeyArrayType = KeyType[KeyCount];
-   using ContextMethodType = int(apply_context::*)(const table_id_object&, const KeyType*, const char*, size_t);
-
-/* TODO something weird is going on here, will maybe fix before DB changes or this might get
- * totally changed anyway
-   private:
-      int call(ContextMethodType method, const scope_name& scope, const name& table, account_name bta,
-            null_terminated_ptr key, size_t key_len, array_ptr<const char> data, size_t data_len) {
-         const auto& t_id = context.find_or_create_table(context.receiver, scope, table);
-         const KeyType keys((const char*)key.value, key_len);
-
-         const char* record_data =  ((const char*)data);
-         size_t record_len = data_len;
-         return (context.*(method))(t_id, bta, &keys, record_data, record_len);
-      }
-*/
-   public:
-      using context_aware_api::context_aware_api;
-
-      int store_str(const scope_name& scope, const name& table, const account_name& bta,
-            null_terminated_ptr key, uint32_t key_len, array_ptr<const char> data, size_t data_len) {
-         const auto& t_id = context.find_or_create_table(context.receiver, scope, table);
-         const KeyType keys(key.value, key_len);
-         const char* record_data =  ((const char*)data);
-         size_t record_len = data_len;
-         return context.store_record<keystr_value_object>(t_id, bta, &keys, record_data, record_len);
-         //return call(&apply_context::store_record<keystr_value_object>, scope, table, bta, key, key_len, data, data_len);
-      }
-
-      int update_str(const scope_name& scope,  const name& table, const account_name& bta,
-            null_terminated_ptr key, uint32_t key_len, array_ptr<const char> data, size_t data_len) {
-         const auto& t_id = context.find_or_create_table(context.receiver, scope, table);
-         const KeyType keys((const char*)key, key_len);
-         const char* record_data =  ((const char*)data);
-         size_t record_len = data_len;
-         return context.update_record<keystr_value_object>(t_id, bta, &keys, record_data, record_len);
-         //return call(&apply_context::update_record<keystr_value_object>, scope, table, bta, key, key_len, data, data_len);
-      }
-
-      int remove_str(const scope_name& scope, const name& table, array_ptr<const char> &key, uint32_t key_len) {
-         const auto& t_id = context.find_or_create_table(scope, context.receiver, table);
-         const KeyArrayType k = {std::string(key, key_len)};
-         return context.remove_record<keystr_value_object>(t_id, k);
-      }
-};
-
 template<typename IndexType, typename Scope>
 class db_index_api : public context_aware_api {
    using KeyType = typename IndexType::value_type::key_type;
@@ -941,64 +891,6 @@
          return res;
       }
 
-};
-
-template<>
-class db_index_api<keystr_value_index, by_scope_primary> : public context_aware_api {
-   using KeyType = std::string;
-   static constexpr int KeyCount = 1;
-   using KeyArrayType = KeyType[KeyCount];
-   using ContextMethodType = int(apply_context::*)(const table_id_object&, KeyType*, char*, size_t);
-
-
-   int call(ContextMethodType method, const scope_name& scope, const account_name& code, const name& table,
-         array_ptr<char> &key, uint32_t key_len, array_ptr<char> data, size_t data_len) {
-      auto maybe_t_id = context.find_table(scope, context.receiver, table);
-      if (maybe_t_id == nullptr) {
-         return 0;
-      }
-
-      const auto& t_id = *maybe_t_id;
-      //FC_ASSERT(data_len >= KeyCount * sizeof(KeyType), "Data is not long enough to contain keys");
-      KeyType keys((const char*)key, key_len); // = reinterpret_cast<KeyType *>((char *)data);
-
-      char* record_data =  ((char*)data); // + sizeof(KeyArrayType);
-      size_t record_len = data_len; // - sizeof(KeyArrayType);
-
-      return (context.*(method))(t_id, &keys, record_data, record_len); // + sizeof(KeyArrayType);
-   }
-
-   public:
-      using context_aware_api::context_aware_api;
-
-      int load_str(const scope_name& scope, const account_name& code, const name& table, array_ptr<char> key, size_t key_len, array_ptr<char> data, size_t data_len) {
-         auto res = call(&apply_context::load_record<keystr_value_index, by_scope_primary>, scope, code, table, key, key_len, data, data_len);
-         return res;
-      }
-
-      int front_str(const scope_name& scope, const account_name& code, const name& table, array_ptr<char> key, size_t key_len, array_ptr<char> data, size_t data_len) {
-         return call(&apply_context::front_record<keystr_value_index, by_scope_primary>, scope, code, table, key, key_len, data, data_len);
-      }
-
-      int back_str(const scope_name& scope, const account_name& code, const name& table, array_ptr<char> key, size_t key_len, array_ptr<char> data, size_t data_len) {
-         return call(&apply_context::back_record<keystr_value_index, by_scope_primary>, scope, code, table, key, key_len, data, data_len);
-      }
-
-      int next_str(const scope_name& scope, const account_name& code, const name& table, array_ptr<char> key, size_t key_len, array_ptr<char> data, size_t data_len) {
-         return call(&apply_context::next_record<keystr_value_index, by_scope_primary>, scope, code, table, key, key_len, data, data_len);
-      }
-
-      int previous_str(const scope_name& scope, const account_name& code, const name& table, array_ptr<char> key, size_t key_len, array_ptr<char> data, size_t data_len) {
-         return call(&apply_context::previous_record<keystr_value_index, by_scope_primary>, scope, code, table, key, key_len, data, data_len);
-      }
-
-      int lower_bound_str(const scope_name& scope, const account_name& code, const name& table, array_ptr<char> key, size_t key_len, array_ptr<char> data, size_t data_len) {
-         return call(&apply_context::lower_bound_record<keystr_value_index, by_scope_primary>, scope, code, table, key, key_len, data, data_len);
-      }
-
-      int upper_bound_str(const scope_name& scope, const account_name& code, const name& table, array_ptr<char> key, size_t key_len, array_ptr<char> data, size_t data_len) {
-         return call(&apply_context::upper_bound_record<keystr_value_index, by_scope_primary>, scope, code, table, key, key_len, data, data_len);
-      }
 };
 
 class memory_api : public context_aware_api {
@@ -1443,63 +1335,4 @@
    (sbrk,                   int(int)            )
 );
 
-<<<<<<< HEAD
-=======
-#define DB_METHOD_SEQ(SUFFIX) \
-   (store,        int32_t(int64_t, int64_t, int64_t, int, int),   "store_"#SUFFIX ) \
-   (update,       int32_t(int64_t, int64_t, int64_t, int, int),   "update_"#SUFFIX ) \
-   (remove,       int32_t(int64_t, int64_t, int),                 "remove_"#SUFFIX )
-
-#define DB_INDEX_METHOD_SEQ(SUFFIX)\
-   (load,         int32_t(int64_t, int64_t, int64_t, int, int),   "load_"#SUFFIX )\
-   (front,        int32_t(int64_t, int64_t, int64_t, int, int),   "front_"#SUFFIX )\
-   (back,         int32_t(int64_t, int64_t, int64_t, int, int),   "back_"#SUFFIX )\
-   (previous,     int32_t(int64_t, int64_t, int64_t, int, int),   "previous_"#SUFFIX )\
-   (lower_bound,  int32_t(int64_t, int64_t, int64_t, int, int),   "lower_bound_"#SUFFIX )\
-   (upper_bound,  int32_t(int64_t, int64_t, int64_t, int, int),   "upper_bound_"#SUFFIX )\
-
-using db_api_key_value_object                                 = db_api<key_value_object>;
-using db_api_keystr_value_object                              = db_api<keystr_value_object>;
-using db_api_key128x128_value_object                          = db_api<key128x128_value_object>;
-using db_api_key64x64_value_object                            = db_api<key64x64_value_object>;
-using db_api_key64x64x64_value_object                         = db_api<key64x64x64_value_object>;
-using db_index_api_key_value_index_by_scope_primary           = db_index_api<key_value_index,by_scope_primary>;
-using db_index_api_keystr_value_index_by_scope_primary        = db_index_api<keystr_value_index,by_scope_primary>;
-using db_index_api_key128x128_value_index_by_scope_primary    = db_index_api<key128x128_value_index,by_scope_primary>;
-using db_index_api_key128x128_value_index_by_scope_secondary  = db_index_api<key128x128_value_index,by_scope_secondary>;
-using db_index_api_key64x64_value_index_by_scope_primary      = db_index_api<key64x64_value_index,by_scope_primary>;
-using db_index_api_key64x64_value_index_by_scope_secondary    = db_index_api<key64x64_value_index,by_scope_secondary>;
-using db_index_api_key64x64x64_value_index_by_scope_primary   = db_index_api<key64x64x64_value_index,by_scope_primary>;
-using db_index_api_key64x64x64_value_index_by_scope_secondary = db_index_api<key64x64x64_value_index,by_scope_secondary>;
-using db_index_api_key64x64x64_value_index_by_scope_tertiary  = db_index_api<key64x64x64_value_index,by_scope_tertiary>;
-
-REGISTER_INTRINSICS(db_api_key_value_object,         DB_METHOD_SEQ(i64));
-REGISTER_INTRINSICS(db_api_key128x128_value_object,  DB_METHOD_SEQ(i128i128));
-REGISTER_INTRINSICS(db_api_key64x64_value_object,    DB_METHOD_SEQ(i64i64));
-REGISTER_INTRINSICS(db_api_key64x64x64_value_object, DB_METHOD_SEQ(i64i64i64));
-REGISTER_INTRINSICS(db_api_keystr_value_object,
-   (store_str,                int32_t(int64_t, int64_t, int64_t, int, int, int, int)  )
-   (update_str,               int32_t(int64_t, int64_t, int64_t, int, int, int, int)  )
-   (remove_str,               int32_t(int64_t, int64_t, int, int)  ));
-
-REGISTER_INTRINSICS(db_index_api_key_value_index_by_scope_primary,           DB_INDEX_METHOD_SEQ(i64));
-REGISTER_INTRINSICS(db_index_api_keystr_value_index_by_scope_primary,
-   (load_str,            int32_t(int64_t, int64_t, int64_t, int, int, int, int)  )
-   (front_str,           int32_t(int64_t, int64_t, int64_t, int, int, int, int)  )
-   (back_str,            int32_t(int64_t, int64_t, int64_t, int, int, int, int)  )
-   (next_str,            int32_t(int64_t, int64_t, int64_t, int, int, int, int)  )
-   (previous_str,        int32_t(int64_t, int64_t, int64_t, int, int, int, int)  )
-   (lower_bound_str,     int32_t(int64_t, int64_t, int64_t, int, int, int, int)  )
-   (upper_bound_str,     int32_t(int64_t, int64_t, int64_t, int, int, int, int)  ));
-
-REGISTER_INTRINSICS(db_index_api_key128x128_value_index_by_scope_primary,    DB_INDEX_METHOD_SEQ(primary_i128i128));
-REGISTER_INTRINSICS(db_index_api_key128x128_value_index_by_scope_secondary,  DB_INDEX_METHOD_SEQ(secondary_i128i128));
-REGISTER_INTRINSICS(db_index_api_key64x64_value_index_by_scope_primary,      DB_INDEX_METHOD_SEQ(primary_i64i64));
-REGISTER_INTRINSICS(db_index_api_key64x64_value_index_by_scope_secondary,    DB_INDEX_METHOD_SEQ(secondary_i64i64));
-REGISTER_INTRINSICS(db_index_api_key64x64x64_value_index_by_scope_primary,   DB_INDEX_METHOD_SEQ(primary_i64i64i64));
-REGISTER_INTRINSICS(db_index_api_key64x64x64_value_index_by_scope_secondary, DB_INDEX_METHOD_SEQ(secondary_i64i64i64));
-REGISTER_INTRINSICS(db_index_api_key64x64x64_value_index_by_scope_tertiary,  DB_INDEX_METHOD_SEQ(tertiary_i64i64i64));
-
-
->>>>>>> c7f4d8ad
 } } /// eosio::chain