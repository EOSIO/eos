#include <eosio/chain/wasm_interface.hpp>
#include <eosio/chain/apply_context.hpp>
#include <eosio/chain/exceptions.hpp>
#include <boost/core/ignore_unused.hpp>
#include <eosio/chain/wasm_interface_private.hpp>
#include <fc/exception/exception.hpp>

#include <Runtime/Runtime.h>
#include "IR/Module.h"
#include "Platform/Platform.h"
#include "WAST/WAST.h"
#include "Runtime/Runtime.h"
#include "Runtime/Linker.h"
#include "Runtime/Intrinsics.h"
#include "IR/Operators.h"
#include "IR/Validate.h"
#include "IR/Types.h"

#include <boost/asio.hpp>
#include <boost/bind.hpp>

#include <mutex>
#include <thread>
#include <condition_variable>


using namespace IR;
using namespace Runtime;
using boost::asio::io_service;

namespace eosio { namespace chain {

   /**
    * Integration with the WASM Linker to resolve our intrinsics
    */
   struct root_resolver : Runtime::Resolver
   {
      bool resolve(const string& mod_name,
                   const string& export_name,
                   ObjectType type,
                   ObjectInstance*& out) override
      {
         // Try to resolve an intrinsic first.
         if(IntrinsicResolver::singleton.resolve(mod_name,export_name,type, out)) {
            return true;
         }

         FC_ASSERT( !"unresolvable", "${module}.${export}", ("module",mod_name)("export",export_name) );
         return false;
      }
   };

   /**
    *  Implementation class for the wasm cache
    *  it is responsible for compiling and storing instances of wasm code for use
    *
    */
   struct wasm_cache_impl {
      wasm_cache_impl()
      :_ios()
      ,_work(_ios)
      {
         Runtime::init();

         _utility_thread = std::thread([](io_service* ios){
            ios->run();
         }, &_ios);
      }

      /**
       * this must wait for all work to be done otherwise it may destroy memory
       * referenced by other threads
       *
       * Expectations on wasm_cache dictate that all available code has been
       * returned before this can be destroyed
       */
      ~wasm_cache_impl() {
         _work.reset();
         _ios.stop();
         _utility_thread.join();
         freeUnreferencedObjects({});
      }

      /**
       * internal tracking structure which deduplicates memory images
       * and tracks available vs in-use entries.
       *
       * The instances array has two sections, "available" instances
       * are in the front of the vector and anything at an index of
       * available_instances or greater is considered "in use"
       *
       * instances are stored as pointers so that their positions
       * in the array can be moved without invaliding references to
       * the instance handed out to other threads
       */
      struct code_info {
         // a clean image of the memory used to sanitize things on checkin
         size_t mem_start           = 0;
         size_t mem_end             = 1<<16;
         vector<char> mem_image;

         // all existing instances of this code
         vector<unique_ptr<wasm_cache::entry>> instances;
         size_t available_instances = 0;
      };

      using optional_info_ref = optional<std::reference_wrapper<code_info>>;
      using optional_entry_ref = optional<std::reference_wrapper<wasm_cache::entry>>;

      /**
       * Convenience method for running code with the _cache_lock and releaseint that lock
       * when the code completes
       *
       * @param f - lambda to execute
       * @return - varies depending on the signature of the lambda
       */
      template<typename F>
      auto with_lock(F f) {
         std::lock_guard<std::mutex> lock(_cache_lock);
         return f();
      };

      /**
       * Fetch the tracking struct given a code_id if it exists
       *
       * @param code_id
       * @return
       */
      optional_info_ref fetch_info(const digest_type& code_id) {
         return with_lock([&,this](){
            auto iter = _cache.find(code_id);
            if (iter != _cache.end()) {
               return optional_info_ref(iter->second);
            }

            return optional_info_ref();
         });
      }

      /**
       * Opportunistically fetch an available instance of the code;
       * @param code_id - the id of the code to fetch
       * @return - reference to the entry when one is available
       */
      optional_entry_ref try_fetch_entry(const digest_type& code_id) {
         return with_lock([&,this](){
            auto iter = _cache.find(code_id);
            if (iter != _cache.end() && iter->second.available_instances > 0) {
               auto &ptr = iter->second.instances.at(--(iter->second.available_instances));
               return optional_entry_ref(*ptr);
            }

            return optional_entry_ref();
         });
      }

      /**
       * Fetch a copy of the code, this is guaranteed to return an entry IF the code is compilable.
       * In order to do that in safe way this code may cause the calling thread to sleep while a new
       * version of the code is compiled and inserted into the cache
       *
       * @param code_id - the id of the code to fetch
       * @param wasm_binary - the binary for the wasm
       * @param wasm_binary_size - the size of the binary
       * @return reference to a usable cache entry
       */
      wasm_cache::entry& fetch_entry(const digest_type& code_id, const char* wasm_binary, size_t wasm_binary_size) {
         std::condition_variable condition;
         optional_entry_ref result;
         std::exception_ptr error;

         // compilation is not thread safe, so we dispatch it to a io_service running on a single thread to
         // queue up and synchronize compilations
         _ios.post([&,this](){
            // check to see if someone returned what we need before making a new one
            auto pending_result = try_fetch_entry(code_id);
            std::exception_ptr pending_error;

            if (!pending_result) {
               // time to compile a brand new (maybe first) copy of this code
               Module* module = new Module();
               ModuleInstance* instance = nullptr;
               size_t mem_end;
               vector<char> mem_image;

               try {
                  Serialization::MemoryInputStream stream((const U8 *) wasm_binary, wasm_binary_size);
                  #warning TODO: restore checktime injection?
                  WASM::serialize(stream, *module);

                  root_resolver resolver;
                  LinkResult link_result = linkModule(*module, resolver);
                  instance = instantiateModule(*module, std::move(link_result.resolvedImports));
                  FC_ASSERT(instance != nullptr);

                  auto current_memory = Runtime::getDefaultMemory(instance);

                  char *mem_ptr = &memoryRef<char>(current_memory, 0);
                  const auto allocated_memory = Runtime::getDefaultMemorySize(instance);
                  for (uint64_t i = 0; i < allocated_memory; ++i) {
                     if (mem_ptr[i]) {
                        mem_end = i + 1;
                     }
                  }

                  mem_image.resize(mem_end);
                  memcpy(mem_image.data(), mem_ptr, mem_end);
               } catch (...) {
                  pending_error = std::current_exception();
               }

               if (pending_error == nullptr) {
                  // grab the lock and put this in the cache as unavailble
                  with_lock([&,this]() {
                     // find or create a new entry
                     auto iter = _cache.emplace(code_id, code_info {
                        .mem_end = mem_end,
                        .mem_image = std::move(mem_image)
                     }).first;

                     iter->second.instances.emplace_back(std::make_unique<wasm_cache::entry>(instance, module));
                     pending_result = optional_entry_ref(*iter->second.instances.back().get());
                  });
               }
            }

            // publish result under lock
            with_lock([&](){
               if (pending_error != nullptr) {
                  error = pending_error;
               } else {
                  result = pending_result;
               }
            });

            condition.notify_all();
         });

         // wait for the other thread to compile a copy for us
         {
            std::unique_lock<std::mutex> lock(_cache_lock);
            condition.wait(lock, [&]{
               return error != nullptr || result.valid();
            });
         }

         try {
            if (error != nullptr) {
               std::rethrow_exception(error);
            } else {
               return (*result).get();
            }
         } FC_RETHROW_EXCEPTIONS(error, "error compiling WASM for code with hash: ${code_id}", ("code_id", code_id));
      }

      /**
       * return an entry to the cache.  The entry is presumed to come back in a "dirty" state and must be
       * sanitized before returning to the "available" state.  This sanitization is done asynchronously so
       * as not to delay the current executing thread.
       *
       * @param code_id - the code Id associated with the instance
       * @param entry - the entry to return
       */
      void return_entry(const digest_type& code_id, wasm_cache::entry& entry) {
         _ios.post([&,code_id,this](){
            // sanitize by reseting the memory that may now be dirty
            auto& info = (*fetch_info(code_id)).get();
            char* memstart = &memoryRef<char>( getDefaultMemory(entry.instance), 0 );
            memset( memstart + info.mem_end, 0, ((1<<16) - info.mem_end) );
            memcpy( memstart, info.mem_image.data(), info.mem_end);

            // under a lock, put this entry back in the available instances side of the instances vector
            with_lock([&,this](){
               // walk the vector and find this entry
               auto iter = info.instances.begin();
               while (iter->get() != &entry) {
                  ++iter;
               }

               FC_ASSERT(iter != info.instances.end(), "Checking in a WASM enty that was not created properly!");

               auto first_unavailable = (info.instances.begin() + info.available_instances);
               if (iter != first_unavailable) {
                  std::swap(iter, first_unavailable);
               }
               info.available_instances++;
            });
         });
      }

      // mapping of digest to an entry for the code
      map<digest_type, code_info> _cache;
      std::mutex _cache_lock;

      // compilation and cleanup thread
      std::thread _utility_thread;
      io_service _ios;
      optional<io_service::work> _work;
   };

   wasm_cache::wasm_cache()
      :_my( new wasm_cache_impl() ) {
   }

   wasm_cache::~wasm_cache() = default;

   wasm_cache::entry &wasm_cache::checkout( const digest_type& code_id, const char* wasm_binary, size_t wasm_binary_size ) {
      // see if there is an avaialble entry in the cache
      auto result = _my->try_fetch_entry(code_id);

      if (result) {
         return (*result).get();
      }

      return _my->fetch_entry(code_id, wasm_binary, wasm_binary_size);
   }


   void wasm_cache::checkin(const digest_type& code_id, entry& code ) {
      _my->return_entry(code_id, code);
   }

   /**
    * RAII wrapper to make sure that the context is cleaned up on exception
    */
   struct scoped_context {
      template<typename ...Args>
      scoped_context(optional<wasm_context> &context, Args&... args)
      :context(context)
      {
         context = wasm_context{ args... };
      }

      ~scoped_context() {
         context.reset();
      }

      optional<wasm_context>& context;
   };

   void wasm_interface_impl::call(const string& entry_point, const vector<Value>& args, wasm_cache::entry& code, apply_context& context)
   try {
      FunctionInstance* call = asFunctionNullable(getInstanceExport(code.instance,entry_point) );
      if( !call ) {
         return;
      }

      FC_ASSERT( getFunctionType(call)->parameters.size() == 2 );

      auto context_guard = scoped_context(current_context, code, context);
      Runtime::invokeFunction(call,args);
   } catch( const Runtime::Exception& e ) {
      FC_THROW_EXCEPTION(wasm_execution_error,
                         "cause: ${cause}\n${callstack}",
                         ("cause", string(describeExceptionCause(e.cause)))
                         ("callstack", e.callStack));
   } FC_CAPTURE_AND_RETHROW()

   wasm_interface::wasm_interface()
      :my( new wasm_interface_impl() ) {
   }

   wasm_interface& wasm_interface::get() {
      thread_local wasm_interface* single = nullptr;
      if( !single ) {
         single = new wasm_interface();
      }
      return *single;
   }


   void wasm_interface::init( wasm_cache::entry& code, apply_context& context ) {
      my->call("init", {}, code, context);
   }

   void wasm_interface::apply( wasm_cache::entry& code, apply_context& context ) {
      vector<Value> args = { Value(uint64_t(context.act.scope)),
                             Value(uint64_t(context.act.name)) };
      my->call("apply", args, code, context);
   }

   void wasm_interface::error( wasm_cache::entry& code, apply_context& context ) {
      vector<Value> args = { /* */ };
      my->call("error", args, code, context);
   }

#if 0
  DEFINE_INTRINSIC_FUNCTION2(env,assert,assert,none,i32,test,i32,msg) {
      elog( "assert" );
      /*
      const char* m = &Runtime::memoryRef<char>( wasm_interface::get().current_memory, msg );
     std::string message( m );
     if( !test ) edump((message));
     FC_ASSERT( test, "assertion failed: ${s}", ("s",message)("ptr",msg) );
     */
   }

   DEFINE_INTRINSIC_FUNCTION1(env,printi,printi,none,i64,val) {
     std::cerr << uint64_t(val);
   }
   DEFINE_INTRINSIC_FUNCTION1(env,printd,printd,none,i64,val) {
     //std::cerr << DOUBLE(*reinterpret_cast<double *>(&val));
   }

   DEFINE_INTRINSIC_FUNCTION1(env,printi128,printi128,none,i32,val) {
      /*
      auto& wasm  = wasm_interface::get();
      auto  mem   = wasm.memory();
      auto& value = memoryRef<unsigned __int128>( mem, val );
      fc::uint128_t v(value>>64, uint64_t(value) );
      std::cerr << fc::variant(v).get_string();
      */

   }
   DEFINE_INTRINSIC_FUNCTION1(env,printn,printn,none,i64,val) {
     std::cerr << name(val).to_string();
   }





   DEFINE_INTRINSIC_FUNCTION1(env,prints,prints,none,i32,charptr) {
     auto& wasm  = wasm_interface::get();
     auto  mem   = wasm.memory();

     const char* str = &memoryRef<const char>( mem, charptr );
     const auto allocated_memory = wasm.memory_size(); //Runtime::getDefaultMemorySize(state.instance);

     std::cerr << std::string( str, strnlen(str, allocated_memory-charptr) );
   }

DEFINE_INTRINSIC_FUNCTION2(env,readMessage,readMessage,i32,i32,destptr,i32,destsize) {
   FC_ASSERT( destsize > 0 );

   /*
   wasm_interface& wasm = wasm_interface::get();
   auto  mem   = wasm.current_memory;
   char* begin = memoryArrayPtr<char>( mem, destptr, uint32_t(destsize) );

   int minlen = std::min<int>(wasm.current_validate_context->msg.data.size(), destsize);

//   wdump((destsize)(wasm.current_validate_context->msg.data.size()));
   memcpy( begin, wasm.current_validate_context->msg.data.data(), minlen );
   */
   return 0;//minlen;
}



<<<<<<< HEAD
#define READ_RECORD(READFUNC, INDEX, SCOPE) \
   return 0;
   /*
   auto lambda = [&](apply_context* ctx, INDEX::value_type::key_type* keys, char *data, uint32_t datalen) -> int32_t { \
      auto res = ctx->READFUNC<INDEX, SCOPE>( Name(scope), Name(code), Name(table), keys, data, datalen); \
      if (res >= 0) res += INDEX::value_type::number_of_keys*sizeof(INDEX::value_type::key_type); \
      return res; \
   }; \
   return validate<decltype(lambda), INDEX::value_type::key_type, INDEX::value_type::number_of_keys>(valueptr, valuelen, lambda);
   */
=======
DEFINE_INTRINSIC_FUNCTION1(env,printi128,printi128,none,i32,val) {
  auto& wasm  = wasm_interface::get();
  auto  mem   = wasm.current_memory;
  auto& value = memoryRef<unsigned __int128>( mem, val );
  fc::uint128_t v(value>>64, uint64_t(value) );
  std::cerr << fc::variant(v).get_string();
}
DEFINE_INTRINSIC_FUNCTION1(env,printn,printn,none,i64,val) {
  std::cerr << name(val).to_string();
}

DEFINE_INTRINSIC_FUNCTION1(env,prints,prints,none,i32,charptr) {
  auto& wasm  = wasm_interface::get();
  auto  mem   = wasm.current_memory;

  const char* str = &memoryRef<const char>( mem, charptr );

  std::cerr << std::string( str, strnlen(str, wasm.current_state->mem_end-charptr) );
}

DEFINE_INTRINSIC_FUNCTION2(env,prints_l,prints_l,none,i32,charptr,i32,len) {
  auto& wasm  = wasm_interface::get();
  auto  mem   = wasm.current_memory;

  const char* str = &memoryRef<const char>( mem, charptr );

  std::cerr << std::string( str, len );
}

DEFINE_INTRINSIC_FUNCTION2(env,printhex,printhex,none,i32,data,i32,datalen) {
  auto& wasm  = wasm_interface::get();
  auto  mem   = wasm.current_memory;

  char* buff = memoryArrayPtr<char>(mem, data, datalen);
  std::cerr << fc::to_hex(buff, datalen);
}


DEFINE_INTRINSIC_FUNCTION1(env,free,free,none,i32,ptr) {
}
>>>>>>> b2af4daa

#define DEFINE_RECORD_READ_FUNCTIONS(OBJTYPE, FUNCPREFIX, INDEX, SCOPE) \
   DEFINE_INTRINSIC_FUNCTION5(env,load_##FUNCPREFIX##OBJTYPE,load_##FUNCPREFIX##OBJTYPE,i32,i64,scope,i64,code,i64,table,i32,valueptr,i32,valuelen) { \
      READ_RECORD(load_record, INDEX, SCOPE); \
   } \
   DEFINE_INTRINSIC_FUNCTION5(env,front_##FUNCPREFIX##OBJTYPE,front_##FUNCPREFIX##OBJTYPE,i32,i64,scope,i64,code,i64,table,i32,valueptr,i32,valuelen) { \
      READ_RECORD(front_record, INDEX, SCOPE); \
   } \
   DEFINE_INTRINSIC_FUNCTION5(env,back_##FUNCPREFIX##OBJTYPE,back_##FUNCPREFIX##OBJTYPE,i32,i64,scope,i64,code,i64,table,i32,valueptr,i32,valuelen) { \
      READ_RECORD(back_record, INDEX, SCOPE); \
   } \
   DEFINE_INTRINSIC_FUNCTION5(env,next_##FUNCPREFIX##OBJTYPE,next_##FUNCPREFIX##OBJTYPE,i32,i64,scope,i64,code,i64,table,i32,valueptr,i32,valuelen) { \
      READ_RECORD(next_record, INDEX, SCOPE); \
   } \
   DEFINE_INTRINSIC_FUNCTION5(env,previous_##FUNCPREFIX##OBJTYPE,previous_##FUNCPREFIX##OBJTYPE,i32,i64,scope,i64,code,i64,table,i32,valueptr,i32,valuelen) { \
      READ_RECORD(previous_record, INDEX, SCOPE); \
   } \
   DEFINE_INTRINSIC_FUNCTION5(env,lower_bound_##FUNCPREFIX##OBJTYPE,lower_bound_##FUNCPREFIX##OBJTYPE,i32,i64,scope,i64,code,i64,table,i32,valueptr,i32,valuelen) { \
      READ_RECORD(lower_bound_record, INDEX, SCOPE); \
   } \
   DEFINE_INTRINSIC_FUNCTION5(env,upper_bound_##FUNCPREFIX##OBJTYPE,upper_bound_##FUNCPREFIX##OBJTYPE,i32,i64,scope,i64,code,i64,table,i32,valueptr,i32,valuelen) { \
      READ_RECORD(upper_bound_record, INDEX, SCOPE); \
   }

#define UPDATE_RECORD(UPDATEFUNC, INDEX, DATASIZE) \
   return 0;

   /*
   auto lambda = [&](apply_context* ctx, INDEX::value_type::key_type* keys, char *data, uint32_t datalen) -> int32_t { \
      return ctx->UPDATEFUNC<INDEX::value_type>( Name(scope), Name(ctx->code.value), Name(table), keys, data, datalen); \
   }; \
   return validate<decltype(lambda), INDEX::value_type::key_type, INDEX::value_type::number_of_keys>(valueptr, DATASIZE, lambda);
   */

#define DEFINE_RECORD_UPDATE_FUNCTIONS(OBJTYPE, INDEX) \
   DEFINE_INTRINSIC_FUNCTION4(env,store_##OBJTYPE,store_##OBJTYPE,i32,i64,scope,i64,table,i32,valueptr,i32,valuelen) { \
      UPDATE_RECORD(store_record, INDEX, valuelen); \
   } \
   DEFINE_INTRINSIC_FUNCTION4(env,update_##OBJTYPE,update_##OBJTYPE,i32,i64,scope,i64,table,i32,valueptr,i32,valuelen) { \
      UPDATE_RECORD(update_record, INDEX, valuelen); \
   } \
   DEFINE_INTRINSIC_FUNCTION3(env,remove_##OBJTYPE,remove_##OBJTYPE,i32,i64,scope,i64,table,i32,valueptr) { \
      UPDATE_RECORD(remove_record, INDEX, sizeof(typename INDEX::value_type::key_type)*INDEX::value_type::number_of_keys); \
   }

DEFINE_RECORD_READ_FUNCTIONS(i64,,key_value_index, by_scope_primary);
DEFINE_RECORD_UPDATE_FUNCTIONS(i64, key_value_index);

DEFINE_INTRINSIC_FUNCTION1(env,requireAuth,requireAuth,none,i64,account) {
   //wasm_interface::get().current_validate_context->require_authorization( Name(account) );
}

DEFINE_INTRINSIC_FUNCTION1(env,requireNotice,requireNotice,none,i64,account) {
   //wasm_interface::get().current_validate_context->require_authorization( Name(account) );
}
DEFINE_INTRINSIC_FUNCTION0(env,checktime,checktime,none) {
   /*
   auto dur = wasm_interface::get().current_execution_time();
   if (dur > CHECKTIME_LIMIT) {
      wlog("checktime called ${d}", ("d", dur));
      throw checktime_exceeded();
   }
   */
}
#endif

#if defined(assert)
   #undef assert
#endif

class intrinsics {
   public:
      intrinsics(wasm_interface& wasm)
      :wasm(wasm)
      ,context(intrinsics_accessor::get_context(wasm).context)
      {}

      int read_action(array_ptr<char> memory, size_t size) {
         FC_ASSERT(size > 0);
         int minlen = std::min<size_t>(context.act.data.size(), size);
         memcpy((void *)memory, context.act.data.data(), minlen);
         return minlen;
      }

      void assert(bool condition, char* str) {
         std::string message( str );
         if( !condition ) edump((message));
         FC_ASSERT( condition, "assertion failed: ${s}", ("s",message));
      }

   private:
      wasm_interface& wasm;
      apply_context& context;
};

REGISTER_INTRINSICS(intrinsics, (read_action)(assert));

} } /// eosio::chain<|MERGE_RESOLUTION|>--- conflicted
+++ resolved
@@ -448,18 +448,6 @@
 
 
 
-<<<<<<< HEAD
-#define READ_RECORD(READFUNC, INDEX, SCOPE) \
-   return 0;
-   /*
-   auto lambda = [&](apply_context* ctx, INDEX::value_type::key_type* keys, char *data, uint32_t datalen) -> int32_t { \
-      auto res = ctx->READFUNC<INDEX, SCOPE>( Name(scope), Name(code), Name(table), keys, data, datalen); \
-      if (res >= 0) res += INDEX::value_type::number_of_keys*sizeof(INDEX::value_type::key_type); \
-      return res; \
-   }; \
-   return validate<decltype(lambda), INDEX::value_type::key_type, INDEX::value_type::number_of_keys>(valueptr, valuelen, lambda);
-   */
-=======
 DEFINE_INTRINSIC_FUNCTION1(env,printi128,printi128,none,i32,val) {
   auto& wasm  = wasm_interface::get();
   auto  mem   = wasm.current_memory;
@@ -500,7 +488,6 @@
 
 DEFINE_INTRINSIC_FUNCTION1(env,free,free,none,i32,ptr) {
 }
->>>>>>> b2af4daa
 
 #define DEFINE_RECORD_READ_FUNCTIONS(OBJTYPE, FUNCPREFIX, INDEX, SCOPE) \
    DEFINE_INTRINSIC_FUNCTION5(env,load_##FUNCPREFIX##OBJTYPE,load_##FUNCPREFIX##OBJTYPE,i32,i64,scope,i64,code,i64,table,i32,valueptr,i32,valuelen) { \
