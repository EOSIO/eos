--- conflicted
+++ resolved
@@ -303,18 +303,12 @@
          _ios.post([&,code_id,this](){
             // sanitize by reseting the memory that may now be dirty
             auto& info = (*fetch_info(code_id)).get();
-<<<<<<< HEAD
-            char* memstart = &memoryRef<char>( getDefaultMemory(entry.instance), 0 );
-            memset( memstart + info.mem_end, 0, ((1<<16) - info.mem_end) );
-            memcpy( memstart, info.mem_image.data(), info.mem_end);
-            resetGlobalInstances(entry.instance);
-=======
             if(getDefaultMemory(entry.instance)) {
                char* memstart = &memoryRef<char>( getDefaultMemory(entry.instance), 0 );
                memset( memstart + info.mem_end, 0, ((1<<16) - info.mem_end) );
                memcpy( memstart, info.mem_image.data(), info.mem_end);
             }
->>>>>>> 81194e4f
+            resetGlobalInstances(entry.instance);
 
             // under a lock, put this entry back in the available instances side of the instances vector
             with_lock([&,this](){
