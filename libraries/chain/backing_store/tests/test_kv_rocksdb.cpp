--- conflicted
+++ resolved
@@ -2,13 +2,10 @@
 
 #include <boost/test/included/unit_test.hpp>
 #include <eosio/chain/backing_store/kv_context_rocksdb.hpp>
-<<<<<<< HEAD
 #include <eosio/chain/backing_store/chain_kv_payer.hpp>
-=======
 #include <eosio/chain/kv_chainbase_objects.hpp>
 
 #include <b1/session/shared_bytes.hpp>
->>>>>>> 004d6fdb
 
 using namespace eosio;
 using namespace eosio::chain;
@@ -116,14 +113,9 @@
 
    // test case helpers
    void check_get_payer(account_name p) {
-<<<<<<< HEAD
       char buf[backing_store::payer_in_value_size];
       memcpy(buf, &p, backing_store::payer_in_value_size); // copy payer to buffer
-=======
-      char buf[kv_payer_size];
-      memcpy(buf, &p, kv_payer_size);   // copy payer to buffer
->>>>>>> 004d6fdb
-      BOOST_CHECK(get_payer(buf) == p); // read payer from the buffer and should be equal to the original
+      BOOST_CHECK(backing_store::get_payer(buf) == p); // read payer from the buffer and should be equal to the original
    }
 
    struct kv_pair {
@@ -153,15 +145,9 @@
    }
 
    void check_set_existing_value(const kv_pair& kv, uint32_t old_raw_value_size) {
-<<<<<<< HEAD
-      uint32_t key_size = kv.key.size();
-      uint32_t value_size = kv.value.size();
-      int64_t resource_delta = value_size - (old_raw_value_size - backing_store::payer_in_value_size);
-=======
       uint32_t key_size       = kv.key.size();
       uint32_t value_size     = kv.value.size();
-      int64_t  resource_delta = value_size - (old_raw_value_size - kv_payer_size);
->>>>>>> 004d6fdb
+      int64_t  resource_delta = value_size - (old_raw_value_size - backing_store::payer_in_value_size);
 
       BOOST_CHECK(my_kv_context->kv_set(contract, kv.key.c_str(), key_size, kv.value.c_str(), value_size, payer) ==
                   resource_delta);
@@ -290,11 +276,7 @@
 
       if (expected_status == kv_it_stat::iterator_ok) {
          BOOST_CHECK(actual_size == value_size);
-<<<<<<< HEAD
-         BOOST_CHECK(memcmp(value.c_str()+payer_in_value_size, dest, value_size) == 0);
-=======
-         BOOST_CHECK(memcmp(value.c_str() + kv_payer_size, dest, value_size) == 0);
->>>>>>> 004d6fdb
+         BOOST_CHECK(memcmp(value.c_str() + backing_store::payer_in_value_size, dest, value_size) == 0);
       } else {
          BOOST_CHECK(actual_size == 0);
       }
@@ -345,49 +327,26 @@
 //
 BOOST_AUTO_TEST_SUITE(kv_rocksdb_unittests)
 
-<<<<<<< HEAD
-   BOOST_AUTO_TEST_CASE(test_actual_value_size)
-   {
-      BOOST_CHECK(actual_value_size(payer_in_value_size) == 0);
-      BOOST_CHECK(actual_value_size(payer_in_value_size + 1) == 1);
-      BOOST_CHECK(actual_value_size(payer_in_value_size + 10) == 10);
-   }
-
-   BOOST_AUTO_TEST_CASE(test_actual_value_size_small_value)
-   {
-      // any raw size less than payer_in_value_size should throw
-      BOOST_CHECK_THROW(actual_value_size(payer_in_value_size - 1), kv_rocksdb_bad_value_size_exception);
-   }
-=======
 BOOST_AUTO_TEST_CASE(test_actual_value_size) {
-   BOOST_CHECK(actual_value_size(kv_payer_size) == 0);
-   BOOST_CHECK(actual_value_size(kv_payer_size + 1) == 1);
-   BOOST_CHECK(actual_value_size(kv_payer_size + 10) == 10);
-}
->>>>>>> 004d6fdb
+   BOOST_CHECK(actual_value_size(payer_in_value_size) == 0);
+   BOOST_CHECK(actual_value_size(payer_in_value_size + 1) == 1);
+   BOOST_CHECK(actual_value_size(payer_in_value_size + 10) == 10);
+}
 
 BOOST_AUTO_TEST_CASE(test_actual_value_size_small_value) {
    // any raw size less than kv_payer_size should throw
-   BOOST_CHECK_THROW(actual_value_size(kv_payer_size - 1), kv_rocksdb_bad_value_size_exception);
+   BOOST_CHECK_THROW(actual_value_size(payer_in_value_size - 1), kv_rocksdb_bad_value_size_exception);
 }
 
 BOOST_FIXTURE_TEST_CASE(test_get_payer_1_char, kv_rocksdb_fixture) { check_get_payer(N(a)); }
 
 BOOST_FIXTURE_TEST_CASE(test_get_payer_4_chars, kv_rocksdb_fixture) { check_get_payer(N(abcd)); }
 
-<<<<<<< HEAD
-   BOOST_AUTO_TEST_CASE(test_actual_value_start)
-   {
-      char buf[10]; // any size of buffer will work
-      BOOST_CHECK(actual_value_start(buf) == (buf + payer_in_value_size));
-   }
-=======
 BOOST_FIXTURE_TEST_CASE(test_get_payer_8_chars, kv_rocksdb_fixture) { check_get_payer(N(abcdefg)); }
->>>>>>> 004d6fdb
 
 BOOST_AUTO_TEST_CASE(test_actual_value_start) {
    char buf[10]; // any size of buffer will work
-   BOOST_CHECK(actual_value_start(buf) == (buf + kv_payer_size));
+   BOOST_CHECK(actual_value_start(buf) == (buf + payer_in_value_size));
 }
 
 BOOST_FIXTURE_TEST_CASE(test_kv_erase, kv_rocksdb_fixture) {
@@ -525,23 +484,13 @@
    // Get the key-value first
    BOOST_CHECK(my_kv_context->kv_get(contract, "key", 3, value_size) == true);
 
-<<<<<<< HEAD
-      // offset starts at 0
-      BOOST_CHECK(my_kv_context->kv_get_data(0, data, data_size) == data_size);
-      BOOST_CHECK(memcmp(data, v.c_str() + payer_in_value_size, data_size) == 0);
-
-      // offset less than actual data size
-      BOOST_CHECK(my_kv_context->kv_get_data(5, data, data_size) == data_size);
-      BOOST_CHECK(memcmp(data, v.c_str() + backing_store::payer_in_value_size + 5, data_size - 5) == 0);
-=======
    // offset starts at 0
    BOOST_CHECK(my_kv_context->kv_get_data(0, data, data_size) == data_size);
-   BOOST_CHECK(memcmp(data, v.c_str() + kv_payer_size, data_size) == 0);
+   BOOST_CHECK(memcmp(data, v.c_str() + payer_in_value_size, data_size) == 0);
 
    // offset less than actual data size
    BOOST_CHECK(my_kv_context->kv_get_data(5, data, data_size) == data_size);
-   BOOST_CHECK(memcmp(data, v.c_str() + kv_payer_size + 5, data_size - 5) == 0);
->>>>>>> 004d6fdb
+   BOOST_CHECK(memcmp(data, v.c_str() + payer_in_value_size + 5, data_size - 5) == 0);
 
    // offset greater than actual data size. Data should not be modified
    std::string pattern = "mypattern1";
