--- conflicted
+++ resolved
@@ -104,14 +104,9 @@
    }
 
    void abi_serializer::set_abi(const abi_def& abi, const fc::microseconds& max_serialization_time) {
-<<<<<<< HEAD
-      const fc::time_point deadline = fc::time_point::now() + max_serialization_time;
+      impl::abi_traverse_context ctx(max_serialization_time);
+
       EOS_ASSERT(starts_with(abi.version, "cyberway::abi/1."), unsupported_abi_version_exception, "ABI has an unsupported version");
-=======
-      impl::abi_traverse_context ctx(max_serialization_time);
-
-      EOS_ASSERT(starts_with(abi.version, "eosio::abi/1."), unsupported_abi_version_exception, "ABI has an unsupported version");
->>>>>>> ac0e3fd3
 
       typedefs.clear();
       structs.clear();
