--- conflicted
+++ resolved
@@ -6,12 +6,7 @@
 #include <boost/rational.hpp>
 #include <fc/reflect/variant.hpp>
 
-<<<<<<< HEAD
 namespace enumivo { namespace chain {
-typedef boost::multiprecision::int128_t  int128_t;
-=======
-namespace eosio { namespace chain {
->>>>>>> f442d63d
 
 uint8_t asset::decimals()const {
    return sym.decimals();
