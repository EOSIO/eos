#include <eosio/chain/exceptions.hpp>
#include <eosio/chain/resource_limits.hpp>
#include <eosio/chain/resource_limits_private.hpp>
#include <eosio/chain/transaction_metadata.hpp>
#include <eosio/chain/transaction.hpp>
#include <boost/tuple/tuple_io.hpp>
#include <eosio/chain/database_utils.hpp>
#include <algorithm>
#include <eosio/chain/stake_object.hpp>
#include <eosio/chain/account_object.hpp>

namespace eosio { namespace chain { namespace resource_limits {

using resource_index_set = index_set<
<<<<<<< HEAD
   resource_usage_index,
   resource_limits_state_index,
   resource_limits_config_index,
   stake_agent_index,
   stake_grant_index,
   stake_param_index,
   stake_stat_index
=======
   resource_limits_table,
   resource_usage_table,
   resource_limits_state_table,
   resource_limits_config_table,
   stake_agent_table,
   stake_grant_table,
   stake_param_table,
   stake_stat_table
>>>>>>> 2c960072
>;

static_assert( config::rate_limiting_precision > 0, "config::rate_limiting_precision must be positive" );

static uint64_t update_elastic_limit(uint64_t current_limit, uint64_t average_usage, const elastic_limit_parameters& params) {
   uint64_t result = current_limit;
   if (average_usage > params.target ) {
      result = result * params.contract_rate;
   } else {
      result = result * params.expand_rate;
   }
   return std::min(std::max(result, params.max), params.max * params.max_multiplier);
}

static int64_t safe_prop(int64_t arg, int64_t numer, int64_t denom) {
    return !arg || !numer ? 0 : impl::downgrade_cast<int64_t>((static_cast<int128_t>(arg) * numer) / denom);
}

static int64_t safe_pct(int64_t arg, int64_t total) {
    return safe_prop(arg, total, config::_100percent);
}

void elastic_limit_parameters::validate()const {
   // At the very least ensure parameters are not set to values that will cause divide by zero errors later on.
   // Stricter checks for sensible values can be added later.
   EOS_ASSERT( periods > 0, resource_limit_exception, "elastic limit parameter 'periods' cannot be zero" );
   EOS_ASSERT( contract_rate.denominator > 0, resource_limit_exception, "elastic limit parameter 'contract_rate' is not a well-defined ratio" );
   EOS_ASSERT( expand_rate.denominator > 0, resource_limit_exception, "elastic limit parameter 'expand_rate' is not a well-defined ratio" );
}


void resource_limits_state_object::update_virtual_cpu_limit( const resource_limits_config_object& cfg ) {
   //idump((average_block_cpu_usage.average()));
   virtual_cpu_limit = update_elastic_limit(virtual_cpu_limit, average_block_cpu_usage.average(), cfg.cpu_limit_parameters);
   //idump((virtual_cpu_limit));
}

void resource_limits_state_object::update_virtual_net_limit( const resource_limits_config_object& cfg ) {
   virtual_net_limit = update_elastic_limit(virtual_net_limit, average_block_net_usage.average(), cfg.net_limit_parameters);
}

void resource_limits_manager::add_indices() {
   resource_index_set::add_indices(_chaindb);
}

void resource_limits_manager::initialize_database() {
    auto& config = _chaindb.emplace<resource_limits_config_object>([](resource_limits_config_object& config){
      // see default settings in the declaration
   });
<<<<<<< HEAD
   _db.create<resource_limits_state_object>([&config](resource_limits_state_object& state){
=======

   _chaindb.emplace<resource_limits_state_object>([&config](resource_limits_state_object& state){
>>>>>>> 2c960072
      // see default settings in the declaration

      // start the chain off in a way that it is "congested" aka slow-start
      state.virtual_cpu_limit = config.cpu_limit_parameters.max;
      state.virtual_net_limit = config.net_limit_parameters.max;
   });

}

void resource_limits_manager::add_to_snapshot( const snapshot_writer_ptr& snapshot ) const {
   // TODO: Removed by CyberWay
}

void resource_limits_manager::read_from_snapshot( const snapshot_reader_ptr& snapshot ) {
   // TODO: Removed by CyberWay
}

void resource_limits_manager::initialize_account(const account_name& account) {
<<<<<<< HEAD
   _db.create<resource_usage_object>([&]( resource_usage_object& bu ) {
=======
   _chaindb.emplace<resource_limits_object>([&]( resource_limits_object& bl ) {
      bl.owner = account;
   });

   _chaindb.emplace<resource_usage_object>([&]( resource_usage_object& bu ) {
>>>>>>> 2c960072
      bu.owner = account;
   });
}

void resource_limits_manager::set_block_parameters(const elastic_limit_parameters& cpu_limit_parameters, const elastic_limit_parameters& net_limit_parameters ) {
   cpu_limit_parameters.validate();
   net_limit_parameters.validate();
   const auto& config = _chaindb.get<resource_limits_config_object>();
   _chaindb.modify(config, [&](resource_limits_config_object& c){
      c.cpu_limit_parameters = cpu_limit_parameters;
      c.net_limit_parameters = net_limit_parameters;
   });
}

void resource_limits_manager::update_account_usage(const flat_set<account_name>& accounts, uint32_t time_slot ) {
   const auto& config = _chaindb.get<resource_limits_config_object>();
   auto usage_table = _chaindb.get_table<resource_usage_object>();
   auto owner_idx = usage_table.get_index<by_owner>();
   for( const auto& a : accounts ) {
      const auto& usage = owner_idx.get( a );
      usage_table.modify( usage, [&]( auto& bu ){
          bu.net_usage.add( 0, time_slot, config.account_net_usage_average_window );
          bu.cpu_usage.add( 0, time_slot, config.account_cpu_usage_average_window );
      });
   }
}

<<<<<<< HEAD
void resource_limits_manager::add_transaction_usage(const flat_set<account_name>& accounts, uint64_t cpu_usage, uint64_t net_usage, uint32_t time_slot, int64_t now) {
   const auto& state = _db.get<resource_limits_state_object>();
   const auto& config = _db.get<resource_limits_config_object>();

   for( const auto& a : accounts ) {

      const auto& usage = _db.get<resource_usage_object,by_owner>( a );
=======
void resource_limits_manager::add_transaction_usage(const flat_set<account_name>& accounts, uint64_t cpu_usage, uint64_t net_usage, uint32_t time_slot ) {
   auto state_table = _chaindb.get_table<resource_limits_state_object>();
   const auto& state = state_table.get();
   const auto& config = _chaindb.get<resource_limits_config_object>();
   auto usage_table = _chaindb.get_table<resource_usage_object>();
   auto owner_idx = usage_table.get_index<by_owner>();

   for( const auto& a : accounts ) {

      const auto& usage = owner_idx.get( a );
      int64_t unused;
      int64_t net_weight;
      int64_t cpu_weight;
      get_account_limits( a, unused, net_weight, cpu_weight );
>>>>>>> 2c960072

      usage_table.modify( usage, [&]( auto& bu ){
          bu.net_usage.add( net_usage, time_slot, config.account_net_usage_average_window );
          bu.cpu_usage.add( cpu_usage, time_slot, config.account_cpu_usage_average_window );
      });
      
      if (now >= 0) {
          auto net_limit_ex = get_account_limit_ex(now, a, resource_limits::net_code);
          EOS_ASSERT(net_limit_ex.used <= net_limit_ex.max, tx_net_usage_exceeded, 
             "authorizing account '${n}' has insufficient net resources for this transaction", ("n", name(a))); 
          
          auto cpu_limit_ex = get_account_limit_ex(now, a, resource_limits::cpu_code);
          EOS_ASSERT(cpu_limit_ex.used <= cpu_limit_ex.max, tx_cpu_usage_exceeded, 
             "authorizing account '${n}' has insufficient cpu resources for this transaction", ("n", name(a)));
      }
   }

   // account for this transaction in the block and do not exceed those limits either
   state_table.modify(state, [&](resource_limits_state_object& rls){
      rls.pending_cpu_usage += cpu_usage;
      rls.pending_net_usage += net_usage;
   });

   EOS_ASSERT( state.pending_cpu_usage <= config.cpu_limit_parameters.max, block_resource_exhausted, "Block has insufficient cpu resources" );
   EOS_ASSERT( state.pending_net_usage <= config.net_limit_parameters.max, block_resource_exhausted, "Block has insufficient net resources" );
}

void resource_limits_manager::add_pending_ram_usage( const account_name account, int64_t ram_delta ) {
   if (ram_delta == 0) {
      return;
   }
   const auto& usage  = _chaindb.get<resource_usage_object,by_owner>( account );

   EOS_ASSERT( ram_delta <= 0 || UINT64_MAX - usage.ram_usage >= (uint64_t)ram_delta, transaction_exception,
              "Ram usage delta would overflow UINT64_MAX");
   EOS_ASSERT(ram_delta >= 0 || usage.ram_usage >= (uint64_t)(-ram_delta), transaction_exception,
              "Ram usage delta would underflow UINT64_MAX");

   _chaindb.modify( usage, [&]( auto& u ) {
     u.ram_usage += ram_delta;
   });
}

<<<<<<< HEAD
=======
void resource_limits_manager::verify_account_ram_usage( const account_name account )const {
   int64_t ram_bytes; int64_t net_weight; int64_t cpu_weight;
   get_account_limits( account, ram_bytes, net_weight, cpu_weight );

   if( ram_bytes >= 0 ) {
      const auto ram_usage  = get_account_ram_usage( account );
      EOS_ASSERT( ram_usage <= ram_bytes, ram_usage_exceeded,
                  "account ${account} has insufficient ram; needs ${needs} bytes has ${available} bytes",
                  ("account", account)("needs",ram_usage)("available",ram_bytes)              );
   }
}

>>>>>>> 2c960072
int64_t resource_limits_manager::get_account_ram_usage( const account_name& name )const {
   return _chaindb.get<resource_usage_object,by_owner>( name ).ram_usage;
}

<<<<<<< HEAD
=======
bool resource_limits_manager::set_account_limits( const account_name& account, int64_t ram_bytes, int64_t net_weight, int64_t cpu_weight) {
   //const auto& usage = _db.get<resource_usage_object,by_owner>( account );
   /*
    * Since we need to delay these until the next resource limiting boundary, these are created in a "pending"
    * state or adjusted in an existing "pending" state.  The chain controller will collapse "pending" state into
    * the actual state at the next appropriate boundary.
    */
   auto limit_table = _chaindb.get_table<resource_limits_object>();
   auto owner_idx = limit_table.get_index<by_owner>();
   auto find_or_create_pending_limits = [&]() -> const resource_limits_object& {
      auto pitr = owner_idx.find( boost::make_tuple(true, account) );
      if (owner_idx.end() == pitr) {
         const auto& limits = owner_idx.get( boost::make_tuple(false, account) );
         auto res = limit_table.emplace([&](resource_limits_object& pending_limits){
            pending_limits.owner = limits.owner;
            pending_limits.ram_bytes = limits.ram_bytes;
            pending_limits.net_weight = limits.net_weight;
            pending_limits.cpu_weight = limits.cpu_weight;
            pending_limits.pending = true;
         });
         return *res.pos;
      } else {
         return *pitr;
      }
   };

   // update the users weights directly
   auto& limits = find_or_create_pending_limits();

   bool decreased_limit = false;

   if( ram_bytes >= 0 ) {

      decreased_limit = ( (limits.ram_bytes < 0) || (ram_bytes < limits.ram_bytes) );

      /*
      if( limits.ram_bytes < 0 ) {
         EOS_ASSERT(ram_bytes >= usage.ram_usage, wasm_execution_error, "converting unlimited account would result in overcommitment [commit=${c}, desired limit=${l}]", ("c", usage.ram_usage)("l", ram_bytes));
      } else {
         EOS_ASSERT(ram_bytes >= usage.ram_usage, wasm_execution_error, "attempting to release committed ram resources [commit=${c}, desired limit=${l}]", ("c", usage.ram_usage)("l", ram_bytes));
      }
      */
   }

    limit_table.modify( limits, [&]( resource_limits_object& pending_limits ){
      pending_limits.ram_bytes = ram_bytes;
      pending_limits.net_weight = net_weight;
      pending_limits.cpu_weight = cpu_weight;
   });

   return decreased_limit;
}

void resource_limits_manager::get_account_limits( const account_name& account, int64_t& ram_bytes, int64_t& net_weight, int64_t& cpu_weight ) const {
   auto limit_table = _chaindb.get_table<resource_limits_object>();
   auto owner_idx = limit_table.get_index<by_owner>();
   auto itr = owner_idx.find( boost::make_tuple(true, account) );
   if (owner_idx.end() != itr) {
      ram_bytes  = itr->ram_bytes;
      net_weight = itr->net_weight;
      cpu_weight = itr->cpu_weight;
   } else {
      const auto& buo = owner_idx.get( boost::make_tuple( false, account ) );
      ram_bytes  = buo.ram_bytes;
      net_weight = buo.net_weight;
      cpu_weight = buo.cpu_weight;
   }
}

void resource_limits_manager::process_account_limit_updates() {
   auto limits_table = _chaindb.get_table<resource_limits_object>();
   auto owner_idx = limits_table.get_index<by_owner>();

   // convenience local lambda to reduce clutter
   auto update_state_and_value = [](uint64_t &total, int64_t &value, int64_t pending_value, const char* debug_which) -> void {
      if (value > 0) {
         EOS_ASSERT(total >= value, rate_limiting_state_inconsistent, "underflow when reverting old value to ${which}", ("which", debug_which));
         total -= value;
      }

      if (pending_value > 0) {
         EOS_ASSERT(UINT64_MAX - total >= pending_value, rate_limiting_state_inconsistent, "overflow when applying new value to ${which}", ("which", debug_which));
         total += pending_value;
      }

      value = pending_value;
   };

   auto state_table = _chaindb.get_table<resource_limits_state_object>();
   auto& state = state_table.get();
   state_table.modify(state, [&](resource_limits_state_object& rso){
      auto itr = owner_idx.lower_bound(true);
      for(auto etr = owner_idx.end(); etr != itr && itr->pending; ) {
         const auto& actual_entry = owner_idx.get(boost::make_tuple(false, itr->owner));
         limits_table.modify(actual_entry, [&](resource_limits_object& rlo){
            update_state_and_value(rso.total_ram_bytes,  rlo.ram_bytes,  itr->ram_bytes, "ram_bytes");
            update_state_and_value(rso.total_cpu_weight, rlo.cpu_weight, itr->cpu_weight, "cpu_weight");
            update_state_and_value(rso.total_net_weight, rlo.net_weight, itr->net_weight, "net_weight");
         });

         limits_table.erase(*itr);
      }
   });
}

>>>>>>> 2c960072
void resource_limits_manager::process_block_usage(uint32_t block_num) {
   auto state_table = _chaindb.get_table<resource_limits_state_object>();
   const auto& s = state_table.get();
   const auto& config = _chaindb.get<resource_limits_config_object>();
   state_table.modify(s, [&](resource_limits_state_object& state){
      // apply pending usage, update virtual limits and reset the pending

      state.average_block_cpu_usage.add(state.pending_cpu_usage, block_num, config.cpu_limit_parameters.periods);
      state.update_virtual_cpu_limit(config);
      state.pending_cpu_usage = 0;

      state.average_block_net_usage.add(state.pending_net_usage, block_num, config.net_limit_parameters.periods);
      state.update_virtual_net_limit(config);
      state.pending_net_usage = 0;

   });
}

uint64_t resource_limits_manager::get_virtual_block_cpu_limit() const {
   const auto& state = _chaindb.get<resource_limits_state_object>();
   return state.virtual_cpu_limit;
}

uint64_t resource_limits_manager::get_virtual_block_net_limit() const {
   const auto& state = _chaindb.get<resource_limits_state_object>();
   return state.virtual_net_limit;
}

uint64_t resource_limits_manager::get_block_cpu_limit() const {
   const auto& state = _chaindb.get<resource_limits_state_object>();
   const auto& config = _chaindb.get<resource_limits_config_object>();
   return config.cpu_limit_parameters.max - state.pending_cpu_usage;
}

uint64_t resource_limits_manager::get_block_net_limit() const {
   const auto& state = _chaindb.get<resource_limits_state_object>();
   const auto& config = _chaindb.get<resource_limits_config_object>();
   return config.net_limit_parameters.max - state.pending_net_usage;
}

<<<<<<< HEAD
account_resource_limit resource_limits_manager::get_account_limit_ex(int64_t now, const account_name& account, symbol_code purpose_code) const{
        
    static constexpr account_resource_limit no_limits{-1, -1, -1};
    
    EOS_ASSERT(purpose_code == cpu_code || purpose_code == net_code || purpose_code == ram_code, chain_exception,
        "SYSTEM: incorrect purpose_code");
    
    symbol_code token_code { symbol(CORE_SYMBOL).to_symbol_code() };
    
    const stake_param_object* param = nullptr;
    const stake_stat_object* stat = nullptr;
    
    if (_db.get<account_object, by_name>(account).privileged || //assignments:
        !(param = _db.find<stake_param_object, by_id>(token_code.value)) || 
        !(stat  = _db.find<stake_stat_object, stake_stat_object::by_key>(stat_key(purpose_code, token_code))) || 
        !stat->enabled || stat->total_staked == 0) {
            
        return no_limits;
    }
    
    EOS_ASSERT(stat->total_staked > 0, chain_exception, "SYSTEM: incorrect total_staked");
=======
int64_t resource_limits_manager::get_account_cpu_limit( const account_name& name, bool elastic ) const {
   auto arl = get_account_cpu_limit_ex(name, elastic);
   return arl.available;
}

account_resource_limit resource_limits_manager::get_account_cpu_limit_ex( const account_name& name, bool elastic) const {

   const auto& state = _chaindb.get<resource_limits_state_object>();
   const auto& usage = _chaindb.get<resource_usage_object, by_owner>(name);
   const auto& config = _chaindb.get<resource_limits_config_object>();

   int64_t cpu_weight, x, y;
   get_account_limits( name, x, y, cpu_weight );

   if( cpu_weight < 0 || state.total_cpu_weight == 0 ) {
      return { -1, -1, -1 };
   }

   account_resource_limit arl;

   uint128_t window_size = config.account_cpu_usage_average_window;

   uint128_t virtual_cpu_capacity_in_window = (uint128_t)(elastic ? state.virtual_cpu_limit : config.cpu_limit_parameters.max) * window_size;
   uint128_t user_weight     = (uint128_t)cpu_weight;
   uint128_t all_user_weight = (uint128_t)state.total_cpu_weight;

   auto max_user_use_in_window = (virtual_cpu_capacity_in_window * user_weight) / all_user_weight;
   auto cpu_used_in_window  = impl::integer_divide_ceil((uint128_t)usage.cpu_usage.value_ex * window_size, (uint128_t)config::rate_limiting_precision);

   if( max_user_use_in_window <= cpu_used_in_window )
      arl.available = 0;
   else
      arl.available = impl::downgrade_cast<int64_t>(max_user_use_in_window - cpu_used_in_window);

   arl.used = impl::downgrade_cast<int64_t>(cpu_used_in_window);
   arl.max = impl::downgrade_cast<int64_t>(max_user_use_in_window);
   return arl;
}

int64_t resource_limits_manager::get_account_net_limit( const account_name& name, bool elastic) const {
   auto arl = get_account_net_limit_ex(name, elastic);
   return arl.available;
}

account_resource_limit resource_limits_manager::get_account_net_limit_ex( const account_name& name, bool elastic) const {
   const auto& config = _chaindb.get<resource_limits_config_object>();
   const auto& state  = _chaindb.get<resource_limits_state_object>();
   const auto& usage  = _chaindb.get<resource_usage_object, by_owner>(name);

   int64_t net_weight, x, y;
   get_account_limits( name, x, net_weight, y );

   if( net_weight < 0 || state.total_net_weight == 0) {
      return { -1, -1, -1 };
   }

   account_resource_limit arl;

   uint128_t window_size = config.account_net_usage_average_window;

   uint128_t virtual_network_capacity_in_window = (uint128_t)(elastic ? state.virtual_net_limit : config.net_limit_parameters.max) * window_size;
   uint128_t user_weight     = (uint128_t)net_weight;
   uint128_t all_user_weight = (uint128_t)state.total_net_weight;


   auto max_user_use_in_window = (virtual_network_capacity_in_window * user_weight) / all_user_weight;
   auto net_used_in_window  = impl::integer_divide_ceil((uint128_t)usage.net_usage.value_ex * window_size, (uint128_t)config::rate_limiting_precision);

   if( max_user_use_in_window <= net_used_in_window )
      arl.available = 0;
   else
      arl.available = impl::downgrade_cast<int64_t>(max_user_use_in_window - net_used_in_window);
>>>>>>> 2c960072

    const auto& agents_idx = _db.get_mutable_index<stake_agent_index>().indices().get<stake_agent_object::by_key>();
    
    int64_t staked = 0;
    auto agent = agents_idx.find(agent_key(purpose_code, token_code, account));
    if (agent != agents_idx.end()) {
        const auto& grants_idx = _db.get_mutable_index<stake_grant_index>().indices().get<stake_grant_object::by_key>();
        update_proxied_traversal(now, purpose_code, token_code, agents_idx, grants_idx, &*agent, param->frame_length, false);
        auto total_funds = agent->get_total_funds();
        staked = safe_prop(total_funds, agent->own_share, agent->shares_sum);
        EOS_ASSERT(staked >= 0, chain_exception, "SYSTEM: incorrect staked value");
    }
    const auto& config = _db.get<resource_limits_config_object>();
    const auto& state  = _db.get<resource_limits_state_object>();
    const auto& usage  = _db.get<resource_usage_object, by_owner>(account);
    int64_t capacity = 0;
    int64_t used = 0;
    if (purpose_code == cpu_code || purpose_code == net_code) {
        bool cpu = (purpose_code == cpu_code);
        int128_t window_size = cpu ? config.account_cpu_usage_average_window : config.account_net_usage_average_window;
        
        EOS_ASSERT((cpu ? state.virtual_cpu_limit : state.virtual_net_limit) <= static_cast<uint64_t>(std::numeric_limits<int64_t>::max()), 
            chain_exception, cpu ? "SYSTEM: incorrect virtual_cpu_limit" : "SYSTEM: incorrect virtual_net_limit");
        capacity = static_cast<int64_t>(cpu ? state.virtual_cpu_limit : state.virtual_net_limit);
        
        used = impl::downgrade_cast<int64_t>(impl::integer_divide_ceil(
            static_cast<int128_t>(cpu ? usage.cpu_usage.value_ex : usage.net_usage.value_ex) * window_size, 
            static_cast<int128_t>(config::rate_limiting_precision)));
    }
    else {
        EOS_ASSERT(state.virtual_ram_limit <= static_cast<uint64_t>(std::numeric_limits<int64_t>::max()), 
            chain_exception, "SYSTEM: incorrect virtual_ram_limit");
        EOS_ASSERT(usage.ram_usage <= static_cast<uint64_t>(std::numeric_limits<int64_t>::max()), 
            chain_exception, "SYSTEM: incorrect ram_usage");
        capacity = static_cast<int64_t>(state.virtual_ram_limit);
        used = static_cast<int64_t>(usage.ram_usage);
    }
    auto max_use = safe_prop(capacity, staked, stat->total_staked);
     
    int64_t diff_use = max_use - used;
    return account_resource_limit {
        .used = used,
        .available = std::max(diff_use, int64_t(0)),
        .max = max_use,
        .staked_virtual_balance = safe_prop(stat->total_staked, diff_use, capacity)
    };
}

static inline auto agent_key(symbol_code purpose_code, symbol_code token_code, const account_name& agent_name) {
    return boost::make_tuple(purpose_code, token_code, agent_name);
}
static inline auto grant_key(
    symbol_code purpose_code, symbol_code token_code, const account_name& grantor_name,
    const account_name& agent_name = account_name()
) {
    return boost::make_tuple(purpose_code, token_code, grantor_name, agent_name);
}

<<<<<<< HEAD
void resource_limits_manager::recall_proxied(int64_t now, symbol_code purpose_code, symbol_code token_code, 
                                            account_name grantor_name, account_name agent_name, int16_t pct) {
                        
    EOS_ASSERT(1 <= pct && pct <= config::_100percent, transaction_exception, "pct must be between 0.01% and 100% (1-10000)");
    const auto* param = _db.find<stake_param_object, by_id>(token_code.value);
    EOS_ASSERT(param, transaction_exception, "no staking for token");
    EOS_ASSERT(std::find(param->purposes.begin(), param->purposes.end(), purpose_code) != param->purposes.end(), transaction_exception, "unknown purpose");
    
    const auto& agents_idx = _db.get_mutable_index<stake_agent_index>().indices().get<stake_agent_object::by_key>();
    const auto& grants_idx = _db.get_mutable_index<stake_grant_index>().indices().get<stake_grant_object::by_key>();

    auto grantor_as_agent = get_agent(purpose_code, token_code, agents_idx, grantor_name);
    
    update_proxied_traversal(now, purpose_code, token_code, agents_idx, grants_idx, grantor_as_agent, param->frame_length, false);
    
    int64_t amount = 0;
    auto grant_itr = grants_idx.lower_bound(grant_key(purpose_code, token_code, grantor_name));
    while ((grant_itr != grants_idx.end()) &&
           (grant_itr->purpose_code   == purpose_code) &&
           (grant_itr->token_code   == token_code) &&
           (grant_itr->grantor_name == grantor_name))
    {
        if (grant_itr->agent_name == agent_name) {
            auto to_recall = safe_pct(pct, grant_itr->share);
            amount = recall_proxied_traversal(purpose_code, token_code, agents_idx, grants_idx, grant_itr->agent_name, to_recall, grant_itr->break_fee);
            if (grant_itr->pct || grant_itr->share > to_recall) {
                _db.modify(*grant_itr, [&](auto& g) { g.share -= to_recall; });
                ++grant_itr;
            }
            else {
                const auto &cur_grant = *grant_itr;
                ++grant_itr;
                _db.remove(cur_grant);
            }
            break;
        }
        else
            ++grant_itr;
    }
    
    EOS_ASSERT(amount > 0, transaction_exception, "amount to recall must be positive");
    _db.modify(*grantor_as_agent, [&](auto& a) {
        a.balance += amount;
        a.proxied -= amount;
    });
}

int64_t resource_limits_manager::recall_proxied_traversal(symbol_code purpose_code, symbol_code token_code, 
                    const agents_idx_t& agents_idx, const grants_idx_t& grants_idx, 
                    const account_name& agent_name, int64_t share, int16_t break_fee) const{
    
=======
template<typename AgentIndex>
static const stake_agent_object* get_agent(
    symbol_code purpose_code, symbol_code token_code, const AgentIndex& agents_idx, const account_name& agent_name
) {
    auto agent = agents_idx.find(agent_key(purpose_code, token_code, agent_name));
    EOS_ASSERT(agent != agents_idx.end(), transaction_exception, "agent doesn't exist");
    return &(*agent);
}

template<typename AgentIndex, typename GrantIndex>
int64_t recall_proxied_traversal(
    const ram_payer_info& ram, symbol_code purpose_code, symbol_code token_code,
    const AgentIndex& agents_idx, const GrantIndex& grants_idx,
    const account_name& agent_name, int64_t share, int16_t break_fee
) {

>>>>>>> 2c960072
    auto agent = get_agent(purpose_code, token_code, agents_idx, agent_name);

    EOS_ASSERT(share >= 0, transaction_exception, "SYSTEM: share can't be negative");
    EOS_ASSERT(share <= agent->shares_sum, transaction_exception, "SYSTEM: incorrect share val");
    if(share == 0)
        return 0;
        
    //TODO: fee should be taken _from the profit_
    auto share_fee = safe_pct(std::min(agent->fee, break_fee), share);
    auto share_net = share - share_fee;
    auto balance_ret = safe_prop(agent->balance, share_net, agent->shares_sum);
    EOS_ASSERT(balance_ret <= agent->balance, transaction_exception, "SYSTEM: incorrect balance_ret val");

    auto proxied_ret = 0;
    auto grant_itr = grants_idx.lower_bound(grant_key(purpose_code, token_code, agent->account));
    while ((grant_itr != grants_idx.end()) &&
           (grant_itr->purpose_code   == purpose_code) &&
           (grant_itr->token_code   == token_code) &&
           (grant_itr->grantor_name == agent->account))
    {
<<<<<<< HEAD
        auto to_recall = safe_prop(share_net, grant_itr->share, agent->shares_sum);
        proxied_ret += recall_proxied_traversal(purpose_code, token_code, agents_idx, grants_idx, grant_itr->agent_name, to_recall, grant_itr->break_fee);
        _db.modify(*grant_itr, [&](auto& g) { g.share -= to_recall; });
=======
        auto to_recall = get_prop(share_net, grant_itr->share, agent->shares_sum);
        proxied_ret += recall_proxied_traversal(ram, purpose_code, token_code, agents_idx, grants_idx, grant_itr->agent_name, to_recall, grant_itr->break_fee);
        grants_idx.modify(*grant_itr, [&](auto& g) { g.share -= to_recall; });
>>>>>>> 2c960072
        ++grant_itr;
    }
    EOS_ASSERT(proxied_ret <= agent->proxied, transaction_exception, "SYSTEM: incorrect proxied_ret val");

    agents_idx.modify(*agent, [&](auto& a) {
        a.balance -= balance_ret;
        a.proxied -= proxied_ret;
        a.own_share += share_fee;
        a.shares_sum -= share_net;
    });
    return balance_ret + proxied_ret;
}

<<<<<<< HEAD
void resource_limits_manager::update_proxied_traversal(int64_t now, symbol_code purpose_code, symbol_code token_code,
                    const agents_idx_t& agents_idx, const grants_idx_t& grants_idx,
                    const stake_agent_object* agent, int64_t frame_length, bool force) const{
=======
template<typename AgentIndex, typename GrantIndex>
void update_proxied_traversal(
    const ram_payer_info& ram, int64_t now, symbol_code purpose_code, symbol_code token_code,
    const AgentIndex& agents_idx, const GrantIndex& grants_idx,
    const stake_agent_object* agent, int64_t frame_length, bool force
) {
>>>>>>> 2c960072

    if ((now - agent->last_proxied_update.sec_since_epoch() >= frame_length) || force) {
        int64_t new_proxied = 0;
        int64_t unstaked = 0;

        auto grant_itr = grants_idx.lower_bound(grant_key(purpose_code, token_code, agent->account));

        while ((grant_itr != grants_idx.end()) &&
               (grant_itr->purpose_code == purpose_code) &&
               (grant_itr->token_code   == token_code) &&
               (grant_itr->grantor_name == agent->account))
        {
            auto proxy_agent = get_agent(purpose_code, token_code, agents_idx, grant_itr->agent_name);
            update_proxied_traversal(ram, now, purpose_code, token_code, agents_idx, grants_idx, proxy_agent, frame_length, force);

            if (proxy_agent->proxy_level < agent->proxy_level &&
                grant_itr->break_fee >= proxy_agent->fee &&
                grant_itr->break_min_own_staked <= proxy_agent->min_own_staked)
            {
                if (proxy_agent->shares_sum)
                    new_proxied += safe_prop(proxy_agent->get_total_funds(), grant_itr->share, proxy_agent->shares_sum);
                ++grant_itr;
            }
            else {
                unstaked += recall_proxied_traversal(ram, purpose_code, token_code, agents_idx, grants_idx, grant_itr->agent_name, grant_itr->share, grant_itr->break_fee);
                const auto &cur_grant = *grant_itr;
                ++grant_itr;
                grants_idx.erase(cur_grant, ram);
            }
        }
        agents_idx.modify(*agent, [&](auto& a) {
            a.balance += unstaked;
            a.proxied = new_proxied;
            a.last_proxied_update = time_point_sec(now);
        });
    }
}

void resource_limits_manager::update_proxied(
    const ram_payer_info& ram, int64_t now, symbol_code purpose_code, symbol_code token_code,
    const account_name& account, int64_t frame_length, bool force
) {
    auto agents_table = _chaindb.get_table<stake_agent_object>();
    auto grants_table = _chaindb.get_table<stake_grant_object>();
    auto agents_idx = agents_table.get_index<stake_agent_object::by_key>();
    auto grants_idx = grants_table.get_index<stake_grant_object::by_key>();
    update_proxied_traversal(ram, now, purpose_code, token_code, agents_idx, grants_idx,
        get_agent(purpose_code, token_code, agents_idx, account),
        frame_length, force);
}

void resource_limits_manager::recall_proxied(
    const ram_payer_info& ram, int64_t now, symbol_code purpose_code, symbol_code token_code,
    account_name grantor_name, account_name agent_name, int16_t pct
) {
                        
    EOS_ASSERT(1 <= pct && pct <= config::_100percent, transaction_exception, "pct must be between 0.01% and 100% (1-10000)");
    const auto* param = _chaindb.find<stake_param_object, by_id>(token_code.value);
    EOS_ASSERT(param, transaction_exception, "no staking for token");
    EOS_ASSERT(std::find(param->purposes.begin(), param->purposes.end(), purpose_code) != param->purposes.end(), transaction_exception, "unknown purpose");

    auto agents_table = _chaindb.get_table<stake_agent_object>();
    auto grants_table = _chaindb.get_table<stake_grant_object>();
    auto agents_idx = agents_table.get_index<stake_agent_object::by_key>();
    auto grants_idx = grants_table.get_index<stake_grant_object::by_key>();

    auto grantor_as_agent = get_agent(purpose_code, token_code, agents_idx, grantor_name);
    
    update_proxied_traversal(ram, now, purpose_code, token_code, agents_idx, grants_idx, grantor_as_agent, param->frame_length, false);
    
    int64_t amount = 0;
    auto grant_itr = grants_idx.lower_bound(grant_key(purpose_code, token_code, grantor_name));
    while ((grant_itr != grants_idx.end()) &&
           (grant_itr->purpose_code   == purpose_code) &&
           (grant_itr->token_code   == token_code) &&
           (grant_itr->grantor_name == grantor_name))
    {
        if (grant_itr->agent_name == agent_name) {
            auto to_recall = get_prop(grant_itr->share, pct);
            amount = recall_proxied_traversal(ram, purpose_code, token_code, agents_idx, grants_idx, grant_itr->agent_name, to_recall, grant_itr->break_fee);
            if (grant_itr->pct || grant_itr->share > to_recall) {
                grants_table.modify(*grant_itr, [&](auto& g) { g.share -= to_recall; });
                ++grant_itr;
            }
            else {
                const auto &cur_grant = *grant_itr;
                ++grant_itr;
                grants_table.erase(cur_grant, ram);
            }
            break;
        }
        else
            ++grant_itr;
    }
    
    EOS_ASSERT(amount > 0, transaction_exception, "amount to recall must be positive");
    agents_table.modify(*grantor_as_agent, [&](auto& a) {
        a.balance += amount;
        a.proxied -= amount;
    });
}


} } } /// eosio::chain::resource_limits<|MERGE_RESOLUTION|>--- conflicted
+++ resolved
@@ -12,7 +12,6 @@
 namespace eosio { namespace chain { namespace resource_limits {
 
 using resource_index_set = index_set<
-<<<<<<< HEAD
    resource_usage_index,
    resource_limits_state_index,
    resource_limits_config_index,
@@ -20,16 +19,6 @@
    stake_grant_index,
    stake_param_index,
    stake_stat_index
-=======
-   resource_limits_table,
-   resource_usage_table,
-   resource_limits_state_table,
-   resource_limits_config_table,
-   stake_agent_table,
-   stake_grant_table,
-   stake_param_table,
-   stake_stat_table
->>>>>>> 2c960072
 >;
 
 static_assert( config::rate_limiting_precision > 0, "config::rate_limiting_precision must be positive" );
@@ -79,12 +68,7 @@
     auto& config = _chaindb.emplace<resource_limits_config_object>([](resource_limits_config_object& config){
       // see default settings in the declaration
    });
-<<<<<<< HEAD
-   _db.create<resource_limits_state_object>([&config](resource_limits_state_object& state){
-=======
-
    _chaindb.emplace<resource_limits_state_object>([&config](resource_limits_state_object& state){
->>>>>>> 2c960072
       // see default settings in the declaration
 
       // start the chain off in a way that it is "congested" aka slow-start
@@ -103,15 +87,7 @@
 }
 
 void resource_limits_manager::initialize_account(const account_name& account) {
-<<<<<<< HEAD
-   _db.create<resource_usage_object>([&]( resource_usage_object& bu ) {
-=======
-   _chaindb.emplace<resource_limits_object>([&]( resource_limits_object& bl ) {
-      bl.owner = account;
-   });
-
    _chaindb.emplace<resource_usage_object>([&]( resource_usage_object& bu ) {
->>>>>>> 2c960072
       bu.owner = account;
    });
 }
@@ -139,16 +115,8 @@
    }
 }
 
-<<<<<<< HEAD
+
 void resource_limits_manager::add_transaction_usage(const flat_set<account_name>& accounts, uint64_t cpu_usage, uint64_t net_usage, uint32_t time_slot, int64_t now) {
-   const auto& state = _db.get<resource_limits_state_object>();
-   const auto& config = _db.get<resource_limits_config_object>();
-
-   for( const auto& a : accounts ) {
-
-      const auto& usage = _db.get<resource_usage_object,by_owner>( a );
-=======
-void resource_limits_manager::add_transaction_usage(const flat_set<account_name>& accounts, uint64_t cpu_usage, uint64_t net_usage, uint32_t time_slot ) {
    auto state_table = _chaindb.get_table<resource_limits_state_object>();
    const auto& state = state_table.get();
    const auto& config = _chaindb.get<resource_limits_config_object>();
@@ -158,11 +126,6 @@
    for( const auto& a : accounts ) {
 
       const auto& usage = owner_idx.get( a );
-      int64_t unused;
-      int64_t net_weight;
-      int64_t cpu_weight;
-      get_account_limits( a, unused, net_weight, cpu_weight );
->>>>>>> 2c960072
 
       usage_table.modify( usage, [&]( auto& bu ){
           bu.net_usage.add( net_usage, time_slot, config.account_net_usage_average_window );
@@ -206,133 +169,10 @@
    });
 }
 
-<<<<<<< HEAD
-=======
-void resource_limits_manager::verify_account_ram_usage( const account_name account )const {
-   int64_t ram_bytes; int64_t net_weight; int64_t cpu_weight;
-   get_account_limits( account, ram_bytes, net_weight, cpu_weight );
-
-   if( ram_bytes >= 0 ) {
-      const auto ram_usage  = get_account_ram_usage( account );
-      EOS_ASSERT( ram_usage <= ram_bytes, ram_usage_exceeded,
-                  "account ${account} has insufficient ram; needs ${needs} bytes has ${available} bytes",
-                  ("account", account)("needs",ram_usage)("available",ram_bytes)              );
-   }
-}
-
->>>>>>> 2c960072
 int64_t resource_limits_manager::get_account_ram_usage( const account_name& name )const {
    return _chaindb.get<resource_usage_object,by_owner>( name ).ram_usage;
 }
 
-<<<<<<< HEAD
-=======
-bool resource_limits_manager::set_account_limits( const account_name& account, int64_t ram_bytes, int64_t net_weight, int64_t cpu_weight) {
-   //const auto& usage = _db.get<resource_usage_object,by_owner>( account );
-   /*
-    * Since we need to delay these until the next resource limiting boundary, these are created in a "pending"
-    * state or adjusted in an existing "pending" state.  The chain controller will collapse "pending" state into
-    * the actual state at the next appropriate boundary.
-    */
-   auto limit_table = _chaindb.get_table<resource_limits_object>();
-   auto owner_idx = limit_table.get_index<by_owner>();
-   auto find_or_create_pending_limits = [&]() -> const resource_limits_object& {
-      auto pitr = owner_idx.find( boost::make_tuple(true, account) );
-      if (owner_idx.end() == pitr) {
-         const auto& limits = owner_idx.get( boost::make_tuple(false, account) );
-         auto res = limit_table.emplace([&](resource_limits_object& pending_limits){
-            pending_limits.owner = limits.owner;
-            pending_limits.ram_bytes = limits.ram_bytes;
-            pending_limits.net_weight = limits.net_weight;
-            pending_limits.cpu_weight = limits.cpu_weight;
-            pending_limits.pending = true;
-         });
-         return *res.pos;
-      } else {
-         return *pitr;
-      }
-   };
-
-   // update the users weights directly
-   auto& limits = find_or_create_pending_limits();
-
-   bool decreased_limit = false;
-
-   if( ram_bytes >= 0 ) {
-
-      decreased_limit = ( (limits.ram_bytes < 0) || (ram_bytes < limits.ram_bytes) );
-
-      /*
-      if( limits.ram_bytes < 0 ) {
-         EOS_ASSERT(ram_bytes >= usage.ram_usage, wasm_execution_error, "converting unlimited account would result in overcommitment [commit=${c}, desired limit=${l}]", ("c", usage.ram_usage)("l", ram_bytes));
-      } else {
-         EOS_ASSERT(ram_bytes >= usage.ram_usage, wasm_execution_error, "attempting to release committed ram resources [commit=${c}, desired limit=${l}]", ("c", usage.ram_usage)("l", ram_bytes));
-      }
-      */
-   }
-
-    limit_table.modify( limits, [&]( resource_limits_object& pending_limits ){
-      pending_limits.ram_bytes = ram_bytes;
-      pending_limits.net_weight = net_weight;
-      pending_limits.cpu_weight = cpu_weight;
-   });
-
-   return decreased_limit;
-}
-
-void resource_limits_manager::get_account_limits( const account_name& account, int64_t& ram_bytes, int64_t& net_weight, int64_t& cpu_weight ) const {
-   auto limit_table = _chaindb.get_table<resource_limits_object>();
-   auto owner_idx = limit_table.get_index<by_owner>();
-   auto itr = owner_idx.find( boost::make_tuple(true, account) );
-   if (owner_idx.end() != itr) {
-      ram_bytes  = itr->ram_bytes;
-      net_weight = itr->net_weight;
-      cpu_weight = itr->cpu_weight;
-   } else {
-      const auto& buo = owner_idx.get( boost::make_tuple( false, account ) );
-      ram_bytes  = buo.ram_bytes;
-      net_weight = buo.net_weight;
-      cpu_weight = buo.cpu_weight;
-   }
-}
-
-void resource_limits_manager::process_account_limit_updates() {
-   auto limits_table = _chaindb.get_table<resource_limits_object>();
-   auto owner_idx = limits_table.get_index<by_owner>();
-
-   // convenience local lambda to reduce clutter
-   auto update_state_and_value = [](uint64_t &total, int64_t &value, int64_t pending_value, const char* debug_which) -> void {
-      if (value > 0) {
-         EOS_ASSERT(total >= value, rate_limiting_state_inconsistent, "underflow when reverting old value to ${which}", ("which", debug_which));
-         total -= value;
-      }
-
-      if (pending_value > 0) {
-         EOS_ASSERT(UINT64_MAX - total >= pending_value, rate_limiting_state_inconsistent, "overflow when applying new value to ${which}", ("which", debug_which));
-         total += pending_value;
-      }
-
-      value = pending_value;
-   };
-
-   auto state_table = _chaindb.get_table<resource_limits_state_object>();
-   auto& state = state_table.get();
-   state_table.modify(state, [&](resource_limits_state_object& rso){
-      auto itr = owner_idx.lower_bound(true);
-      for(auto etr = owner_idx.end(); etr != itr && itr->pending; ) {
-         const auto& actual_entry = owner_idx.get(boost::make_tuple(false, itr->owner));
-         limits_table.modify(actual_entry, [&](resource_limits_object& rlo){
-            update_state_and_value(rso.total_ram_bytes,  rlo.ram_bytes,  itr->ram_bytes, "ram_bytes");
-            update_state_and_value(rso.total_cpu_weight, rlo.cpu_weight, itr->cpu_weight, "cpu_weight");
-            update_state_and_value(rso.total_net_weight, rlo.net_weight, itr->net_weight, "net_weight");
-         });
-
-         limits_table.erase(*itr);
-      }
-   });
-}
-
->>>>>>> 2c960072
 void resource_limits_manager::process_block_usage(uint32_t block_num) {
    auto state_table = _chaindb.get_table<resource_limits_state_object>();
    const auto& s = state_table.get();
@@ -373,7 +213,6 @@
    return config.net_limit_parameters.max - state.pending_net_usage;
 }
 
-<<<<<<< HEAD
 account_resource_limit resource_limits_manager::get_account_limit_ex(int64_t now, const account_name& account, symbol_code purpose_code) const{
         
     static constexpr account_resource_limit no_limits{-1, -1, -1};
@@ -395,80 +234,6 @@
     }
     
     EOS_ASSERT(stat->total_staked > 0, chain_exception, "SYSTEM: incorrect total_staked");
-=======
-int64_t resource_limits_manager::get_account_cpu_limit( const account_name& name, bool elastic ) const {
-   auto arl = get_account_cpu_limit_ex(name, elastic);
-   return arl.available;
-}
-
-account_resource_limit resource_limits_manager::get_account_cpu_limit_ex( const account_name& name, bool elastic) const {
-
-   const auto& state = _chaindb.get<resource_limits_state_object>();
-   const auto& usage = _chaindb.get<resource_usage_object, by_owner>(name);
-   const auto& config = _chaindb.get<resource_limits_config_object>();
-
-   int64_t cpu_weight, x, y;
-   get_account_limits( name, x, y, cpu_weight );
-
-   if( cpu_weight < 0 || state.total_cpu_weight == 0 ) {
-      return { -1, -1, -1 };
-   }
-
-   account_resource_limit arl;
-
-   uint128_t window_size = config.account_cpu_usage_average_window;
-
-   uint128_t virtual_cpu_capacity_in_window = (uint128_t)(elastic ? state.virtual_cpu_limit : config.cpu_limit_parameters.max) * window_size;
-   uint128_t user_weight     = (uint128_t)cpu_weight;
-   uint128_t all_user_weight = (uint128_t)state.total_cpu_weight;
-
-   auto max_user_use_in_window = (virtual_cpu_capacity_in_window * user_weight) / all_user_weight;
-   auto cpu_used_in_window  = impl::integer_divide_ceil((uint128_t)usage.cpu_usage.value_ex * window_size, (uint128_t)config::rate_limiting_precision);
-
-   if( max_user_use_in_window <= cpu_used_in_window )
-      arl.available = 0;
-   else
-      arl.available = impl::downgrade_cast<int64_t>(max_user_use_in_window - cpu_used_in_window);
-
-   arl.used = impl::downgrade_cast<int64_t>(cpu_used_in_window);
-   arl.max = impl::downgrade_cast<int64_t>(max_user_use_in_window);
-   return arl;
-}
-
-int64_t resource_limits_manager::get_account_net_limit( const account_name& name, bool elastic) const {
-   auto arl = get_account_net_limit_ex(name, elastic);
-   return arl.available;
-}
-
-account_resource_limit resource_limits_manager::get_account_net_limit_ex( const account_name& name, bool elastic) const {
-   const auto& config = _chaindb.get<resource_limits_config_object>();
-   const auto& state  = _chaindb.get<resource_limits_state_object>();
-   const auto& usage  = _chaindb.get<resource_usage_object, by_owner>(name);
-
-   int64_t net_weight, x, y;
-   get_account_limits( name, x, net_weight, y );
-
-   if( net_weight < 0 || state.total_net_weight == 0) {
-      return { -1, -1, -1 };
-   }
-
-   account_resource_limit arl;
-
-   uint128_t window_size = config.account_net_usage_average_window;
-
-   uint128_t virtual_network_capacity_in_window = (uint128_t)(elastic ? state.virtual_net_limit : config.net_limit_parameters.max) * window_size;
-   uint128_t user_weight     = (uint128_t)net_weight;
-   uint128_t all_user_weight = (uint128_t)state.total_net_weight;
-
-
-   auto max_user_use_in_window = (virtual_network_capacity_in_window * user_weight) / all_user_weight;
-   auto net_used_in_window  = impl::integer_divide_ceil((uint128_t)usage.net_usage.value_ex * window_size, (uint128_t)config::rate_limiting_precision);
-
-   if( max_user_use_in_window <= net_used_in_window )
-      arl.available = 0;
-   else
-      arl.available = impl::downgrade_cast<int64_t>(max_user_use_in_window - net_used_in_window);
->>>>>>> 2c960072
 
     const auto& agents_idx = _db.get_mutable_index<stake_agent_index>().indices().get<stake_agent_object::by_key>();
     
@@ -527,59 +292,6 @@
     return boost::make_tuple(purpose_code, token_code, grantor_name, agent_name);
 }
 
-<<<<<<< HEAD
-void resource_limits_manager::recall_proxied(int64_t now, symbol_code purpose_code, symbol_code token_code, 
-                                            account_name grantor_name, account_name agent_name, int16_t pct) {
-                        
-    EOS_ASSERT(1 <= pct && pct <= config::_100percent, transaction_exception, "pct must be between 0.01% and 100% (1-10000)");
-    const auto* param = _db.find<stake_param_object, by_id>(token_code.value);
-    EOS_ASSERT(param, transaction_exception, "no staking for token");
-    EOS_ASSERT(std::find(param->purposes.begin(), param->purposes.end(), purpose_code) != param->purposes.end(), transaction_exception, "unknown purpose");
-    
-    const auto& agents_idx = _db.get_mutable_index<stake_agent_index>().indices().get<stake_agent_object::by_key>();
-    const auto& grants_idx = _db.get_mutable_index<stake_grant_index>().indices().get<stake_grant_object::by_key>();
-
-    auto grantor_as_agent = get_agent(purpose_code, token_code, agents_idx, grantor_name);
-    
-    update_proxied_traversal(now, purpose_code, token_code, agents_idx, grants_idx, grantor_as_agent, param->frame_length, false);
-    
-    int64_t amount = 0;
-    auto grant_itr = grants_idx.lower_bound(grant_key(purpose_code, token_code, grantor_name));
-    while ((grant_itr != grants_idx.end()) &&
-           (grant_itr->purpose_code   == purpose_code) &&
-           (grant_itr->token_code   == token_code) &&
-           (grant_itr->grantor_name == grantor_name))
-    {
-        if (grant_itr->agent_name == agent_name) {
-            auto to_recall = safe_pct(pct, grant_itr->share);
-            amount = recall_proxied_traversal(purpose_code, token_code, agents_idx, grants_idx, grant_itr->agent_name, to_recall, grant_itr->break_fee);
-            if (grant_itr->pct || grant_itr->share > to_recall) {
-                _db.modify(*grant_itr, [&](auto& g) { g.share -= to_recall; });
-                ++grant_itr;
-            }
-            else {
-                const auto &cur_grant = *grant_itr;
-                ++grant_itr;
-                _db.remove(cur_grant);
-            }
-            break;
-        }
-        else
-            ++grant_itr;
-    }
-    
-    EOS_ASSERT(amount > 0, transaction_exception, "amount to recall must be positive");
-    _db.modify(*grantor_as_agent, [&](auto& a) {
-        a.balance += amount;
-        a.proxied -= amount;
-    });
-}
-
-int64_t resource_limits_manager::recall_proxied_traversal(symbol_code purpose_code, symbol_code token_code, 
-                    const agents_idx_t& agents_idx, const grants_idx_t& grants_idx, 
-                    const account_name& agent_name, int64_t share, int16_t break_fee) const{
-    
-=======
 template<typename AgentIndex>
 static const stake_agent_object* get_agent(
     symbol_code purpose_code, symbol_code token_code, const AgentIndex& agents_idx, const account_name& agent_name
@@ -595,8 +307,6 @@
     const AgentIndex& agents_idx, const GrantIndex& grants_idx,
     const account_name& agent_name, int64_t share, int16_t break_fee
 ) {
-
->>>>>>> 2c960072
     auto agent = get_agent(purpose_code, token_code, agents_idx, agent_name);
 
     EOS_ASSERT(share >= 0, transaction_exception, "SYSTEM: share can't be negative");
@@ -617,15 +327,9 @@
            (grant_itr->token_code   == token_code) &&
            (grant_itr->grantor_name == agent->account))
     {
-<<<<<<< HEAD
-        auto to_recall = safe_prop(share_net, grant_itr->share, agent->shares_sum);
-        proxied_ret += recall_proxied_traversal(purpose_code, token_code, agents_idx, grants_idx, grant_itr->agent_name, to_recall, grant_itr->break_fee);
-        _db.modify(*grant_itr, [&](auto& g) { g.share -= to_recall; });
-=======
         auto to_recall = get_prop(share_net, grant_itr->share, agent->shares_sum);
         proxied_ret += recall_proxied_traversal(ram, purpose_code, token_code, agents_idx, grants_idx, grant_itr->agent_name, to_recall, grant_itr->break_fee);
         grants_idx.modify(*grant_itr, [&](auto& g) { g.share -= to_recall; });
->>>>>>> 2c960072
         ++grant_itr;
     }
     EOS_ASSERT(proxied_ret <= agent->proxied, transaction_exception, "SYSTEM: incorrect proxied_ret val");
@@ -639,19 +343,12 @@
     return balance_ret + proxied_ret;
 }
 
-<<<<<<< HEAD
-void resource_limits_manager::update_proxied_traversal(int64_t now, symbol_code purpose_code, symbol_code token_code,
-                    const agents_idx_t& agents_idx, const grants_idx_t& grants_idx,
-                    const stake_agent_object* agent, int64_t frame_length, bool force) const{
-=======
 template<typename AgentIndex, typename GrantIndex>
 void update_proxied_traversal(
     const ram_payer_info& ram, int64_t now, symbol_code purpose_code, symbol_code token_code,
     const AgentIndex& agents_idx, const GrantIndex& grants_idx,
     const stake_agent_object* agent, int64_t frame_length, bool force
 ) {
->>>>>>> 2c960072
-
     if ((now - agent->last_proxied_update.sec_since_epoch() >= frame_length) || force) {
         int64_t new_proxied = 0;
         int64_t unstaked = 0;
