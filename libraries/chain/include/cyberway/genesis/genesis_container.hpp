#pragma once
#include <eosio/chain/types.hpp>
#include <cyberway/chaindb/controller.hpp>
#include <fc/reflect/reflect.hpp>

namespace cyberway { namespace genesis {

using namespace eosio::chain;
using namespace chaindb;


struct genesis_header {
    char magic[12] = "CyberwayGen";
    uint32_t version = 1;

    uint32_t tables_count;

    bool is_valid() const {
        genesis_header oth;
        return string(magic) == oth.magic && version == oth.version;
    }
};

struct table_header {
    account_name code;
    table_name name;
    type_name abi_type;
    uint32_t count;
};

struct sys_table_row {
    account_name ram_payer;
    bytes data;

    sys_table_row() = default;
    sys_table_row(account_name payer, bytes data)
    :   ram_payer(payer)
    ,   data(std::move(data)) {
    }

    table_request request(table_name t) const {
        return table_request{
            .code = name(),
            .scope = name(),
            .table = t
        };
    }
<<<<<<< HEAD
    storage_payer_info payer() const {
        if (resource_mng) {
            return resource_mng->get_storage_payer(0, ram_payer);
        } else {
            return {};
        }
    }
=======
>>>>>>> 19832229
};

struct table_row final: sys_table_row {
    table_row() = default;
    table_row(account_name payer, bytes data, primary_key_t pk, uint64_t scope)
    :   sys_table_row(payer, std::move(data))
    ,   pk(pk)
    ,   scope(scope) {
    }

    primary_key_t pk;
    uint64_t scope;

    table_request request(account_name a, table_name t) const {
        return table_request{
            .code = a,
            .scope = scope,
            .table = t
        };
    }
};


}} // cyberway::genesis

FC_REFLECT(cyberway::genesis::table_header, (code)(name)(abi_type)(count))
FC_REFLECT(cyberway::genesis::sys_table_row, (ram_payer)(data))
FC_REFLECT_DERIVED(cyberway::genesis::table_row, (cyberway::genesis::sys_table_row), (pk)(scope))<|MERGE_RESOLUTION|>--- conflicted
+++ resolved
@@ -45,16 +45,6 @@
             .table = t
         };
     }
-<<<<<<< HEAD
-    storage_payer_info payer() const {
-        if (resource_mng) {
-            return resource_mng->get_storage_payer(0, ram_payer);
-        } else {
-            return {};
-        }
-    }
-=======
->>>>>>> 19832229
 };
 
 struct table_row final: sys_table_row {
