--- conflicted
+++ resolved
@@ -57,11 +57,7 @@
                               const signed_transaction& t,
                               const transaction_id_type& trx_id,
                               transaction_checktime_timer&& timer,
-<<<<<<< HEAD
-                              fc::time_point start = fc::now<fc::microseconds>() );
-=======
-                              fc::time_point start = fc::clock::now() );
->>>>>>> 8d4aa1bb
+                              fc::time_point start = fc::now() );
 
          void init_for_implicit_trx( uint64_t initial_net_usage = 0 );
 
