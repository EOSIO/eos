#pragma once
#include <eosio/chain/controller.hpp>
#include <eosio/chain/trace.hpp>
#include <signal.h>

namespace eosio { namespace chain {

   struct provided_bandwith {
       provided_bandwith() = default;

       void confirm(account_name provider);

       bool is_confirmed() const {return confirmed_;}

       int64_t get_net_limit() const {return net_limit_;}
       int64_t get_cpu_limit() const {return cpu_limit_;}

       void set_net_limit(int64_t net_limit);
       void set_cpu_limit(int64_t cpu_limit);

       account_name get_provider() const {return provider_;}

   private:
       
       void verify_limits_not_confirmed();

       int64_t net_limit_ = 0;
       int64_t cpu_limit_ = 0;
       bool confirmed_ = false;
       account_name provider_;
   };


   struct bandwith_request_result {
       std::map<account_name, provided_bandwith> bandwith;
       uint64_t used_net;
       uint64_t used_cpu;
   };

   struct deadline_timer {
         deadline_timer();
         ~deadline_timer();

         void start(fc::time_point tp);
         void stop();

         static volatile sig_atomic_t expired;
      private:
         static void timer_expired(int);
         static bool initialized;
   };

   class transaction_context {
      private:
         void init( uint64_t initial_net_usage);

      public:

         transaction_context( controller& c,
                              const signed_transaction& t,
                              const transaction_id_type& trx_id,
                              fc::time_point start = fc::time_point::now() );

         void init_for_implicit_trx( uint64_t initial_net_usage = 0 );

         void init_for_input_trx( uint64_t packed_trx_unprunable_size,
                                  uint64_t packed_trx_prunable_size,
                                  bool skip_recording);

         void init_for_deferred_trx( fc::time_point published );

         void exec();
         void finalize();
         void squash();
         void undo();
         void validate_bw_usage();

         inline void add_net_usage( uint64_t u ) { net_usage += u; check_net_usage(); }
         inline void add_cpu_usage( uint64_t u ) { billed_cpu_time_us += u;}

         uint64_t get_net_usage() const {return net_usage;}
         uint64_t get_cpu_usage() const {return billed_cpu_time_us;}

         void check_net_usage()const;

         void checktime()const;

         void pause_billing_timer();
         void resume_billing_timer();

         uint32_t update_billed_cpu_time( fc::time_point now );

         std::tuple<int64_t, int64_t, bool, bool> max_bandwidth_billed_accounts_can_pay( bool force_elastic_limits = false )const;

<<<<<<< HEAD
         uint64_t get_provided_net_limit(account_name account) const;

         uint64_t get_provided_cpu_limit(account_name account) const;

         std::map<account_name, provided_bandwith> get_provided_bandwith() const {return provided_bandwith_;}

         bool is_provided_bandwith_confirmed(account_name account) const;

         void set_provided_bandwith(std::map<account_name, provided_bandwith>&& bandwith);

         void set_provided_bandwith_limits(account_name account, uint64_t net_limit, uint64_t cpu_limit);

         void confirm_provided_bandwith_limits(account_name account, account_name provider);
=======
         void validate_referenced_accounts( const transaction& trx, bool enforce_actor_whitelist_blacklist )const;
>>>>>>> b9ee1b16

      private:

         friend struct controller_impl;
         friend class apply_context;

         void add_ram_usage( account_name account, int64_t ram_delta );

         void dispatch_action( action_trace& trace, const action& a, account_name receiver, bool context_free = false, uint32_t recurse_depth = 0 );
         inline void dispatch_action( action_trace& trace, const action& a, bool context_free = false ) {
            dispatch_action(trace, a, a.account, context_free);
         };
         void schedule_transaction();
         void record_transaction( const transaction_id_type& id, fc::time_point_sec expire );

         void validate_cpu_usage_to_bill( int64_t u, bool check_minimum = true )const;

      /// Fields:
      public:

         controller&                   control;
         const signed_transaction&     trx;
         transaction_id_type           id;
         // TODO: removed by CyberWay
         // optional<chainbase::database::session>  undo_session;
         optional<chaindb_session>     chaindb_undo_session;
         transaction_trace_ptr         trace;
         fc::time_point                start;

         fc::time_point                published;


         vector<action_receipt>        executed;
         flat_set<account_name>        bill_to_accounts;
         flat_set<account_name>        validate_ram_usage;

         /// the maximum number of virtual CPU instructions of the transaction that can be safely billed to the billable accounts
         uint64_t                      initial_max_billable_cpu = 0;

         fc::microseconds              delay;
         bool                          is_input           = false;
         bool                          apply_context_free = true;
         bool                          enforce_whiteblacklist = true;

         fc::time_point                deadline = fc::time_point::maximum();
         fc::microseconds              leeway = fc::microseconds(3000);
         int64_t                       billed_cpu_time_us = 0;
         bool                          explicit_billed_cpu_time = false;

      private:
         bool                          is_initialized = false;


         uint64_t                      net_limit = 0;
         bool                          net_limit_due_to_block = true;
         bool                          net_limit_due_to_greylist = false;
         uint64_t                      eager_net_limit = 0;
         uint64_t&                     net_usage; /// reference to trace->net_usage

         bool                          cpu_limit_due_to_greylist = false;

         fc::microseconds              initial_objective_duration_limit;
         fc::microseconds              objective_duration_limit;
         fc::time_point                _deadline = fc::time_point::maximum();
         int64_t                       deadline_exception_code = block_cpu_usage_exceeded::code_value;
         int64_t                       billing_timer_exception_code = block_cpu_usage_exceeded::code_value;
         fc::time_point                pseudo_start;
         fc::microseconds              billed_time;
         fc::microseconds              billing_timer_duration_limit;

         deadline_timer                _deadline_timer;

         std::map<account_name, provided_bandwith> provided_bandwith_;
   };

} }<|MERGE_RESOLUTION|>--- conflicted
+++ resolved
@@ -92,7 +92,6 @@
 
          std::tuple<int64_t, int64_t, bool, bool> max_bandwidth_billed_accounts_can_pay( bool force_elastic_limits = false )const;
 
-<<<<<<< HEAD
          uint64_t get_provided_net_limit(account_name account) const;
 
          uint64_t get_provided_cpu_limit(account_name account) const;
@@ -106,9 +105,8 @@
          void set_provided_bandwith_limits(account_name account, uint64_t net_limit, uint64_t cpu_limit);
 
          void confirm_provided_bandwith_limits(account_name account, account_name provider);
-=======
+
          void validate_referenced_accounts( const transaction& trx, bool enforce_actor_whitelist_blacklist )const;
->>>>>>> b9ee1b16
 
       private:
 
