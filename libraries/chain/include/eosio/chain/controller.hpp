#pragma once
#include <eosio/chain/block_state.hpp>
#include <eosio/chain/trace.hpp>
#include <eosio/chain/genesis_state.hpp>
#include <boost/signals2/signal.hpp>

#include <eosio/chain/abi_serializer.hpp>
#include <eosio/chain/account_object.hpp>
#include <eosio/chain/snapshot.hpp>

namespace chainbase {
   class database;
}
namespace boost { namespace asio {
   class thread_pool;
}}

namespace eosio { namespace chain {

   class authorization_manager;

   namespace resource_limits {
      class resource_limits_manager;
   };

   struct controller_impl;
   using chainbase::database;
   using boost::signals2::signal;

   class dynamic_global_property_object;
   class global_property_object;
   class global_property2_object;     // *bos*
   class upgrade_property_object;
   class permission_object;
   class account_object;
   using resource_limits::resource_limits_manager;
   using apply_handler = std::function<void(apply_context&)>;
   using unapplied_transactions_type = map<transaction_id_type, transaction_metadata_ptr>;

   class fork_database;

   enum class db_read_mode {
      SPECULATIVE,
      HEAD,
      READ_ONLY,
      IRREVERSIBLE
   };

   enum class validation_mode {
      FULL,
      LIGHT
   };
   // *bos begin*
    enum  class list_type:int64_t {
      actor_blacklist_type=1,
      contract_blacklist_type,
      resource_greylist_type,
      list_type_count
   };
   enum  class list_action_type:int64_t
   {
      insert_type = 1,
      remove_type,
      list_action_type_count
   };

   // *bos end*

   using signature_provider_type = std::function<chain::signature_type(chain::digest_type)>;

   class controller {
      public:

         struct config {
            flat_set<account_name>   sender_bypass_whiteblacklist;
            flat_set<account_name>   actor_whitelist;
            flat_set<account_name>   actor_blacklist;
            flat_set<account_name>   contract_whitelist;
            flat_set<account_name>   contract_blacklist;
            flat_set< pair<account_name, action_name> > action_blacklist;
            flat_set<public_key_type> key_blacklist;
            path                     blocks_dir             =  chain::config::default_blocks_dir_name;
            path                     state_dir              =  chain::config::default_state_dir_name;
            uint64_t                 state_size             =  chain::config::default_state_size;
            uint64_t                 state_guard_size       =  chain::config::default_state_guard_size;
            uint64_t                 reversible_cache_size  =  chain::config::default_reversible_cache_size;
            uint64_t                 reversible_guard_size  =  chain::config::default_reversible_guard_size;
            path                     checkpoints_dir        =  blocks_dir;

            uint32_t                 sig_cpu_bill_pct       =  chain::config::default_sig_cpu_bill_pct;
            uint16_t                 thread_pool_size       =  chain::config::default_controller_thread_pool_size;
            bool                     read_only              =  false;
            bool                     force_all_checks       =  false;
            bool                     disable_replay_opts    =  false;
            bool                     contracts_console      =  false;
            bool                     allow_ram_billing_in_notify = false;

            genesis_state            genesis;
            wasm_interface::vm_type  wasm_runtime = chain::config::default_wasm_runtime;

            db_read_mode             read_mode              = db_read_mode::SPECULATIVE;
            validation_mode          block_validation_mode  = validation_mode::FULL;

            flat_set<account_name>   resource_greylist;
            flat_set<account_name>   trusted_producers;


             std::map<chain::public_key_type, signature_provider_type> my_signature_providers;
             std::set<chain::account_name>                             my_producers;
         };

         enum class block_status {
            irreversible = 0, ///< this block has already been applied before by this node and is considered irreversible
            validated   = 1, ///< this is a complete block signed by a valid producer and has been previously applied by this node and therefore validated but it is not yet irreversible
            complete   = 2, ///< this is a complete block signed by a valid producer but is not yet irreversible nor has it yet been applied by this node
            incomplete  = 3, ///< this is an incomplete block (either being produced by a producer or speculatively produced by a node)
         };

         explicit controller( const config& cfg );
         ~controller();

         void add_indices();
         void startup( std::function<bool()> shutdown, const snapshot_reader_ptr& snapshot = nullptr );

         /**
          * Starts a new pending block session upon which new transactions can
          * be pushed.
          */
         void start_block( block_timestamp_type time = block_timestamp_type(), uint16_t confirm_block_count = 0, std::function<signature_type(digest_type)> signer = nullptr );

         void abort_block();

         /**
          *  These transactions were previously pushed by have since been unapplied, recalling push_transaction
          *  with the transaction_metadata_ptr will remove them from the source of this data IFF it succeeds.
          *
          *  The caller is responsible for calling drop_unapplied_transaction on a failing transaction that
          *  they never intend to retry
          *
          *  @return map of transactions which have been unapplied
          */
         unapplied_transactions_type& get_unapplied_transactions();

         /**
          *
          */
         transaction_trace_ptr push_transaction( const transaction_metadata_ptr& trx, fc::time_point deadline, uint32_t billed_cpu_time_us = 0 );

         /**
          * Attempt to execute a specific transaction in our deferred trx database
          *
          */
         transaction_trace_ptr push_scheduled_transaction( const transaction_id_type& scheduled, fc::time_point deadline, uint32_t billed_cpu_time_us = 0 );

         void finalize_block();
         void sign_block( const std::function<signature_type( const digest_type& )>& signer_callback );
         void commit_block();
         void pop_block();

         std::future<block_state_ptr> create_block_state_future( const signed_block_ptr& b );
         void push_block( std::future<block_state_ptr>& block_state_future );

         boost::asio::thread_pool& get_thread_pool();

         const chainbase::database& db()const;

         void pbft_commit_local( const block_id_type& id );

         bool pending_pbft_lib();

         uint32_t last_proposed_schedule_block_num()const;
         uint32_t last_promoted_proposed_schedule_block_num()const;

         void set_pbft_latest_checkpoint( const block_id_type& id );
         uint32_t last_stable_checkpoint_block_num()const;
         block_id_type last_stable_checkpoint_block_id()const;


         const fork_database& fork_db()const;

         std::map<chain::public_key_type, signature_provider_type> my_signature_providers()const;
         void set_my_signature_providers(std::map<chain::public_key_type, signature_provider_type> msp);


         const account_object&                 get_account( account_name n )const;
         const global_property_object&         get_global_properties()const;
         const dynamic_global_property_object& get_dynamic_global_properties()const;
         const resource_limits_manager&        get_resource_limits_manager()const;
         resource_limits_manager&              get_mutable_resource_limits_manager();
         const authorization_manager&          get_authorization_manager()const;
         authorization_manager&                get_mutable_authorization_manager();

         const flat_set<account_name>&   get_actor_whitelist() const;
         const flat_set<account_name>&   get_actor_blacklist() const;
         const flat_set<account_name>&   get_contract_whitelist() const;
         const flat_set<account_name>&   get_contract_blacklist() const;
         const flat_set< pair<account_name, action_name> >& get_action_blacklist() const;
         const flat_set<public_key_type>& get_key_blacklist() const;

         void   set_actor_whitelist( const flat_set<account_name>& );
         void   set_actor_blacklist( const flat_set<account_name>& );
         void   set_contract_whitelist( const flat_set<account_name>& );
         void   set_contract_blacklist( const flat_set<account_name>& );
         void   set_action_blacklist( const flat_set< pair<account_name, action_name> >& );
         void   set_key_blacklist( const flat_set<public_key_type>& );

         uint32_t             head_block_num()const;
         time_point           head_block_time()const;
         block_id_type        head_block_id()const;
         account_name         head_block_producer()const;
         const block_header&  head_block_header()const;
         block_state_ptr      head_block_state()const;

         uint32_t             fork_db_head_block_num()const;
         block_id_type        fork_db_head_block_id()const;
         time_point           fork_db_head_block_time()const;
         account_name         fork_db_head_block_producer()const;

         time_point              pending_block_time()const;
         block_state_ptr         pending_block_state()const;
         optional<block_id_type> pending_producer_block_id()const;

         const producer_schedule_type&    active_producers()const;
         std::function<signature_type(digest_type)> pending_producer_signer()const;
         const producer_schedule_type&    pending_producers()const;
         optional<producer_schedule_type> proposed_producers()const;

         uint32_t last_irreversible_block_num() const;
         block_id_type last_irreversible_block_id() const;

         signed_block_ptr fetch_block_by_number( uint32_t block_num )const;
         signed_block_ptr fetch_block_by_id( block_id_type id )const;

         block_state_ptr fetch_block_state_by_number( uint32_t block_num )const;
         block_state_ptr fetch_block_state_by_id( block_id_type id )const;

         block_id_type get_block_id_for_num( uint32_t block_num )const;

         sha256 calculate_integrity_hash()const;
         void write_snapshot( const snapshot_writer_ptr& snapshot )const;

         bool sender_avoids_whitelist_blacklist_enforcement( account_name sender )const;
         void check_actor_list( const flat_set<account_name>& actors )const;
         void check_contract_list( account_name code )const;
         void check_action_list( account_name code, action_name action )const;
         void check_key_list( const public_key_type& key )const;
         bool is_producing_block()const;

         bool is_ram_billing_in_notify_allowed()const;

         void add_resource_greylist(const account_name &name);
         void remove_resource_greylist(const account_name &name);

         // *bos begin*
         const global_property2_object&        get_global_properties2()const;  // *bos*
         void set_name_list(int64_t list, int64_t action, std::vector<account_name> name_list);
<<<<<<< HEAD
  
=======

         // void list_add_name(const int list, const account_name &name);
         // void list_remove_name(const int list, const account_name &name);
>>>>>>> b6382fcd
         // *bos end*

         bool is_resource_greylisted(const account_name &name) const;
         const flat_set<account_name> &get_resource_greylist() const;

         void validate_expiration( const transaction& t )const;
         void validate_tapos( const transaction& t )const;
         void validate_db_available_size() const;
         void validate_reversible_available_size() const;

         bool is_known_unexpired_transaction( const transaction_id_type& id) const;

         int64_t set_proposed_producers( vector<producer_key> producers );

         bool light_validation_allowed(bool replay_opts_disabled_by_policy) const;
         bool skip_auth_check()const;
         bool skip_db_sessions( )const;
         bool skip_db_sessions( block_status bs )const;
         bool skip_trx_checks()const;

         bool contracts_console()const;

         chain_id_type get_chain_id()const;

         db_read_mode get_read_mode()const;
         validation_mode get_validation_mode()const;

         void set_subjective_cpu_leeway(fc::microseconds leeway);

         path state_dir()const;
         path blocks_dir()const;
         producer_schedule_type initial_schedule()const;
         bool is_replaying()const;

         void set_pbft_prepared(const block_id_type& id)const;
         void set_pbft_my_prepare(const block_id_type& id)const;
         block_id_type get_pbft_my_prepare()const;
         void reset_pbft_my_prepare()const;

         signal<void(const signed_block_ptr&)>         pre_accepted_block;
         signal<void(const block_state_ptr&)>          accepted_block_header;
         signal<void(const block_state_ptr&)>          accepted_block;
         signal<void(const block_state_ptr&)>          irreversible_block;
         signal<void(const transaction_metadata_ptr&)> accepted_transaction;
         signal<void(const transaction_trace_ptr&)>    applied_transaction;
         signal<void(const header_confirmation&)>      accepted_confirmation;
         signal<void(const int&)>                      bad_alloc;

         void set_lib()const;

         const upgrade_property_object&        get_upgrade_properties()const;
         bool is_upgraded()const;
         bool under_upgrade()const;

         /*
         signal<void()>                                  pre_apply_block;
         signal<void()>                                  post_apply_block;
         signal<void()>                                  abort_apply_block;
         signal<void(const transaction_metadata_ptr&)>   pre_apply_transaction;
         signal<void(const transaction_trace_ptr&)>      post_apply_transaction;
         signal<void(const transaction_trace_ptr&)>  pre_apply_action;
         signal<void(const transaction_trace_ptr&)>  post_apply_action;
         */

         const apply_handler* find_apply_handler( account_name contract, scope_name scope, action_name act )const;
         wasm_interface& get_wasm_interface();


         optional<abi_serializer> get_abi_serializer( account_name n, const fc::microseconds& max_serialization_time )const {
            if( n.good() ) {
               try {
                  const auto& a = get_account( n );
                  abi_def abi;
                  if( abi_serializer::to_abi( a.abi, abi ))
                     return abi_serializer( abi, max_serialization_time );
               } FC_CAPTURE_AND_LOG((n))
            }
            return optional<abi_serializer>();
         }

         template<typename T>
         fc::variant to_variant_with_abi( const T& obj, const fc::microseconds& max_serialization_time ) {
            fc::variant pretty_output;
            abi_serializer::to_variant( obj, pretty_output,
                                        [&]( account_name n ){ return get_abi_serializer( n, max_serialization_time ); },
                                        max_serialization_time);
            return pretty_output;
         }

      private:
         friend class apply_context;
         friend class transaction_context;

         chainbase::database& mutable_db()const;

         std::unique_ptr<controller_impl> my;

   };

} }  /// eosio::chain

FC_REFLECT( eosio::chain::controller::config,
            (actor_whitelist)
            (actor_blacklist)
            (contract_whitelist)
            (contract_blacklist)
            (blocks_dir)
            (state_dir)
            (state_size)
            (reversible_cache_size)
            (checkpoints_dir)
            (read_only)
            (force_all_checks)
            (disable_replay_opts)
            (contracts_console)
            (genesis)
            (wasm_runtime)
            (resource_greylist)
            (trusted_producers)
          )<|MERGE_RESOLUTION|>--- conflicted
+++ resolved
@@ -254,13 +254,7 @@
          // *bos begin*
          const global_property2_object&        get_global_properties2()const;  // *bos*
          void set_name_list(int64_t list, int64_t action, std::vector<account_name> name_list);
-<<<<<<< HEAD
-  
-=======
-
-         // void list_add_name(const int list, const account_name &name);
-         // void list_remove_name(const int list, const account_name &name);
->>>>>>> b6382fcd
+
          // *bos end*
 
          bool is_resource_greylisted(const account_name &name) const;
