--- conflicted
+++ resolved
@@ -24,13 +24,8 @@
       digest_type          code_version;
       block_timestamp_type creation_date;
 
-<<<<<<< HEAD
-      string  code;
-      string  abi;
-=======
-      shared_blob    code;
-      shared_blob    abi;
->>>>>>> ac0e3fd3
+      string               code;
+      string               abi;
 
       void set_abi( const eosio::chain::abi_def& a ) {
          abi.resize( fc::raw::pack_size( a ) );
@@ -84,14 +79,5 @@
 CHAINBASE_SET_INDEX_TYPE(eosio::chain::account_object, eosio::chain::account_index)
 CHAINBASE_SET_INDEX_TYPE(eosio::chain::account_sequence_object, eosio::chain::account_sequence_index)
 
-//FC_REFLECT(chainbase::oid<eosio::chain::account_object>, (_id));
-//FC_REFLECT(eosio::chain::account_object, (name)(vm_type)(vm_version)(code_version)(code)(creation_date))
 FC_REFLECT(eosio::chain::account_object, (id)(name)(vm_type)(vm_version)(privileged)(last_code_update)(code_version)(creation_date)(code)(abi))
-
-<<<<<<< HEAD
-//FC_REFLECT(chainbase::oid<eosio::chain::account_sequence_object>, (_id));
-FC_REFLECT(eosio::chain::account_sequence_object, (id)(name)(recv_sequence)(auth_sequence)(code_sequence)(abi_sequence))
-=======
-FC_REFLECT(eosio::chain::account_object, (name)(vm_type)(vm_version)(privileged)(last_code_update)(code_version)(creation_date)(code)(abi))
-FC_REFLECT(eosio::chain::account_sequence_object, (name)(recv_sequence)(auth_sequence)(code_sequence)(abi_sequence))
->>>>>>> ac0e3fd3
+FC_REFLECT(eosio::chain::account_sequence_object, (id)(name)(recv_sequence)(auth_sequence)(code_sequence)(abi_sequence))