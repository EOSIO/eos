/**
 *  @file
 *  @copyright defined in eos/LICENSE
 */
#pragma once
#include <eosio/chain/transaction.hpp>
#include <eosio/chain/types.hpp>
#include <future>
<<<<<<< HEAD

namespace boost { namespace asio {
   class thread_pool;
}}
=======
>>>>>>> 62d701e3

namespace eosio { namespace chain {

class transaction_metadata;
using transaction_metadata_ptr = std::shared_ptr<transaction_metadata>;
/**
 *  This data structure should store context-free cached data about a transaction such as
 *  packed/unpacked/compressed and recovered keys
 */
class transaction_metadata {
   public:
      transaction_id_type                                        id;
      transaction_id_type                                        signed_id;
      packed_transaction_ptr                                     packed_trx;
      fc::microseconds                                           sig_cpu_usage;
      optional<pair<chain_id_type, flat_set<public_key_type>>>   signing_keys;
<<<<<<< HEAD
      std::future<std::tuple<chain_id_type, fc::microseconds, flat_set<public_key_type>>>
                                                                 signing_keys_future;
=======
      std::future<pair<chain_id_type,flat_set<public_key_type>>> signing_keys_future;
>>>>>>> 62d701e3
      bool                                                       accepted = false;
      bool                                                       implicit = false;
      bool                                                       scheduled = false;

      transaction_metadata() = delete;
      transaction_metadata(const transaction_metadata&) = delete;
      transaction_metadata(transaction_metadata&&) = delete;
      transaction_metadata operator=(transaction_metadata&) = delete;
      transaction_metadata operator=(transaction_metadata&&) = delete;

      explicit transaction_metadata( const signed_transaction& t, packed_transaction::compression_type c = packed_transaction::none )
      :id(t.id()), packed_trx(std::make_shared<packed_transaction>(t, c)) {
         //raw_packed = fc::raw::pack( static_cast<const transaction&>(trx) );
         signed_id = digest_type::hash(*packed_trx);
      }

      explicit transaction_metadata( const packed_transaction_ptr& ptrx )
      :id(ptrx->id()), packed_trx(ptrx) {
         //raw_packed = fc::raw::pack( static_cast<const transaction&>(trx) );
         signed_id = digest_type::hash(*packed_trx);
      }

<<<<<<< HEAD
      const flat_set<public_key_type>& recover_keys( const chain_id_type& chain_id );
=======
      const flat_set<public_key_type>& recover_keys( const chain_id_type& chain_id ) {
         // Unlikely for more than one chain_id to be used in one nodeos instance
         if( !signing_keys || signing_keys->first != chain_id ) {
            if( signing_keys_future.valid() ) {
               signing_keys = signing_keys_future.get();
               if( signing_keys->first == chain_id ) {
                  return signing_keys->second;
               }
            }
            signing_keys = std::make_pair( chain_id, trx.get_signature_keys( chain_id ));
         }
         return signing_keys->second;
      }
>>>>>>> 62d701e3

      static void create_signing_keys_future( const transaction_metadata_ptr& mtrx, boost::asio::thread_pool& thread_pool,
                                              const chain_id_type& chain_id, fc::microseconds time_limit );

};

} } // eosio::chain<|MERGE_RESOLUTION|>--- conflicted
+++ resolved
@@ -6,13 +6,10 @@
 #include <eosio/chain/transaction.hpp>
 #include <eosio/chain/types.hpp>
 #include <future>
-<<<<<<< HEAD
-
+#include <eosio/chain/trace.hpp>
 namespace boost { namespace asio {
    class thread_pool;
 }}
-=======
->>>>>>> 62d701e3
 
 namespace eosio { namespace chain {
 
@@ -29,12 +26,7 @@
       packed_transaction_ptr                                     packed_trx;
       fc::microseconds                                           sig_cpu_usage;
       optional<pair<chain_id_type, flat_set<public_key_type>>>   signing_keys;
-<<<<<<< HEAD
-      std::future<std::tuple<chain_id_type, fc::microseconds, flat_set<public_key_type>>>
                                                                  signing_keys_future;
-=======
-      std::future<pair<chain_id_type,flat_set<public_key_type>>> signing_keys_future;
->>>>>>> 62d701e3
       bool                                                       accepted = false;
       bool                                                       implicit = false;
       bool                                                       scheduled = false;
@@ -57,23 +49,7 @@
          signed_id = digest_type::hash(*packed_trx);
       }
 
-<<<<<<< HEAD
       const flat_set<public_key_type>& recover_keys( const chain_id_type& chain_id );
-=======
-      const flat_set<public_key_type>& recover_keys( const chain_id_type& chain_id ) {
-         // Unlikely for more than one chain_id to be used in one nodeos instance
-         if( !signing_keys || signing_keys->first != chain_id ) {
-            if( signing_keys_future.valid() ) {
-               signing_keys = signing_keys_future.get();
-               if( signing_keys->first == chain_id ) {
-                  return signing_keys->second;
-               }
-            }
-            signing_keys = std::make_pair( chain_id, trx.get_signature_keys( chain_id ));
-         }
-         return signing_keys->second;
-      }
->>>>>>> 62d701e3
 
       static void create_signing_keys_future( const transaction_metadata_ptr& mtrx, boost::asio::thread_pool& thread_pool,
                                               const chain_id_type& chain_id, fc::microseconds time_limit );
