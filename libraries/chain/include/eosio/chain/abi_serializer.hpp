/**
 *  @file
 *  @copyright defined in eos/LICENSE.txt
 */
#pragma once
#include <eosio/chain/abi_def.hpp>
#include <eosio/chain/trace.hpp>
#include <eosio/chain/exceptions.hpp>
#include <fc/variant_object.hpp>

namespace eosio { namespace chain {

using std::map;
using std::string;
using std::function;
using std::pair;
using namespace fc;

namespace impl {
  struct abi_from_variant;
  struct abi_to_variant;
}

/**
 *  Describes the binary representation message and table contents so that it can
 *  be converted to and from JSON.
 */
struct abi_serializer {
   abi_serializer(){ configure_built_in_types(); }
   abi_serializer( const abi_def& abi, const fc::microseconds& max_serialization_time );
   void set_abi(const abi_def& abi, const fc::microseconds& max_serialization_time);

   type_name resolve_type(const type_name& t)const;
   bool      is_array(const type_name& type)const;
   bool      is_optional(const type_name& type)const;
   bool      is_type(const type_name& type, const fc::microseconds& max_serialization_time)const {
      return _is_type(type, 0, fc::time_point::now() + max_serialization_time, max_serialization_time);
   }
   bool      is_builtin_type(const type_name& type)const;
   bool      is_integer(const type_name& type) const;
   int       get_integer_size(const type_name& type) const;
   bool      is_struct(const type_name& type)const;
   type_name fundamental_type(const type_name& type)const;

   const struct_def& get_struct(const type_name& type)const;

   type_name get_action_type(name action)const;
   type_name get_table_type(name action)const;

   optional<string>  get_error_message( uint64_t error_code )const;

   fc::variant binary_to_variant(const type_name& type, const bytes& binary, const fc::microseconds& max_serialization_time)const {
      return _binary_to_variant(type, binary, 0, fc::time_point::now() + max_serialization_time, max_serialization_time);
   }
   bytes       variant_to_binary(const type_name& type, const fc::variant& var, const fc::microseconds& max_serialization_time)const {
      return _variant_to_binary(type, var, 0, fc::time_point::now() + max_serialization_time, max_serialization_time);
   }

   fc::variant binary_to_variant(const type_name& type, fc::datastream<const char*>& binary, const fc::microseconds& max_serialization_time)const {
      return _binary_to_variant(type, binary, 0, fc::time_point::now() + max_serialization_time, max_serialization_time);
   }
   void        variant_to_binary(const type_name& type, const fc::variant& var, fc::datastream<char*>& ds, const fc::microseconds& max_serialization_time)const {
      _variant_to_binary(type, var, ds, 0, fc::time_point::now() + max_serialization_time, max_serialization_time);
   }

   template<typename T, typename Resolver>
   static void to_variant( const T& o, fc::variant& vo, Resolver resolver, const fc::microseconds& max_serialization_time );

   template<typename T, typename Resolver>
   static void from_variant( const fc::variant& v, T& o, Resolver resolver, const fc::microseconds& max_serialization_time );

   template<typename Vec>
   static bool is_empty_abi(const Vec& abi_vec)
   {
      return abi_vec.size() <= 4;
   }

   template<typename Vec>
   static bool to_abi(const Vec& abi_vec, abi_def& abi)
   {
      if( !is_empty_abi(abi_vec) ) { /// 4 == packsize of empty Abi
         fc::datastream<const char*> ds( abi_vec.data(), abi_vec.size() );
         fc::raw::unpack( ds, abi );
         return true;
      }
      return false;
   }

<<<<<<< HEAD
   static const size_t max_recursion_depth = 32; // arbitrary depth to prevent infinite recursion

   typedef std::function<fc::variant(fc::datastream<const char*>&, bool, bool, int)>  unpack_function;
   typedef std::function<void(const fc::variant&, fc::datastream<char*>&, bool, bool, int)>  pack_function;
=======
   typedef std::function<fc::variant(fc::datastream<const char*>&, bool, bool)>  unpack_function;
   typedef std::function<void(const fc::variant&, fc::datastream<char*>&, bool, bool)>  pack_function;
>>>>>>> 383d276c

   void add_specialized_unpack_pack( const string& name, std::pair<abi_serializer::unpack_function, abi_serializer::pack_function> unpack_pack );

   static const size_t max_recursion_depth = 32; // arbitrary depth to prevent infinite recursion

private:

   map<type_name, type_name>  typedefs;
   map<type_name, struct_def> structs;
   map<name,type_name>        actions;
   map<name,type_name>        tables;
   map<uint64_t, string>      error_messages;

   map<type_name, pair<unpack_function, pack_function>> built_in_types;
   void configure_built_in_types();

   fc::variant _binary_to_variant(const type_name& type, const bytes& binary,
                                  size_t recursion_depth, const fc::time_point& deadline, const fc::microseconds& max_serialization_time)const;
   bytes       _variant_to_binary(const type_name& type, const fc::variant& var,
                                  size_t recursion_depth, const fc::time_point& deadline, const fc::microseconds& max_serialization_time)const;

   fc::variant _binary_to_variant(const type_name& type, fc::datastream<const char*>& binary,
                                  size_t recursion_depth, const fc::time_point& deadline, const fc::microseconds& max_serialization_time)const;
   void        _variant_to_binary(const type_name& type, const fc::variant& var, fc::datastream<char*>& ds,
                                  size_t recursion_depth, const fc::time_point& deadline, const fc::microseconds& max_serialization_time)const;

   void _binary_to_variant(const type_name& type, fc::datastream<const char*>& stream, fc::mutable_variant_object& obj,
                           size_t recursion_depth, const fc::time_point& deadline, const fc::microseconds& max_serialization_time)const;

   bool _is_type(const type_name& type, size_t recursion_depth, const fc::time_point& deadline, const fc::microseconds& max_serialization_time)const;

   void validate(const fc::time_point& deadline, const fc::microseconds& max_serialization_time)const;

   friend struct impl::abi_from_variant;
   friend struct impl::abi_to_variant;
};

namespace impl {
   /**
    * Determine if a type contains ABI related info, perhaps deeply nested
    * @tparam T - the type to check
    */
   template<typename T>
   constexpr bool single_type_requires_abi_v() {
      return std::is_base_of<transaction, T>::value ||
             std::is_same<T, packed_transaction>::value ||
             std::is_same<T, transaction_trace>::value ||
             std::is_same<T, transaction_receipt>::value ||
             std::is_same<T, base_action_trace>::value ||
             std::is_same<T, action_trace>::value ||
             std::is_same<T, signed_transaction>::value ||
             std::is_same<T, signed_block>::value ||
             std::is_same<T, action>::value;
   }

   /**
    * Basic constexpr for a type, aliases the basic check directly
    * @tparam T - the type to check
    */
   template<typename T>
   struct type_requires_abi {
      static constexpr bool value() {
         return single_type_requires_abi_v<T>();
      }
   };

   /**
    * specialization that catches common container patterns and checks their contained-type
    * @tparam Container - a templated container type whose first argument is the contained type
    */
   template<template<typename ...> class Container, typename T, typename ...Args >
   struct type_requires_abi<Container<T, Args...>> {
      static constexpr bool value() {
         return single_type_requires_abi_v<T>();
      }
   };

   template<typename T>
   constexpr bool type_requires_abi_v() {
      return type_requires_abi<T>::value();
   }

   /**
    * convenience aliases for creating overload-guards based on whether the type contains ABI related info
    */
   template<typename T>
   using not_require_abi_t = std::enable_if_t<!type_requires_abi_v<T>(), int>;

   template<typename T>
   using require_abi_t = std::enable_if_t<type_requires_abi_v<T>(), int>;

   struct abi_to_variant {
      /**
       * template which overloads add for types which are not relvant to ABI information
       * and can be degraded to the normal ::to_variant(...) processing
       */
      template<typename M, typename Resolver, not_require_abi_t<M> = 1>
      static void add( mutable_variant_object &mvo, const char* name, const M& v, Resolver,
                       size_t recursion_depth, const fc::time_point& deadline, const fc::microseconds& max_serialization_time )
      {
         EOS_ASSERT( ++recursion_depth < abi_serializer::max_recursion_depth, abi_recursion_depth_exception, "recursive definition, max_recursion_depth ${r} ", ("r", abi_serializer::max_recursion_depth) );
         EOS_ASSERT( fc::time_point::now() < deadline, abi_serialization_deadline_exception, "serialization time limit ${t}us exceeded", ("t", max_serialization_time) );
         mvo(name,v);
      }

      /**
       * template which overloads add for types which contain ABI information in their trees
       * for these types we create new ABI aware visitors
       */
      template<typename M, typename Resolver, require_abi_t<M> = 1>
      static void add( mutable_variant_object &mvo, const char* name, const M& v, Resolver resolver,
                       size_t recursion_depth, const fc::time_point& deadline, const fc::microseconds& max_serialization_time );

      /**
       * template which overloads add for vectors of types which contain ABI information in their trees
       * for these members we call ::add in order to trigger further processing
       */
      template<typename M, typename Resolver, require_abi_t<M> = 1>
      static void add( mutable_variant_object &mvo, const char* name, const vector<M>& v, Resolver resolver,
                       size_t recursion_depth, const fc::time_point& deadline, const fc::microseconds& max_serialization_time )
      {
         EOS_ASSERT( ++recursion_depth < abi_serializer::max_recursion_depth, abi_recursion_depth_exception, "recursive definition, max_recursion_depth ${r} ", ("r", abi_serializer::max_recursion_depth) );
         EOS_ASSERT( fc::time_point::now() < deadline, abi_serialization_deadline_exception, "serialization time limit ${t}us exceeded", ("t", max_serialization_time) );
         vector<variant> array;
         array.reserve(v.size());

         for (const auto& iter: v) {
            mutable_variant_object elem_mvo;
            add(elem_mvo, "_", iter, resolver, recursion_depth, deadline, max_serialization_time);
            array.emplace_back(std::move(elem_mvo["_"]));
         }
         mvo(name, std::move(array));
      }

      /**
       * template which overloads add for shared_ptr of types which contain ABI information in their trees
       * for these members we call ::add in order to trigger further processing
       */
      template<typename M, typename Resolver, require_abi_t<M> = 1>
      static void add( mutable_variant_object &mvo, const char* name, const std::shared_ptr<M>& v, Resolver resolver,
                       size_t recursion_depth, const fc::time_point& deadline, const fc::microseconds& max_serialization_time )
      {
         EOS_ASSERT( ++recursion_depth < abi_serializer::max_recursion_depth, abi_recursion_depth_exception, "recursive definition, max_recursion_depth ${r} ", ("r", abi_serializer::max_recursion_depth) );
         EOS_ASSERT( fc::time_point::now() < deadline, abi_serialization_deadline_exception, "serialization time limit ${t}us exceeded", ("t", max_serialization_time) );
         if( !v ) return;
         mutable_variant_object obj_mvo;
         add(obj_mvo, "_", *v, resolver, recursion_depth, deadline, max_serialization_time);
         mvo(name, std::move(obj_mvo["_"]));
      }

      template<typename Resolver>
      struct add_static_variant
      {
         mutable_variant_object& obj_mvo;
         Resolver& resolver;
         size_t recursion_depth;
         fc::time_point deadline;
         fc::microseconds max_serialization_time;
         add_static_variant( mutable_variant_object& o, Resolver& r, size_t recursion_depth, const fc::time_point& deadline, const fc::microseconds& max_serialization_time )
               :obj_mvo(o), resolver(r), recursion_depth(recursion_depth), deadline(deadline), max_serialization_time(max_serialization_time){}

         typedef void result_type;
         template<typename T> void operator()( T& v )const
         {
            add(obj_mvo, "_", v, resolver, recursion_depth, deadline, max_serialization_time);
         }
      };

      template<typename Resolver, typename... Args>
      static void add( mutable_variant_object &mvo, const char* name, const fc::static_variant<Args...>& v, Resolver resolver,
                       size_t recursion_depth, const fc::time_point& deadline, const fc::microseconds& max_serialization_time )
      {
         EOS_ASSERT( ++recursion_depth < abi_serializer::max_recursion_depth, abi_recursion_depth_exception, "recursive definition, max_recursion_depth ${r} ", ("r", abi_serializer::max_recursion_depth) );
         EOS_ASSERT( fc::time_point::now() < deadline, abi_serialization_deadline_exception, "serialization time limit ${t}us exceeded", ("t", max_serialization_time) );
         mutable_variant_object obj_mvo;
         add_static_variant<Resolver> adder(obj_mvo, resolver, recursion_depth, deadline, max_serialization_time);
         v.visit(adder);
         mvo(name, std::move(obj_mvo["_"]));
      }

      /**
       * overload of to_variant_object for actions
       * @tparam Resolver
       * @param act
       * @param resolver
       * @return
       */
      template<typename Resolver>
      static void add( mutable_variant_object &out, const char* name, const action& act, Resolver resolver,
                       size_t recursion_depth, const fc::time_point& deadline, const fc::microseconds& max_serialization_time )
      {
         EOS_ASSERT( ++recursion_depth < abi_serializer::max_recursion_depth, abi_recursion_depth_exception, "recursive definition, max_recursion_depth ${r} ", ("r", abi_serializer::max_recursion_depth) );
         EOS_ASSERT( fc::time_point::now() < deadline, abi_serialization_deadline_exception, "serialization time limit ${t}us exceeded", ("t", max_serialization_time) );
         mutable_variant_object mvo;
         mvo("account", act.account);
         mvo("name", act.name);
         mvo("authorization", act.authorization);

         auto abi = resolver(act.account);
         if (abi.valid()) {
            auto type = abi->get_action_type(act.name);
            if (!type.empty()) {
               try {
                  mvo( "data", abi->_binary_to_variant( type, act.data, recursion_depth, deadline, max_serialization_time ));
                  mvo("hex_data", act.data);
               } catch(...) {
                  // any failure to serialize data, then leave as not serailzed
                  mvo("data", act.data);
               }
            } else {
               mvo("data", act.data);
            }
         } else {
            mvo("data", act.data);
         }
         out(name, std::move(mvo));
      }

      /**
       * overload of to_variant_object for packed_transaction
       * @tparam Resolver
       * @param act
       * @param resolver
       * @return
       */
      template<typename Resolver>
      static void add( mutable_variant_object &out, const char* name, const packed_transaction& ptrx, Resolver resolver,
                       size_t recursion_depth, const fc::time_point& deadline, const fc::microseconds& max_serialization_time )
      {
         EOS_ASSERT( ++recursion_depth < abi_serializer::max_recursion_depth, abi_recursion_depth_exception, "recursive definition, max_recursion_depth ${r} ", ("r", abi_serializer::max_recursion_depth) );
         EOS_ASSERT( fc::time_point::now() < deadline, abi_serialization_deadline_exception, "serialization time limit ${t}us exceeded", ("t", max_serialization_time) );
         mutable_variant_object mvo;
         auto trx = ptrx.get_transaction();
         mvo("id", trx.id());
         mvo("signatures", ptrx.signatures);
         mvo("compression", ptrx.compression);
         mvo("packed_context_free_data", ptrx.packed_context_free_data);
         mvo("context_free_data", ptrx.get_context_free_data());
         mvo("packed_trx", ptrx.packed_trx);
         add(mvo, "transaction", trx, resolver, recursion_depth, deadline, max_serialization_time);

         out(name, std::move(mvo));
      }
   };

   /**
    * Reflection visitor that uses a resolver to resolve ABIs for nested types
    * this will degrade to the common fc::to_variant as soon as the type no longer contains
    * ABI related info
    *
    * @tparam Reslover - callable with the signature (const name& code_account) -> optional<abi_def>
    */
   template<typename T, typename Resolver>
   class abi_to_variant_visitor
   {
      public:
         abi_to_variant_visitor( mutable_variant_object& _mvo, const T& _val, Resolver _resolver,
                                 size_t _recursion_depth, const fc::time_point& _deadline, const fc::microseconds& max_serialization_time )
         :_vo(_mvo)
         ,_val(_val)
         ,_resolver(_resolver)
         ,_recursion_depth(_recursion_depth)
         ,_deadline(_deadline)
         ,_max_serialization_time(max_serialization_time)
         {}

         /**
          * Visit a single member and add it to the variant object
          * @tparam Member - the member to visit
          * @tparam Class - the class we are traversing
          * @tparam member - pointer to the member
          * @param name - the name of the member
          */
         template<typename Member, class Class, Member (Class::*member) >
         void operator()( const char* name )const
         {
            abi_to_variant::add( _vo, name, (_val.*member), _resolver, _recursion_depth, _deadline, _max_serialization_time );
         }

      private:
         mutable_variant_object& _vo;
         const T& _val;
         Resolver _resolver;
         size_t _recursion_depth;
         fc::time_point _deadline;
         fc::microseconds _max_serialization_time;
   };

   struct abi_from_variant {
      /**
       * template which overloads extract for types which are not relvant to ABI information
       * and can be degraded to the normal ::from_variant(...) processing
       */
      template<typename M, typename Resolver, not_require_abi_t<M> = 1>
      static void extract( const variant& v, M& o, Resolver,
                           size_t recursion_depth, const fc::time_point& deadline, const fc::microseconds& max_serialization_time )
      {
         EOS_ASSERT( ++recursion_depth < abi_serializer::max_recursion_depth, abi_recursion_depth_exception, "recursive definition, max_recursion_depth ${r} ", ("r", abi_serializer::max_recursion_depth) );
         EOS_ASSERT( fc::time_point::now() < deadline, abi_serialization_deadline_exception, "serialization time limit ${t}us exceeded", ("t", max_serialization_time) );
         from_variant(v, o);
      }

      /**
       * template which overloads extract for types which contain ABI information in their trees
       * for these types we create new ABI aware visitors
       */
      template<typename M, typename Resolver, require_abi_t<M> = 1>
      static void extract( const variant& v, M& o, Resolver resolver,
                           size_t recursion_depth, const fc::time_point& deadline, const fc::microseconds& max_serialization_time );

      /**
       * template which overloads extract for vectors of types which contain ABI information in their trees
       * for these members we call ::extract in order to trigger further processing
       */
      template<typename M, typename Resolver, require_abi_t<M> = 1>
      static void extract( const variant& v, vector<M>& o, Resolver resolver,
                           size_t recursion_depth, const fc::time_point& deadline, const fc::microseconds& max_serialization_time )
      {
         EOS_ASSERT( ++recursion_depth < abi_serializer::max_recursion_depth, abi_recursion_depth_exception, "recursive definition, max_recursion_depth ${r} ", ("r", abi_serializer::max_recursion_depth) );
         EOS_ASSERT( fc::time_point::now() < deadline, abi_serialization_deadline_exception, "serialization time limit ${t}us exceeded", ("t", max_serialization_time) );
         const variants& array = v.get_array();
         o.clear();
         o.reserve( array.size() );
         for( auto itr = array.begin(); itr != array.end(); ++itr ) {
            M o_iter;
            extract(*itr, o_iter, resolver, recursion_depth, deadline, max_serialization_time);
            o.emplace_back(std::move(o_iter));
         }
      }

      /**
       * template which overloads extract for shared_ptr of types which contain ABI information in their trees
       * for these members we call ::extract in order to trigger further processing
       */
      template<typename M, typename Resolver, require_abi_t<M> = 1>
      static void extract( const variant& v, std::shared_ptr<M>& o, Resolver resolver,
                           size_t recursion_depth, const fc::time_point& deadline, const fc::microseconds& max_serialization_time )
      {
         EOS_ASSERT( ++recursion_depth < abi_serializer::max_recursion_depth, abi_recursion_depth_exception, "recursive definition, max_recursion_depth ${r} ", ("r", abi_serializer::max_recursion_depth) );
         EOS_ASSERT( fc::time_point::now() < deadline, abi_serialization_deadline_exception, "serialization time limit ${t}us exceeded", ("t", max_serialization_time) );
         const variant_object& vo = v.get_object();
         M obj;
         extract(vo, obj, resolver, recursion_depth, deadline, max_serialization_time);
         o = std::make_shared<M>(obj);
      }

      /**
       * Non templated overload that has priority for the action structure
       * this type has members which must be directly translated by the ABI so it is
       * exploded and processed explicitly
       */
      template<typename Resolver>
      static void extract( const variant& v, action& act, Resolver resolver,
                           size_t recursion_depth, const fc::time_point& deadline, const fc::microseconds& max_serialization_time )
      {
         EOS_ASSERT( ++recursion_depth < abi_serializer::max_recursion_depth, abi_recursion_depth_exception, "recursive definition, max_recursion_depth ${r} ", ("r", abi_serializer::max_recursion_depth) );
         EOS_ASSERT( fc::time_point::now() < deadline, abi_serialization_deadline_exception, "serialization time limit ${t}us exceeded", ("t", max_serialization_time) );
         const variant_object& vo = v.get_object();
         EOS_ASSERT(vo.contains("account"), packed_transaction_type_exception, "Missing account");
         EOS_ASSERT(vo.contains("name"), packed_transaction_type_exception, "Missing name");
         from_variant(vo["account"], act.account);
         from_variant(vo["name"], act.name);

         if (vo.contains("authorization")) {
            from_variant(vo["authorization"], act.authorization);
         }

         bool valid_empty_data = false;
         if( vo.contains( "data" ) ) {
            const auto& data = vo["data"];
            if( data.is_string() ) {
               from_variant(data, act.data);
               valid_empty_data = act.data.empty();
            } else if ( data.is_object() ) {
               auto abi = resolver(act.account);
               if (abi.valid()) {
                  auto type = abi->get_action_type(act.name);
                  if (!type.empty()) {
                     act.data = std::move( abi->_variant_to_binary( type, data, recursion_depth, deadline, max_serialization_time ));
                     valid_empty_data = act.data.empty();
                  }
               }
            }
         }

         if( !valid_empty_data && act.data.empty() ) {
            if( vo.contains( "hex_data" ) ) {
               const auto& data = vo["hex_data"];
               if( data.is_string() ) {
                  from_variant(data, act.data);
               }
            }
         }

         EOS_ASSERT(valid_empty_data || !act.data.empty(), packed_transaction_type_exception,
                    "Failed to deserialize data for ${account}:${name}", ("account", act.account)("name", act.name));
      }

      template<typename Resolver>
      static void extract( const variant& v, packed_transaction& ptrx, Resolver resolver,
                           size_t recursion_depth, const fc::time_point& deadline, const fc::microseconds& max_serialization_time )
      {
         EOS_ASSERT( ++recursion_depth < abi_serializer::max_recursion_depth, abi_recursion_depth_exception, "recursive definition, max_recursion_depth ${r} ", ("r", abi_serializer::max_recursion_depth) );
         EOS_ASSERT( fc::time_point::now() < deadline, abi_serialization_deadline_exception, "serialization time limit ${t}us exceeded", ("t", max_serialization_time) );
         const variant_object& vo = v.get_object();
         EOS_ASSERT(vo.contains("signatures"), packed_transaction_type_exception, "Missing signatures");
         EOS_ASSERT(vo.contains("compression"), packed_transaction_type_exception, "Missing compression");
         from_variant(vo["signatures"], ptrx.signatures);
         from_variant(vo["compression"], ptrx.compression);

         // TODO: Make this nicer eventually. But for now, if it works... good enough.
         if( vo.contains("packed_trx") && vo["packed_trx"].is_string() && !vo["packed_trx"].as_string().empty() ) {
            from_variant(vo["packed_trx"], ptrx.packed_trx);
            auto trx = ptrx.get_transaction(); // Validates transaction data provided.
            if( vo.contains("packed_context_free_data") && vo["packed_context_free_data"].is_string() && !vo["packed_context_free_data"].as_string().empty() ) {
               from_variant(vo["packed_context_free_data"], ptrx.packed_context_free_data );
            } else if( vo.contains("context_free_data") ) {
               vector<bytes> context_free_data;
               from_variant(vo["context_free_data"], context_free_data);
               ptrx.set_transaction(trx, context_free_data, ptrx.compression);
            }
         } else {
            EOS_ASSERT(vo.contains("transaction"), packed_transaction_type_exception, "Missing transaction");
            transaction trx;
            vector<bytes> context_free_data;
            extract(vo["transaction"], trx, resolver, recursion_depth, deadline, max_serialization_time);
            if( vo.contains("packed_context_free_data") && vo["packed_context_free_data"].is_string() && !vo["packed_context_free_data"].as_string().empty() ) {
               from_variant(vo["packed_context_free_data"], ptrx.packed_context_free_data );
               context_free_data = ptrx.get_context_free_data();
            } else if( vo.contains("context_free_data") ) {
               from_variant(vo["context_free_data"], context_free_data);
            }
            ptrx.set_transaction(trx, context_free_data, ptrx.compression);
         }
      }
   };

   /**
    * Reflection visitor that uses a resolver to resolve ABIs for nested types
    * this will degrade to the common fc::from_variant as soon as the type no longer contains
    * ABI related info
    *
    * @tparam Reslover - callable with the signature (const name& code_account) -> optional<abi_def>
    */
   template<typename T, typename Resolver>
   class abi_from_variant_visitor : reflector_verifier_visitor<T>
   {
      public:
         abi_from_variant_visitor( const variant_object& _vo, T& v, Resolver _resolver,
                                   size_t _recursion_depth, const fc::time_point& _deadline, const fc::microseconds& max_serialization_time )
         : reflector_verifier_visitor<T>(v)
         ,_vo(_vo)
         ,_resolver(_resolver)
         ,_recursion_depth(_recursion_depth)
         ,_deadline(_deadline)
         ,_max_serialization_time(max_serialization_time)
         {}

         /**
          * Visit a single member and extract it from the variant object
          * @tparam Member - the member to visit
          * @tparam Class - the class we are traversing
          * @tparam member - pointer to the member
          * @param name - the name of the member
          */
         template<typename Member, class Class, Member (Class::*member)>
         void operator()( const char* name )const
         {
            auto itr = _vo.find(name);
            if( itr != _vo.end() )
               abi_from_variant::extract( itr->value(), this->obj.*member, _resolver, _recursion_depth, _deadline, _max_serialization_time );
         }

      private:
         const variant_object& _vo;
         Resolver _resolver;
         size_t _recursion_depth;
         fc::time_point _deadline;
         fc::microseconds _max_serialization_time;
   };

   template<typename M, typename Resolver, require_abi_t<M>>
   void abi_to_variant::add( mutable_variant_object &mvo, const char* name, const M& v, Resolver resolver,
                             size_t recursion_depth, const fc::time_point& deadline, const fc::microseconds& max_serialization_time )
   {
      EOS_ASSERT( ++recursion_depth < abi_serializer::max_recursion_depth, abi_recursion_depth_exception, "recursive definition, max_recursion_depth ${r} ", ("r", abi_serializer::max_recursion_depth) );
      EOS_ASSERT( fc::time_point::now() < deadline, abi_serialization_deadline_exception, "serialization time limit ${t}us exceeded", ("t", max_serialization_time) );
      mutable_variant_object member_mvo;
      fc::reflector<M>::visit( impl::abi_to_variant_visitor<M, Resolver>( member_mvo, v, resolver, recursion_depth, deadline, max_serialization_time ) );
      mvo(name, std::move(member_mvo));
   }

   template<typename M, typename Resolver, require_abi_t<M>>
   void abi_from_variant::extract( const variant& v, M& o, Resolver resolver,
                                   size_t recursion_depth, const fc::time_point& deadline, const fc::microseconds& max_serialization_time )
   {
      EOS_ASSERT( ++recursion_depth < abi_serializer::max_recursion_depth, abi_recursion_depth_exception, "recursive definition, max_recursion_depth ${r} ", ("r", abi_serializer::max_recursion_depth) );
      EOS_ASSERT( fc::time_point::now() < deadline, abi_serialization_deadline_exception, "serialization time limit ${t}us exceeded", ("t", max_serialization_time) );
      const variant_object& vo = v.get_object();
      fc::reflector<M>::visit( abi_from_variant_visitor<M, decltype(resolver)>( vo, o, resolver, recursion_depth, deadline, max_serialization_time ) );
   }
}

template<typename T, typename Resolver>
void abi_serializer::to_variant( const T& o, variant& vo, Resolver resolver, const fc::microseconds& max_serialization_time ) try {
   mutable_variant_object mvo;
   impl::abi_to_variant::add(mvo, "_", o, resolver, 0, fc::time_point::now() + max_serialization_time, max_serialization_time);
   vo = std::move(mvo["_"]);
} FC_RETHROW_EXCEPTIONS(error, "Failed to serialize type", ("object",o))

template<typename T, typename Resolver>
void abi_serializer::from_variant( const variant& v, T& o, Resolver resolver, const fc::microseconds& max_serialization_time ) try {
   impl::abi_from_variant::extract(v, o, resolver, 0, fc::time_point::now() + max_serialization_time, max_serialization_time);
} FC_RETHROW_EXCEPTIONS(error, "Failed to deserialize variant", ("variant",v))


} } // eosio::chain<|MERGE_RESOLUTION|>--- conflicted
+++ resolved
@@ -86,15 +86,8 @@
       return false;
    }
 
-<<<<<<< HEAD
-   static const size_t max_recursion_depth = 32; // arbitrary depth to prevent infinite recursion
-
    typedef std::function<fc::variant(fc::datastream<const char*>&, bool, bool, int)>  unpack_function;
    typedef std::function<void(const fc::variant&, fc::datastream<char*>&, bool, bool, int)>  pack_function;
-=======
-   typedef std::function<fc::variant(fc::datastream<const char*>&, bool, bool)>  unpack_function;
-   typedef std::function<void(const fc::variant&, fc::datastream<char*>&, bool, bool)>  pack_function;
->>>>>>> 383d276c
 
    void add_specialized_unpack_pack( const string& name, std::pair<abi_serializer::unpack_function, abi_serializer::pack_function> unpack_pack );
 
