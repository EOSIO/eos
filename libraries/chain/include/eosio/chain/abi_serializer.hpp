/**
 *  @file
 *  @copyright defined in eos/LICENSE.txt
 */
#pragma once
#include <eosio/chain/contract_types.hpp>
#include <eosio/chain/trace.hpp>
#include <eosio/chain/exceptions.hpp>
#include <fc/variant_object.hpp>

namespace eosio { namespace chain {

using std::map;
using std::string;
using std::function;
using std::pair;
using namespace fc;

/**
 *  Describes the binary representation message and table contents so that it can
 *  be converted to and from JSON.
 */
struct abi_serializer {
   abi_serializer(){ configure_built_in_types(); }
   abi_serializer( const abi_def& abi );
   void set_abi(const abi_def& abi);

   map<type_name, type_name>  typedefs;
   map<type_name, struct_def> structs;
   map<name,type_name>        actions;
   map<name,type_name>        tables;

   typedef std::function<fc::variant(fc::datastream<const char*>&, bool, bool)>  unpack_function;
   typedef std::function<void(const fc::variant&, fc::datastream<char*>&, bool, bool)>  pack_function;

   map<type_name, pair<unpack_function, pack_function>> built_in_types;
   void configure_built_in_types();

   bool has_cycle(const vector<pair<string, string>>& sedges)const;
   void validate()const;

   type_name resolve_type(const type_name& t)const;
   bool      is_array(const type_name& type)const;
   bool      is_optional(const type_name& type)const;
   bool      is_type(const type_name& type)const;
   bool      is_builtin_type(const type_name& type)const;
   bool      is_integer(const type_name& type) const;
   int       get_integer_size(const type_name& type) const;
   bool      is_struct(const type_name& type)const;
   type_name fundamental_type(const type_name& type)const;

   const struct_def& get_struct(const type_name& type)const;

   type_name get_action_type(name action)const;
   type_name get_table_type(name action)const;

   fc::variant binary_to_variant(const type_name& type, const bytes& binary)const;
   bytes       variant_to_binary(const type_name& type, const fc::variant& var)const;

   fc::variant binary_to_variant(const type_name& type, fc::datastream<const char*>& binary)const;
   void        variant_to_binary(const type_name& type, const fc::variant& var, fc::datastream<char*>& ds)const;

   template<typename T, typename Resolver>
   static void to_variant( const T& o, fc::variant& vo, Resolver resolver );

   template<typename T, typename Resolver>
   static void from_variant( const fc::variant& v, T& o, Resolver resolver );

   template<typename Vec>
   static bool is_empty_abi(const Vec& abi_vec)
   {
      return abi_vec.size() <= 4;
   }

   template<typename Vec>
   static bool to_abi(const Vec& abi_vec, abi_def& abi)
   {
      if( !is_empty_abi(abi_vec) ) { /// 4 == packsize of empty Abi
         fc::datastream<const char*> ds( abi_vec.data(), abi_vec.size() );
         fc::raw::unpack( ds, abi );
         return true;
      }
      return false;
   }

   private:
   void binary_to_variant(const type_name& type, fc::datastream<const char*>& stream, fc::mutable_variant_object& obj)const;
};

namespace impl {
   /**
    * Determine if a type contains ABI related info, perhaps deeply nested
    * @tparam T - the type to check
    */
   template<typename T>
   constexpr bool single_type_requires_abi_v() {
      return std::is_base_of<transaction, T>::value ||
             std::is_same<T, packed_transaction>::value ||
<<<<<<< HEAD
             std::is_same<T, action>::value ||
             std::is_same<T, action_trace>::value;
=======
             std::is_same<T, transaction_trace>::value ||
             std::is_same<T, action_trace>::value ||
             std::is_same<T, signed_transaction>::value ||
             std::is_same<T, action>::value;
>>>>>>> 6a962936
   }

   /**
    * Basic constexpr for a type, aliases the basic check directly
    * @tparam T - the type to check
    */
   template<typename T>
   struct type_requires_abi {
      static constexpr bool value() {
         return single_type_requires_abi_v<T>();
      }
   };

   /**
    * specialization that catches common container patterns and checks their contained-type
    * @tparam Container - a templated container type whose first argument is the contained type
    */
   template<template<typename ...> class Container, typename T, typename ...Args >
   struct type_requires_abi<Container<T, Args...>> {
      static constexpr bool value() {
         return single_type_requires_abi_v<T>();
      }
   };

   template<typename T>
   constexpr bool type_requires_abi_v() {
      return type_requires_abi<T>::value();
   }

   /**
    * convenience aliases for creating overload-guards based on whether the type contains ABI related info
    */
   template<typename T>
   using not_require_abi_t = std::enable_if_t<!type_requires_abi_v<T>(), int>;

   template<typename T>
   using require_abi_t = std::enable_if_t<type_requires_abi_v<T>(), int>;

   struct abi_to_variant {
      /**
       * template which overloads add for types which are not relvant to ABI information
       * and can be degraded to the normal ::to_variant(...) processing
       */
      template<typename M, typename Resolver, not_require_abi_t<M> = 1>
      static void add( mutable_variant_object &mvo, const char* name, const M& v, Resolver )
      {
         mvo(name,v);
      }

      /**
       * template which overloads add for types which contain ABI information in their trees
       * for these types we create new ABI aware visitors
       */
      template<typename M, typename Resolver, require_abi_t<M> = 1>
      static void add( mutable_variant_object &mvo, const char* name, const M& v, Resolver resolver );

      /**
       * template which overloads add for vectors of types which contain ABI information in their trees
       * for these members we call ::add in order to trigger further processing
       */
      template<typename M, typename Resolver, require_abi_t<M> = 1>
      static void add( mutable_variant_object &mvo, const char* name, const vector<M>& v, Resolver resolver )
      {
         vector<variant> array;
         array.reserve(v.size());

         for (const auto& iter: v) {
            mutable_variant_object elem_mvo;
            add(elem_mvo, "_", iter, resolver);
            array.emplace_back(std::move(elem_mvo["_"]));
         }
         mvo(name, std::move(array));
      }

      /**
       * template which overloads add for shared_ptr of types which contain ABI information in their trees
       * for these members we call ::add in order to trigger further processing
       */
      template<typename M, typename Resolver, require_abi_t<M> = 1>
      static void add( mutable_variant_object &mvo, const char* name, const std::shared_ptr<M>& v, Resolver resolver )
      {
         if( !v ) return;
         mutable_variant_object obj_mvo;
         add(obj_mvo, "_", *v, resolver);
         mvo(name, std::move(obj_mvo["_"]));
      }

      template<typename Resolver, typename... Args>
      static void add( mutable_variant_object &mvo, const char* name, const fc::static_variant<Args...>& v, Resolver resolver )
      {
         //TODO: implement deserialization for static_variant
      }

      /**
       * overload of to_variant_object for actions
       * @tparam Resolver
       * @param act
       * @param resolver
       * @return
       */
      template<typename Resolver>
      static void add(mutable_variant_object &out, const char* name, const action& act, Resolver resolver) {
         mutable_variant_object mvo;
         mvo("account", act.account);
         mvo("name", act.name);
         mvo("authorization", act.authorization);

         auto abi = resolver(act.account);
         if (abi.valid()) {
            auto type = abi->get_action_type(act.name);
            mvo("data", abi->binary_to_variant(type, act.data));
            mvo("hex_data", act.data);
         } else {
            mvo("data", act.data);
         }
         out(name, std::move(mvo));
      }

      /**
       * overload of to_variant_object for actions
       * @tparam Resolver
       * @param act
       * @param resolver
       * @return
      template<typename Resolver>
      static void add(mutable_variant_object &out, const char* name, const action_trace& act, Resolver resolver) {
         mutable_variant_object mvo;
         mvo("receipt", act.receipt);
         mvo("elapsed", act.elapsed);
         mvo("cpu_usage", act.cpu_usage);
         mvo("console", act.console);
         mvo("total_cpu_usage", act.total_inline_cpu_usage);
         mvo("inline_traces", act.inline_traces);
         out(name, std::move(mvo));
      }
       */


      /**
       * overload of to_variant_object for packed_transaction
       * @tparam Resolver
       * @param act
       * @param resolver
       * @return
       */
      template<typename Resolver>
      static void add(mutable_variant_object &out, const char* name, const packed_transaction& ptrx, Resolver resolver) {
         mutable_variant_object mvo;
         mvo("signatures", ptrx.signatures);
         mvo("compression", ptrx.compression);
         mvo("packed_context_free_data", ptrx.packed_context_free_data);
         mvo("context_free_data", ptrx.get_context_free_data());
         mvo("packed_trx", ptrx.packed_trx);
         add(mvo, "transaction", ptrx.get_transaction(), resolver);

         out(name, std::move(mvo));
      }
   };

   /**
    * Reflection visitor that uses a resolver to resolve ABIs for nested types
    * this will degrade to the common fc::to_variant as soon as the type no longer contains
    * ABI related info
    *
    * @tparam Reslover - callable with the signature (const name& code_account) -> optional<abi_def>
    */
   template<typename T, typename Resolver>
   class abi_to_variant_visitor
   {
      public:
         abi_to_variant_visitor( mutable_variant_object& _mvo, const T& _val, Resolver _resolver )
         :_vo(_mvo)
         ,_val(_val)
         ,_resolver(_resolver)
         {}

         /**
          * Visit a single member and add it to the variant object
          * @tparam Member - the member to visit
          * @tparam Class - the class we are traversing
          * @tparam member - pointer to the member
          * @param name - the name of the member
          */
         template<typename Member, class Class, Member (Class::*member) >
         void operator()( const char* name )const
         {
            abi_to_variant::add(_vo, name, (_val.*member), _resolver);
         }

      private:
         mutable_variant_object& _vo;
         const T& _val;
         Resolver _resolver;
   };

   struct abi_from_variant {
      /**
       * template which overloads extract for types which are not relvant to ABI information
       * and can be degraded to the normal ::from_variant(...) processing
       */
      template<typename M, typename Resolver, not_require_abi_t<M> = 1>
      static void extract( const variant& v, M& o, Resolver )
      {
         from_variant(v, o);
      }

      /**
       * template which overloads extract for types which contain ABI information in their trees
       * for these types we create new ABI aware visitors
       */
      template<typename M, typename Resolver, require_abi_t<M> = 1>
      static void extract( const variant& v, M& o, Resolver resolver );

      /**
       * template which overloads extract for vectors of types which contain ABI information in their trees
       * for these members we call ::extract in order to trigger further processing
       */
      template<typename M, typename Resolver, require_abi_t<M> = 1>
      static void extract( const variant& v, vector<M>& o, Resolver resolver )
      {
         const variants& array = v.get_array();
         o.clear();
         o.reserve( array.size() );
         for( auto itr = array.begin(); itr != array.end(); ++itr ) {
            M o_iter;
            extract(*itr, o_iter, resolver);
            o.emplace_back(std::move(o_iter));
         }
      }

      /**
       * template which overloads extract for shared_ptr of types which contain ABI information in their trees
       * for these members we call ::extract in order to trigger further processing
       */
      template<typename M, typename Resolver, require_abi_t<M> = 1>
      static void extract( const variant& v, std::shared_ptr<M>& o, Resolver resolver )
      {
         const variant_object& vo = v.get_object();
         M obj;
         extract(vo, obj, resolver);
         o = std::make_shared<M>(obj);
      }

      /**
       * Non templated overload that has priority for the action structure
       * this type has members which must be directly translated by the ABI so it is
       * exploded and processed explicitly
       */
      template<typename Resolver>
      static void extract( const variant& v, action& act, Resolver resolver )
      {
         const variant_object& vo = v.get_object();
         EOS_ASSERT(vo.contains("account"), packed_transaction_type_exception, "Missing account");
         EOS_ASSERT(vo.contains("name"), packed_transaction_type_exception, "Missing name");
         from_variant(vo["account"], act.account);
         from_variant(vo["name"], act.name);

         if (vo.contains("authorization")) {
            from_variant(vo["authorization"], act.authorization);
         }

         if( vo.contains( "data" ) ) {
            const auto& data = vo["data"];
            if( data.is_string() ) {
               from_variant(data, act.data);
            } else if ( data.is_object() ) {
               auto abi = resolver(act.account);
               if (abi.valid()) {
                  auto type = abi->get_action_type(act.name);
                  act.data = std::move(abi->variant_to_binary(type, data));
               }
            }
         }

         if (act.data.empty()) {
            if( vo.contains( "hex_data" ) ) {
               const auto& data = vo["hex_data"];
               if( data.is_string() ) {
                  from_variant(data, act.data);
               }
            }
         }

         EOS_ASSERT(!act.data.empty(), packed_transaction_type_exception,
                    "Failed to deserialize data for ${account}:${name}", ("account", act.account)("name", act.name));
      }

      template<typename Resolver>
      static void extract( const variant& v, packed_transaction& ptrx, Resolver resolver ) {
         const variant_object& vo = v.get_object();
         EOS_ASSERT(vo.contains("signatures"), packed_transaction_type_exception, "Missing signatures");
         EOS_ASSERT(vo.contains("compression"), packed_transaction_type_exception, "Missing compression");
         from_variant(vo["signatures"], ptrx.signatures);
         from_variant(vo["compression"], ptrx.compression);

         // TODO: Make this nicer eventually. But for now, if it works... good enough.
         if( vo.contains("packed_trx") && vo["packed_trx"].is_string() && !vo["packed_trx"].as_string().empty() ) {
            from_variant(vo["packed_trx"], ptrx.packed_trx);
            auto trx = ptrx.get_transaction(); // Validates transaction data provided.
            if( vo.contains("packed_context_free_data") && vo["packed_context_free_data"].is_string() && !vo["packed_context_free_data"].as_string().empty() ) {
               from_variant(vo["packed_context_free_data"], ptrx.packed_context_free_data );
            } else if( vo.contains("context_free_data") ) {
               vector<bytes> context_free_data;
               from_variant(vo["context_free_data"], context_free_data);
               ptrx.set_transaction(trx, context_free_data, ptrx.compression);
            }
         } else {
            EOS_ASSERT(vo.contains("transaction"), packed_transaction_type_exception, "Missing transaction");
            transaction trx;
            vector<bytes> context_free_data;
            extract(vo["transaction"], trx, resolver);
            if( vo.contains("packed_context_free_data") && vo["packed_context_free_data"].is_string() && !vo["packed_context_free_data"].as_string().empty() ) {
               from_variant(vo["packed_context_free_data"], ptrx.packed_context_free_data );
               context_free_data = ptrx.get_context_free_data();
            } else if( vo.contains("context_free_data") ) {
               from_variant(vo["context_free_data"], context_free_data);
            }
            ptrx.set_transaction(trx, context_free_data, ptrx.compression);
         }
      }
   };

   /**
    * Reflection visitor that uses a resolver to resolve ABIs for nested types
    * this will degrade to the common fc::from_variant as soon as the type no longer contains
    * ABI related info
    *
    * @tparam Reslover - callable with the signature (const name& code_account) -> optional<abi_def>
    */
   template<typename T, typename Resolver>
   class abi_from_variant_visitor
   {
      public:
         abi_from_variant_visitor( const variant_object& _vo, T& v, Resolver _resolver )
         :_vo(_vo)
         ,_val(v)
         ,_resolver(_resolver)
         {}

         /**
          * Visit a single member and extract it from the variant object
          * @tparam Member - the member to visit
          * @tparam Class - the class we are traversing
          * @tparam member - pointer to the member
          * @param name - the name of the member
          */
         template<typename Member, class Class, Member (Class::*member)>
         void operator()( const char* name )const
         {
            auto itr = _vo.find(name);
            if( itr != _vo.end() )
               abi_from_variant::extract( itr->value(), _val.*member, _resolver );
         }

      private:
         const variant_object& _vo;
         T& _val;
         Resolver _resolver;
   };

   template<typename M, typename Resolver, require_abi_t<M>>
   void abi_to_variant::add( mutable_variant_object &mvo, const char* name, const M& v, Resolver resolver ) {
      mutable_variant_object member_mvo;
      fc::reflector<M>::visit( impl::abi_to_variant_visitor<M, Resolver>( member_mvo, v, resolver ) );
      mvo(name, std::move(member_mvo));
   }

   template<typename M, typename Resolver, require_abi_t<M>>
   void abi_from_variant::extract( const variant& v, M& o, Resolver resolver ) {
      const variant_object& vo = v.get_object();
      fc::reflector<M>::visit( abi_from_variant_visitor<M, decltype(resolver)>( vo, o, resolver ) );
   }
}

template<typename T, typename Resolver>
void abi_serializer::to_variant( const T& o, variant& vo, Resolver resolver ) try {
   mutable_variant_object mvo;
   impl::abi_to_variant::add(mvo, "_", o, resolver);
   vo = std::move(mvo["_"]);
} FC_RETHROW_EXCEPTIONS(error, "Failed to serialize type", ("object",o))

template<typename T, typename Resolver>
void abi_serializer::from_variant( const variant& v, T& o, Resolver resolver ) try {
   impl::abi_from_variant::extract(v, o, resolver);
} FC_RETHROW_EXCEPTIONS(error, "Failed to deserialize variant", ("variant",v))


} } // eosio::chain<|MERGE_RESOLUTION|>--- conflicted
+++ resolved
@@ -96,15 +96,10 @@
    constexpr bool single_type_requires_abi_v() {
       return std::is_base_of<transaction, T>::value ||
              std::is_same<T, packed_transaction>::value ||
-<<<<<<< HEAD
-             std::is_same<T, action>::value ||
-             std::is_same<T, action_trace>::value;
-=======
              std::is_same<T, transaction_trace>::value ||
              std::is_same<T, action_trace>::value ||
              std::is_same<T, signed_transaction>::value ||
              std::is_same<T, action>::value;
->>>>>>> 6a962936
    }
 
    /**
