#pragma once

#include <eosio/chain/wasm_eosio_binary_ops.hpp>
#include <fc/exception/exception.hpp>
#include <eosio/chain/exceptions.hpp>
#include <functional>
#include <vector>
#include <iostream>
#include <map>
#include <unordered_set>
#include "IR/Module.h"
#include "IR/Operators.h"
#include "WASM/WASM.h"


namespace eosio { namespace chain { namespace wasm_injections {
   using namespace IR;
   // helper functions for injection

   struct injector_utils {
      static std::map<std::vector<uint16_t>, uint32_t> type_slots;
      static std::map<std::string, uint32_t>           registered_injected;
      static std::map<uint32_t, uint32_t>              injected_index_mapping;
      static uint32_t                                  first_imported_index;

      static void init( Module& mod ) { 
         type_slots.clear(); 
         registered_injected.clear();
         injected_index_mapping.clear();
         first_imported_index = mod.functions.imports.size();
         build_type_slots( mod );
      }

      static void build_type_slots( Module& mod ) {
         // add the module types to the type_slots map
         for ( int i=0; i < mod.types.size(); i++ ) {
            std::vector<uint16_t> type_slot_list = { static_cast<uint16_t>(mod.types[i]->ret) };
            for ( auto param : mod.types[i]->parameters )
               type_slot_list.push_back( static_cast<uint16_t>(param) );
            type_slots.emplace( type_slot_list, i );
         } 
      }

      template <ResultType Result, ValueType... Params>
      static void add_type_slot( Module& mod ) {
         if ( type_slots.find({FromResultType<Result>::value, FromValueType<Params>::value...}) == type_slots.end() ) {
            type_slots.emplace( std::vector<uint16_t>{FromResultType<Result>::value, FromValueType<Params>::value...}, mod.types.size() );
            mod.types.push_back( FunctionType::get( Result, { Params... } ) );
         }
      }

      static int last_imported_index( Module& module ) {
         return module.functions.imports.size() - 1;
      }

      // get the next available index that is greater than the last exported function
      static int get_next_index( Module& module ) {
         int exports = 0;
         for ( auto exp : module.exports )
            if ( exp.kind == IR::ObjectKind::function )
               exports++;

         uint32_t next_index = module.functions.imports.size() + module.functions.defs.size() + exports + registered_injected.size()-1;
         return next_index;
      }

      template <ResultType Result, ValueType... Params>
      static void add_import(Module& module, const char* scope, const char* func_name, int32_t& index ) {
         if (module.functions.imports.size() == 0 || registered_injected.find(func_name) == registered_injected.end() ) {
            add_type_slot<Result, Params...>( module );
            const uint32_t func_type_index = type_slots[{ FromResultType<Result>::value, FromValueType<Params>::value... }];
            uint32_t next_index = get_next_index( module );
            registered_injected.emplace( func_name, next_index );
            module.functions.imports.push_back({{func_type_index}, std::move(scope), std::move(func_name)});
            // TODO this is a work around to fix the export or nonimported call index offsetting
            injected_index_mapping.emplace( next_index, module.functions.imports.size()-1 );
            index = next_index;
            // shift all exported functions by 1
            for ( int i=0; i < module.exports.size(); i++ ) {
               if ( module.exports[i].kind == IR::ObjectKind::function )
                  module.exports[i].index += 1;
            }
         }
         else {
            index = registered_injected[func_name];
         }
      }
   };

   struct noop_injection_visitor {
      static void inject( IR::Module& m );
      static void initializer();
   };
<<<<<<< HEAD

   struct table_element_fixup_visitor {
      static void inject( IR::Module& m );
      static void initializer();
   };

   struct memories_injection_visitor {
      static void inject( IR::Module& m );
      static void initializer();
   };

   struct data_segments_injection_visitor {
      static void inject( IR::Module& m );
      static void initializer();
   };
=======
>>>>>>> d3e289a5

   struct max_memory_injection_visitor {
      static void inject( IR::Module& m );
      static void initializer();
   };

   using wasm_validate_func = std::function<void(IR::Module&)>;

  
   // just pass 
   struct no_injections_injectors {
      static void inject( IR::Module& m ) {}
   };

   // simple mutator that doesn't actually mutate anything
   // used to verify that a given instruction is valid for execution on our platform
   // injector 'interface' :
   //          `kills` -> should this injector kill the original instruction
   //          `post`  -> should this injector inject after the original instruction
   struct pass_injector {
      static constexpr bool kills = false;
      static constexpr bool post = false;
      static void accept( wasm_ops::instr* inst, wasm_ops::visitor_arg& arg ) {
      }
   };

   struct instruction_counter {
      static constexpr bool kills = false;
      static constexpr bool post = false;
      static void init() { icnt = 0; }
      static void accept( wasm_ops::instr* inst, wasm_ops::visitor_arg& arg ) {
         // maybe change this later to variable weighting for different instruction types
         icnt++;
      }
      static uint32_t icnt;
   };

   struct checktime_injector {
      static constexpr bool kills = false;
      static constexpr bool post = true;
      static void init() { checktime_idx = -1; }
      static void accept( wasm_ops::instr* inst, wasm_ops::visitor_arg& arg ) {
         // first add the import for checktime
         injector_utils::add_import<ResultType::none, ValueType::i32>( *(arg.module), u8"env", u8"checktime", checktime_idx );

         wasm_ops::op_types<>::i32_const_t cnt; 
         cnt.field = instruction_counter::icnt;

         wasm_ops::op_types<>::call_t chktm; 
         chktm.field = checktime_idx;
         instruction_counter::icnt = 0;
   
         // pack the ops for insertion
         std::vector<U8> injected = cnt.pack();
         std::vector<U8> tmp      = chktm.pack();
         injected.insert( injected.end(), tmp.begin(), tmp.end() );
         arg.new_code->insert( arg.new_code->end(), injected.begin(), injected.end() );
      }
      static int32_t checktime_idx;
   };
   
   struct fix_call_index {
      static constexpr bool kills = false;
      static constexpr bool post = false;
      static void init() {}
      static void accept( wasm_ops::instr* inst, wasm_ops::visitor_arg& arg ) {
         wasm_ops::op_types<>::call_t* call_inst = reinterpret_cast<wasm_ops::op_types<>::call_t*>(inst);
         const int offset = injector_utils::registered_injected.size();
         uint32_t mapped_index = injector_utils::injected_index_mapping[call_inst->field];
         if ( mapped_index > 0 ) {
            call_inst->field = mapped_index;
         } 
         else
            if ( call_inst->field > injector_utils::first_imported_index - 1 ) {
               call_inst->field += offset;
            }
      }

   };
   
   // float injections
   constexpr const char* inject_which_op( uint16_t opcode ) {
      switch ( opcode ) {
         case wasm_ops::f32_add_code:
            return u8"_eosio_f32_add";
         case wasm_ops::f32_sub_code:
            return u8"_eosio_f32_sub";
         case wasm_ops::f32_mul_code:
            return u8"_eosio_f32_mul";
         case wasm_ops::f32_div_code:
            return u8"_eosio_f32_div";
         case wasm_ops::f32_min_code:
            return u8"_eosio_f32_min";
         case wasm_ops::f32_max_code:
            return u8"_eosio_f32_max";
         case wasm_ops::f32_copysign_code:
            return u8"_eosio_f32_copysign";
         case wasm_ops::f32_abs_code:
            return u8"_eosio_f32_abs";
         case wasm_ops::f32_neg_code:
            return u8"_eosio_f32_neg";
         case wasm_ops::f32_sqrt_code:
            return u8"_eosio_f32_sqrt";
         case wasm_ops::f32_ceil_code:
            return u8"_eosio_f32_ceil";
         case wasm_ops::f32_floor_code:
            return u8"_eosio_f32_floor";
         case wasm_ops::f32_trunc_code:
            return u8"_eosio_f32_trunc";
         case wasm_ops::f32_nearest_code:
            return u8"_eosio_f32_nearest";
         case wasm_ops::f32_eq_code:
            return u8"_eosio_f32_eq";
         case wasm_ops::f32_ne_code:
            return u8"_eosio_f32_ne";
         case wasm_ops::f32_lt_code:
            return u8"_eosio_f32_lt";
         case wasm_ops::f32_le_code:
            return u8"_eosio_f32_le";
         case wasm_ops::f32_gt_code:
            return u8"_eosio_f32_gt";
         case wasm_ops::f32_ge_code:
            return u8"_eosio_f32_ge";
         case wasm_ops::f64_add_code:
            return u8"_eosio_f64_add";
         case wasm_ops::f64_sub_code:
            return u8"_eosio_f64_sub";
         case wasm_ops::f64_mul_code:
            return u8"_eosio_f64_mul";
         case wasm_ops::f64_div_code:
            return u8"_eosio_f64_div";
         case wasm_ops::f64_min_code:
            return u8"_eosio_f64_min";
         case wasm_ops::f64_max_code:
            return u8"_eosio_f64_max";
         case wasm_ops::f64_copysign_code:
            return u8"_eosio_f64_copysign";
         case wasm_ops::f64_abs_code:
            return u8"_eosio_f64_abs";
         case wasm_ops::f64_neg_code:
            return u8"_eosio_f64_neg";
         case wasm_ops::f64_sqrt_code:
            return u8"_eosio_f64_sqrt";
         case wasm_ops::f64_ceil_code:
            return u8"_eosio_f64_ceil";
         case wasm_ops::f64_floor_code:
            return u8"_eosio_f64_floor";
         case wasm_ops::f64_trunc_code:
            return u8"_eosio_f64_trunc";
         case wasm_ops::f64_nearest_code:
            return u8"_eosio_f64_nearest";
         case wasm_ops::f64_eq_code:
            return u8"_eosio_f64_eq";
         case wasm_ops::f64_ne_code:
            return u8"_eosio_f64_ne";
         case wasm_ops::f64_lt_code:
            return u8"_eosio_f64_lt";
         case wasm_ops::f64_le_code:
            return u8"_eosio_f64_le";
         case wasm_ops::f64_gt_code:
            return u8"_eosio_f64_gt";
         case wasm_ops::f64_ge_code:
            return u8"_eosio_f64_ge";
         case wasm_ops::f64_promote_f32_code:
            return u8"_eosio_f32_promote";
         case wasm_ops::f32_demote_f64_code:
            return u8"_eosio_f64_demote";
         case wasm_ops::i32_trunc_u_f32_code:
            return u8"_eosio_f32_trunc_i32u";
         case wasm_ops::i32_trunc_s_f32_code:
            return u8"_eosio_f32_trunc_i32s";
         case wasm_ops::i32_trunc_u_f64_code:
            return u8"_eosio_f64_trunc_i32u";
         case wasm_ops::i32_trunc_s_f64_code:
            return u8"_eosio_f64_trunc_i32s";
         case wasm_ops::i64_trunc_u_f32_code:
            return u8"_eosio_f32_trunc_i64u";
         case wasm_ops::i64_trunc_s_f32_code:
            return u8"_eosio_f32_trunc_i64s";
         case wasm_ops::i64_trunc_u_f64_code:
            return u8"_eosio_f64_trunc_i64u";
         case wasm_ops::i64_trunc_s_f64_code:
            return u8"_eosio_f64_trunc_i64s";
         case wasm_ops::f32_convert_s_i32_code:
            return u8"_eosio_i32_to_f32";
         case wasm_ops::f32_convert_u_i32_code:
            return u8"_eosio_ui32_to_f32";
         case wasm_ops::f32_convert_s_i64_code:
            return u8"_eosio_i64_f32";
         case wasm_ops::f32_convert_u_i64_code:
            return u8"_eosio_ui64_to_f32";
         case wasm_ops::f64_convert_s_i32_code:
            return u8"_eosio_i32_to_f64";
         case wasm_ops::f64_convert_u_i32_code:
            return u8"_eosio_ui32_to_f64";
         case wasm_ops::f64_convert_s_i64_code:
            return u8"_eosio_i64_to_f64";
         case wasm_ops::f64_convert_u_i64_code:
            return u8"_eosio_ui64_to_f64";

         default:
            FC_THROW_EXCEPTION( eosio::chain::wasm_execution_error, "Error, unknown opcode in injection ${op}", ("op", opcode));
      }
   }

   template <uint16_t Opcode>
   struct f32_binop_injector {
      static constexpr bool kills = true;
      static constexpr bool post = false;
      static void init() {}
      static void accept( wasm_ops::instr* inst, wasm_ops::visitor_arg& arg ) {
         int32_t idx;
         injector_utils::add_import<ResultType::f32, ValueType::f32, ValueType::f32>( *(arg.module), u8"env", inject_which_op(Opcode), idx );
         wasm_ops::op_types<>::call_t f32op;
         f32op.field = idx;
         std::vector<U8> injected = f32op.pack();
         arg.new_code->insert( arg.new_code->end(), injected.begin(), injected.end() );
      }
   };

   template <uint16_t Opcode>
   struct f32_unop_injector {
      static constexpr bool kills = true;
      static constexpr bool post = false;
      static void init() {}
      static void accept( wasm_ops::instr* inst, wasm_ops::visitor_arg& arg ) {
         int32_t idx;
         injector_utils::add_import<ResultType::f32, ValueType::f32>( *(arg.module), u8"env", inject_which_op(Opcode), idx );
         wasm_ops::op_types<>::call_t f32op;
         f32op.field = idx;
         std::vector<U8> injected = f32op.pack();
         arg.new_code->insert( arg.new_code->end(), injected.begin(), injected.end() );
      }
   };

   template <uint16_t Opcode>
   struct f32_relop_injector {
      static constexpr bool kills = true;
      static constexpr bool post = false;
      static void init() {}
      static void accept( wasm_ops::instr* inst, wasm_ops::visitor_arg& arg ) {
         int32_t idx;
         injector_utils::add_import<ResultType::i32, ValueType::f32, ValueType::f32>( *(arg.module), u8"env", inject_which_op(Opcode), idx );
         wasm_ops::op_types<>::call_t f32op;
         f32op.field = idx;
         std::vector<U8> injected = f32op.pack();
         arg.new_code->insert( arg.new_code->end(), injected.begin(), injected.end() );
      }
   };
   template <uint16_t Opcode>
   struct f64_binop_injector {
      static constexpr bool kills = true;
      static constexpr bool post = false;
      static void init() {}
      static void accept( wasm_ops::instr* inst, wasm_ops::visitor_arg& arg ) {
         int32_t idx;
         injector_utils::add_import<ResultType::f64, ValueType::f64, ValueType::f64>( *(arg.module), u8"env", inject_which_op(Opcode), idx );
         wasm_ops::op_types<>::call_t f64op;
         f64op.field = idx;
         std::vector<U8> injected = f64op.pack();
         arg.new_code->insert( arg.new_code->end(), injected.begin(), injected.end() );
      }
   };

   template <uint16_t Opcode>
   struct f64_unop_injector {
      static constexpr bool kills = true;
      static constexpr bool post = false;
      static void init() {}
      static void accept( wasm_ops::instr* inst, wasm_ops::visitor_arg& arg ) {
         int32_t idx;
         injector_utils::add_import<ResultType::f64, ValueType::f64>( *(arg.module), u8"env", inject_which_op(Opcode), idx );
         wasm_ops::op_types<>::call_t f64op;
         f64op.field = idx;
         std::vector<U8> injected = f64op.pack();
         arg.new_code->insert( arg.new_code->end(), injected.begin(), injected.end() );
      }
   };

   template <uint16_t Opcode>
   struct f64_relop_injector {
      static constexpr bool kills = true;
      static constexpr bool post = false;
      static void init() {}
      static void accept( wasm_ops::instr* inst, wasm_ops::visitor_arg& arg ) {
         int32_t idx;
         injector_utils::add_import<ResultType::i32, ValueType::f64, ValueType::f64>( *(arg.module), u8"env", inject_which_op(Opcode), idx );
         wasm_ops::op_types<>::call_t f64op;
         f64op.field = idx;
         std::vector<U8> injected = f64op.pack();
         arg.new_code->insert( arg.new_code->end(), injected.begin(), injected.end() );
      }
   };

   template <uint16_t Opcode>
   struct f32_trunc_i32_injector {
      static constexpr bool kills = true;
      static constexpr bool post = false;
      static void init() {}
      static void accept( wasm_ops::instr* inst, wasm_ops::visitor_arg& arg ) {
         int32_t idx;
         injector_utils::add_import<ResultType::i32, ValueType::f32>( *(arg.module), u8"env", inject_which_op(Opcode), idx );
         wasm_ops::op_types<>::call_t f32op;
         f32op.field = idx;
         std::vector<U8> injected = f32op.pack();
         arg.new_code->insert( arg.new_code->end(), injected.begin(), injected.end() );
      }
   };
   template <uint16_t Opcode>
   struct f32_trunc_i64_injector {
      static constexpr bool kills = true;
      static constexpr bool post = false;
      static void init() {}
      static void accept( wasm_ops::instr* inst, wasm_ops::visitor_arg& arg ) {
         int32_t idx;
         injector_utils::add_import<ResultType::i64, ValueType::f32>( *(arg.module), u8"env", inject_which_op(Opcode), idx );
         wasm_ops::op_types<>::call_t f32op;
         f32op.field = idx;
         std::vector<U8> injected = f32op.pack();
         arg.new_code->insert( arg.new_code->end(), injected.begin(), injected.end() );
      }
   };
   template <uint16_t Opcode>
   struct f64_trunc_i32_injector {
      static constexpr bool kills = true;
      static constexpr bool post = false;
      static void init() {}
      static void accept( wasm_ops::instr* inst, wasm_ops::visitor_arg& arg ) {
         int32_t idx;
         injector_utils::add_import<ResultType::i32, ValueType::f64>( *(arg.module), u8"env", inject_which_op(Opcode), idx );
         wasm_ops::op_types<>::call_t f32op;
         f32op.field = idx;
         std::vector<U8> injected = f32op.pack();
         arg.new_code->insert( arg.new_code->end(), injected.begin(), injected.end() );
      }
   };
   template <uint16_t Opcode>
   struct f64_trunc_i64_injector {
      static constexpr bool kills = true;
      static constexpr bool post = false;
      static void init() {}
      static void accept( wasm_ops::instr* inst, wasm_ops::visitor_arg& arg ) {
         int32_t idx;
         injector_utils::add_import<ResultType::i64, ValueType::f64>( *(arg.module), u8"env", inject_which_op(Opcode), idx );
         wasm_ops::op_types<>::call_t f32op;
         f32op.field = idx;
         std::vector<U8> injected = f32op.pack();
         arg.new_code->insert( arg.new_code->end(), injected.begin(), injected.end() );
      }
   };
   template <uint64_t Opcode>
   struct i32_convert_f32_injector {
      static constexpr bool kills = true;
      static constexpr bool post = false;
      static void init() {}
      static void accept( wasm_ops::instr* inst, wasm_ops::visitor_arg& arg ) {
         int32_t idx;
         injector_utils::add_import<ResultType::f32, ValueType::i32>( *(arg.module), u8"env", inject_which_op(Opcode), idx );
         wasm_ops::op_types<>::call_t f32op;
         f32op.field = idx;
         std::vector<U8> injected = f32op.pack();
         arg.new_code->insert( arg.new_code->end(), injected.begin(), injected.end() );
      }
   };
   template <uint64_t Opcode>
   struct i64_convert_f32_injector {
      static constexpr bool kills = true;
      static constexpr bool post = false;
      static void init() {}
      static void accept( wasm_ops::instr* inst, wasm_ops::visitor_arg& arg ) {
         int32_t idx;
         injector_utils::add_import<ResultType::f32, ValueType::i64>( *(arg.module), u8"env", inject_which_op(Opcode), idx );
         wasm_ops::op_types<>::call_t f32op;
         f32op.field = idx;
         std::vector<U8> injected = f32op.pack();
         arg.new_code->insert( arg.new_code->end(), injected.begin(), injected.end() );
      }
   };
   template <uint64_t Opcode>
   struct i32_convert_f64_injector {
      static constexpr bool kills = true;
      static constexpr bool post = false;
      static void init() {}
      static void accept( wasm_ops::instr* inst, wasm_ops::visitor_arg& arg ) {
         int32_t idx;
         injector_utils::add_import<ResultType::f64, ValueType::i32>( *(arg.module), u8"env", inject_which_op(Opcode), idx );
         wasm_ops::op_types<>::call_t f64op;
         f64op.field = idx;
         std::vector<U8> injected = f64op.pack();
         arg.new_code->insert( arg.new_code->end(), injected.begin(), injected.end() );
      }
   };
   template <uint64_t Opcode>
   struct i64_convert_f64_injector {
      static constexpr bool kills = true;
      static constexpr bool post = false;
      static void init() {}
      static void accept( wasm_ops::instr* inst, wasm_ops::visitor_arg& arg ) {
         int32_t idx;
         injector_utils::add_import<ResultType::f64, ValueType::i64>( *(arg.module), u8"env", inject_which_op(Opcode), idx );
         wasm_ops::op_types<>::call_t f64op;
         f64op.field = idx;
         std::vector<U8> injected = f64op.pack();
         arg.new_code->insert( arg.new_code->end(), injected.begin(), injected.end() );
      }
   };

   struct f32_promote_injector {
      static constexpr bool kills = true;
      static constexpr bool post = false;
      static void init() {}
      static void accept( wasm_ops::instr* inst, wasm_ops::visitor_arg& arg ) {
         int32_t idx;
         injector_utils::add_import<ResultType::f64, ValueType::f32>( *(arg.module), u8"env", u8"_eosio_f32_promote", idx );
         wasm_ops::op_types<>::call_t f32promote;
         f32promote.field = idx;
         std::vector<U8> injected = f32promote.pack();
         arg.new_code->insert( arg.new_code->end(), injected.begin(), injected.end() );
      }
   };
   
   struct f64_demote_injector {
      static constexpr bool kills = true;
      static constexpr bool post = false;
      static void init() {}
      static void accept( wasm_ops::instr* inst, wasm_ops::visitor_arg& arg ) {
         int32_t idx;
         injector_utils::add_import<ResultType::f32, ValueType::f64>( *(arg.module), u8"env", u8"_eosio_f64_demote", idx );
         wasm_ops::op_types<>::call_t f32promote;
         f32promote.field = idx;
         std::vector<U8> injected = f32promote.pack();
         arg.new_code->insert( arg.new_code->end(), injected.begin(), injected.end() );
      }
   };

   struct pre_op_injectors : wasm_ops::op_types<pass_injector> {
      using block_t           = wasm_ops::block                   <instruction_counter, checktime_injector>;
      using loop_t            = wasm_ops::loop                    <instruction_counter, checktime_injector>;
      using if__t             = wasm_ops::if_                     <instruction_counter>;
      using else__t           = wasm_ops::else_                   <instruction_counter>;
      
      using end_t             = wasm_ops::end                     <instruction_counter>;
      using unreachable_t     = wasm_ops::unreachable             <instruction_counter>;
      using br_t              = wasm_ops::br                      <instruction_counter>;
      using br_if_t           = wasm_ops::br_if                   <instruction_counter>;
      using br_table_t        = wasm_ops::br_table                <instruction_counter>;
      using return__t         = wasm_ops::return_                 <instruction_counter>;
      using call_t            = wasm_ops::call                    <instruction_counter>;
      using call_indirect_t   = wasm_ops::call_indirect           <instruction_counter>;
      using drop_t            = wasm_ops::drop                    <instruction_counter>;
      using select_t          = wasm_ops::select                  <instruction_counter>;

      using get_local_t       = wasm_ops::get_local               <instruction_counter>;
      using set_local_t       = wasm_ops::set_local               <instruction_counter>;
      using tee_local_t       = wasm_ops::tee_local               <instruction_counter>;
      using get_global_t      = wasm_ops::get_global              <instruction_counter>;
      using set_global_t      = wasm_ops::set_global              <instruction_counter>;

      using nop_t             = wasm_ops::nop                     <instruction_counter>;
      using i32_load_t        = wasm_ops::i32_load                <instruction_counter>;
      using i64_load_t        = wasm_ops::i64_load                <instruction_counter>;
      using f32_load_t        = wasm_ops::f32_load                <instruction_counter>;
      using f64_load_t        = wasm_ops::f64_load                <instruction_counter>;
      using i32_load8_s_t     = wasm_ops::i32_load8_s             <instruction_counter>;
      using i32_load8_u_t     = wasm_ops::i32_load8_u             <instruction_counter>;
      using i32_load16_s_t    = wasm_ops::i32_load16_s            <instruction_counter>;
      using i32_load16_u_t    = wasm_ops::i32_load16_u            <instruction_counter>;
      using i64_load8_s_t     = wasm_ops::i64_load8_s             <instruction_counter>;
      using i64_load8_u_t     = wasm_ops::i64_load8_u             <instruction_counter>;
      using i64_load16_s_t    = wasm_ops::i64_load16_s            <instruction_counter>;
      using i64_load16_u_t    = wasm_ops::i64_load16_u            <instruction_counter>;
      using i64_load32_s_t    = wasm_ops::i64_load32_s            <instruction_counter>;
      using i64_load32_u_t    = wasm_ops::i64_load32_u            <instruction_counter>;
      using i32_store_t       = wasm_ops::i32_store               <instruction_counter>;
      using i64_store_t       = wasm_ops::i64_store               <instruction_counter>;
      using f32_store_t       = wasm_ops::f32_store               <instruction_counter>;
      using f64_store_t       = wasm_ops::f64_store               <instruction_counter>;
      using i32_store8_t      = wasm_ops::i32_store8              <instruction_counter>;
      using i32_store16_t     = wasm_ops::i32_store16             <instruction_counter>;
      using i64_store8_t      = wasm_ops::i64_store8              <instruction_counter>;
      using i64_store16_t     = wasm_ops::i64_store16             <instruction_counter>;
      using i64_store32_t     = wasm_ops::i64_store32             <instruction_counter>;

      using i32_const_t       = wasm_ops::i32_const               <instruction_counter>;
      using i64_const_t       = wasm_ops::i64_const               <instruction_counter>;
      using f32_const_t       = wasm_ops::f32_const               <instruction_counter>;
      using f64_const_t       = wasm_ops::f64_const               <instruction_counter>;
      
      using i32_eqz_t         = wasm_ops::i32_eqz                 <instruction_counter>;
      using i32_eq_t          = wasm_ops::i32_eq                  <instruction_counter>;
      using i32_ne_t          = wasm_ops::i32_ne                  <instruction_counter>;
      using i32_lt_s_t        = wasm_ops::i32_lt_s                <instruction_counter>;
      using i32_lt_u_t        = wasm_ops::i32_lt_u                <instruction_counter>;
      using i32_gt_s_t        = wasm_ops::i32_gt_s                <instruction_counter>;
      using i32_gt_u_t        = wasm_ops::i32_gt_u                <instruction_counter>;
      using i32_le_s_t        = wasm_ops::i32_le_s                <instruction_counter>;
      using i32_le_u_t        = wasm_ops::i32_le_u                <instruction_counter>;
      using i32_ge_s_t        = wasm_ops::i32_ge_s                <instruction_counter>;
      using i32_ge_u_t        = wasm_ops::i32_ge_u                <instruction_counter>;

      using i32_clz_t         = wasm_ops::i32_clz                 <instruction_counter>;
      using i32_ctz_t         = wasm_ops::i32_ctz                 <instruction_counter>;
      using i32_popcnt_t      = wasm_ops::i32_popcnt              <instruction_counter>;

      using i32_add_t         = wasm_ops::i32_add                 <instruction_counter>; 
      using i32_sub_t         = wasm_ops::i32_sub                 <instruction_counter>; 
      using i32_mul_t         = wasm_ops::i32_mul                 <instruction_counter>; 
      using i32_div_s_t       = wasm_ops::i32_div_s               <instruction_counter>; 
      using i32_div_u_t       = wasm_ops::i32_div_u               <instruction_counter>; 
      using i32_rem_s_t       = wasm_ops::i32_rem_s               <instruction_counter>; 
      using i32_rem_u_t       = wasm_ops::i32_rem_u               <instruction_counter>; 
      using i32_and_t         = wasm_ops::i32_and                 <instruction_counter>; 
      using i32_or_t          = wasm_ops::i32_or                  <instruction_counter>; 
      using i32_xor_t         = wasm_ops::i32_xor                 <instruction_counter>; 
      using i32_shl_t         = wasm_ops::i32_shl                 <instruction_counter>; 
      using i32_shr_s_t       = wasm_ops::i32_shr_s               <instruction_counter>; 
      using i32_shr_u_t       = wasm_ops::i32_shr_u               <instruction_counter>; 
      using i32_rotl_t        = wasm_ops::i32_rotl                <instruction_counter>; 
      using i32_rotr_t        = wasm_ops::i32_rotr                <instruction_counter>; 

      using i64_eqz_t         = wasm_ops::i64_eqz                 <instruction_counter>;
      using i64_eq_t          = wasm_ops::i64_eq                  <instruction_counter>;
      using i64_ne_t          = wasm_ops::i64_ne                  <instruction_counter>;
      using i64_lt_s_t        = wasm_ops::i64_lt_s                <instruction_counter>;
      using i64_lt_u_t        = wasm_ops::i64_lt_u                <instruction_counter>;
      using i64_gt_s_t        = wasm_ops::i64_gt_s                <instruction_counter>;
      using i64_gt_u_t        = wasm_ops::i64_gt_u                <instruction_counter>;
      using i64_le_s_t        = wasm_ops::i64_le_s                <instruction_counter>;
      using i64_le_u_t        = wasm_ops::i64_le_u                <instruction_counter>;
      using i64_ge_s_t        = wasm_ops::i64_ge_s                <instruction_counter>;
      using i64_ge_u_t        = wasm_ops::i64_ge_u                <instruction_counter>;

      using i64_clz_t         = wasm_ops::i64_clz                 <instruction_counter>;
      using i64_ctz_t         = wasm_ops::i64_ctz                 <instruction_counter>;
      using i64_popcnt_t      = wasm_ops::i64_popcnt              <instruction_counter>;

      using i64_add_t         = wasm_ops::i64_add                 <instruction_counter>; 
      using i64_sub_t         = wasm_ops::i64_sub                 <instruction_counter>; 
      using i64_mul_t         = wasm_ops::i64_mul                 <instruction_counter>; 
      using i64_div_s_t       = wasm_ops::i64_div_s               <instruction_counter>; 
      using i64_div_u_t       = wasm_ops::i64_div_u               <instruction_counter>; 
      using i64_rem_s_t       = wasm_ops::i64_rem_s               <instruction_counter>; 
      using i64_rem_u_t       = wasm_ops::i64_rem_u               <instruction_counter>; 
      using i64_and_t         = wasm_ops::i64_and                 <instruction_counter>; 
      using i64_or_t          = wasm_ops::i64_or                  <instruction_counter>; 
      using i64_xor_t         = wasm_ops::i64_xor                 <instruction_counter>; 
      using i64_shl_t         = wasm_ops::i64_shl                 <instruction_counter>; 
      using i64_shr_s_t       = wasm_ops::i64_shr_s               <instruction_counter>; 
      using i64_shr_u_t       = wasm_ops::i64_shr_u               <instruction_counter>; 
      using i64_rotl_t        = wasm_ops::i64_rotl                <instruction_counter>; 
      using i64_rotr_t        = wasm_ops::i64_rotr                <instruction_counter>; 
      
      // float binops 
      using f32_add_t         = wasm_ops::f32_add                 <instruction_counter, f32_binop_injector<wasm_ops::f32_add_code>>;
      using f32_sub_t         = wasm_ops::f32_sub                 <instruction_counter, f32_binop_injector<wasm_ops::f32_sub_code>>;
      using f32_div_t         = wasm_ops::f32_div                 <instruction_counter, f32_binop_injector<wasm_ops::f32_div_code>>;
      using f32_mul_t         = wasm_ops::f32_mul                 <instruction_counter, f32_binop_injector<wasm_ops::f32_mul_code>>;
      using f32_min_t         = wasm_ops::f32_min                 <instruction_counter, f32_binop_injector<wasm_ops::f32_min_code>>;
      using f32_max_t         = wasm_ops::f32_max                 <instruction_counter, f32_binop_injector<wasm_ops::f32_max_code>>;
      using f32_copysign_t    = wasm_ops::f32_copysign            <instruction_counter, f32_binop_injector<wasm_ops::f32_copysign_code>>;
      // float unops
      using f32_abs_t         = wasm_ops::f32_abs                 <instruction_counter, f32_unop_injector<wasm_ops::f32_abs_code>>;
      using f32_neg_t         = wasm_ops::f32_neg                 <instruction_counter, f32_unop_injector<wasm_ops::f32_neg_code>>;
      using f32_sqrt_t        = wasm_ops::f32_sqrt                <instruction_counter, f32_unop_injector<wasm_ops::f32_sqrt_code>>;
      using f32_floor_t       = wasm_ops::f32_floor               <instruction_counter, f32_unop_injector<wasm_ops::f32_floor_code>>;
      using f32_ceil_t        = wasm_ops::f32_ceil                <instruction_counter, f32_unop_injector<wasm_ops::f32_ceil_code>>;
      using f32_trunc_t       = wasm_ops::f32_trunc               <instruction_counter, f32_unop_injector<wasm_ops::f32_trunc_code>>;
      using f32_nearest_t     = wasm_ops::f32_nearest             <instruction_counter, f32_unop_injector<wasm_ops::f32_nearest_code>>;
      // float relops
      using f32_eq_t          = wasm_ops::f32_eq                  <instruction_counter, f32_relop_injector<wasm_ops::f32_eq_code>>;
      using f32_ne_t          = wasm_ops::f32_ne                  <instruction_counter, f32_relop_injector<wasm_ops::f32_ne_code>>;
      using f32_lt_t          = wasm_ops::f32_lt                  <instruction_counter, f32_relop_injector<wasm_ops::f32_lt_code>>;
      using f32_le_t          = wasm_ops::f32_le                  <instruction_counter, f32_relop_injector<wasm_ops::f32_le_code>>;
      using f32_gt_t          = wasm_ops::f32_gt                  <instruction_counter, f32_relop_injector<wasm_ops::f32_gt_code>>;
      using f32_ge_t          = wasm_ops::f32_ge                  <instruction_counter, f32_relop_injector<wasm_ops::f32_ge_code>>;

      // float binops 
      using f64_add_t         = wasm_ops::f64_add                 <instruction_counter, f64_binop_injector<wasm_ops::f64_add_code>>;
      using f64_sub_t         = wasm_ops::f64_sub                 <instruction_counter, f64_binop_injector<wasm_ops::f64_sub_code>>;
      using f64_div_t         = wasm_ops::f64_div                 <instruction_counter, f64_binop_injector<wasm_ops::f64_div_code>>;
      using f64_mul_t         = wasm_ops::f64_mul                 <instruction_counter, f64_binop_injector<wasm_ops::f64_mul_code>>;
      using f64_min_t         = wasm_ops::f64_min                 <instruction_counter, f64_binop_injector<wasm_ops::f64_min_code>>;
      using f64_max_t         = wasm_ops::f64_max                 <instruction_counter, f64_binop_injector<wasm_ops::f64_max_code>>;
      using f64_copysign_t    = wasm_ops::f64_copysign            <instruction_counter, f64_binop_injector<wasm_ops::f64_copysign_code>>;
      // float unops
      using f64_abs_t         = wasm_ops::f64_abs                 <instruction_counter, f64_unop_injector<wasm_ops::f64_abs_code>>;
      using f64_neg_t         = wasm_ops::f64_neg                 <instruction_counter, f64_unop_injector<wasm_ops::f64_neg_code>>;
      using f64_sqrt_t        = wasm_ops::f64_sqrt                <instruction_counter, f64_unop_injector<wasm_ops::f64_sqrt_code>>;
      using f64_floor_t       = wasm_ops::f64_floor               <instruction_counter, f64_unop_injector<wasm_ops::f64_floor_code>>;
      using f64_ceil_t        = wasm_ops::f64_ceil                <instruction_counter, f64_unop_injector<wasm_ops::f64_ceil_code>>;
      using f64_trunc_t       = wasm_ops::f64_trunc               <instruction_counter, f64_unop_injector<wasm_ops::f64_trunc_code>>;
      using f64_nearest_t     = wasm_ops::f64_nearest             <instruction_counter, f64_unop_injector<wasm_ops::f64_nearest_code>>;
      // float relops
      using f64_eq_t          = wasm_ops::f64_eq                  <instruction_counter, f64_relop_injector<wasm_ops::f64_eq_code>>;
      using f64_ne_t          = wasm_ops::f64_ne                  <instruction_counter, f64_relop_injector<wasm_ops::f64_ne_code>>;
      using f64_lt_t          = wasm_ops::f64_lt                  <instruction_counter, f64_relop_injector<wasm_ops::f64_lt_code>>;
      using f64_le_t          = wasm_ops::f64_le                  <instruction_counter, f64_relop_injector<wasm_ops::f64_le_code>>;
      using f64_gt_t          = wasm_ops::f64_gt                  <instruction_counter, f64_relop_injector<wasm_ops::f64_gt_code>>;
      using f64_ge_t          = wasm_ops::f64_ge                  <instruction_counter, f64_relop_injector<wasm_ops::f64_ge_code>>;


      using f64_promote_f32_t = wasm_ops::f64_promote_f32         <instruction_counter, f32_promote_injector>;
      using f32_demote_f64_t  = wasm_ops::f32_demote_f64          <instruction_counter, f64_demote_injector>;

      
      using i32_trunc_s_f32_t = wasm_ops::i32_trunc_s_f32         <instruction_counter, f32_trunc_i32_injector<wasm_ops::i32_trunc_s_f32_code>>;
      using i32_trunc_u_f32_t = wasm_ops::i32_trunc_u_f32         <instruction_counter, f32_trunc_i32_injector<wasm_ops::i32_trunc_u_f32_code>>;
      using i32_trunc_s_f64_t = wasm_ops::i32_trunc_s_f64         <instruction_counter, f64_trunc_i32_injector<wasm_ops::i32_trunc_s_f64_code>>;
      using i32_trunc_u_f64_t = wasm_ops::i32_trunc_u_f64         <instruction_counter, f64_trunc_i32_injector<wasm_ops::i32_trunc_u_f64_code>>;
      using i64_trunc_s_f32_t = wasm_ops::i64_trunc_s_f32         <instruction_counter, f32_trunc_i64_injector<wasm_ops::i64_trunc_s_f32_code>>;
      using i64_trunc_u_f32_t = wasm_ops::i64_trunc_u_f32         <instruction_counter, f32_trunc_i64_injector<wasm_ops::i64_trunc_u_f32_code>>;
      using i64_trunc_s_f64_t = wasm_ops::i64_trunc_s_f64         <instruction_counter, f64_trunc_i64_injector<wasm_ops::i64_trunc_s_f64_code>>;
      using i64_trunc_u_f64_t = wasm_ops::i64_trunc_u_f64         <instruction_counter, f64_trunc_i64_injector<wasm_ops::i64_trunc_u_f64_code>>;
   
      using f32_convert_s_i32 = wasm_ops::f32_convert_s_i32       <instruction_counter, i32_convert_f32_injector<wasm_ops::f32_convert_s_i32_code>>;
      using f32_convert_s_i64 = wasm_ops::f32_convert_s_i64       <instruction_counter, i64_convert_f32_injector<wasm_ops::f32_convert_s_i64_code>>;
      using f32_convert_u_i32 = wasm_ops::f32_convert_u_i32       <instruction_counter, i32_convert_f32_injector<wasm_ops::f32_convert_u_i32_code>>;
      using f32_convert_u_i64 = wasm_ops::f32_convert_u_i64       <instruction_counter, i64_convert_f32_injector<wasm_ops::f32_convert_u_i64_code>>;
      using f64_convert_s_i32 = wasm_ops::f64_convert_s_i32       <instruction_counter, i32_convert_f64_injector<wasm_ops::f64_convert_s_i32_code>>;
      using f64_convert_s_i64 = wasm_ops::f64_convert_s_i64       <instruction_counter, i64_convert_f64_injector<wasm_ops::f64_convert_s_i64_code>>;
      using f64_convert_u_i32 = wasm_ops::f64_convert_u_i32       <instruction_counter, i32_convert_f64_injector<wasm_ops::f64_convert_u_i32_code>>;
      using f64_convert_u_i64 = wasm_ops::f64_convert_u_i64       <instruction_counter, i64_convert_f64_injector<wasm_ops::f64_convert_u_i64_code>>;

      using i32_wrap_i64_t     = wasm_ops::i32_wrap_i64           <instruction_counter>;
      using i64_extend_s_i32_t = wasm_ops::i64_extend_s_i32       <instruction_counter>;
      using i64_extend_u_i32_t = wasm_ops::i64_extend_u_i32       <instruction_counter>;

      using i32_reinterpret_f32_t = wasm_ops::i32_reinterpret_f32 <instruction_counter>;
      using f32_reinterpret_i32_t = wasm_ops::f32_reinterpret_i32 <instruction_counter>;
      using i64_reinterpret_f64_t = wasm_ops::i64_reinterpret_f64 <instruction_counter>;
      using f64_reinterpret_i64_t = wasm_ops::f64_reinterpret_i64 <instruction_counter>;

   }; // pre_op_injectors


   struct post_op_injectors : wasm_ops::op_types<pass_injector> {
      using call_t   = wasm_ops::call        <fix_call_index>;
   };

   template <typename ... Visitors>
   struct module_injectors {
      static void inject( IR::Module& m ) {
         for ( auto injector : { Visitors::inject... } ) {
            injector( m );
         }
      }
      static void init() {
         // place initial values for static fields of injectors here
         for ( auto initializer : { Visitors::initializer... } ) {
            initializer();
         }
      }
   };
 
   // inherit from this class and define your own injectors 
   class wasm_binary_injection {
      using standard_module_injectors = module_injectors< noop_injection_visitor, max_memory_injection_visitor >;

      public:
         wasm_binary_injection( IR::Module& mod )  : _module( &mod ) { 
            _module_injectors.init();
            // initialize static fields of injectors
            injector_utils::init( mod );
            instruction_counter::init();
            checktime_injector::init();
         }

         void inject() {
            _module_injectors.inject( *_module );
            for ( auto& fd : _module->functions.defs ) {
               wasm_ops::EOSIO_OperatorDecoderStream<pre_op_injectors> pre_decoder(fd.code);
               std::vector<U8> new_code;
               while ( pre_decoder ) {
                  std::vector<U8> new_inst;
                  auto op = pre_decoder.decodeOp();
                  op->visit( { _module, &new_inst, &fd, pre_decoder.index() } );
                  new_code.insert( new_code.end(), new_inst.begin(), new_inst.end() );
               }
               fd.code = new_code;
            }
            for ( auto& fd : _module->functions.defs ) {
               wasm_ops::EOSIO_OperatorDecoderStream<post_op_injectors> post_decoder(fd.code);
               std::vector<U8> post_code;
               while ( post_decoder ) {
                  std::vector<U8> new_inst;
                  auto op = post_decoder.decodeOp();
                  op->visit( { _module, &new_inst, &fd, post_decoder.index() } );
                  post_code.insert( post_code.end(), new_inst.begin(), new_inst.end() );
               }
               fd.code = post_code;
            }
            table_element_fixup_visitor::inject(*_module);
         }
      private:
         IR::Module* _module;
         static std::string op_string;
         static standard_module_injectors _module_injectors;
   };

}}} // namespace wasm_constraints, chain, eosio<|MERGE_RESOLUTION|>--- conflicted
+++ resolved
@@ -91,7 +91,6 @@
       static void inject( IR::Module& m );
       static void initializer();
    };
-<<<<<<< HEAD
 
    struct table_element_fixup_visitor {
       static void inject( IR::Module& m );
@@ -107,8 +106,6 @@
       static void inject( IR::Module& m );
       static void initializer();
    };
-=======
->>>>>>> d3e289a5
 
    struct max_memory_injection_visitor {
       static void inject( IR::Module& m );
