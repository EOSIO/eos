#pragma once
#include <eosio/chain/exceptions.hpp>
#include <eosio/chain/types.hpp>
#include <eosio/chain/stake_object.hpp>

#include <eosio/chain/abi_def.hpp>
#include <eosio/chain/snapshot.hpp>

#include <set>

#include <cyberway/chaindb/common.hpp>

<<<<<<< HEAD
=======
namespace cyberway { namespace chaindb {
    struct ram_payer_info;
}} // namespace cyberway::chaindb

>>>>>>> 2c960072
namespace eosio { namespace chain { 
    
namespace config {
    static constexpr auto _1percent = 100;
    static constexpr auto _100percent = 100 * _1percent;
}

namespace resource_limits {
   using cyberway::chaindb::ram_payer_info;

   namespace impl {
      template<typename T>
      struct ratio {
         static_assert(std::is_integral<T>::value, "ratios must have integral types");
         T numerator;
         T denominator;
      };
   }

   using ratio = impl::ratio<uint64_t>;

   struct elastic_limit_parameters {
      uint64_t target;           // the desired usage
      uint64_t max;              // the maximum usage
      uint32_t periods;          // the number of aggregation periods that contribute to the average usage

      uint32_t max_multiplier;   // the multiplier by which virtual space can oversell usage when uncongested
      ratio    contract_rate;    // the rate at which a congested resource contracts its limit
      ratio    expand_rate;       // the rate at which an uncongested resource expands its limits

      void validate()const; // throws if the parameters do not satisfy basic sanity checks
   };

   struct account_resource_limit {
      int64_t used = 0; ///< quantity used in current window
      int64_t available = 0; ///< quantity available in current window (based upon fractional reserve)
      int64_t max = 0; ///< max per window under current congestion
      int64_t staked_virtual_balance = 0;
   };
   
   static auto const cpu_code = symbol(0,"CPU").to_symbol_code();
   static auto const net_code = symbol(0,"NET").to_symbol_code();
   static auto const ram_code = symbol(0,"RAM").to_symbol_code();

   class resource_limits_manager {
      public:
         explicit resource_limits_manager(cyberway::chaindb::chaindb_controller& chaindb)
         :_chaindb(chaindb)
         {
         }

         void add_indices();
         void initialize_database();
         void add_to_snapshot( const snapshot_writer_ptr& snapshot ) const;
         void read_from_snapshot( const snapshot_reader_ptr& snapshot );

         void initialize_account( const account_name& account );
         void set_block_parameters( const elastic_limit_parameters& cpu_limit_parameters, const elastic_limit_parameters& net_limit_parameters );

         void update_account_usage( const flat_set<account_name>& accounts, uint32_t ordinal );
         void add_transaction_usage( const flat_set<account_name>& accounts, uint64_t cpu_usage, uint64_t net_usage, uint32_t ordinal, int64_t now = -1 );

         void add_pending_ram_usage( const account_name account, int64_t ram_delta );

         void process_block_usage( uint32_t block_num );

         // accessors
         uint64_t get_virtual_block_cpu_limit() const;
         uint64_t get_virtual_block_net_limit() const;

         uint64_t get_block_cpu_limit() const;
         uint64_t get_block_net_limit() const;

         account_resource_limit get_account_limit_ex(int64_t now, const account_name& account, symbol_code purpose_code) const;

         int64_t get_account_ram_usage( const account_name& name ) const;
         
         void update_proxied(const ram_payer_info&, int64_t now, symbol_code purpose_code, symbol_code token_code, const account_name& account, int64_t frame_length, bool force);
         void recall_proxied(const ram_payer_info&, int64_t now, symbol_code purpose_code, symbol_code token_code, account_name grantor_name, account_name agent_name, int16_t pct);

      private:
         cyberway::chaindb::chaindb_controller& _chaindb;
<<<<<<< HEAD
         
         using agents_idx_t = decltype(_db.get_mutable_index<stake_agent_index>().indices().get<stake_agent_object::by_key>());
         using grants_idx_t = decltype(_db.get_mutable_index<stake_grant_index>().indices().get<stake_grant_object::by_key>());
         
         static auto agent_key(symbol_code purpose_code, symbol_code token_code, const account_name& agent_name) {
             return boost::make_tuple(purpose_code, token_code, agent_name);
         }
         static auto grant_key(symbol_code purpose_code, symbol_code token_code, const account_name& grantor_name, const account_name& agent_name = account_name()) {
             return boost::make_tuple(purpose_code, token_code, grantor_name, agent_name);
         }
         static auto stat_key(symbol_code purpose_code, symbol_code token_code) {
             return boost::make_tuple(purpose_code, token_code);
         }
         
         static const stake_agent_object* get_agent(symbol_code purpose_code, symbol_code token_code, const agents_idx_t& agents_idx, const account_name& agent_name) {
            auto agent = agents_idx.find(agent_key(purpose_code, token_code, agent_name));
            EOS_ASSERT(agent != agents_idx.end(), transaction_exception, "agent doesn't exist");
            return &(*agent); 
         }
         
         int64_t recall_proxied_traversal(symbol_code purpose_code, symbol_code token_code,
            const agents_idx_t& agents_idx, const grants_idx_t& grants_idx, 
            const account_name& agent_name, int64_t share, int16_t break_fee) const;
        
         void update_proxied_traversal(int64_t now, symbol_code purpose_code, symbol_code token_code, 
            const agents_idx_t& agents_idx, const grants_idx_t& grants_idx,
            const stake_agent_object* agent, int64_t frame_length, bool force) const;
         

=======
>>>>>>> 2c960072
   };
} } } /// eosio::chain

FC_REFLECT( eosio::chain::resource_limits::ratio, (numerator)(denominator))
FC_REFLECT( eosio::chain::resource_limits::elastic_limit_parameters, (target)(max)(periods)(max_multiplier)(contract_rate)(expand_rate))
FC_REFLECT( eosio::chain::resource_limits::account_resource_limit, (used)(available)(max)(staked_virtual_balance) )
<|MERGE_RESOLUTION|>--- conflicted
+++ resolved
@@ -10,13 +10,10 @@
 
 #include <cyberway/chaindb/common.hpp>
 
-<<<<<<< HEAD
-=======
 namespace cyberway { namespace chaindb {
     struct ram_payer_info;
 }} // namespace cyberway::chaindb
 
->>>>>>> 2c960072
 namespace eosio { namespace chain { 
     
 namespace config {
@@ -99,38 +96,6 @@
 
       private:
          cyberway::chaindb::chaindb_controller& _chaindb;
-<<<<<<< HEAD
-         
-         using agents_idx_t = decltype(_db.get_mutable_index<stake_agent_index>().indices().get<stake_agent_object::by_key>());
-         using grants_idx_t = decltype(_db.get_mutable_index<stake_grant_index>().indices().get<stake_grant_object::by_key>());
-         
-         static auto agent_key(symbol_code purpose_code, symbol_code token_code, const account_name& agent_name) {
-             return boost::make_tuple(purpose_code, token_code, agent_name);
-         }
-         static auto grant_key(symbol_code purpose_code, symbol_code token_code, const account_name& grantor_name, const account_name& agent_name = account_name()) {
-             return boost::make_tuple(purpose_code, token_code, grantor_name, agent_name);
-         }
-         static auto stat_key(symbol_code purpose_code, symbol_code token_code) {
-             return boost::make_tuple(purpose_code, token_code);
-         }
-         
-         static const stake_agent_object* get_agent(symbol_code purpose_code, symbol_code token_code, const agents_idx_t& agents_idx, const account_name& agent_name) {
-            auto agent = agents_idx.find(agent_key(purpose_code, token_code, agent_name));
-            EOS_ASSERT(agent != agents_idx.end(), transaction_exception, "agent doesn't exist");
-            return &(*agent); 
-         }
-         
-         int64_t recall_proxied_traversal(symbol_code purpose_code, symbol_code token_code,
-            const agents_idx_t& agents_idx, const grants_idx_t& grants_idx, 
-            const account_name& agent_name, int64_t share, int16_t break_fee) const;
-        
-         void update_proxied_traversal(int64_t now, symbol_code purpose_code, symbol_code token_code, 
-            const agents_idx_t& agents_idx, const grants_idx_t& grants_idx,
-            const stake_agent_object* agent, int64_t frame_length, bool force) const;
-         
-
-=======
->>>>>>> 2c960072
    };
 } } } /// eosio::chain
 
