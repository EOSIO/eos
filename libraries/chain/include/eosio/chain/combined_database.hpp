#pragma once
#warning TODO: Replace this file with db_undo_session.hpp. Use variant.
#include <b1/chain_kv/chain_kv.hpp>
#include <chainbase/chainbase.hpp>
#include <eosio/chain/authorization_manager.hpp>
#include <eosio/chain/block_state.hpp>
#include <eosio/chain/chain_snapshot.hpp>
#include <eosio/chain/fork_database.hpp>
#include <eosio/chain/genesis_state.hpp>
#include <eosio/chain/resource_limits.hpp>
#include <eosio/chain/snapshot.hpp>

#include <eosio/chain/account_object.hpp>
#include <eosio/chain/backing_store.hpp>
#include <eosio/chain/block_summary_object.hpp>
#include <eosio/chain/code_object.hpp>
#include <eosio/chain/contract_table_objects.hpp>
#include <eosio/chain/database_header_object.hpp>
#include <eosio/chain/generated_transaction_object.hpp>
#include <eosio/chain/genesis_intrinsics.hpp>
#include <eosio/chain/global_property_object.hpp>
#include <eosio/chain/kv_chainbase_objects.hpp>
#include <eosio/chain/protocol_state_object.hpp>
#include <eosio/chain/reversible_block_object.hpp>
#include <eosio/chain/transaction_object.hpp>
#include <eosio/chain/whitelisted_intrinsics.hpp>

#include <b1/session/cache.hpp>
#include <b1/session/rocks_session.hpp>
#include <b1/session/session.hpp>
#include <b1/session/undo_stack.hpp>

// It's a fatal condition if chainbase and chain_kv get out of sync with each
// other due to exceptions.
#define CATCH_AND_EXIT_DB_FAILURE()                                                                                    \
   catch (...) {                                                                                                       \
      elog("Error while using database");                                                                              \
      std::abort();                                                                                                    \
   }

namespace eosio { namespace chain {
   using rocks_db_type = eosio::session::session<eosio::session::rocksdb_t>;
   using session_type = eosio::session::session<rocks_db_type>;

   using controller_index_set =
         index_set<account_index, account_metadata_index, account_ram_correction_index, global_property_multi_index,
                   protocol_state_multi_index, dynamic_global_property_multi_index, block_summary_multi_index,
                   transaction_multi_index, generated_transaction_multi_index, table_id_multi_index, code_index,
                   database_header_multi_index, kv_db_config_index, kv_index>;

   using contract_database_index_set = index_set<key_value_index, index64_index, index128_index, index256_index,
                                                 index_double_index, index_long_double_index>;

<<<<<<< HEAD
   class apply_context;

   namespace backing_store {
      struct db_context;
   }
   using db_context = backing_store::db_context;

=======
   // TODO:  What is combined_session used for?
>>>>>>> 004d6fdb
   class combined_session {
    public:
      combined_session() = default;

      combined_session(chainbase::database& cb_database, eosio::session::undo_stack<rocks_db_type>* undo_stack);

      combined_session(combined_session&& src) noexcept;

      ~combined_session() { undo(); }

      combined_session& operator=(const combined_session& src) = delete;

      void push();

      void squash();

      void undo();

    private:
      std::unique_ptr<chainbase::database::session> cb_session    = {};
      eosio::session::undo_stack<rocks_db_type>*     kv_undo_stack = nullptr;
   };

   class combined_database {
    public:
      combined_database(chainbase::database& chain_db);

      combined_database(chainbase::database& chain_db,
                        const std::string& rocksdb_path,
                        bool rocksdb_create_if_missing,
                        uint32_t rocksdb_threads,
                        int rocksdb_max_open_files);

      combined_database(const combined_database& copy) = delete;
      combined_database& operator=(const combined_database& copy) = delete;

      // Save the backing_store setting to the chainbase in order to detect
      // when this setting is switched from CHAINBASE to ROCKSDB, in which
      // case, check that no KV entries already exist in the chainbase.
      // Otherwise, they would become unreachable.
      void check_backing_store_setting();

      static combined_session make_no_op_session() { return combined_session(); }

      combined_session make_session() {
         return combined_session(db, kv_undo_stack.get());
      }

      void set_revision(uint64_t revision);

      void undo();

      void commit(int64_t revision);

      void flush();

      std::unique_ptr<kv_context> create_kv_context(name receiver, kv_resource_manager resource_manager,
                                                    const kv_database_config& limits);

      std::unique_ptr<db_context> create_db_context(apply_context& context, name receiver);

      void add_to_snapshot(const eosio::chain::snapshot_writer_ptr& snapshot, const eosio::chain::block_state& head,
                           const eosio::chain::authorization_manager&                    authorization,
                           const eosio::chain::resource_limits::resource_limits_manager& resource_limits) const;

      void read_from_snapshot(const snapshot_reader_ptr& snapshot, uint32_t blog_start, uint32_t blog_end,
                              eosio::chain::authorization_manager& authorization,
                              eosio::chain::resource_limits::resource_limits_manager& resource_limits,
                              eosio::chain::fork_database& fork_db, eosio::chain::block_state_ptr& head,
                              uint32_t& snapshot_head_block, const eosio::chain::chain_id_type& chain_id);

    private:
      void add_contract_tables_to_snapshot(const snapshot_writer_ptr& snapshot) const;
      void read_contract_tables_from_snapshot(const snapshot_reader_ptr& snapshot);

      backing_store_type                                         backing_store;
      chainbase::database&                                       db;
      std::unique_ptr<rocks_db_type>                             kv_database;
      std::unique_ptr<eosio::session::undo_stack<rocks_db_type>> kv_undo_stack;
   };

   std::optional<eosio::chain::genesis_state> extract_legacy_genesis_state(snapshot_reader& snapshot, uint32_t version);

   std::vector<char> make_rocksdb_undo_prefix();
   std::vector<char> make_rocksdb_contract_kv_prefix();
   std::vector<char> make_rocksdb_contract_db_prefix();

}} // namespace eosio::chain<|MERGE_RESOLUTION|>--- conflicted
+++ resolved
@@ -51,7 +51,6 @@
    using contract_database_index_set = index_set<key_value_index, index64_index, index128_index, index256_index,
                                                  index_double_index, index_long_double_index>;
 
-<<<<<<< HEAD
    class apply_context;
 
    namespace backing_store {
@@ -59,9 +58,6 @@
    }
    using db_context = backing_store::db_context;
 
-=======
-   // TODO:  What is combined_session used for?
->>>>>>> 004d6fdb
    class combined_session {
     public:
       combined_session() = default;
