#pragma once
#warning TODO: Replace this file with db_undo_session.hpp. Use variant.
#include <b1/chain_kv/chain_kv.hpp>
#include <chainbase/chainbase.hpp>
#include <eosio/chain/authorization_manager.hpp>
#include <eosio/chain/block_state.hpp>
#include <eosio/chain/chain_snapshot.hpp>
#include <eosio/chain/fork_database.hpp>
#include <eosio/chain/genesis_state.hpp>
#include <eosio/chain/resource_limits.hpp>
#include <eosio/chain/snapshot.hpp>

#include <eosio/chain/account_object.hpp>
#include <eosio/chain/backing_store.hpp>
#include <eosio/chain/block_summary_object.hpp>
#include <eosio/chain/code_object.hpp>
#include <eosio/chain/contract_table_objects.hpp>
#include <eosio/chain/database_header_object.hpp>
#include <eosio/chain/generated_transaction_object.hpp>
#include <eosio/chain/genesis_intrinsics.hpp>
#include <eosio/chain/global_property_object.hpp>
#include <eosio/chain/kv_chainbase_objects.hpp>
#include <eosio/chain/protocol_state_object.hpp>
#include <eosio/chain/reversible_block_object.hpp>
#include <eosio/chain/transaction_object.hpp>
#include <eosio/chain/whitelisted_intrinsics.hpp>

#include <b1/session/cache.hpp>
#include <b1/session/rocks_session.hpp>
#include <b1/session/session.hpp>
#include <b1/session/undo_stack.hpp>

// It's a fatal condition if chainbase and chain_kv get out of sync with each
// other due to exceptions.
#define CATCH_AND_EXIT_DB_FAILURE()                                                                                    \
   catch (...) {                                                                                                       \
      elog("Error while using database");                                                                              \
      std::abort();                                                                                                    \
   }

namespace eosio { namespace chain {
   using rocks_db_type = eosio::session::session<eosio::session::rocksdb_t>;
   using session_type = eosio::session::session<rocks_db_type>;

   using controller_index_set =
         index_set<account_index, account_metadata_index, account_ram_correction_index, global_property_multi_index,
                   protocol_state_multi_index, dynamic_global_property_multi_index, block_summary_multi_index,
                   transaction_multi_index, generated_transaction_multi_index, table_id_multi_index, code_index,
                   database_header_multi_index, kv_db_config_index, kv_index>;

   using contract_database_index_set = index_set<key_value_index, index64_index, index128_index, index256_index,
                                                 index_double_index, index_long_double_index>;

   // TODO:  What is combined_session used for?
   class combined_session {
    public:
      combined_session() = default;

<<<<<<< HEAD
      combined_session(chainbase::database& cb_database);

      combined_session(chainbase::database& cb_database, eosio::session::undo_stack<rocks_db_type>& undo_stack);
=======
      combined_session(chainbase::database& cb_database, b1::chain_kv::undo_stack* kv_undo_stack);
>>>>>>> 22409ff1

      combined_session(combined_session&& src) noexcept;

      ~combined_session() { undo(); }

      combined_session& operator=(const combined_session& src) = delete;

      void push();

      void squash();

      void undo();

    private:
      std::unique_ptr<chainbase::database::session> cb_session    = {};
<<<<<<< HEAD
      eosio::session::undo_stack<rocks_db_type>*     kv_undo_stack = nullptr;
=======
      b1::chain_kv::undo_stack*                     kv_undo_stack = nullptr;
>>>>>>> 22409ff1
   };

   // TODO:  What is combined_database used for?
   class combined_database {
    public:
<<<<<<< HEAD
      combined_database(backing_store_type backing_store, chainbase::database& chain_db,
                        const std::string& rocksdb_path, bool rocksdb_create_if_missing, uint32_t rocksdb_threads,
=======
      combined_database(chainbase::database& chain_db);

      combined_database(chainbase::database& chain_db,
                        const std::string& rocksdb_path,
                        bool rocksdb_create_if_missing,
                        uint32_t rocksdb_threads,
>>>>>>> 22409ff1
                        int rocksdb_max_open_files);

      combined_database(const combined_database& copy) = delete;
      combined_database& operator=(const combined_database& copy) = delete;

      void set_backing_store(backing_store_type backing_store);

      static combined_session make_no_op_session() { return combined_session(); }

      combined_session make_session() {
         return combined_session(db, kv_undo_stack.get());
      }

      void set_revision(uint64_t revision);

      void undo();

      void commit(int64_t revision);

      void flush();

      std::unique_ptr<kv_context> create_kv_context(name receiver, kv_resource_manager resource_manager,
                                                    const kv_database_config& limits);

      void add_to_snapshot(const eosio::chain::snapshot_writer_ptr& snapshot, const eosio::chain::block_state& head,
                           const eosio::chain::authorization_manager&                    authorization,
                           const eosio::chain::resource_limits::resource_limits_manager& resource_limits) const;

      void read_from_snapshot(const snapshot_reader_ptr& snapshot, uint32_t blog_start, uint32_t blog_end,
                              backing_store_type backing_store, eosio::chain::authorization_manager& authorization,
                              eosio::chain::resource_limits::resource_limits_manager& resource_limits,
                              eosio::chain::fork_database& fork_db, eosio::chain::block_state_ptr& head,
                              uint32_t& snapshot_head_block, const eosio::chain::chain_id_type& chain_id);

    private:
      void add_contract_tables_to_snapshot(const snapshot_writer_ptr& snapshot) const;
      void read_contract_tables_from_snapshot(const snapshot_reader_ptr& snapshot);

<<<<<<< HEAD
      backing_store_type                       backing_store;
      chainbase::database&                     db;
      rocks_db_type                            kv_database;
      eosio::session::undo_stack<rocks_db_type> kv_undo_stack;
=======
      backing_store_type       backing_store;
      chainbase::database&     db;
      std::unique_ptr<b1::chain_kv::database>   kv_database;
      std::unique_ptr<b1::chain_kv::undo_stack> kv_undo_stack;
>>>>>>> 22409ff1
   };

   std::optional<eosio::chain::genesis_state> extract_legacy_genesis_state(snapshot_reader& snapshot, uint32_t version);

   std::vector<char> make_rocksdb_undo_prefix();
   std::vector<char> make_rocksdb_contract_kv_prefix();

}} // namespace eosio::chain<|MERGE_RESOLUTION|>--- conflicted
+++ resolved
@@ -56,13 +56,7 @@
     public:
       combined_session() = default;
 
-<<<<<<< HEAD
-      combined_session(chainbase::database& cb_database);
-
-      combined_session(chainbase::database& cb_database, eosio::session::undo_stack<rocks_db_type>& undo_stack);
-=======
-      combined_session(chainbase::database& cb_database, b1::chain_kv::undo_stack* kv_undo_stack);
->>>>>>> 22409ff1
+      combined_session(chainbase::database& cb_database, eosio::session::undo_stack<rocks_db_type>* undo_stack);
 
       combined_session(combined_session&& src) noexcept;
 
@@ -78,27 +72,18 @@
 
     private:
       std::unique_ptr<chainbase::database::session> cb_session    = {};
-<<<<<<< HEAD
       eosio::session::undo_stack<rocks_db_type>*     kv_undo_stack = nullptr;
-=======
-      b1::chain_kv::undo_stack*                     kv_undo_stack = nullptr;
->>>>>>> 22409ff1
    };
 
    // TODO:  What is combined_database used for?
    class combined_database {
     public:
-<<<<<<< HEAD
-      combined_database(backing_store_type backing_store, chainbase::database& chain_db,
-                        const std::string& rocksdb_path, bool rocksdb_create_if_missing, uint32_t rocksdb_threads,
-=======
       combined_database(chainbase::database& chain_db);
 
       combined_database(chainbase::database& chain_db,
                         const std::string& rocksdb_path,
                         bool rocksdb_create_if_missing,
                         uint32_t rocksdb_threads,
->>>>>>> 22409ff1
                         int rocksdb_max_open_files);
 
       combined_database(const combined_database& copy) = delete;
@@ -137,17 +122,10 @@
       void add_contract_tables_to_snapshot(const snapshot_writer_ptr& snapshot) const;
       void read_contract_tables_from_snapshot(const snapshot_reader_ptr& snapshot);
 
-<<<<<<< HEAD
-      backing_store_type                       backing_store;
-      chainbase::database&                     db;
-      rocks_db_type                            kv_database;
-      eosio::session::undo_stack<rocks_db_type> kv_undo_stack;
-=======
-      backing_store_type       backing_store;
-      chainbase::database&     db;
-      std::unique_ptr<b1::chain_kv::database>   kv_database;
-      std::unique_ptr<b1::chain_kv::undo_stack> kv_undo_stack;
->>>>>>> 22409ff1
+      backing_store_type                                         backing_store;
+      chainbase::database&                                       db;
+      std::unique_ptr<rocks_db_type>                             kv_database;
+      std::unique_ptr<eosio::session::undo_stack<rocks_db_type>> kv_undo_stack;
    };
 
    std::optional<eosio::chain::genesis_state> extract_legacy_genesis_state(snapshot_reader& snapshot, uint32_t version);
