#pragma once

#include <eosio/chain/wasm_interface.hpp>
#ifdef EOSIO_EOS_VM_OC_RUNTIME_ENABLED
#include <eosio/chain/webassembly/eos-vm-oc.hpp>
#else
#define _REGISTER_EOSVMOC_INTRINSIC(CLS, MOD, METHOD, WASM_SIG, NAME, SIG)
#endif
#include <eosio/chain/webassembly/runtime_interface.hpp>
#include <eosio/chain/wasm_eosio_injection.hpp>
#include <eosio/chain/transaction_context.hpp>
#include <eosio/chain/code_object.hpp>
#include <eosio/chain/global_property_object.hpp>
#include <eosio/chain/exceptions.hpp>
#include <fc/scoped_exit.hpp>

#include "IR/Module.h"
#include "Runtime/Intrinsics.h"
#include "Platform/Platform.h"
#include "WAST/WAST.h"
#include "IR/Validate.h"

#include <eosio/chain/webassembly/eos-vm.hpp>
#include <eosio/vm/allocator.hpp>

using namespace fc;
using namespace eosio::chain::webassembly;
using namespace IR;
using namespace Runtime;

using boost::multi_index_container;

namespace eosio { namespace chain {

   namespace eosvmoc { struct config; }

   struct wasm_interface_impl {
      struct wasm_cache_entry {
         digest_type                                          code_hash;
         uint32_t                                             first_block_num_used;
         uint32_t                                             last_block_num_used;
         std::unique_ptr<wasm_instantiated_module_interface>  module;
         uint8_t                                              vm_type = 0;
         uint8_t                                              vm_version = 0;
      };
      struct by_hash;
      struct by_first_block_num;
      struct by_last_block_num;

#ifdef EOSIO_EOS_VM_OC_RUNTIME_ENABLED
      struct eosvmoc_tier {
         eosvmoc_tier(const boost::filesystem::path& d, const eosvmoc::config& c, const chainbase::database& db)
<<<<<<< HEAD
           : cc(d, c, webassembly::eosvmoc::make_code_finder(db)), exec(cc),
            // Can't get max_pages from db, because db hasn't been initialized yet.
            mem(0, webassembly::eosvmoc::get_intrinsic_map()) {}
=======
          : cc(d, c, db), exec(cc),
            mem(wasm_constraints::maximum_linear_memory/wasm_constraints::wasm_page_size) {}
>>>>>>> 8cdae9b6
         eosvmoc::code_cache_async cc;
         eosvmoc::executor exec;
         eosvmoc::memory mem;
      };
#endif

      wasm_interface_impl(wasm_interface::vm_type vm, bool eosvmoc_tierup, const chainbase::database& d, const boost::filesystem::path data_dir, const eosvmoc::config& eosvmoc_config) : db(d), wasm_runtime_time(vm) {
#ifdef EOSIO_EOS_VM_RUNTIME_ENABLED
         if(vm == wasm_interface::vm_type::eos_vm)
            runtime_interface = std::make_unique<webassembly::eos_vm_runtime::eos_vm_runtime<eosio::vm::interpreter>>();
#endif
#ifdef EOSIO_EOS_VM_JIT_RUNTIME_ENABLED
         if(vm == wasm_interface::vm_type::eos_vm_jit)
            runtime_interface = std::make_unique<webassembly::eos_vm_runtime::eos_vm_runtime<eosio::vm::jit>>();
#endif
#ifdef EOSIO_EOS_VM_OC_RUNTIME_ENABLED
         if(vm == wasm_interface::vm_type::eos_vm_oc)
            runtime_interface = std::make_unique<webassembly::eosvmoc::eosvmoc_runtime>(data_dir, eosvmoc_config, d);
#endif
         if(!runtime_interface)
            EOS_THROW(wasm_exception, "${r} wasm runtime not supported on this platform and/or configuration", ("r", vm));

#ifdef EOSIO_EOS_VM_OC_RUNTIME_ENABLED
         if(eosvmoc_tierup) {
            EOS_ASSERT(vm != wasm_interface::vm_type::eos_vm_oc, wasm_exception, "You can't use EOS VM OC as the base runtime when tier up is activated");
            eosvmoc.emplace(data_dir, eosvmoc_config, d);
         }
#endif
      }

      ~wasm_interface_impl() {
         if(is_shutting_down)
            for(wasm_cache_index::iterator it = wasm_instantiation_cache.begin(); it != wasm_instantiation_cache.end(); ++it)
               wasm_instantiation_cache.modify(it, [](wasm_cache_entry& e) {
                  e.module.release();
               });
      }

      std::vector<uint8_t> parse_initial_memory(const Module& module) {
         std::vector<uint8_t> mem_image;

         for(const DataSegment& data_segment : module.dataSegments) {
            EOS_ASSERT(data_segment.baseOffset.type == InitializerExpression::Type::i32_const, wasm_exception, "");
            EOS_ASSERT(module.memories.defs.size(), wasm_exception, "");
            const U32 base_offset = data_segment.baseOffset.i32;
            const Uptr memory_size = (module.memories.defs[0].type.size.min << IR::numBytesPerPageLog2);
            if(base_offset >= memory_size || base_offset + data_segment.data.size() > memory_size)
               FC_THROW_EXCEPTION(wasm_execution_error, "WASM data segment outside of valid memory range");
            if(base_offset + data_segment.data.size() > mem_image.size())
               mem_image.resize(base_offset + data_segment.data.size(), 0x00);
            memcpy(mem_image.data() + base_offset, data_segment.data.data(), data_segment.data.size());
         }

         return mem_image;
      }

      void code_block_num_last_used(const digest_type& code_hash, const uint8_t& vm_type, const uint8_t& vm_version, const uint32_t& block_num) {
         wasm_cache_index::iterator it = wasm_instantiation_cache.find(boost::make_tuple(code_hash, vm_type, vm_version));
         if(it != wasm_instantiation_cache.end())
            wasm_instantiation_cache.modify(it, [block_num](wasm_cache_entry& e) {
               e.last_block_num_used = block_num;
            });
      }

      void current_lib(uint32_t lib) {
         //anything last used before or on the LIB can be evicted
         const auto first_it = wasm_instantiation_cache.get<by_last_block_num>().begin();
         const auto last_it  = wasm_instantiation_cache.get<by_last_block_num>().upper_bound(lib);
#ifdef EOSIO_EOS_VM_OC_RUNTIME_ENABLED
         if(eosvmoc) for(auto it = first_it; it != last_it; it++)
            eosvmoc->cc.free_code(it->code_hash, it->vm_version);
#endif
         wasm_instantiation_cache.get<by_last_block_num>().erase(first_it, last_it);
      }

      const std::unique_ptr<wasm_instantiated_module_interface>& get_instantiated_module( const digest_type& code_hash, const uint8_t& vm_type,
                                                                                 const uint8_t& vm_version, transaction_context& trx_context )
      {
         wasm_cache_index::iterator it = wasm_instantiation_cache.find(
                                             boost::make_tuple(code_hash, vm_type, vm_version) );
         const code_object* codeobject = nullptr;
         if(it == wasm_instantiation_cache.end()) {
            codeobject = &db.get<code_object,by_code_hash>(boost::make_tuple(code_hash, vm_type, vm_version));

            it = wasm_instantiation_cache.emplace( wasm_interface_impl::wasm_cache_entry{
                                                      .code_hash = code_hash,
                                                      .first_block_num_used = codeobject->first_block_used,
                                                      .last_block_num_used = UINT32_MAX,
                                                      .module = nullptr,
                                                      .vm_type = vm_type,
                                                      .vm_version = vm_version
                                                   } ).first;
         }

         if(!it->module) {
            if(!codeobject)
               codeobject = &db.get<code_object,by_code_hash>(boost::make_tuple(code_hash, vm_type, vm_version));

            auto timer_pause = fc::make_scoped_exit([&](){
               trx_context.resume_billing_timer();
            });
            trx_context.pause_billing_timer();
            IR::Module module;
            std::vector<U8> bytes = {
                (const U8*)codeobject->code.data(),
                (const U8*)codeobject->code.data() + codeobject->code.size()};
            try {
               Serialization::MemoryInputStream stream((const U8*)bytes.data(),
                                                       bytes.size());
               WASM::scoped_skip_checks no_check;
               WASM::serialize(stream, module);
               module.userSections.clear();
            } catch (const Serialization::FatalSerializationException& e) {
               EOS_ASSERT(false, wasm_serialization_error, e.message.c_str());
            } catch (const IR::ValidationException& e) {
               EOS_ASSERT(false, wasm_serialization_error, e.message.c_str());
            }
            if (runtime_interface->inject_module(module)) {
               try {
                  Serialization::ArrayOutputStream outstream;
                  WASM::serialize(outstream, module);
                  bytes = outstream.getBytes();
               } catch (const Serialization::FatalSerializationException& e) {
                  EOS_ASSERT(false, wasm_serialization_error,
                             e.message.c_str());
               } catch (const IR::ValidationException& e) {
                  EOS_ASSERT(false, wasm_serialization_error,
                             e.message.c_str());
               }
            }

            wasm_instantiation_cache.modify(it, [&](auto& c) {
               c.module = runtime_interface->instantiate_module((const char*)bytes.data(), bytes.size(), parse_initial_memory(module), code_hash, vm_type, vm_version);
            });
         }
         return it->module;
      }

      bool is_shutting_down = false;
      std::unique_ptr<wasm_runtime_interface> runtime_interface;

      typedef boost::multi_index_container<
         wasm_cache_entry,
         indexed_by<
            ordered_unique<tag<by_hash>,
               composite_key< wasm_cache_entry,
                  member<wasm_cache_entry, digest_type, &wasm_cache_entry::code_hash>,
                  member<wasm_cache_entry, uint8_t,     &wasm_cache_entry::vm_type>,
                  member<wasm_cache_entry, uint8_t,     &wasm_cache_entry::vm_version>
               >
            >,
            ordered_non_unique<tag<by_first_block_num>, member<wasm_cache_entry, uint32_t, &wasm_cache_entry::first_block_num_used>>,
            ordered_non_unique<tag<by_last_block_num>, member<wasm_cache_entry, uint32_t, &wasm_cache_entry::last_block_num_used>>
         >
      > wasm_cache_index;
      wasm_cache_index wasm_instantiation_cache;

      const chainbase::database& db;
      const wasm_interface::vm_type wasm_runtime_time;

#ifdef EOSIO_EOS_VM_OC_RUNTIME_ENABLED
      fc::optional<eosvmoc_tier> eosvmoc;
#endif
   };

} } // eosio::chain<|MERGE_RESOLUTION|>--- conflicted
+++ resolved
@@ -50,14 +50,8 @@
 #ifdef EOSIO_EOS_VM_OC_RUNTIME_ENABLED
       struct eosvmoc_tier {
          eosvmoc_tier(const boost::filesystem::path& d, const eosvmoc::config& c, const chainbase::database& db)
-<<<<<<< HEAD
            : cc(d, c, webassembly::eosvmoc::make_code_finder(db)), exec(cc),
-            // Can't get max_pages from db, because db hasn't been initialized yet.
-            mem(0, webassembly::eosvmoc::get_intrinsic_map()) {}
-=======
-          : cc(d, c, db), exec(cc),
-            mem(wasm_constraints::maximum_linear_memory/wasm_constraints::wasm_page_size) {}
->>>>>>> 8cdae9b6
+            mem(wasm_constraints::maximum_linear_memory/wasm_constraints::wasm_page_size, webassembly::eosvmoc::get_intrinsic_map()) {}
          eosvmoc::code_cache_async cc;
          eosvmoc::executor exec;
          eosvmoc::memory mem;
