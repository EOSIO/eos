#pragma once

#include <eosio/chain/wasm_interface.hpp>
#include <eosio/chain/webassembly/wavm.hpp>
#include <eosio/chain/webassembly/wabt.hpp>
#include <eosio/chain/webassembly/eos-vm.hpp>
#include <eosio/chain/webassembly/runtime_interface.hpp>
#include <eosio/chain/wasm_eosio_injection.hpp>
#include <eosio/chain/transaction_context.hpp>
#include <eosio/chain/code_object.hpp>
#include <eosio/chain/exceptions.hpp>
#include <fc/scoped_exit.hpp>

#include "IR/Module.h"
#include "Runtime/Intrinsics.h"
#include "Platform/Platform.h"
#include "WAST/WAST.h"

#include "IR/Validate.h"

#include <eosio/vm/allocator.hpp>

#include <fstream>

using namespace fc;
using namespace eosio::chain::webassembly;
using namespace eosio::vm;
using namespace IR;
using namespace Runtime;

using boost::multi_index_container;

namespace eosio { namespace chain {

   struct wasm_interface_impl {
      struct wasm_cache_entry {
         digest_type                                          code_hash;
         uint32_t                                             first_block_num_used;
         uint32_t                                             last_block_num_used;
         std::unique_ptr<wasm_instantiated_module_interface>  module;
         uint8_t                                              vm_type = 0;
         uint8_t                                              vm_version = 0;
      };
      struct by_hash;
      struct by_first_block_num;
      struct by_last_block_num;

      wasm_interface_impl(wasm_interface::vm_type vm, const chainbase::database& d) : db(d) {
         if(vm == wasm_interface::vm_type::wavm)
            runtime_interface = std::make_unique<webassembly::wavm::wavm_runtime>();
         else if(vm == wasm_interface::vm_type::wabt)
            runtime_interface = std::make_unique<webassembly::wabt_runtime::wabt_runtime>();
         else if(vm == wasm_interface::vm_type::eos_vm)
            runtime_interface = std::make_unique<webassembly::eos_vm_runtime::eos_vm_runtime<eosio::vm::interpreter>>();
         else if(vm == wasm_interface::vm_type::eos_vm_jit)
            runtime_interface = std::make_unique<webassembly::eos_vm_runtime::eos_vm_runtime<eosio::vm::jit>>();
         else
            EOS_THROW(wasm_exception, "wasm_interface_impl fall through");
      }

      ~wasm_interface_impl() {
         if(is_shutting_down)
            for(wasm_cache_index::iterator it = wasm_instantiation_cache.begin(); it != wasm_instantiation_cache.end(); ++it)
               wasm_instantiation_cache.modify(it, [](wasm_cache_entry& e) {
                  e.module.release();
               });
      }

      static wasm_allocator* get_wasm_allocator() {
         static wasm_allocator walloc;
         return &walloc;
      }

      std::vector<uint8_t> parse_initial_memory(const Module& module) {
         std::vector<uint8_t> mem_image;

         for(const DataSegment& data_segment : module.dataSegments) {
            EOS_ASSERT(data_segment.baseOffset.type == InitializerExpression::Type::i32_const, wasm_exception, "");
            EOS_ASSERT(module.memories.defs.size(), wasm_exception, "");
            const U32 base_offset = data_segment.baseOffset.i32;
            const Uptr memory_size = (module.memories.defs[0].type.size.min << IR::numBytesPerPageLog2);
            if(base_offset >= memory_size || base_offset + data_segment.data.size() > memory_size)
               FC_THROW_EXCEPTION(wasm_execution_error, "WASM data segment outside of valid memory range");
            if(base_offset + data_segment.data.size() > mem_image.size())
               mem_image.resize(base_offset + data_segment.data.size(), 0x00);
            memcpy(mem_image.data() + base_offset, data_segment.data.data(), data_segment.data.size());
         }

         return mem_image;
      }

      void code_block_num_last_used(const digest_type& code_hash, const uint8_t& vm_type, const uint8_t& vm_version, const uint32_t& block_num) {
         wasm_cache_index::iterator it = wasm_instantiation_cache.find(boost::make_tuple(code_hash, vm_type, vm_version));
         if(it != wasm_instantiation_cache.end())
            wasm_instantiation_cache.modify(it, [block_num](wasm_cache_entry& e) {
               e.last_block_num_used = block_num;
            });
      }

      void current_lib(uint32_t lib) {
         //anything last used before or on the LIB can be evicted
         wasm_instantiation_cache.get<by_last_block_num>().erase(wasm_instantiation_cache.get<by_last_block_num>().begin(), wasm_instantiation_cache.get<by_last_block_num>().upper_bound(lib));
      }

      const std::unique_ptr<wasm_instantiated_module_interface>& get_instantiated_module( const digest_type& code_hash, const uint8_t& vm_type,
                                                                                 const uint8_t& vm_version, transaction_context& trx_context )
      {
         wasm_cache_index::iterator it = wasm_instantiation_cache.find(
                                             boost::make_tuple(code_hash, vm_type, vm_version) );
         const code_object* codeobject = nullptr;
         if(it == wasm_instantiation_cache.end()) {
            codeobject = &db.get<code_object,by_code_hash>(boost::make_tuple(code_hash, vm_type, vm_version));

            it = wasm_instantiation_cache.emplace( wasm_interface_impl::wasm_cache_entry{
                                                      .code_hash = code_hash,
                                                      .first_block_num_used = codeobject->first_block_used,
                                                      .last_block_num_used = UINT32_MAX,
                                                      .module = nullptr,
                                                      .vm_type = vm_type,
                                                      .vm_version = vm_version
                                                   } ).first;
         }

         if(!it->module) {
            if(!codeobject)
               codeobject = &db.get<code_object,by_code_hash>(boost::make_tuple(code_hash, vm_type, vm_version));

            auto timer_pause = fc::make_scoped_exit([&](){
               trx_context.resume_billing_timer();
            });
            trx_context.pause_billing_timer();
            IR::Module module;
            std::vector<U8> bytes = {
                (const U8*)codeobject->code.data(),
                (const U8*)codeobject->code.data() + codeobject->code.size()};
            try {
               Serialization::MemoryInputStream stream((const U8*)bytes.data(),
                                                       bytes.size());
               WASM::serialize(stream, module);
               module.userSections.clear();
            } catch (const Serialization::FatalSerializationException& e) {
               EOS_ASSERT(false, wasm_serialization_error, e.message.c_str());
            } catch (const IR::ValidationException& e) {
               EOS_ASSERT(false, wasm_serialization_error, e.message.c_str());
            }
<<<<<<< HEAD
            if (false) {
               wasm_injections::wasm_binary_injection injector(module);
               injector.inject();
               try {
                  Serialization::ArrayOutputStream outstream;
                  WASM::serialize(outstream, module);
                  bytes = outstream.getBytes();
               } catch (const Serialization::FatalSerializationException& e) {
                  EOS_ASSERT(false, wasm_serialization_error,
                             e.message.c_str());
               } catch (const IR::ValidationException& e) {
                  EOS_ASSERT(false, wasm_serialization_error,
                             e.message.c_str());
               }
=======

            wasm_injections::wasm_binary_injection<true> injector(module);
            injector.inject();

            std::vector<U8> bytes;
            try {
               Serialization::ArrayOutputStream outstream;
               WASM::serialize(outstream, module);
               bytes = outstream.getBytes();
            } catch(const Serialization::FatalSerializationException& e) {
               EOS_ASSERT(false, wasm_serialization_error, e.message.c_str());
            } catch(const IR::ValidationException& e) {
               EOS_ASSERT(false, wasm_serialization_error, e.message.c_str());
>>>>>>> 49bbb7f3
            }

            wasm_instantiation_cache.modify(it, [&](auto& c) {
               c.module = runtime_interface->instantiate_module((const char*)bytes.data(), bytes.size(), parse_initial_memory(module));
            });
         }
         return it->module;
      }

      bool is_shutting_down = false;
      std::unique_ptr<wasm_runtime_interface> runtime_interface;

      typedef boost::multi_index_container<
         wasm_cache_entry,
         indexed_by<
            ordered_unique<tag<by_hash>,
               composite_key< wasm_cache_entry,
                  member<wasm_cache_entry, digest_type, &wasm_cache_entry::code_hash>,
                  member<wasm_cache_entry, uint8_t,     &wasm_cache_entry::vm_type>,
                  member<wasm_cache_entry, uint8_t,     &wasm_cache_entry::vm_version>
               >
            >,
            ordered_non_unique<tag<by_first_block_num>, member<wasm_cache_entry, uint32_t, &wasm_cache_entry::first_block_num_used>>,
            ordered_non_unique<tag<by_last_block_num>, member<wasm_cache_entry, uint32_t, &wasm_cache_entry::last_block_num_used>>
         >
      > wasm_cache_index;
      wasm_cache_index wasm_instantiation_cache;

      const chainbase::database& db;
   };

#define _REGISTER_INTRINSIC_EXPLICIT(CLS, MOD, METHOD, WASM_SIG, NAME, SIG)\
   _REGISTER_WAVM_INTRINSIC(CLS, MOD, METHOD, WASM_SIG, NAME, SIG)         \
   _REGISTER_WABT_INTRINSIC(CLS, MOD, METHOD, WASM_SIG, NAME, SIG)         \
   _REGISTER_EOS_VM_INTRINSIC(CLS, MOD, METHOD, WASM_SIG, NAME, SIG)

#define _REGISTER_INTRINSIC4(CLS, MOD, METHOD, WASM_SIG, NAME, SIG)\
   _REGISTER_INTRINSIC_EXPLICIT(CLS, MOD, METHOD, WASM_SIG, NAME, SIG )

#define _REGISTER_INTRINSIC3(CLS, MOD, METHOD, WASM_SIG, NAME)\
   _REGISTER_INTRINSIC_EXPLICIT(CLS, MOD, METHOD, WASM_SIG, NAME, decltype(&CLS::METHOD) )

#define _REGISTER_INTRINSIC2(CLS, MOD, METHOD, WASM_SIG)\
   _REGISTER_INTRINSIC_EXPLICIT(CLS, MOD, METHOD, WASM_SIG, BOOST_PP_STRINGIZE(METHOD), decltype(&CLS::METHOD) )

#define _REGISTER_INTRINSIC1(CLS, MOD, METHOD)\
   static_assert(false, "Cannot register " BOOST_PP_STRINGIZE(CLS) ":" BOOST_PP_STRINGIZE(METHOD) " without a signature");

#define _REGISTER_INTRINSIC0(CLS, MOD, METHOD)\
   static_assert(false, "Cannot register " BOOST_PP_STRINGIZE(CLS) ":<unknown> without a method name and signature");

#define _UNWRAP_SEQ(...) __VA_ARGS__

#define _EXPAND_ARGS(CLS, MOD, INFO)\
   ( CLS, MOD, _UNWRAP_SEQ INFO )

#define _REGISTER_INTRINSIC(R, CLS, INFO)\
   BOOST_PP_CAT(BOOST_PP_OVERLOAD(_REGISTER_INTRINSIC, _UNWRAP_SEQ INFO) _EXPAND_ARGS(CLS, "env", INFO), BOOST_PP_EMPTY())

#define REGISTER_INTRINSICS(CLS, MEMBERS)\
   BOOST_PP_SEQ_FOR_EACH(_REGISTER_INTRINSIC, CLS, _WRAPPED_SEQ(MEMBERS))

#define _REGISTER_INJECTED_INTRINSIC(R, CLS, INFO)\
   BOOST_PP_CAT(BOOST_PP_OVERLOAD(_REGISTER_INTRINSIC, _UNWRAP_SEQ INFO) _EXPAND_ARGS(CLS, EOSIO_INJECTED_MODULE_NAME, INFO), BOOST_PP_EMPTY())

#define REGISTER_INJECTED_INTRINSICS(CLS, MEMBERS)\
   BOOST_PP_SEQ_FOR_EACH(_REGISTER_INJECTED_INTRINSIC, CLS, _WRAPPED_SEQ(MEMBERS))

} } // eosio::chain<|MERGE_RESOLUTION|>--- conflicted
+++ resolved
@@ -143,9 +143,8 @@
             } catch (const IR::ValidationException& e) {
                EOS_ASSERT(false, wasm_serialization_error, e.message.c_str());
             }
-<<<<<<< HEAD
             if (false) {
-               wasm_injections::wasm_binary_injection injector(module);
+               wasm_injections::wasm_binary_injection<false> injector(module);
                injector.inject();
                try {
                   Serialization::ArrayOutputStream outstream;
@@ -158,21 +157,6 @@
                   EOS_ASSERT(false, wasm_serialization_error,
                              e.message.c_str());
                }
-=======
-
-            wasm_injections::wasm_binary_injection<true> injector(module);
-            injector.inject();
-
-            std::vector<U8> bytes;
-            try {
-               Serialization::ArrayOutputStream outstream;
-               WASM::serialize(outstream, module);
-               bytes = outstream.getBytes();
-            } catch(const Serialization::FatalSerializationException& e) {
-               EOS_ASSERT(false, wasm_serialization_error, e.message.c_str());
-            } catch(const IR::ValidationException& e) {
-               EOS_ASSERT(false, wasm_serialization_error, e.message.c_str());
->>>>>>> 49bbb7f3
             }
 
             wasm_instantiation_cache.modify(it, [&](auto& c) {
