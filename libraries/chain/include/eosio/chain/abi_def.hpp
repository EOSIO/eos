--- conflicted
+++ resolved
@@ -128,17 +128,7 @@
    ,error_messages(error_msgs)
    {}
 
-<<<<<<< HEAD
-   string                version = "cyberway::abi/1.0";
-   vector<type_def>      types;
-   vector<struct_def>    structs;
-   vector<action_def>    actions;
-   vector<table_def>     tables;
-   vector<clause_pair>   ricardian_clauses;
-   vector<error_message> error_messages;
-   extensions_type       abi_extensions;
-=======
-   string                              version = "";
+   string                              version = "cyberway::abi/1.0";
    vector<type_def>                    types;
    vector<struct_def>                  structs;
    vector<action_def>                  actions;
@@ -147,7 +137,6 @@
    vector<error_message>               error_messages;
    extensions_type                     abi_extensions;
    may_not_exist<vector<variant_def>>  variants;
->>>>>>> d4ca47cc
 };
 
 abi_def eosio_contract_abi(const abi_def& eosio_system_abi);
