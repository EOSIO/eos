/**
 *  @file
 *  @copyright defined in eos/LICENSE
 */
#pragma once
#include <eosio/chain/wasm_interface.hpp>
#include <fc/time.hpp>

#pragma GCC diagnostic ignored "-Wunused-variable"

namespace eosio { namespace chain { namespace config {

typedef __uint128_t uint128_t;

const static auto default_blocks_dir_name    = "blocks";
const static auto reversible_blocks_dir_name = "reversible";
const static auto default_reversible_cache_size = 340*1024*1024ll;/// 1MB * 340 blocks based on 21 producer BFT delay
const static auto default_reversible_guard_size = 2*1024*1024ll;/// 1MB * 340 blocks based on 21 producer BFT delay

const static auto default_state_dir_name     = "state";
const static auto forkdb_filename            = "forkdb.dat";
const static auto default_state_size            = 1*1024*1024*1024ll;
const static auto default_state_guard_size      =    128*1024*1024ll;

<<<<<<< HEAD
const static uint64_t default_virtual_ram_limit = 1024ll*1024*1024*64;

=======
>>>>>>> fb44dba5
const static uint64_t system_account_name    = N(cyber);
const static uint64_t msig_account_name      = N(cyber.msig);
const static uint64_t null_account_name      = N(cyber.null);
const static uint64_t producers_account_name = N(cyber.prods);
const static uint64_t token_account_name     = N(cyber.token);
const static uint64_t domain_account_name    = N(cyber.domain);
const static uint64_t govern_account_name    = N(cyber.govern);
const static uint64_t stake_account_name     = N(cyber.stake);
// genesis
const static uint64_t gls_ctrl_account_name  = N(gls.ctrl);
const static uint64_t gls_vest_account_name  = N(gls.vesting);
const static uint64_t gls_post_account_name  = N(gls.publish);

// Active permission of producers account requires greater than 2/3 of the producers to authorize
const static uint64_t majority_producers_permission_name = N(prod.major); // greater than 1/2 of producers needed to authorize
const static uint64_t minority_producers_permission_name = N(prod.minor); // greater than 1/3 of producers needed to authorize0

const static uint64_t eosio_auth_scope       = N(cyber.auth);
const static uint64_t eosio_all_scope        = N(cyber.all);

const static uint64_t active_name = N(active);
const static uint64_t owner_name  = N(owner);
const static uint64_t eosio_any_name = N(cyber.any);
const static uint64_t eosio_code_name = N(cyber.code);

const static uint64_t request_bw_action = N(requestbw);
const static uint64_t approve_bw_action = N(approvebw);
const static uint64_t provide_bw_action = N(providebw);

const static int      block_interval_ms = 3000;
const static int      block_interval_us = block_interval_ms*1000;
const static uint64_t block_timestamp_epoch = 946684800000ll; // epoch is year 2000.

/** Percentages are fixed point with a denominator of 10,000 */
const static int percent_100 = 10000;
const static int percent_1   = 100;

static const uint32_t account_cpu_usage_average_window_ms  = 24*60*60*1000l;
static const uint32_t account_net_usage_average_window_ms  = 24*60*60*1000l;
static const uint32_t block_cpu_usage_average_window_ms    = 60*1000l;
static const uint32_t block_size_average_window_ms         = 60*1000l;

//const static uint64_t   default_max_storage_size       = 10 * 1024;
//const static uint32_t   default_max_trx_runtime        = 10*1000;
//const static uint32_t   default_max_gen_trx_size       = 64 * 1024;

const static uint32_t   rate_limiting_precision        = 1000*1000;

const static uint32_t   maximum_block_size                           = 2*1024*1024; // maximum block size for pack/unpack data in block_log
const static uint32_t   default_max_block_net_usage                 = 1024 * 1024; /// at 500ms blocks and 200byte trx, this enables ~10,000 TPS burst
const static uint32_t   default_target_block_net_usage_pct           = 10 * percent_1; /// we target 1000 TPS
const static uint32_t   default_max_transaction_net_usage            = default_max_block_net_usage / 2;
const static uint32_t   default_base_per_transaction_net_usage       = 12;  // 12 bytes (11 bytes for worst case of transaction_receipt_header + 1 byte for static_variant tag)
const static uint32_t   default_net_usage_leeway                     = 500; // TODO: is this reasonable?
const static uint32_t   default_context_free_discount_net_usage_num  = 20; // TODO: is this reasonable?
const static uint32_t   default_context_free_discount_net_usage_den  = 100;
const static uint32_t   transaction_id_net_usage                     = 32; // 32 bytes for the size of a transaction id

const static uint32_t   default_max_block_cpu_usage                 = 2'500'000; /// max block cpu usage in microseconds
const static uint32_t   default_target_block_cpu_usage_pct          = 10 * percent_1;
const static uint32_t   default_max_transaction_cpu_usage           = 3*default_max_block_cpu_usage/4; /// max trx cpu usage in microseconds
const static uint32_t   default_min_transaction_cpu_usage           = 100; /// min trx cpu usage in microseconds (10000 TPS equiv)

const static uint32_t   default_max_trx_lifetime               = 60*60; // 1 hour
const static uint32_t   default_deferred_trx_expiration_window = 10*60; // 10 minutes
const static uint32_t   default_max_trx_delay                  = 45*24*3600; // 45 days
const static uint32_t   default_max_inline_action_size         = 4 * 1024;   // 4 KB
const static uint16_t   default_max_inline_action_depth        = 4;
const static uint16_t   default_max_auth_depth                 = 6;
const static uint32_t   default_sig_cpu_bill_pct               = 50 * percent_1; // billable percentage of signature recovery
const static uint16_t   default_controller_thread_pool_size    = 2;

const static uint32_t   min_net_usage_delta_between_base_and_max_for_trx  = 10*1024;
// Should be large enough to allow recovery from badly set blockchain parameters without a hard fork
// (unless net_usage_leeway is set to 0 and so are the net limits of all accounts that can help with resetting blockchain parameters).

const static uint32_t   fixed_net_overhead_of_packed_trx = 16; // TODO: is this reasonable?

const static uint32_t   fixed_overhead_shared_vector_ram_bytes = 16; ///< overhead accounts for fixed portion of size of shared_vector field
const static uint32_t   overhead_per_row_per_index_ram_bytes = 32;    ///< overhead accounts for basic tracking structures in a row per index
const static uint32_t   overhead_per_account_ram_bytes     = 2*1024; ///< overhead accounts for basic account storage and pre-pays features like account recovery
const static uint32_t   setcode_ram_bytes_multiplier       = 10;     ///< multiplier on contract size to account for multiple copies and cached compilation

const static uint32_t   hashing_checktime_block_size       = 10*1024;  /// call checktime from hashing intrinsic once per this number of bytes

const static eosio::chain::wasm_interface::vm_type default_wasm_runtime = eosio::chain::wasm_interface::vm_type::wabt;
const static uint32_t   default_abi_serializer_max_time_ms = 15*1000; ///< default deadline for abi serialization methods

/**
 *  The number of sequential blocks produced by a single producer
 */
const static int producer_repetitions = 3;
const static int max_producers = 125;

const static size_t maximum_tracked_dpos_confirmations = 1024;     ///<
static_assert(maximum_tracked_dpos_confirmations >= ((max_producers * 2 / 3) + 1) * producer_repetitions, "Settings never allow for DPOS irreversibility" );


/**
 * The number of blocks produced per round is based upon all producers having a chance
 * to produce all of their consecutive blocks.
 */
//const static int blocks_per_round = producer_count * producer_repetitions;

const static int irreversible_threshold_percent= 70 * percent_1;

const static uint64_t billable_alignment = 16;

template<typename T>
struct billable_size;

template<typename T>
constexpr uint64_t billable_size_v = ((billable_size<T>::value + billable_alignment - 1) / billable_alignment) * billable_alignment;


} } } // namespace eosio::chain::config

constexpr uint64_t EOS_PERCENT(uint64_t value, uint32_t percentage) {
   return (value * percentage) / eosio::chain::config::percent_100;
}

template<typename Number>
Number EOS_PERCENT_CEIL(Number value, uint32_t percentage) {
   return ((value * percentage) + eosio::chain::config::percent_100 - eosio::chain::config::percent_1)  / eosio::chain::config::percent_100;
}<|MERGE_RESOLUTION|>--- conflicted
+++ resolved
@@ -21,12 +21,8 @@
 const static auto forkdb_filename            = "forkdb.dat";
 const static auto default_state_size            = 1*1024*1024*1024ll;
 const static auto default_state_guard_size      =    128*1024*1024ll;
-
-<<<<<<< HEAD
 const static uint64_t default_virtual_ram_limit = 1024ll*1024*1024*64;
 
-=======
->>>>>>> fb44dba5
 const static uint64_t system_account_name    = N(cyber);
 const static uint64_t msig_account_name      = N(cyber.msig);
 const static uint64_t null_account_name      = N(cyber.null);
