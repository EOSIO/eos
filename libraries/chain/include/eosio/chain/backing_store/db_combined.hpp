--- conflicted
+++ resolved
@@ -206,8 +206,6 @@
    table_only_reverse  // report only the table, primary and secondary keys are only processed enough to report a complete/valid table_id_object_view
 };
 
-<<<<<<< HEAD
-=======
 // the context in which the table writer should be reporting to receiver_.add_row(...).  NOTE: for any context indicating
 // that it reports complete/valid table_id_object_views, for it to be valid it must be passed all keys belonging to that
 // table, if not, the count portion of the table_id_object_view will not be accurate
@@ -220,7 +218,6 @@
    table_only_reverse  // report only the table, primary and secondary keys are only processed enough to report a complete/valid table_id_object_view
 };
 
->>>>>>> c46875a9
 // processes any keys passed to it, reporting them to its receiver as it sees them.  Use a key_context to adjust this behavior,
 // pass in a keep_processing lambda to indicate to one of the walk_*** methods that processing should stop (like for
 // limiting time querying the database for an PRC call)
