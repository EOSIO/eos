--- conflicted
+++ resolved
@@ -26,27 +26,16 @@
    // Need to store payer so that this account is properly
    // credited when storage is removed or changed
    // to another payer
-<<<<<<< HEAD
-   inline static void build_value(const char* value, uint32_t value_size, const account_name& payer, bytes& final_kv_value) {
+   inline static eosio::session::shared_bytes build_value(const char* value, uint32_t value_size, const account_name& payer) {
+#warning replace with make_shared_bytes
       const uint32_t final_value_size = backing_store::payer_in_value_size + value_size;
-      final_kv_value.reserve(final_value_size);
+      auto result = eosio::session::shared_bytes(final_value_size);
 
       char buf[backing_store::payer_in_value_size];
       memcpy(buf, &payer, backing_store::payer_in_value_size);
-      final_kv_value.insert(final_kv_value.end(), std::begin(buf), std::end(buf));
-
-      final_kv_value.insert(final_kv_value.end(), value, value + value_size); 
-=======
-   inline static eosio::session::shared_bytes build_value(const char* value, uint32_t value_size, const account_name& payer) {
-      const uint32_t final_value_size = kv_payer_size + value_size;
-      auto result = eosio::session::shared_bytes(final_value_size);
-
-      char buf[kv_payer_size];
-      memcpy(buf, &payer, kv_payer_size);
-      std::memcpy(result.data(), buf, kv_payer_size);
-      std::memcpy(result.data() + kv_payer_size, value, value_size);
+      std::memcpy(result.data(), buf, backing_store::payer_in_value_size);
+      std::memcpy(result.data() + backing_store::payer_in_value_size, value, value_size);
       return result;
->>>>>>> 9c4347a8
    }
 
 
@@ -294,17 +283,10 @@
          CATCH_AND_EXIT_DB_FAILURE()
 
          auto& value = kv.second;
-<<<<<<< HEAD
-         if (value != eosio::session::shared_bytes::invalid()) {
-            actual_size = backing_store::actual_value_size(value.size());
+         if (value) {
+            actual_size = backing_store::actual_value_size(value->size());
             if (offset < actual_size)
-               memcpy(dest, backing_store::actual_value_start(value.data()) + offset, std::min(size, actual_size - offset));
-=======
-         if (value) {
-            actual_size = actual_value_size(value->size());
-            if (offset < actual_size)
-               memcpy(dest, actual_value_start(value->data()) + offset, std::min(size, actual_size - offset));
->>>>>>> 9c4347a8
+               memcpy(dest, backing_store::actual_value_start(value->data()) + offset, std::min(size, actual_size - offset));
             return kv_it_stat::iterator_ok;
          } else {
             actual_size = 0;
@@ -317,14 +299,8 @@
          if (kv_it_status() == kv_it_stat::iterator_ok) {
             // Not end or at an erased kv pair
             auto kv = *kv_current;
-            // kv is always non-null due to the check of is_valid()
-<<<<<<< HEAD
             *found_value_size = backing_store::actual_value_size(
-                  kv.second.size()); // This must be before *found_key_size in case actual_value_size throws
-=======
-            *found_value_size = actual_value_size(
                   kv.second->size()); // This must be before *found_key_size in case actual_value_size throws
->>>>>>> 9c4347a8
             *found_key_size = actual_key_size(kv.first.size());
          } else {
             *found_key_size   = 0;
@@ -363,22 +339,14 @@
                old_value          = session->read(composite_key);
                if (!old_value)
                   return 0;
-<<<<<<< HEAD
-               actual_old_value_size = backing_store::actual_value_size(old_value.size());
-=======
-               actual_old_value_size = actual_value_size(old_value->size());
->>>>>>> 9c4347a8
+               actual_old_value_size = backing_store::actual_value_size(old_value->size());
                session->erase(composite_key);
             }
             FC_LOG_AND_RETHROW()
          }
          CATCH_AND_EXIT_DB_FAILURE()
 
-<<<<<<< HEAD
-         account_name payer = backing_store::get_payer(old_value.data());
-=======
-         account_name payer = get_payer(old_value->data());
->>>>>>> 9c4347a8
+         account_name payer = backing_store::get_payer(old_value->data());
          return erase_table_usage(resource_manager, payer, key, key_size, actual_old_value_size);
       }
 
@@ -396,21 +364,11 @@
             try {
                auto composite_key = make_composite_key(contract, nullptr, 0, key, key_size);
                old_value          = session->read(composite_key);
-<<<<<<< HEAD
-               if (old_value != eosio::session::shared_bytes::invalid()) {
-                  old_value_size = backing_store::actual_value_size(old_value.size());
-               }
-
-               bytes final_value;
-               build_value(value, value_size, payer, final_value);
-               auto new_value = eosio::session::make_shared_bytes(final_value.data(), final_value.size());
-=======
                if (old_value) {
-                  old_value_size = actual_value_size(old_value->size());
+                  old_value_size = backing_store::actual_value_size(old_value->size());
                }
 
                auto new_value = build_value(value, value_size, payer);
->>>>>>> 9c4347a8
                session->write(composite_key, new_value);
             }
             FC_LOG_AND_RETHROW()
@@ -418,13 +376,8 @@
          CATCH_AND_EXIT_DB_FAILURE()
 
          auto resource_delta = int64_t{ 0 };
-<<<<<<< HEAD
-         if (old_value != eosio::session::shared_bytes::invalid()) {
-            account_name old_payer = backing_store::get_payer(old_value.data());
-=======
          if (old_value) {
-            account_name old_payer = get_payer(old_value->data());
->>>>>>> 9c4347a8
+            account_name old_payer = backing_store::get_payer(old_value->data());
             resource_delta =
                   update_table_usage(resource_manager, old_payer, payer, key, key_size, old_value_size, value_size);
          } else {
@@ -446,13 +399,8 @@
          }
          CATCH_AND_EXIT_DB_FAILURE()
 
-<<<<<<< HEAD
-         if (current_value != eosio::session::shared_bytes::invalid()) {
-            value_size = backing_store::actual_value_size(current_value.size());
-=======
          if (current_value) {
-            value_size = actual_value_size(current_value->size());
->>>>>>> 9c4347a8
+            value_size = backing_store::actual_value_size(current_value->size());
             return true;
          } else {
             value_size = 0;
@@ -463,15 +411,9 @@
       uint32_t kv_get_data(uint32_t offset, char* data, uint32_t data_size) override {
          const char* temp        = nullptr;
          uint32_t      temp_size = 0;
-<<<<<<< HEAD
-         if (current_value != eosio::session::shared_bytes::invalid()) {
-            temp      = backing_store::actual_value_start(current_value.data());
-            temp_size = backing_store::actual_value_size(current_value.size());
-=======
          if (current_value) {
-            temp      = actual_value_start(current_value->data());
-            temp_size = actual_value_size(current_value->size());
->>>>>>> 9c4347a8
+            temp      = backing_store::actual_value_start(current_value->data());
+            temp_size = backing_store::actual_value_size(current_value->size());
          }
          if (offset < temp_size)
             memcpy(data, temp + offset, std::min(data_size, temp_size - offset));
