--- conflicted
+++ resolved
@@ -9,30 +9,17 @@
 namespace eosio { namespace chain {
    static constexpr auto kv_payer_size = sizeof(account_name);
 
-<<<<<<< HEAD
-   static inline uint32_t actual_value_size(const uint32_t raw_value_size) {
-      EOS_ASSERT(raw_value_size >= kv_payer_size, kv_rocksdb_bad_value_size_exception,
-                 "The size of value returned from RocksDB is less than payer's size");
-      return (raw_value_size - kv_payer_size);
-   }
-
-   static inline account_name get_payer(const char* data) {
-=======
    inline static uint32_t actual_value_size(const uint32_t raw_value_size) {
       EOS_ASSERT(raw_value_size >= kv_payer_size, kv_rocksdb_bad_value_size_exception , "The size of value returned from RocksDB is less than payer's size");
       return (raw_value_size - kv_payer_size);
    }
 
    inline static account_name get_payer(const char* data) {
->>>>>>> 6b882d94
       account_name payer;
       memcpy(&payer, data,
              kv_payer_size); // Before this method is called, data was checked to be at least kv_payer_size long
       return payer;
    }
-
-<<<<<<< HEAD
-   static inline const char* actual_value_start(const char* data) { return data + kv_payer_size; }
    
    static inline uint32_t actual_key_size(const uint32_t raw_key_size) {
       static auto rocks_prefix = make_rocksdb_contract_kv_prefix();
@@ -48,6 +35,25 @@
       return key + prefix_size;
    }
 
+   inline static const char* actual_value_start(const char* data) {
+      return data + kv_payer_size;
+   }
+
+   // Need to store payer so that this account is properly
+   // credited when storage is removed or changed
+   // to another payer
+   inline static void build_value(const char* value, uint32_t value_size, const account_name& payer, bytes& final_kv_value) {
+      const uint32_t final_value_size = kv_payer_size + value_size;
+      final_kv_value.reserve(final_value_size);
+
+      char buf[kv_payer_size];
+      memcpy(buf, &payer, kv_payer_size);
+      final_kv_value.insert(final_kv_value.end(), std::begin(buf), std::end(buf));
+
+      final_kv_value.insert(final_kv_value.end(), value, value + value_size); 
+   }
+
+
    static inline eosio::session::shared_bytes make_prefix_key(uint64_t contract, const char* user_prefix, uint32_t user_prefix_size) {
       static auto rocks_prefix = make_rocksdb_contract_kv_prefix();
 
@@ -94,27 +100,6 @@
    };
 
    template <typename Session>
-=======
-   inline static const char* actual_value_start(const char* data) {
-      return data + kv_payer_size;
-   }
-
-   // Need to store payer so that this account is properly
-   // credited when storage is removed or changed
-   // to another payer
-   inline static void build_value(const char* value, uint32_t value_size, const account_name& payer, bytes& final_kv_value) {
-      const uint32_t final_value_size = kv_payer_size + value_size;
-      final_kv_value.reserve(final_value_size);
-
-      char buf[kv_payer_size];
-      memcpy(buf, &payer, kv_payer_size);
-      final_kv_value.insert(final_kv_value.end(), std::begin(buf), std::end(buf));
-
-      final_kv_value.insert(final_kv_value.end(), value, value + value_size); 
-   }
-
-   template <typename View>
->>>>>>> 6b882d94
    struct kv_iterator_rocksdb : kv_iterator {
       using session_type = std::remove_pointer_t<Session>;
 
@@ -398,27 +383,10 @@
                   old_value_size = actual_value_size(old_value.size());
                }
 
-<<<<<<< HEAD
-               // need to store payer to properly credit this
-               // account when storage is removed or changed
-               // to another payer
-               auto       total_value      = std::vector<char>{};
-               const auto total_value_size = kv_payer_size + value_size;
-
-               char buf[kv_payer_size];
-               memcpy(buf, &payer, kv_payer_size);
-
-               total_value.reserve(total_value_size);
-               total_value.insert(total_value.end(), std::begin(buf), std::end(buf));
-               total_value.insert(total_value.end(), value, value + value_size);
-
-               auto new_value = eosio::session::make_shared_bytes(total_value.data(), total_value.size());
-               session->write(composite_key, new_value);
-=======
                bytes final_value;
                build_value(value, value_size, payer,final_value);
-               view.set(contract, { key, key_size }, { final_value.data(), final_value.size() });
->>>>>>> 6b882d94
+               auto new_value = eosio::session::make_shared_bytes(final_value.data(), final_value.size());
+               session->write(composite_key, new_value);
             }
             FC_LOG_AND_RETHROW()
          }
