--- conflicted
+++ resolved
@@ -3,31 +3,12 @@
 #include <eosio/chain/controller.hpp>
 #include <eosio/chain/exceptions.hpp>
 #include <eosio/chain/kv_chainbase_objects.hpp>
-<<<<<<< HEAD
-#include <eosio/chain/backing_store/kv_context.hpp>
 #include <eosio/chain/backing_store/chain_kv_payer.hpp>
 
+#include <b1/session/session.hpp>
+
 namespace eosio { namespace chain {
-   template <typename View>
-=======
-
-#include <b1/session/session.hpp>
-
-namespace eosio { namespace chain {
-   static constexpr auto kv_payer_size = sizeof(account_name);
-
-   inline static uint32_t actual_value_size(const uint32_t raw_value_size) {
-      EOS_ASSERT(raw_value_size >= kv_payer_size, kv_rocksdb_bad_value_size_exception , "The size of value returned from RocksDB is less than payer's size");
-      return (raw_value_size - kv_payer_size);
-   }
-
-   inline static account_name get_payer(const char* data) {
-      account_name payer;
-      memcpy(&payer, data,
-             kv_payer_size); // Before this method is called, data was checked to be at least kv_payer_size long
-      return payer;
-   }
-   
+
    static inline uint32_t actual_key_size(const uint32_t raw_key_size) {
       static auto rocks_prefix = make_rocksdb_contract_kv_prefix();
       static auto prefix_size = rocks_prefix.size() + sizeof(uint64_t); // kv.db prefix + contract size.
@@ -42,19 +23,15 @@
       return key + prefix_size;
    }
 
-   inline static const char* actual_value_start(const char* data) {
-      return data + kv_payer_size;
-   }
-
    // Need to store payer so that this account is properly
    // credited when storage is removed or changed
    // to another payer
    inline static void build_value(const char* value, uint32_t value_size, const account_name& payer, bytes& final_kv_value) {
-      const uint32_t final_value_size = kv_payer_size + value_size;
+      const uint32_t final_value_size = backing_store::payer_in_value_size + value_size;
       final_kv_value.reserve(final_value_size);
 
-      char buf[kv_payer_size];
-      memcpy(buf, &payer, kv_payer_size);
+      char buf[backing_store::payer_in_value_size];
+      memcpy(buf, &payer, backing_store::payer_in_value_size);
       final_kv_value.insert(final_kv_value.end(), std::begin(buf), std::end(buf));
 
       final_kv_value.insert(final_kv_value.end(), value, value + value_size); 
@@ -107,7 +84,6 @@
    };
 
    template <typename Session>
->>>>>>> 004d6fdb
    struct kv_iterator_rocksdb : kv_iterator {
       using session_type = std::remove_pointer_t<Session>;
 
@@ -304,18 +280,11 @@
          }
          CATCH_AND_EXIT_DB_FAILURE()
 
-<<<<<<< HEAD
-         if (kv) {
-            actual_size = backing_store::actual_value_size( kv->value.size() );
-            if (offset < actual_size)
-               memcpy(dest, backing_store::actual_value_start(kv->value.data()) + offset, std::min(size, actual_size - offset));
-=======
          auto& value = kv.second;
          if (value != eosio::session::shared_bytes::invalid()) {
-            actual_size = actual_value_size(value.size());
+            actual_size = backing_store::actual_value_size(value.size());
             if (offset < actual_size)
-               memcpy(dest, actual_value_start(value.data()) + offset, std::min(size, actual_size - offset));
->>>>>>> 004d6fdb
+               memcpy(dest, backing_store::actual_value_start(value.data()) + offset, std::min(size, actual_size - offset));
             return kv_it_stat::iterator_ok;
          } else {
             actual_size = 0;
@@ -329,14 +298,9 @@
             // Not end or at an erased kv pair
             auto kv = *kv_current;
             // kv is always non-null due to the check of is_valid()
-<<<<<<< HEAD
-            *found_value_size = backing_store::actual_value_size( kv->value.size() ); // This must be before *found_key_size in case actual_value_size throws
-            *found_key_size = kv->key.size();
-=======
-            *found_value_size = actual_value_size(
+            *found_value_size = backing_store::actual_value_size(
                   kv.second.size()); // This must be before *found_key_size in case actual_value_size throws
             *found_key_size = actual_key_size(kv.first.size());
->>>>>>> 004d6fdb
          } else {
             *found_key_size   = 0;
             *found_value_size = 0;
@@ -374,24 +338,14 @@
                old_value          = session->read(composite_key);
                if (!old_value)
                   return 0;
-<<<<<<< HEAD
-               actual_old_value_size = backing_store::actual_value_size(old_value->size());
-               view.erase(contract, { key, key_size });
-=======
-               actual_old_value_size = actual_value_size(old_value.size());
+               actual_old_value_size = backing_store::actual_value_size(old_value.size());
                session->erase(composite_key);
->>>>>>> 004d6fdb
-            }
-            FC_LOG_AND_RETHROW()
-         }
-         CATCH_AND_EXIT_DB_FAILURE()
-
-<<<<<<< HEAD
-         account_name payer = backing_store::get_payer(old_value->data());
-
-=======
-         account_name payer = get_payer(old_value.data());
->>>>>>> 004d6fdb
+            }
+            FC_LOG_AND_RETHROW()
+         }
+         CATCH_AND_EXIT_DB_FAILURE()
+
+         account_name payer = backing_store::get_payer(old_value.data());
          return erase_table_usage(resource_manager, payer, key, key_size, actual_old_value_size);
       }
 
@@ -407,56 +361,26 @@
          auto old_value_size = int64_t{ 0 };
          try {
             try {
-<<<<<<< HEAD
-               old_value = view.get(contract, { key, key_size });
-               if (old_value) {
-                  old_value_size = backing_store::actual_value_size(old_value->size());
-               }
-
-               // need to store payer to properly credit this
-               // account when storage is removed or changed
-               // to another payer
-               bytes total_value;
-               const uint32_t total_value_size = backing_store::payer_in_value_size + value_size;
-               total_value.reserve(total_value_size);
-
-               char buf[backing_store::payer_in_value_size];
-               memcpy(buf, &payer, backing_store::payer_in_value_size);
-               total_value.insert(total_value.end(), std::begin(buf), std::end(buf));
-
-               total_value.insert(total_value.end(), value, value + value_size); 
-               view.set(contract, { key, key_size }, { total_value.data(), total_value_size });
-
-=======
                auto composite_key = make_composite_key(contract, nullptr, 0, key, key_size);
                old_value          = session->read(composite_key);
                if (old_value != eosio::session::shared_bytes::invalid()) {
-                  old_value_size = actual_value_size(old_value.size());
+                  old_value_size = backing_store::actual_value_size(old_value.size());
                }
 
                bytes final_value;
-               build_value(value, value_size, payer,final_value);
+               build_value(value, value_size, payer, final_value);
                auto new_value = eosio::session::make_shared_bytes(final_value.data(), final_value.size());
                session->write(composite_key, new_value);
->>>>>>> 004d6fdb
-            }
-            FC_LOG_AND_RETHROW()
-         }
-         CATCH_AND_EXIT_DB_FAILURE()
-
-<<<<<<< HEAD
-         int64_t resource_delta;
-         if (old_value) {
-            account_name old_payer = backing_store::get_payer(old_value->data());
-
-            resource_delta = update_table_usage(resource_manager, old_payer, payer, key, key_size, old_value_size, value_size);
-=======
+            }
+            FC_LOG_AND_RETHROW()
+         }
+         CATCH_AND_EXIT_DB_FAILURE()
+
          auto resource_delta = int64_t{ 0 };
          if (old_value != eosio::session::shared_bytes::invalid()) {
-            account_name old_payer = get_payer(old_value.data());
+            account_name old_payer = backing_store::get_payer(old_value.data());
             resource_delta =
                   update_table_usage(resource_manager, old_payer, payer, key, key_size, old_value_size, value_size);
->>>>>>> 004d6fdb
          } else {
             resource_delta = create_table_usage(resource_manager, payer, key, key_size, value_size);
          }
@@ -476,13 +400,8 @@
          }
          CATCH_AND_EXIT_DB_FAILURE()
 
-<<<<<<< HEAD
-         if (temp_data_buffer) {
-            value_size = backing_store::actual_value_size(temp_data_buffer->size());
-=======
          if (current_value != eosio::session::shared_bytes::invalid()) {
-            value_size = actual_value_size(current_value.size());
->>>>>>> 004d6fdb
+            value_size = backing_store::actual_value_size(current_value.size());
             return true;
          } else {
             value_size = 0;
@@ -491,19 +410,11 @@
       }
 
       uint32_t kv_get_data(uint32_t offset, char* data, uint32_t data_size) override {
-<<<<<<< HEAD
-         const char* temp      = nullptr;
-         uint32_t    temp_size = 0;
-         if (temp_data_buffer) {
-            temp      = backing_store::actual_value_start(temp_data_buffer->data());
-            temp_size = backing_store::actual_value_size(temp_data_buffer->size());
-=======
          const char* temp        = nullptr;
          uint32_t      temp_size = 0;
          if (current_value != eosio::session::shared_bytes::invalid()) {
-            temp      = actual_value_start(current_value.data());
-            temp_size = actual_value_size(current_value.size());
->>>>>>> 004d6fdb
+            temp      = backing_store::actual_value_start(current_value.data());
+            temp_size = backing_store::actual_value_size(current_value.size());
          }
          if (offset < temp_size)
             memcpy(data, temp + offset, std::min(data_size, temp_size - offset));
