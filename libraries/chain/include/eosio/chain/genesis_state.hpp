#pragma once

#include <eosio/chain/chain_config.hpp>
<<<<<<< HEAD
#include <eosio/chain/chain_snapshot.hpp>
=======
#include <eosio/chain/wasm_config.hpp>
>>>>>>> 0c33d16d
#include <eosio/chain/types.hpp>

#include <fc/crypto/sha256.hpp>

#include <string>
#include <vector>

namespace eosio { namespace chain {

namespace legacy {

   struct snapshot_genesis_state_v3 {
      static constexpr uint32_t minimum_version = 0;
      static constexpr uint32_t maximum_version = 3;
      static_assert(chain_snapshot_header::minimum_compatible_version <= maximum_version, "snapshot_genesis_state_v3 is no longer needed");
      time_point                               initial_timestamp;
      public_key_type                          initial_key;
      chain_config                             initial_configuration;
   };

}

struct genesis_state {
   genesis_state();

   static const string eosio_root_key;

   chain_config_v0   initial_configuration = {
      .max_block_net_usage                  = config::default_max_block_net_usage,
      .target_block_net_usage_pct           = config::default_target_block_net_usage_pct,
      .max_transaction_net_usage            = config::default_max_transaction_net_usage,
      .base_per_transaction_net_usage       = config::default_base_per_transaction_net_usage,
      .net_usage_leeway                     = config::default_net_usage_leeway,
      .context_free_discount_net_usage_num  = config::default_context_free_discount_net_usage_num,
      .context_free_discount_net_usage_den  = config::default_context_free_discount_net_usage_den,

      .max_block_cpu_usage                  = config::default_max_block_cpu_usage,
      .target_block_cpu_usage_pct           = config::default_target_block_cpu_usage_pct,
      .max_transaction_cpu_usage            = config::default_max_transaction_cpu_usage,
      .min_transaction_cpu_usage            = config::default_min_transaction_cpu_usage,

      .max_transaction_lifetime             = config::default_max_trx_lifetime,
      .deferred_trx_expiration_window       = config::default_deferred_trx_expiration_window,
      .max_transaction_delay                = config::default_max_trx_delay,
      .max_inline_action_size               = config::default_max_inline_action_size,
      .max_inline_action_depth              = config::default_max_inline_action_depth,
      .max_authority_depth                  = config::default_max_auth_depth,
   };

   static constexpr wasm_config default_initial_wasm_configuration {
      .max_mutable_global_bytes = config::default_max_wasm_mutable_global_bytes,
      .max_table_elements       = config::default_max_wasm_table_elements,
      .max_section_elements     = config::default_max_wasm_section_elements,
      .max_linear_memory_init   = config::default_max_wasm_linear_memory_init,
      .max_func_local_bytes     = config::default_max_wasm_func_local_bytes,
      .max_nested_structures    = config::default_max_wasm_nested_structures,
      .max_symbol_bytes         = config::default_max_wasm_symbol_bytes,
      .max_module_bytes         = config::default_max_wasm_module_bytes,
      .max_code_bytes           = config::default_max_wasm_code_bytes,
      .max_pages                = config::default_max_wasm_pages,
      .max_call_depth           = config::default_max_wasm_call_depth
   };

   time_point                               initial_timestamp;
   public_key_type                          initial_key;
   std::vector<digest_type>                 initial_protocol_features;

   /**
    * Get the chain_id corresponding to this genesis state.
    *
    * This is the SHA256 serialization of the genesis_state.
    */
   chain_id_type compute_chain_id() const;

   friend inline bool operator==( const genesis_state& lhs, const genesis_state& rhs ) {
      return std::tie( lhs.initial_configuration, lhs.initial_timestamp, lhs.initial_key, lhs.initial_protocol_features )
               == std::tie( rhs.initial_configuration, rhs.initial_timestamp, rhs.initial_key, rhs.initial_protocol_features );
   };

   friend inline bool operator!=( const genesis_state& lhs, const genesis_state& rhs ) { return !(lhs == rhs); }

   void initialize_from( const legacy::snapshot_genesis_state_v3& legacy ) {
      initial_configuration    = legacy.initial_configuration;
      initial_timestamp        = legacy.initial_timestamp;
      initial_key              = legacy.initial_key;
      initial_protocol_features = {};
   }
};

} } // namespace eosio::chain

// @swap initial_timestamp initial_key initial_configuration
FC_REFLECT(eosio::chain::genesis_state,
           (initial_timestamp)(initial_key)(initial_configuration)(initial_protocol_features))

FC_REFLECT(eosio::chain::legacy::snapshot_genesis_state_v3,
           (initial_timestamp)(initial_key)(initial_configuration))<|MERGE_RESOLUTION|>--- conflicted
+++ resolved
@@ -1,11 +1,8 @@
 #pragma once
 
 #include <eosio/chain/chain_config.hpp>
-<<<<<<< HEAD
 #include <eosio/chain/chain_snapshot.hpp>
-=======
 #include <eosio/chain/wasm_config.hpp>
->>>>>>> 0c33d16d
 #include <eosio/chain/types.hpp>
 
 #include <fc/crypto/sha256.hpp>
@@ -23,7 +20,7 @@
       static_assert(chain_snapshot_header::minimum_compatible_version <= maximum_version, "snapshot_genesis_state_v3 is no longer needed");
       time_point                               initial_timestamp;
       public_key_type                          initial_key;
-      chain_config                             initial_configuration;
+      chain_config_v0                          initial_configuration;
    };
 
 }
@@ -93,6 +90,10 @@
       initial_key              = legacy.initial_key;
       initial_protocol_features = {};
    }
+   legacy::snapshot_genesis_state_v3 to_v3() const {
+      EOS_ASSERT(initial_protocol_features.empty(), block_log_exception, "Cannot represent genesis state with protocol features as v3");
+      return { initial_timestamp, initial_key, initial_configuration };
+   }
 };
 
 } } // namespace eosio::chain
