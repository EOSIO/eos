--- conflicted
+++ resolved
@@ -7,13 +7,8 @@
    struct Module;
 }
 
-<<<<<<< HEAD
-namespace wasm_constraints {
+namespace eosio { namespace chain { namespace wasm_constraints {
    constexpr unsigned maximum_linear_memory      = 33*1024*1024;//bytes
-=======
-namespace eosio { namespace chain { namespace wasm_constraints {
-   constexpr unsigned maximum_linear_memory      = 2*1024*1024;//bytes
->>>>>>> 7162bbe8
    constexpr unsigned maximum_mutable_globals    = 1024;        //bytes
    constexpr unsigned maximum_table_elements     = 1024;        //elements
    constexpr unsigned maximum_linear_memory_init = 64*1024;     //bytes
@@ -24,14 +19,6 @@
    static_assert(maximum_mutable_globals%4                 == 0, "maximum_mutable_globals must be mulitple of 4");
    static_assert(maximum_table_elements*8%4096             == 0, "maximum_table_elements*8 must be mulitple of 4096");
    static_assert(maximum_linear_memory_init%wasm_page_size == 0, "maximum_linear_memory_init must be mulitple of wasm page size");
-<<<<<<< HEAD
-}
-
-//Throws if something in the module violates
-void validate_eosio_wasm_constraints(const IR::Module& m);
-}}
-=======
 } // namespace  wasm_constraints
 
-}} // namespace eosio, chain
->>>>>>> 7162bbe8
+}} // namespace eosio, chain