--- conflicted
+++ resolved
@@ -186,7 +186,17 @@
 */
             {}
          } )
-<<<<<<< HEAD
+         (  builtin_protocol_feature_t::action_return_value, builtin_protocol_feature_spec{
+            "ACTION_RETURN_VALUE",
+            fc::variant("69b064c5178e2738e144ed6caa9349a3995370d78db29e494b3126ebd9111966").as<digest_type>(),
+            // SHA256 hash of the raw message below within the comment delimiters (do not modify message below).
+/*
+Builtin protocol feature: ACTION_RETURN_VALUE
+
+Enables new `set_action_return_value` intrinsic which sets a value that is included in action_receipt.
+*/
+            {}
+         } )
          (  builtin_protocol_feature_t::code_version, builtin_protocol_feature_spec{
             "CODE_VERSION",
             fc::variant("88be0686bfbb8a950784c808ab99b459151644958651a66cfc90703c3ef29c46").as<digest_type>(),
@@ -195,16 +205,6 @@
 Builtin protocol feature: CODE_VERSION
 
 Allows contracts to read code version of any account
-=======
-         (  builtin_protocol_feature_t::action_return_value, builtin_protocol_feature_spec{
-            "ACTION_RETURN_VALUE",
-            fc::variant("69b064c5178e2738e144ed6caa9349a3995370d78db29e494b3126ebd9111966").as<digest_type>(),
-            // SHA256 hash of the raw message below within the comment delimiters (do not modify message below).
-/*
-Builtin protocol feature: ACTION_RETURN_VALUE
-
-Enables new `set_action_return_value` intrinsic which sets a value that is included in action_receipt.
->>>>>>> de25aa9f
 */
             {}
          } )
