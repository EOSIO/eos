--- conflicted
+++ resolved
@@ -697,13 +697,12 @@
       auto trx = control.db().find<transaction_object, by_trx_id>(id);
       EOS_ASSERT(nullptr == trx, tx_duplicate, "duplicate transaction ${id}", ("id", id ));
 
-<<<<<<< HEAD
       control.mutable_db().create<transaction_object>([&](transaction_object& transaction) {
          transaction.trx_id     = id;
          transaction.expiration = expire;
       });
-   }
-=======
+   } /// record_transaction
+
    void transaction_context::validate_referenced_accounts( const transaction& trx, bool enforce_actor_whitelist_blacklist )const {
       const auto& db = control.db();
       const auto& auth_manager = control.get_authorization_manager();
@@ -742,7 +741,4 @@
       }
    }
 
->>>>>>> b9ee1b16
-
-   /// record_transaction
 } } /// eosio::chain