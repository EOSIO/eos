#include <eosio/chain/apply_context.hpp>
#include <eosio/chain/transaction_context.hpp>
#include <eosio/chain/authorization_manager.hpp>
#include <eosio/chain/exceptions.hpp>
#include <eosio/chain/resource_limits.hpp>
#include <eosio/chain/generated_transaction_object.hpp>
#include <eosio/chain/transaction_object.hpp>
#include <eosio/chain/global_property_object.hpp>

<<<<<<< HEAD
#include <cyberway/chaindb/controller.hpp>
=======
#pragma push_macro("N")
#undef N
#include <boost/accumulators/accumulators.hpp>
#include <boost/accumulators/statistics/stats.hpp>
#include <boost/accumulators/statistics/min.hpp>
#include <boost/accumulators/statistics/max.hpp>
#include <boost/accumulators/statistics/weighted_mean.hpp>
#include <boost/accumulators/statistics/weighted_variance.hpp>
#pragma pop_macro("N")

#include <chrono>
>>>>>>> ac0e3fd3

namespace eosio { namespace chain {

namespace bacc = boost::accumulators;

   struct deadline_timer_verify {
      deadline_timer_verify() {
         //keep longest first in list. You're effectively going to take test_intervals[0]*sizeof(test_intervals[0])
         //time to do the the "calibration" 
         int test_intervals[] = {50000, 10000, 5000, 1000, 500, 100, 50, 10};

         struct sigaction act;
         sigemptyset(&act.sa_mask);
         act.sa_handler = timer_hit;
         act.sa_flags = 0;
         if(sigaction(SIGALRM, &act, NULL))
            return;

         sigset_t alrm;
         sigemptyset(&alrm);
         sigaddset(&alrm, SIGALRM);
         int dummy;

         for(int& interval : test_intervals) {
            unsigned int loops = test_intervals[0]/interval;

            for(unsigned int i = 0; i < loops; ++i) {
               struct itimerval enable = {{0, 0}, {0, interval}};
               hit = 0;
               auto start = std::chrono::high_resolution_clock::now();
               if(setitimer(ITIMER_REAL, &enable, NULL))
                  return;
               while(!hit) {}
               auto end = std::chrono::high_resolution_clock::now();
               int timer_slop = std::chrono::duration_cast<std::chrono::microseconds>(end-start).count() - interval;

               //since more samples are run for the shorter expirations, weigh the longer expirations accordingly. This
               //helps to make a few results more fair. Two such examples: AWS c4&i5 xen instances being rather stable
               //down to 100us but then struggling with 50us and 10us. MacOS having performance that seems to correlate
               //with expiry length; that is, long expirations have high error, short expirations have low error.
               //That said, for these platforms, a tighter tolerance may possibly be achieved by taking performance
               //metrics in mulitple bins and appliying the slop based on which bin a deadline resides in. Not clear
               //if that's worth the extra complexity at this point.
               samples(timer_slop, bacc::weight = interval/(float)test_intervals[0]);
            }
         }
         timer_overhead = bacc::mean(samples) + sqrt(bacc::variance(samples))*2; //target 95% of expirations before deadline
         use_deadline_timer = timer_overhead < 1000;

         act.sa_handler = SIG_DFL;
         sigaction(SIGALRM, &act, NULL);
      }

      static void timer_hit(int) {
         hit = 1;
      }
      static volatile sig_atomic_t hit;

      bacc::accumulator_set<int, bacc::stats<bacc::tag::mean, bacc::tag::min, bacc::tag::max, bacc::tag::variance>, float> samples;
      bool use_deadline_timer = false;
      int timer_overhead;
   };
   volatile sig_atomic_t deadline_timer_verify::hit;
   static deadline_timer_verify deadline_timer_verification;

   deadline_timer::deadline_timer() {
      if(initialized)
         return;
      initialized = true;

      #define TIMER_STATS_FORMAT "min:${min}us max:${max}us mean:${mean}us stddev:${stddev}us"
      #define TIMER_STATS \
         ("min", bacc::min(deadline_timer_verification.samples))("max", bacc::max(deadline_timer_verification.samples)) \
         ("mean", (int)bacc::mean(deadline_timer_verification.samples))("stddev", (int)sqrt(bacc::variance(deadline_timer_verification.samples))) \
         ("t", deadline_timer_verification.timer_overhead)

      if(deadline_timer_verification.use_deadline_timer) {
         struct sigaction act;
         act.sa_handler = timer_expired;
         sigemptyset(&act.sa_mask);
         act.sa_flags = 0;
         if(sigaction(SIGALRM, &act, NULL) == 0) {
            ilog("Using ${t}us deadline timer for checktime: " TIMER_STATS_FORMAT, TIMER_STATS);
            return;
         }
      }

      wlog("Using polled checktime; deadline timer too inaccurate: " TIMER_STATS_FORMAT, TIMER_STATS);
      deadline_timer_verification.use_deadline_timer = false; //set in case sigaction() fails above
   }

   void deadline_timer::start(fc::time_point tp) {
      if(tp == fc::time_point::maximum()) {
         expired = 0;
         return;
      }
      if(!deadline_timer_verification.use_deadline_timer) {
         expired = 1;
         return;
      }
      microseconds x = tp.time_since_epoch() - fc::time_point::now().time_since_epoch();
      if(x.count() <= deadline_timer_verification.timer_overhead)
         expired = 1;
      else {
         struct itimerval enable = {{0, 0}, {0, (int)x.count()-deadline_timer_verification.timer_overhead}};
         expired = 0;
         expired |= !!setitimer(ITIMER_REAL, &enable, NULL);
      }
   }

   void deadline_timer::stop() {
      if(expired)
         return;
      struct itimerval disable = {{0, 0}, {0, 0}};
      setitimer(ITIMER_REAL, &disable, NULL);
   }

   deadline_timer::~deadline_timer() {
      stop();
   }

   void deadline_timer::timer_expired(int) {
      expired = 1;
   }
   volatile sig_atomic_t deadline_timer::expired = 0;
   bool deadline_timer::initialized = false;

   transaction_context::transaction_context( controller& c,
                                             const signed_transaction& t,
                                             const transaction_id_type& trx_id,
                                             fc::time_point s )
   :control(c)
   ,trx(t)
   ,id(trx_id)
   ,undo_session()
   ,chaindb_undo_session()
   ,trace(std::make_shared<transaction_trace>())
   ,start(s)
   ,net_usage(trace->net_usage)
   ,pseudo_start(s)
   {
      if (!c.skip_db_sessions()) {
<<<<<<< HEAD
         undo_session = c.db().start_undo_session(true);
         chaindb_undo_session = c.chaindb().start_undo_session(true);
=======
         undo_session = c.mutable_db().start_undo_session(true);
>>>>>>> ac0e3fd3
      }
      trace->id = id;
      trace->block_num = c.pending_block_state()->block_num;
      trace->block_time = c.pending_block_time();
      trace->producer_block_id = c.pending_producer_block_id();
      executed.reserve( trx.total_actions() );
      EOS_ASSERT( trx.transaction_extensions.size() == 0, unsupported_feature, "we don't support any extensions yet" );
   }

   void transaction_context::init(uint64_t initial_net_usage)
   {
      EOS_ASSERT( !is_initialized, transaction_exception, "cannot initialize twice" );
      const static int64_t large_number_no_overflow = std::numeric_limits<int64_t>::max()/2;

      const auto& cfg = control.get_global_properties().configuration;
      auto& rl = control.get_mutable_resource_limits_manager();

      net_limit = rl.get_block_net_limit();

      objective_duration_limit = fc::microseconds( rl.get_block_cpu_limit() );
      _deadline = start + objective_duration_limit;

      // Possibly lower net_limit to the maximum net usage a transaction is allowed to be billed
      if( cfg.max_transaction_net_usage <= net_limit ) {
         net_limit = cfg.max_transaction_net_usage;
         net_limit_due_to_block = false;
      }

      // Possibly lower objective_duration_limit to the maximum cpu usage a transaction is allowed to be billed
      if( cfg.max_transaction_cpu_usage <= objective_duration_limit.count() ) {
         objective_duration_limit = fc::microseconds(cfg.max_transaction_cpu_usage);
         billing_timer_exception_code = tx_cpu_usage_exceeded::code_value;
         _deadline = start + objective_duration_limit;
      }

      // Possibly lower net_limit to optional limit set in the transaction header
      uint64_t trx_specified_net_usage_limit = static_cast<uint64_t>(trx.max_net_usage_words.value) * 8;
      if( trx_specified_net_usage_limit > 0 && trx_specified_net_usage_limit <= net_limit ) {
         net_limit = trx_specified_net_usage_limit;
         net_limit_due_to_block = false;
      }

      // Possibly lower objective_duration_limit to optional limit set in transaction header
      if( trx.max_cpu_usage_ms > 0 ) {
         auto trx_specified_cpu_usage_limit = fc::milliseconds(trx.max_cpu_usage_ms);
         if( trx_specified_cpu_usage_limit <= objective_duration_limit ) {
            objective_duration_limit = trx_specified_cpu_usage_limit;
            billing_timer_exception_code = tx_cpu_usage_exceeded::code_value;
            _deadline = start + objective_duration_limit;
         }
      }

      initial_objective_duration_limit = objective_duration_limit;

      if( billed_cpu_time_us > 0 ) // could also call on explicit_billed_cpu_time but it would be redundant
         validate_cpu_usage_to_bill( billed_cpu_time_us, false ); // Fail early if the amount to be billed is too high

      // Record accounts to be billed for network and CPU usage
      flat_set<account_name> provided_accounts;
      for( const auto& act : trx.actions ) {
         if( act.account == N(eosio) && act.name == N(providebw) ) {
            auto args = act.data_as<providebw>();
            provided_accounts.insert(args.account);
         }
         for( const auto& auth : act.authorization ) {
            bill_to_accounts.insert( auth.actor );
         }
      }
      validate_ram_usage.reserve( bill_to_accounts.size() );

      for( const auto& acc : provided_accounts ) {
         bill_to_accounts.erase(acc);
      }

      // Update usage values of accounts to reflect new time
      rl.update_account_usage( bill_to_accounts, block_timestamp_type(control.pending_block_time()).slot );

      // Calculate the highest network usage and CPU time that all of the billed accounts can afford to be billed
      int64_t account_net_limit = 0;
      int64_t account_cpu_limit = 0;
      bool greylisted_net = false, greylisted_cpu = false;
      std::tie( account_net_limit, account_cpu_limit, greylisted_net, greylisted_cpu) = max_bandwidth_billed_accounts_can_pay();
      net_limit_due_to_greylist |= greylisted_net;
      cpu_limit_due_to_greylist |= greylisted_cpu;

      eager_net_limit = net_limit;

      // Possible lower eager_net_limit to what the billed accounts can pay plus some (objective) leeway
      auto new_eager_net_limit = std::min( eager_net_limit, static_cast<uint64_t>(account_net_limit + cfg.net_usage_leeway) );
      if( new_eager_net_limit < eager_net_limit ) {
         eager_net_limit = new_eager_net_limit;
         net_limit_due_to_block = false;
      }

      // Possibly limit deadline if the duration accounts can be billed for (+ a subjective leeway) does not exceed current delta
      if( (fc::microseconds(account_cpu_limit) + leeway) <= (_deadline - start) ) {
         _deadline = start + fc::microseconds(account_cpu_limit) + leeway;
         billing_timer_exception_code = leeway_deadline_exception::code_value;
      }

      billing_timer_duration_limit = _deadline - start;

      // Check if deadline is limited by caller-set deadline (only change deadline if billed_cpu_time_us is not set)
      if( explicit_billed_cpu_time || deadline < _deadline ) {
         _deadline = deadline;
         deadline_exception_code = deadline_exception::code_value;
      } else {
         deadline_exception_code = billing_timer_exception_code;
      }

      eager_net_limit = (eager_net_limit/8)*8; // Round down to nearest multiple of word size (8 bytes) so check_net_usage can be efficient

      if( initial_net_usage > 0 )
         add_net_usage( initial_net_usage );  // Fail early if current net usage is already greater than the calculated limit

      checktime(); // Fail early if deadline has already been exceeded

      if(control.skip_trx_checks())
         _deadline_timer.expired = 0;
      else
         _deadline_timer.start(_deadline);

      is_initialized = true;
   }

   void transaction_context::init_for_implicit_trx( uint64_t initial_net_usage  )
   {
      published = control.pending_block_time();
      init( initial_net_usage);
   }

   void transaction_context::init_for_input_trx( uint64_t packed_trx_unprunable_size,
                                                 uint64_t packed_trx_prunable_size,
                                                 uint32_t num_signatures,
                                                 bool skip_recording )
   {
      const auto& cfg = control.get_global_properties().configuration;

      uint64_t discounted_size_for_pruned_data = packed_trx_prunable_size;
      if( cfg.context_free_discount_net_usage_den > 0
          && cfg.context_free_discount_net_usage_num < cfg.context_free_discount_net_usage_den )
      {
         discounted_size_for_pruned_data *= cfg.context_free_discount_net_usage_num;
         discounted_size_for_pruned_data =  ( discounted_size_for_pruned_data + cfg.context_free_discount_net_usage_den - 1)
                                                                                    / cfg.context_free_discount_net_usage_den; // rounds up
      }

      uint64_t initial_net_usage = static_cast<uint64_t>(cfg.base_per_transaction_net_usage)
                                    + packed_trx_unprunable_size + discounted_size_for_pruned_data;


      if( trx.delay_sec.value > 0 ) {
          // If delayed, also charge ahead of time for the additional net usage needed to retire the delayed transaction
          // whether that be by successfully executing, soft failure, hard failure, or expiration.
         initial_net_usage += static_cast<uint64_t>(cfg.base_per_transaction_net_usage)
                               + static_cast<uint64_t>(config::transaction_id_net_usage);
      }

      published = control.pending_block_time();
      is_input = true;
      if (!control.skip_trx_checks()) {
         control.validate_expiration(trx);
         control.validate_tapos(trx);
         control.validate_referenced_accounts(trx);
      }
      init( initial_net_usage);
      if (!skip_recording)
         record_transaction( id, trx.expiration ); /// checks for dupes
   }

   void transaction_context::init_for_deferred_trx( fc::time_point p )
   {
      published = p;
      trace->scheduled = true;
      apply_context_free = false;
      init( 0 );
   }

   void transaction_context::exec() {
      EOS_ASSERT( is_initialized, transaction_exception, "must first initialize" );

      if( apply_context_free ) {
         for( const auto& act : trx.context_free_actions ) {
            trace->action_traces.emplace_back();
            dispatch_action( trace->action_traces.back(), act, true );
         }
      }

      if( delay == fc::microseconds() ) {
         for( const auto& act : trx.actions ) {
            trace->action_traces.emplace_back();
            dispatch_action( trace->action_traces.back(), act );
         }
      } else {
         schedule_transaction();
      }
   }

   void transaction_context::finalize() {
      EOS_ASSERT( is_initialized, transaction_exception, "must first initialize" );

      if( is_input ) {
         auto& am = control.get_mutable_authorization_manager();
         for( const auto& act : trx.actions ) {
            for( const auto& auth : act.authorization ) {
               am.update_permission_usage( am.get_permission(auth) );
            }
         }
      }

      auto& rl = control.get_mutable_resource_limits_manager();
      for( auto a : validate_ram_usage ) {
         rl.verify_account_ram_usage( a );
      }

      // Calculate the new highest network usage and CPU time that all of the billed accounts can afford to be billed
      int64_t account_net_limit = 0;
      int64_t account_cpu_limit = 0;
      bool greylisted_net = false, greylisted_cpu = false;
      std::tie( account_net_limit, account_cpu_limit, greylisted_net, greylisted_cpu) = max_bandwidth_billed_accounts_can_pay();
      net_limit_due_to_greylist |= greylisted_net;
      cpu_limit_due_to_greylist |= greylisted_cpu;

      // Possibly lower net_limit to what the billed accounts can pay
      if( static_cast<uint64_t>(account_net_limit) <= net_limit ) {
         // NOTE: net_limit may possibly not be objective anymore due to net greylisting, but it should still be no greater than the truly objective net_limit
         net_limit = static_cast<uint64_t>(account_net_limit);
         net_limit_due_to_block = false;
      }

      // Possibly lower objective_duration_limit to what the billed accounts can pay
      if( account_cpu_limit <= objective_duration_limit.count() ) {
         // NOTE: objective_duration_limit may possibly not be objective anymore due to cpu greylisting, but it should still be no greater than the truly objective objective_duration_limit
         objective_duration_limit = fc::microseconds(account_cpu_limit);
         billing_timer_exception_code = tx_cpu_usage_exceeded::code_value;
      }

      net_usage = ((net_usage + 7)/8)*8; // Round up to nearest multiple of word size (8 bytes)

      eager_net_limit = net_limit;
      check_net_usage();

      auto now = fc::time_point::now();
      trace->elapsed = now - start;

      update_billed_cpu_time( now );

      validate_cpu_usage_to_bill( billed_cpu_time_us );

      rl.add_transaction_usage( bill_to_accounts, static_cast<uint64_t>(billed_cpu_time_us), net_usage,
                                block_timestamp_type(control.pending_block_time()).slot ); // Should never fail
   }

   void transaction_context::squash() {
      if (undo_session) undo_session->squash();
      if (chaindb_undo_session) chaindb_undo_session->squash();
   }

   void transaction_context::undo() {
      if (undo_session) undo_session->undo();
       if (chaindb_undo_session) chaindb_undo_session->undo();
   }

   void transaction_context::check_net_usage()const {
      if (!control.skip_trx_checks()) {
         if( BOOST_UNLIKELY(net_usage > eager_net_limit) ) {
            if ( net_limit_due_to_block ) {
               EOS_THROW( block_net_usage_exceeded,
                          "not enough space left in block: ${net_usage} > ${net_limit}",
                          ("net_usage", net_usage)("net_limit", eager_net_limit) );
            }  else if (net_limit_due_to_greylist) {
               EOS_THROW( greylist_net_usage_exceeded,
                          "greylisted transaction net usage is too high: ${net_usage} > ${net_limit}",
                          ("net_usage", net_usage)("net_limit", eager_net_limit) );
            } else {
               EOS_THROW( tx_net_usage_exceeded,
                          "transaction net usage is too high: ${net_usage} > ${net_limit}",
                          ("net_usage", net_usage)("net_limit", eager_net_limit) );
            }
         }
      }
   }

   void transaction_context::checktime()const {
      if(BOOST_LIKELY(_deadline_timer.expired == false))
         return;
      auto now = fc::time_point::now();
      if( BOOST_UNLIKELY( now > _deadline ) ) {
         // edump((now-start)(now-pseudo_start));
         if( explicit_billed_cpu_time || deadline_exception_code == deadline_exception::code_value ) {
            EOS_THROW( deadline_exception, "deadline exceeded", ("now", now)("deadline", _deadline)("start", start) );
         } else if( deadline_exception_code == block_cpu_usage_exceeded::code_value ) {
            EOS_THROW( block_cpu_usage_exceeded,
                        "not enough time left in block to complete executing transaction",
                        ("now", now)("deadline", _deadline)("start", start)("billing_timer", now - pseudo_start) );
         } else if( deadline_exception_code == tx_cpu_usage_exceeded::code_value ) {
            if (cpu_limit_due_to_greylist) {
               EOS_THROW( greylist_cpu_usage_exceeded,
                        "greylisted transaction was executing for too long",
                        ("now", now)("deadline", _deadline)("start", start)("billing_timer", now - pseudo_start) );
            } else {
               EOS_THROW( tx_cpu_usage_exceeded,
                        "transaction was executing for too long",
                        ("now", now)("deadline", _deadline)("start", start)("billing_timer", now - pseudo_start) );
            }
         } else if( deadline_exception_code == leeway_deadline_exception::code_value ) {
            EOS_THROW( leeway_deadline_exception,
                        "the transaction was unable to complete by deadline, "
                        "but it is possible it could have succeeded if it were allowed to run to completion",
                        ("now", now)("deadline", _deadline)("start", start)("billing_timer", now - pseudo_start) );
         }
         EOS_ASSERT( false,  transaction_exception, "unexpected deadline exception code" );
      }
   }

   void transaction_context::pause_billing_timer() {
      if( explicit_billed_cpu_time || pseudo_start == fc::time_point() ) return; // either irrelevant or already paused

      auto now = fc::time_point::now();
      billed_time = now - pseudo_start;
      deadline_exception_code = deadline_exception::code_value; // Other timeout exceptions cannot be thrown while billable timer is paused.
      pseudo_start = fc::time_point();
      _deadline_timer.stop();
   }

   void transaction_context::resume_billing_timer() {
      if( explicit_billed_cpu_time || pseudo_start != fc::time_point() ) return; // either irrelevant or already running

      auto now = fc::time_point::now();
      pseudo_start = now - billed_time;
      if( (pseudo_start + billing_timer_duration_limit) <= deadline ) {
         _deadline = pseudo_start + billing_timer_duration_limit;
         deadline_exception_code = billing_timer_exception_code;
      } else {
         _deadline = deadline;
         deadline_exception_code = deadline_exception::code_value;
      }
      _deadline_timer.start(_deadline);
   }

   void transaction_context::validate_cpu_usage_to_bill( int64_t billed_us, bool check_minimum )const {
      if (!control.skip_trx_checks()) {
         if( check_minimum ) {
            const auto& cfg = control.get_global_properties().configuration;
            EOS_ASSERT( billed_us >= cfg.min_transaction_cpu_usage, transaction_exception,
                        "cannot bill CPU time less than the minimum of ${min_billable} us",
                        ("min_billable", cfg.min_transaction_cpu_usage)("billed_cpu_time_us", billed_us)
                      );
         }

         if( billing_timer_exception_code == block_cpu_usage_exceeded::code_value ) {
            EOS_ASSERT( billed_us <= objective_duration_limit.count(),
                        block_cpu_usage_exceeded,
                        "billed CPU time (${billed} us) is greater than the billable CPU time left in the block (${billable} us)",
                        ("billed", billed_us)("billable", objective_duration_limit.count())
                      );
         } else {
            if (cpu_limit_due_to_greylist) {
               EOS_ASSERT( billed_us <= objective_duration_limit.count(),
                           greylist_cpu_usage_exceeded,
                           "billed CPU time (${billed} us) is greater than the maximum greylisted billable CPU time for the transaction (${billable} us)",
                           ("billed", billed_us)("billable", objective_duration_limit.count())
               );
            } else {
               EOS_ASSERT( billed_us <= objective_duration_limit.count(),
                           tx_cpu_usage_exceeded,
                           "billed CPU time (${billed} us) is greater than the maximum billable CPU time for the transaction (${billable} us)",
                           ("billed", billed_us)("billable", objective_duration_limit.count())
                        );
            }
         }
      }
   }

   void transaction_context::add_ram_usage( account_name account, int64_t ram_delta ) {
      auto& rl = control.get_mutable_resource_limits_manager();
      rl.add_pending_ram_usage( account, ram_delta );
      if( ram_delta > 0 ) {
         validate_ram_usage.insert( account );
      }
   }

   uint32_t transaction_context::update_billed_cpu_time( fc::time_point now ) {
      if( explicit_billed_cpu_time ) return static_cast<uint32_t>(billed_cpu_time_us);

      const auto& cfg = control.get_global_properties().configuration;
      billed_cpu_time_us = std::max( (now - pseudo_start).count(), static_cast<int64_t>(cfg.min_transaction_cpu_usage) );

      return static_cast<uint32_t>(billed_cpu_time_us);
   }

   std::tuple<int64_t, int64_t, bool, bool> transaction_context::max_bandwidth_billed_accounts_can_pay( bool force_elastic_limits ) const{
      // Assumes rl.update_account_usage( bill_to_accounts, block_timestamp_type(control.pending_block_time()).slot ) was already called prior

      // Calculate the new highest network usage and CPU time that all of the billed accounts can afford to be billed
      auto& rl = control.get_mutable_resource_limits_manager();
      const static int64_t large_number_no_overflow = std::numeric_limits<int64_t>::max()/2;
      int64_t account_net_limit = large_number_no_overflow;
      int64_t account_cpu_limit = large_number_no_overflow;
      bool greylisted_net = false;
      bool greylisted_cpu = false;
      for( const auto& a : bill_to_accounts ) {
         bool elastic = force_elastic_limits || !(control.is_producing_block() && control.is_resource_greylisted(a));
         auto net_limit = rl.get_account_net_limit(a, elastic);
         if( net_limit >= 0 ) {
            account_net_limit = std::min( account_net_limit, net_limit );
            if (!elastic) greylisted_net = true;
         }
         auto cpu_limit = rl.get_account_cpu_limit(a, elastic);
         if( cpu_limit >= 0 ) {
            account_cpu_limit = std::min( account_cpu_limit, cpu_limit );
            if (!elastic) greylisted_cpu = true;
         }
      }

      return std::make_tuple(account_net_limit, account_cpu_limit, greylisted_net, greylisted_cpu);
   }

   void transaction_context::dispatch_action( action_trace& trace, const action& a, account_name receiver, bool context_free, uint32_t recurse_depth ) {
      apply_context  acontext( control, *this, a, recurse_depth );
      acontext.context_free = context_free;
      acontext.receiver     = receiver;

      acontext.exec( trace );
   }

   void transaction_context::schedule_transaction() {
      // Charge ahead of time for the additional net usage needed to retire the delayed transaction
      // whether that be by successfully executing, soft failure, hard failure, or expiration.
      if( trx.delay_sec.value == 0 ) { // Do not double bill. Only charge if we have not already charged for the delay.
         const auto& cfg = control.get_global_properties().configuration;
         add_net_usage( static_cast<uint64_t>(cfg.base_per_transaction_net_usage)
                         + static_cast<uint64_t>(config::transaction_id_net_usage) ); // Will exit early if net usage cannot be payed.
      }

      auto first_auth = trx.first_authorizor();

      uint32_t trx_size = 0;
      const auto& cgto = control.mutable_db().create<generated_transaction_object>( [&]( auto& gto ) {
        gto.trx_id      = id;
        gto.payer       = first_auth;
        gto.sender      = account_name(); /// delayed transactions have no sender
        gto.sender_id   = transaction_id_to_sender_id( gto.trx_id );
        gto.published   = control.pending_block_time();
        gto.delay_until = gto.published + delay;
        gto.expiration  = gto.delay_until + fc::seconds(control.get_global_properties().configuration.deferred_trx_expiration_window);
        trx_size = gto.set( trx );
      });

      add_ram_usage( cgto.payer, (config::billable_size_v<generated_transaction_object> + trx_size) );
   }

   void transaction_context::record_transaction( const transaction_id_type& id, fc::time_point_sec expire ) {
      try {
          control.mutable_db().create<transaction_object>([&](transaction_object& transaction) {
              transaction.trx_id = id;
              transaction.expiration = expire;
          });
      } catch( const boost::interprocess::bad_alloc& ) {
         throw;
      } catch ( ... ) {
          EOS_ASSERT( false, tx_duplicate,
                     "duplicate transaction ${id}", ("id", id ) );
      }
   } /// record_transaction


} } /// eosio::chain<|MERGE_RESOLUTION|>--- conflicted
+++ resolved
@@ -7,9 +7,8 @@
 #include <eosio/chain/transaction_object.hpp>
 #include <eosio/chain/global_property_object.hpp>
 
-<<<<<<< HEAD
 #include <cyberway/chaindb/controller.hpp>
-=======
+
 #pragma push_macro("N")
 #undef N
 #include <boost/accumulators/accumulators.hpp>
@@ -21,7 +20,6 @@
 #pragma pop_macro("N")
 
 #include <chrono>
->>>>>>> ac0e3fd3
 
 namespace eosio { namespace chain {
 
@@ -164,12 +162,8 @@
    ,pseudo_start(s)
    {
       if (!c.skip_db_sessions()) {
-<<<<<<< HEAD
-         undo_session = c.db().start_undo_session(true);
+         undo_session = c.mutable_db().start_undo_session(true);
          chaindb_undo_session = c.chaindb().start_undo_session(true);
-=======
-         undo_session = c.mutable_db().start_undo_session(true);
->>>>>>> ac0e3fd3
       }
       trace->id = id;
       trace->block_num = c.pending_block_state()->block_num;
