--- conflicted
+++ resolved
@@ -284,11 +284,7 @@
       auto now = fc::time_point::now();
       if( BOOST_UNLIKELY( now > _deadline ) ) {
          if( billed_cpu_time_us > 0 || deadline_exception_code == deadline_exception::code_value ) {
-<<<<<<< HEAD
-            ENU_THROW( deadline_exception, "deadline exceeded", ("now", now)("deadline", deadline)("start", start) );
-=======
-            EOS_THROW( deadline_exception, "deadline exceeded", ("now", now)("deadline", _deadline)("start", start) );
->>>>>>> 36a26bbe
+            ENU_THROW( deadline_exception, "deadline exceeded", ("now", now)("deadline", _deadline)("start", start) );
          } else if( deadline_exception_code == block_cpu_usage_exceeded::code_value ) {
             ENU_THROW( block_cpu_usage_exceeded,
                        "not enough time left in block to complete executing transaction",
@@ -331,27 +327,16 @@
    }
 
    void transaction_context::validate_cpu_usage_to_bill( int64_t billed_us, bool check_minimum )const {
-<<<<<<< HEAD
-#warning make min_transaction_cpu_us into a configuration parameter
-      ENU_ASSERT( !check_minimum || billed_us >= config::default_min_transaction_cpu_usage_us, transaction_exception,
-                  "cannot bill CPU time less than the minimum of ${min_billable} us",
-                  ("min_billable", config::default_min_transaction_cpu_usage_us)("billed_cpu_time_us", billed_us)
-                );
-
-      if( objective_duration_limit_due_to_block ) {
-         ENU_ASSERT( billed_us <= objective_duration_limit.count(),
-=======
       if( check_minimum ) {
          const auto& cfg = control.get_global_properties().configuration;
-         EOS_ASSERT( billed_us >= cfg.min_transaction_cpu_usage, transaction_exception,
+         ENU_ASSERT( billed_us >= cfg.min_transaction_cpu_usage, transaction_exception,
                      "cannot bill CPU time less than the minimum of ${min_billable} us",
                      ("min_billable", cfg.min_transaction_cpu_usage)("billed_cpu_time_us", billed_us)
                    );
       }
 
       if( billing_timer_exception_code == block_cpu_usage_exceeded::code_value ) {
-         EOS_ASSERT( billed_us <= objective_duration_limit.count(),
->>>>>>> 36a26bbe
+         ENU_ASSERT( billed_us <= objective_duration_limit.count(),
                      block_cpu_usage_exceeded,
                      "billed CPU time (${billed} us) is greater than the billable CPU time left in the block (${billable} us)",
                      ("billed", billed_us)("billable", objective_duration_limit.count())
