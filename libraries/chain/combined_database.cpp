--- conflicted
+++ resolved
@@ -203,16 +203,10 @@
                                                                     const kv_database_config& limits) {
       switch (backing_store) {
          case backing_store_type::ROCKSDB:
-<<<<<<< HEAD
             return create_kv_rocksdb_context<session_type, kv_resource_manager>(kv_undo_stack->top(), receiver,
                                                                                 resource_manager, limits);
-         case backing_store_type::CHAINBASE: return create_kv_chainbase_context(db, receiver, resource_manager, limits);
-=======
-            return create_kv_rocksdb_context<b1::chain_kv::view, b1::chain_kv::write_session, kv_resource_manager>(
-                  *kv_database, *kv_undo_stack, receiver, resource_manager, limits);
          case backing_store_type::CHAINBASE:
             return create_kv_chainbase_context<kv_resource_manager>(db, receiver, resource_manager, limits);
->>>>>>> 88b36471
       }
       EOS_ASSERT(false, action_validate_exception, "Unknown backing store.");
    }
