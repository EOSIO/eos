#include <eosio/chain/backing_store/kv_context_rocksdb.hpp>
#include <eosio/chain/backing_store/kv_context_chainbase.hpp>
#include <eosio/chain/combined_database.hpp>
#include <eosio/chain/kv_chainbase_objects.hpp>

namespace eosio { namespace chain {
   combined_session::combined_session(chainbase::database& cb_database, eosio::session::undo_stack<rocks_db_type>* undo_stack)
       : kv_undo_stack{ undo_stack } {
      try {
        try {
            cb_session = std::make_unique<chainbase::database::session>(cb_database.start_undo_session(true));
            if (kv_undo_stack) {
              kv_undo_stack->push();
            }
        }
        FC_LOG_AND_RETHROW()
      }
      CATCH_AND_EXIT_DB_FAILURE()
   }

   combined_session::combined_session(combined_session&& src) noexcept
       : cb_session(std::move(src.cb_session)), kv_undo_stack(std::move(src.kv_undo_stack)) {
      kv_undo_stack = nullptr;
   }

   void combined_session::push() {
      if (cb_session) {
         if (!kv_undo_stack) {
            cb_session->push();
            cb_session = nullptr;
         } else {
            try {
               try {
                  cb_session->push();
                  cb_session    = nullptr;
                  kv_undo_stack = nullptr;
               }
               FC_LOG_AND_RETHROW()
            }
            CATCH_AND_EXIT_DB_FAILURE()
         }
      }
   }

   void combined_session::squash() {
      if (cb_session) {
         if (!kv_undo_stack) {
            cb_session->squash();
            cb_session = nullptr;
         } else {
            try {
               try {
                  cb_session->squash();
                  kv_undo_stack->squash();
                  cb_session    = nullptr;
                  kv_undo_stack = nullptr;
               }
               FC_LOG_AND_RETHROW()
            }
            CATCH_AND_EXIT_DB_FAILURE()
         }
      }
   }

   void combined_session::undo() {
      if (cb_session) {
         if (!kv_undo_stack) {
            cb_session->undo();
            cb_session = nullptr;
         } else {
            try {
               try {
                  cb_session->undo();
                  kv_undo_stack->undo();
                  cb_session    = nullptr;
                  kv_undo_stack = nullptr;
               }
               FC_LOG_AND_RETHROW()
            }
            CATCH_AND_EXIT_DB_FAILURE()
         }
      }
   }

   // chainlib reserves prefixes 0x10 - 0x2F.
   static const std::vector<char> rocksdb_undo_prefix{ 0x10 };
   static const std::vector<char> rocksdb_contract_kv_prefix{ 0x11 }; // for KV API
   static const std::vector<char> rocksdb_contract_db_prefix{ 0x12 }; // for DB API

   combined_database::combined_database(chainbase::database& chain_db)
       : backing_store(backing_store_type::CHAINBASE), db(chain_db) {}

   combined_database::combined_database(chainbase::database& chain_db,
                                        const std::string& rocksdb_path, bool rocksdb_create_if_missing,
                                        uint32_t rocksdb_threads, int rocksdb_max_open_files)
       : backing_store(backing_store_type::ROCKSDB), db(chain_db), kv_database{ [&]() {
            rocksdb::Options options;
            options.create_if_missing                    = rocksdb_create_if_missing;
            options.level_compaction_dynamic_level_bytes = true;
            options.bytes_per_sync                       = 1048576;
            options.IncreaseParallelism(rocksdb_threads);
            options.OptimizeLevelStyleCompaction(256ull << 20);
            options.max_open_files = rocksdb_max_open_files;

            rocksdb::BlockBasedTableOptions table_options;
            table_options.format_version               = 4;
            table_options.index_block_restart_interval = 16;
            options.table_factory.reset(NewBlockBasedTableFactory(table_options));

            rocksdb::DB* p;
            auto         status = rocksdb::DB::Open(options, rocksdb_path, &p);
            if (!status.ok())
               throw std::runtime_error(std::string{ "database::database: rocksdb::DB::Open: " } + status.ToString());
            auto rdb        = std::shared_ptr<rocksdb::DB>{ p };
            return std::make_unique<rocks_db_type>(eosio::session::make_session(std::move(rdb)));
         }() },
         kv_undo_stack(std::make_unique<eosio::session::undo_stack<rocks_db_type>>(*kv_database)) {}

   void combined_database::check_backing_store_setting() {
      switch (backing_store) {
      case backing_store_type::CHAINBASE:
         EOS_ASSERT(db.get<kv_db_config_object>().backing_store == backing_store_type::CHAINBASE, database_move_kv_disk_exception,
                    "Chainbase indicates that RocksDB is in use; resync, replay, or restore from snapshot to switch back to chainbase");
         break;
      case backing_store_type::ROCKSDB:
         if (db.get<kv_db_config_object>().backing_store != backing_store_type::ROCKSDB) {
            auto& idx = db.get_index<kv_index, by_kv_key>();
            auto  it  = idx.lower_bound(boost::make_tuple(name{}, std::string_view{}));
            EOS_ASSERT(it == idx.end(), database_move_kv_disk_exception,
                     "Chainbase already contains KV entries; use resync, replay, or snapshot to move these to "
                     "rocksdb");
            db.modify(db.get<kv_db_config_object>(), [](auto& cfg) { cfg.backing_store = backing_store_type::ROCKSDB; });
         }
      }
      if (backing_store == backing_store_type::ROCKSDB)
         ilog("using rocksdb for backing store");
      else
         ilog("using chainbase for backing store");
   }

   void combined_database::set_revision(uint64_t revision) {
      switch (backing_store) {
      case backing_store_type::CHAINBASE:
         db.set_revision(revision);
         break;
      case backing_store_type::ROCKSDB:
         try {
            try {
                db.set_revision(revision);
                kv_undo_stack->revision(revision);
            }
            FC_LOG_AND_RETHROW()
         }
         CATCH_AND_EXIT_DB_FAILURE()
      }
   }

   void combined_database::undo() {
      switch (backing_store) {
      case backing_store_type::CHAINBASE:
         db.undo();
         break;
      case backing_store_type::ROCKSDB:
         try {
            try {
              db.undo();
              kv_undo_stack->undo();
            }
            FC_LOG_AND_RETHROW()
         }
         CATCH_AND_EXIT_DB_FAILURE()
      }
   }

   void combined_database::commit(int64_t revision) {
      switch (backing_store) {
      case backing_store_type::CHAINBASE:
         db.commit(revision);
         break;
      case backing_store_type::ROCKSDB:
         try {
            try {
               db.commit(revision);
               kv_undo_stack->commit(revision);
            }
            FC_LOG_AND_RETHROW()
         }
         CATCH_AND_EXIT_DB_FAILURE()
      }
   }

   void combined_database::flush() {
      switch (backing_store) {
      case backing_store_type::CHAINBASE:
         break;
      case backing_store_type::ROCKSDB:
         try {
            try {
               kv_database->flush();
            }
            FC_LOG_AND_RETHROW()
         }
         CATCH_AND_EXIT_DB_FAILURE()
      }
   }

   std::unique_ptr<kv_context> combined_database::create_kv_context(name receiver, kv_resource_manager resource_manager,
                                                                    const kv_database_config& limits) {
      switch (backing_store) {
         case backing_store_type::ROCKSDB:
            return create_kv_rocksdb_context<session_type, kv_resource_manager>(kv_undo_stack->top(), receiver,
                                                                                resource_manager, limits);
         case backing_store_type::CHAINBASE:
            return create_kv_chainbase_context<kv_resource_manager>(db, receiver, resource_manager, limits);
      }
      EOS_ASSERT(false, action_validate_exception, "Unknown backing store.");
   }

   void combined_database::add_to_snapshot(
         const eosio::chain::snapshot_writer_ptr& snapshot, const eosio::chain::block_state& head,
         const eosio::chain::authorization_manager&                    authorization,
         const eosio::chain::resource_limits::resource_limits_manager& resource_limits) const {

      snapshot->write_section<chain_snapshot_header>(
            [this](auto& section) { section.add_row(chain_snapshot_header(), db); });

      snapshot->write_section<block_state>(
            [this, &head](auto& section) { section.template add_row<block_header_state>(head, db); });

      eosio::chain::controller_index_set::walk_indices([this, &snapshot](auto utils) {
         using value_t = typename decltype(utils)::index_t::value_type;

         // skip the table_id_object as its inlined with contract tables section
         if (std::is_same<value_t, table_id_object>::value) {
            return;
         }

         // skip the database_header as it is only relevant to in-memory database
         if (std::is_same<value_t, database_header_object>::value) {
            return;
         }

         // skip the kv_db_config as it only determines where the kv-database is stored
         if (std::is_same_v<value_t, kv_db_config_object>) {
            return;
         }

         if constexpr (std::is_same_v<value_t, kv_object>) {
            snapshot->write_section<value_t>([this](auto& section) {
               // This ordering depends on the fact the eosio.kvdisk is before eosio.kvram and only eosio.kvdisk can be
               // stored in rocksdb.
               if (db.get<kv_db_config_object>().backing_store == backing_store_type::ROCKSDB && kv_undo_stack) {
                  auto prefix_key = eosio::session::make_shared_bytes(rocksdb_contract_kv_prefix.data(),
                                                                      rocksdb_contract_kv_prefix.size());
                  auto next_prefix = prefix_key++;

                  auto undo = false;
                  if (kv_undo_stack->empty()) {
                    // Get a session to iterate over.
                    kv_undo_stack->push();
                    undo = true;
                  }

                  for (auto it = kv_undo_stack->top().lower_bound(prefix_key); it != kv_undo_stack->top().lower_bound(next_prefix); ++it) {
                     auto key = (*it).first;

                     uint64_t    contract;
                     std::size_t key_prefix_size = prefix_key.size() + sizeof(contract);
                     EOS_ASSERT(key.size() >= key_prefix_size, database_exception, "Unexpected key in rocksdb");

                     auto key_buffer = std::vector<char>{ key.data(), key.data() + key.size() };
                     auto begin = std::begin(key_buffer) + prefix_key.size();
                     auto end = std::begin(key_buffer) + key_prefix_size;
                     b1::chain_kv::extract_key(begin, end, contract);

                     // In KV RocksDB, payer and actual data are packed together.
                     // Extract them.
                     auto           value = (*it).second;
                     auto           payer = get_payer(value.data());
                     auto           actual_value_data = actual_value_start(value.data());
                     kv_object_view row{ name(contract),
                                         { { key.data() + key_prefix_size, key.data() + key.size() } },
                                         { { actual_value_data, actual_value_data + actual_value_size(value.size()) } },
                                         payer
                     };
                     section.add_row(row, db);
                  }

                  if (undo) {
                    kv_undo_stack->undo();
                  }
               }
               decltype(utils)::template walk<by_kv_key>(
                     db, [this, &section](const auto& row) { section.add_row(row, db); });
            });
            return;
         }

         snapshot->write_section<value_t>([this](auto& section) {
            decltype(utils)::walk(db, [this, &section](const auto& row) { section.add_row(row, db); });
         });
      });

      add_contract_tables_to_snapshot(snapshot);

      authorization.add_to_snapshot(snapshot);
      resource_limits.add_to_snapshot(snapshot);
   }

<<<<<<< HEAD
   void combined_database::read_from_snapshot(const snapshot_reader_ptr& snapshot, uint32_t blog_start,
                                              uint32_t blog_end, backing_store_type backing_store_,
                                              eosio::chain::authorization_manager&                    authorization,
=======
   void combined_database::read_from_snapshot(const snapshot_reader_ptr& snapshot,
                                              uint32_t blog_start,
                                              uint32_t blog_end,
                                              eosio::chain::authorization_manager& authorization,
>>>>>>> 0c5feaa5
                                              eosio::chain::resource_limits::resource_limits_manager& resource_limits,
                                              eosio::chain::fork_database& fork_db, eosio::chain::block_state_ptr& head,
                                              uint32_t&                          snapshot_head_block,
                                              const eosio::chain::chain_id_type& chain_id) {
      chain_snapshot_header header;
      snapshot->read_section<chain_snapshot_header>([this, &header](auto& section) {
         section.read_row(header, db);
         header.validate();
      });

      db.create<kv_db_config_object>([](auto&) {});
      check_backing_store_setting();

      { /// load and upgrade the block header state
         block_header_state head_header_state;
         using v2 = legacy::snapshot_block_header_state_v2;

         if (std::clamp(header.version, v2::minimum_version, v2::maximum_version) == header.version) {
            snapshot->read_section<block_state>([this, &head_header_state](auto& section) {
               legacy::snapshot_block_header_state_v2 legacy_header_state;
               section.read_row(legacy_header_state, db);
               head_header_state = block_header_state(std::move(legacy_header_state));
            });
         } else {
            snapshot->read_section<block_state>(
                  [this, &head_header_state](auto& section) { section.read_row(head_header_state, db); });
         }

         snapshot_head_block = head_header_state.block_num;
         EOS_ASSERT(blog_start <= (snapshot_head_block + 1) && snapshot_head_block <= blog_end, block_log_exception,
                    "Block log is provided with snapshot but does not contain the head block from the snapshot nor a "
                    "block right after it",
                    ("snapshot_head_block", snapshot_head_block)("block_log_first_num",
                                                                 blog_start)("block_log_last_num", blog_end));

         fork_db.reset(head_header_state);
         head                = fork_db.head();
         snapshot_head_block = head->block_num;
      }

      controller_index_set::walk_indices([this, &snapshot, &header](auto utils) {
         using value_t = typename decltype(utils)::index_t::value_type;

         // skip the table_id_object as its inlined with contract tables section
         if (std::is_same<value_t, table_id_object>::value) {
            return;
         }

         // skip the database_header as it is only relevant to in-memory database
         if (std::is_same<value_t, database_header_object>::value) {
            return;
         }

         // skip the kv_db_config as it only determines where the kv-database is stored
         if (std::is_same_v<value_t, kv_db_config_object>) {
            return;
         }

         // special case for in-place upgrade of global_property_object
         if (std::is_same<value_t, global_property_object>::value) {
            using v2 = legacy::snapshot_global_property_object_v2;
            using v3 = legacy::snapshot_global_property_object_v3;

            if (std::clamp(header.version, v2::minimum_version, v2::maximum_version) == header.version) {
               std::optional<genesis_state> genesis = extract_legacy_genesis_state(*snapshot, header.version);
               EOS_ASSERT(genesis, snapshot_exception,
                          "Snapshot indicates chain_snapshot_header version 2, but does not contain a genesis_state. "
                          "It must be corrupted.");
               snapshot->read_section<global_property_object>(
                     [&db = this->db, gs_chain_id = genesis->compute_chain_id()](auto& section) {
                        v2 legacy_global_properties;
                        section.read_row(legacy_global_properties, db);

                        db.create<global_property_object>([&legacy_global_properties, &gs_chain_id](auto& gpo) {
                           gpo.initalize_from(legacy_global_properties, gs_chain_id, kv_database_config{},
                                              genesis_state::default_initial_wasm_configuration);
                        });
                     });
               return; // early out to avoid default processing
            }

            if (std::clamp(header.version, v3::minimum_version, v3::maximum_version) == header.version) {
               snapshot->read_section<global_property_object>([&db = this->db](auto& section) {
                  v3 legacy_global_properties;
                  section.read_row(legacy_global_properties, db);

                  db.create<global_property_object>([&legacy_global_properties](auto& gpo) {
                     gpo.initalize_from(legacy_global_properties, kv_database_config{},
                                        genesis_state::default_initial_wasm_configuration);
                  });
               });
               return; // early out to avoid default processing
            }
         }

         // skip the kv index if the snapshot doesn't contain it
         if constexpr (std::is_same_v<value_t, kv_object>) {
            if (header.version < kv_object::minimum_snapshot_version)
               return;
            if (backing_store == backing_store_type::ROCKSDB) {
               auto prefix_key = eosio::session::make_shared_bytes(rocksdb_contract_kv_prefix.data(),
                                                                   rocksdb_contract_kv_prefix.size());
               auto key_values = std::vector<std::pair<eosio::session::shared_bytes, eosio::session::shared_bytes>>{};
               snapshot->read_section<value_t>([this, &key_values, &prefix_key](auto& section) {
                  bool more = !section.empty();
                  while (more) {
                     kv_object* move_to_rocks = nullptr;
                     decltype(utils)::create(db, [this, &section, &more, &move_to_rocks](auto& row) {
                        more = section.read_row(row, db);
                        move_to_rocks = &row;
                     });
                     if (move_to_rocks) {
                        auto buffer = std::vector<char>{};
                        buffer.reserve(sizeof(uint64_t) + prefix_key.size() + move_to_rocks->kv_key.size());
                        buffer.insert(std::end(buffer), prefix_key.data(), prefix_key.data() + prefix_key.size());
                        b1::chain_kv::append_key(buffer, move_to_rocks->contract.to_uint64_t());
                        buffer.insert(std::end(buffer), move_to_rocks->kv_key.data(),
                                      move_to_rocks->kv_key.data() + move_to_rocks->kv_key.size());

                        // Pack payer and actual key value
                        bytes final_kv_value;
                        build_value(move_to_rocks->kv_value.data(), move_to_rocks->kv_value.size(), move_to_rocks->payer, final_kv_value);

                        key_values.emplace_back(eosio::session::make_shared_bytes(buffer.data(), buffer.size()),
                                                eosio::session::make_shared_bytes(final_kv_value.data(),
                                                                                  final_kv_value.size()));                                                                                
                        db.remove(*move_to_rocks);
                     }
                  }
               });
               kv_database->write(key_values);
               return;
            }
         }

         snapshot->read_section<value_t>([this](auto& section) {
            bool more = !section.empty();
            while (more) {
               decltype(utils)::create(db, [this, &section, &more](auto& row) { more = section.read_row(row, db); });
            }
         });
      });

      read_contract_tables_from_snapshot(snapshot);

      authorization.read_from_snapshot(snapshot);
      resource_limits.read_from_snapshot(snapshot, header.version);

      set_revision(head->block_num);
      db.create<database_header_object>([](const auto& header) {
         // nothing to do
      });

      const auto& gpo = db.get<global_property_object>();
      EOS_ASSERT(gpo.chain_id == chain_id, chain_id_type_exception,
                 "chain ID in snapshot (${snapshot_chain_id}) does not match the chain ID that controller was "
                 "constructed with (${controller_chain_id})",
                 ("snapshot_chain_id", gpo.chain_id)("controller_chain_id", chain_id));
   }

   void combined_database::add_contract_tables_to_snapshot(const snapshot_writer_ptr& snapshot) const {
      snapshot->write_section("contract_tables", [this](auto& section) {
         index_utils<table_id_multi_index>::walk(db, [this, &section](const table_id_object& table_row) {
            // add a row for the table
            section.add_row(table_row, db);

            // followed by a size row and then N data rows for each type of table
            contract_database_index_set::walk_indices([this, &section, &table_row](auto utils) {
               using utils_t     = decltype(utils);
               using value_t     = typename utils_t::index_t::value_type;
               using by_table_id = object_to_table_id_tag_t<value_t>;

               auto tid_key      = boost::make_tuple(table_row.id);
               auto next_tid_key = boost::make_tuple(table_id_object::id_type(table_row.id._id + 1));

               unsigned_int size = utils_t::template size_range<by_table_id>(db, tid_key, next_tid_key);
               section.add_row(size, db);

               utils_t::template walk_range<by_table_id>(
                     db, tid_key, next_tid_key, [this, &section](const auto& row) { section.add_row(row, db); });
            });
         });
      });
   }

   void combined_database::read_contract_tables_from_snapshot(const snapshot_reader_ptr& snapshot) {
      snapshot->read_section("contract_tables", [this](auto& section) {
         bool more = !section.empty();
         while (more) {
            // read the row for the table
            table_id_object::id_type t_id;
            index_utils<table_id_multi_index>::create(db, [this, &section, &t_id](auto& row) {
               section.read_row(row, db);
               t_id = row.id;
            });

            // read the size and data rows for each type of table
            contract_database_index_set::walk_indices([this, &section, &t_id, &more](auto utils) {
               using utils_t = decltype(utils);

               unsigned_int size;
               more = section.read_row(size, db);

               for (size_t idx = 0; idx < size.value; ++idx) {
                  utils_t::create(db, [this, &section, &more, &t_id](auto& row) {
                     row.t_id = t_id;
                     more     = section.read_row(row, db);
                  });
               }
            });
         }
      });
   }

   std::optional<eosio::chain::genesis_state> extract_legacy_genesis_state(snapshot_reader& snapshot,
                                                                           uint32_t         version) {
      std::optional<eosio::chain::genesis_state> genesis;
      using v2 = legacy::snapshot_global_property_object_v2;

      if (std::clamp(version, v2::minimum_version, v2::maximum_version) == version) {
         genesis.emplace();
         snapshot.read_section<eosio::chain::genesis_state>(
               [&genesis = *genesis](auto& section) { section.read_row(genesis); });
      }
      return genesis;
   }

   std::vector<char> make_rocksdb_undo_prefix() { return rocksdb_undo_prefix; }
   std::vector<char> make_rocksdb_contract_kv_prefix() { return rocksdb_contract_kv_prefix; }

}} // namespace eosio::chain<|MERGE_RESOLUTION|>--- conflicted
+++ resolved
@@ -307,16 +307,10 @@
       resource_limits.add_to_snapshot(snapshot);
    }
 
-<<<<<<< HEAD
-   void combined_database::read_from_snapshot(const snapshot_reader_ptr& snapshot, uint32_t blog_start,
-                                              uint32_t blog_end, backing_store_type backing_store_,
-                                              eosio::chain::authorization_manager&                    authorization,
-=======
    void combined_database::read_from_snapshot(const snapshot_reader_ptr& snapshot,
                                               uint32_t blog_start,
                                               uint32_t blog_end,
                                               eosio::chain::authorization_manager& authorization,
->>>>>>> 0c5feaa5
                                               eosio::chain::resource_limits::resource_limits_manager& resource_limits,
                                               eosio::chain::fork_database& fork_db, eosio::chain::block_state_ptr& head,
                                               uint32_t&                          snapshot_head_block,
