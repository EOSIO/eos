#include <eosio/chain/backing_store/kv_context_rocksdb.hpp>
#include <eosio/chain/combined_database.hpp>
#include <eosio/chain/kv_chainbase_objects.hpp>

namespace eosio { namespace chain {
   combined_session::combined_session(chainbase::database& cb_database, eosio::session::undo_stack<rocks_db_type>* undo_stack)
       : kv_undo_stack{ undo_stack } {
      try {
        try {
            cb_session = std::make_unique<chainbase::database::session>(cb_database.start_undo_session(true));
            if (kv_undo_stack) {
              kv_undo_stack->push();
            }
        }
        FC_LOG_AND_RETHROW()
      }
      CATCH_AND_EXIT_DB_FAILURE()
   }

   combined_session::combined_session(combined_session&& src) noexcept
       : cb_session(std::move(src.cb_session)), kv_undo_stack(std::move(src.kv_undo_stack)) {
      kv_undo_stack = nullptr;
   }

   void combined_session::push() {
      if (cb_session) {
         if (!kv_undo_stack) {
            cb_session->push();
            cb_session = nullptr;
         } else {
            try {
               try {
                  cb_session->push();
                  cb_session    = nullptr;
                  kv_undo_stack = nullptr;
               }
               FC_LOG_AND_RETHROW()
            }
            CATCH_AND_EXIT_DB_FAILURE()
         }
      }
   }

   void combined_session::squash() {
      if (cb_session) {
         if (!kv_undo_stack) {
            cb_session->squash();
            cb_session = nullptr;
         } else {
            try {
               try {
                  cb_session->squash();
                  kv_undo_stack->squash();
                  cb_session    = nullptr;
                  kv_undo_stack = nullptr;
               }
               FC_LOG_AND_RETHROW()
            }
            CATCH_AND_EXIT_DB_FAILURE()
         }
      }
   }

   void combined_session::undo() {
      if (cb_session) {
         if (!kv_undo_stack) {
            cb_session->undo();
            cb_session = nullptr;
         } else {
            try {
               try {
                  cb_session->undo();
                  kv_undo_stack->undo();
                  cb_session    = nullptr;
                  kv_undo_stack = nullptr;
               }
               FC_LOG_AND_RETHROW()
            }
            CATCH_AND_EXIT_DB_FAILURE()
         }
      }
   }

   // chainlib reserves prefixes 0x10 - 0x2F.
   static const std::vector<char> rocksdb_undo_prefix{ 0x10 };
   static const std::vector<char> rocksdb_contract_kv_prefix{ 0x11 }; // for KV API
   static const std::vector<char> rocksdb_contract_db_prefix{ 0x12 }; // for DB API

   combined_database::combined_database(chainbase::database& chain_db)
       : backing_store(backing_store_type::CHAINBASE), db(chain_db) {}

   combined_database::combined_database(chainbase::database& chain_db,
                                        const std::string& rocksdb_path, bool rocksdb_create_if_missing,
                                        uint32_t rocksdb_threads, int rocksdb_max_open_files)
       : backing_store(backing_store_type::ROCKSDB), db(chain_db), kv_database{ [&]() {
            rocksdb::Options options;
            options.create_if_missing                    = rocksdb_create_if_missing;
            options.level_compaction_dynamic_level_bytes = true;
            options.bytes_per_sync                       = 1048576;
            options.IncreaseParallelism(rocksdb_threads);
            options.OptimizeLevelStyleCompaction(256ull << 20);
            options.max_open_files = rocksdb_max_open_files;

            rocksdb::BlockBasedTableOptions table_options;
            table_options.format_version               = 4;
            table_options.index_block_restart_interval = 16;
            options.table_factory.reset(NewBlockBasedTableFactory(table_options));

            rocksdb::DB* p;
            auto         status = rocksdb::DB::Open(options, rocksdb_path, &p);
            if (!status.ok())
               throw std::runtime_error(std::string{ "database::database: rocksdb::DB::Open: " } + status.ToString());
            auto rdb        = std::shared_ptr<rocksdb::DB>{ p };
            return std::make_unique<rocks_db_type>(eosio::session::make_session(std::move(rdb)));
         }() },
         kv_undo_stack(std::make_unique<eosio::session::undo_stack<rocks_db_type>>(*kv_database)) {}

   void combined_database::set_backing_store(backing_store_type backing_store) {
      if (backing_store == backing_store_type::ROCKSDB) {
         if (db.get<kv_db_config_object>().backing_store == backing_store_type::ROCKSDB)
            return;
         auto& idx = db.get_index<kv_index, by_kv_key>();
         auto  it  = idx.lower_bound(boost::make_tuple(name{}, std::string_view{}));
         EOS_ASSERT(it == idx.end(), database_move_kv_disk_exception,
                    "Chainbase already contains KV entries; use resync, replay, or snapshot to move these to "
                    "rocksdb");
         db.modify(db.get<kv_db_config_object>(), [](auto& cfg) { cfg.backing_store = backing_store_type::ROCKSDB; });
      }
      if (db.get<kv_db_config_object>().backing_store == backing_store_type::ROCKSDB)
         ilog("using rocksdb for backing store");
      else
         ilog("using chainbase for backing store");
   }

   void combined_database::set_revision(uint64_t revision) {
      switch (backing_store) {
      case backing_store_type::CHAINBASE:
         db.set_revision(revision);
         break;
      case backing_store_type::ROCKSDB:
         try {
            try {
                db.set_revision(revision);
                kv_undo_stack->revision(revision);
            }
            FC_LOG_AND_RETHROW()
         }
         CATCH_AND_EXIT_DB_FAILURE()
      }
   }

   void combined_database::undo() {
      switch (backing_store) {
      case backing_store_type::CHAINBASE:
         db.undo();
         break;
      case backing_store_type::ROCKSDB:
         try {
            try {
              db.undo();
              kv_undo_stack->undo();
            }
            FC_LOG_AND_RETHROW()
         }
         CATCH_AND_EXIT_DB_FAILURE()
      }
   }

   void combined_database::commit(int64_t revision) {
      switch (backing_store) {
      case backing_store_type::CHAINBASE:
         db.commit(revision);
         break;
      case backing_store_type::ROCKSDB:
         try {
            try {
               db.commit(revision);
               kv_undo_stack->commit(revision);
            }
            FC_LOG_AND_RETHROW()
         }
         CATCH_AND_EXIT_DB_FAILURE()
      }
   }

   void combined_database::flush() {
      switch (backing_store) {
      case backing_store_type::CHAINBASE:
         break;
      case backing_store_type::ROCKSDB:
         try {
            try {
               kv_database->flush();
            }
            FC_LOG_AND_RETHROW()
         }
         CATCH_AND_EXIT_DB_FAILURE()
      }
   }

   std::unique_ptr<kv_context> combined_database::create_kv_context(name receiver, kv_resource_manager resource_manager,
                                                                    const kv_database_config& limits) {
      switch (backing_store) {
         case backing_store_type::ROCKSDB:
            return create_kv_rocksdb_context<session_type, kv_resource_manager>(kv_undo_stack->top(), receiver,
                                                                                resource_manager, limits);
         case backing_store_type::CHAINBASE: return create_kv_chainbase_context(db, receiver, resource_manager, limits);
      }
      EOS_ASSERT(false, action_validate_exception, "Unknown backing store.");
   }

   void combined_database::add_to_snapshot(
         const eosio::chain::snapshot_writer_ptr& snapshot, const eosio::chain::block_state& head,
         const eosio::chain::authorization_manager&                    authorization,
         const eosio::chain::resource_limits::resource_limits_manager& resource_limits) const {

      snapshot->write_section<chain_snapshot_header>(
            [this](auto& section) { section.add_row(chain_snapshot_header(), db); });

      snapshot->write_section<block_state>(
            [this, &head](auto& section) { section.template add_row<block_header_state>(head, db); });

      eosio::chain::controller_index_set::walk_indices([this, &snapshot](auto utils) {
         using value_t = typename decltype(utils)::index_t::value_type;

         // skip the table_id_object as its inlined with contract tables section
         if (std::is_same<value_t, table_id_object>::value) {
            return;
         }

         // skip the database_header as it is only relevant to in-memory database
         if (std::is_same<value_t, database_header_object>::value) {
            return;
         }

         // skip the kv_db_config as it only determines where the kv-database is stored
         if (std::is_same_v<value_t, kv_db_config_object>) {
            return;
         }

         if constexpr (std::is_same_v<value_t, kv_object>) {
            snapshot->write_section<value_t>([this](auto& section) {
               // This ordering depends on the fact the eosio.kvdisk is before eosio.kvram and only eosio.kvdisk can be
               // stored in rocksdb.
               if (db.get<kv_db_config_object>().backing_store == backing_store_type::ROCKSDB) {
                  auto prefix_key = eosio::session::make_shared_bytes(rocksdb_contract_kv_prefix.data(),
                                                                      rocksdb_contract_kv_prefix.size());
                  auto next_prefix = prefix_key++;
                  for (auto it = kv_database->lower_bound(prefix_key); it != kv_database->lower_bound(next_prefix); ++it) {
                     auto key = (*it).first;

                     uint64_t    contract;
                     std::size_t key_prefix_size = prefix_key.size() + sizeof(contract);
                     EOS_ASSERT(key.size() >= key_prefix_size, database_exception, "Unexpected key in rocksdb");
<<<<<<< HEAD

                     auto key_buffer = std::vector<char>{ key.data(), key.data() + key.size() };
                     auto begin = std::begin(key_buffer) + prefix_key.size();
                     auto end = std::begin(key_buffer) + key_prefix_size;
                     b1::chain_kv::extract_key(begin, end, contract);

                     auto           value = (*it).second;
                     kv_object_view row{ name(contract),
                                         { { key.data() + key_prefix_size,
                                             key.data() + key.size() } },
                                         { { value.data(), value.data() + value.size() } } };

                     std::cout << "Snapshot write [key: " << key << ", value: " << value << "]" << std::endl;
=======
                     std::reverse_copy(key.data() + prefix.size(), key.data() + key_prefix_size,
                                       reinterpret_cast<char*>(&contract));
                     auto           value = it->value();

                     // In KV RocksDB, payer and actual data are packed together.
                     // Extract them.
                     auto           payer = get_payer(value.data());
                     auto           actual_value_data = actual_value_start(value.data());

                     kv_object_view row{ name(contract),
                                         { { key.data() + key_prefix_size, key.data() + key.size() } },
                                         { { actual_value_data, actual_value_data + actual_value_size(value.size()) } },
                                         payer
                     };
>>>>>>> 6b882d94
                     section.add_row(row, db);
                  }
               }
               decltype(utils)::template walk<by_kv_key>(
                     db, [this, &section](const auto& row) { section.add_row(row, db); });
            });
            return;
         }

         snapshot->write_section<value_t>([this](auto& section) {
            decltype(utils)::walk(db, [this, &section](const auto& row) { section.add_row(row, db); });
         });
      });

      add_contract_tables_to_snapshot(snapshot);

      authorization.add_to_snapshot(snapshot);
      resource_limits.add_to_snapshot(snapshot);
   }

   void combined_database::read_from_snapshot(const snapshot_reader_ptr& snapshot, uint32_t blog_start,
                                              uint32_t blog_end, backing_store_type backing_store_,
                                              eosio::chain::authorization_manager&                    authorization,
                                              eosio::chain::resource_limits::resource_limits_manager& resource_limits,
                                              eosio::chain::fork_database& fork_db, eosio::chain::block_state_ptr& head,
                                              uint32_t&                          snapshot_head_block,
                                              const eosio::chain::chain_id_type& chain_id) {
      chain_snapshot_header header;
      snapshot->read_section<chain_snapshot_header>([this, &header](auto& section) {
         section.read_row(header, db);
         header.validate();
      });

      db.create<kv_db_config_object>([](auto&) {});
      set_backing_store(backing_store_);

      { /// load and upgrade the block header state
         block_header_state head_header_state;
         using v2 = legacy::snapshot_block_header_state_v2;

         if (std::clamp(header.version, v2::minimum_version, v2::maximum_version) == header.version) {
            snapshot->read_section<block_state>([this, &head_header_state](auto& section) {
               legacy::snapshot_block_header_state_v2 legacy_header_state;
               section.read_row(legacy_header_state, db);
               head_header_state = block_header_state(std::move(legacy_header_state));
            });
         } else {
            snapshot->read_section<block_state>(
                  [this, &head_header_state](auto& section) { section.read_row(head_header_state, db); });
         }

         snapshot_head_block = head_header_state.block_num;
         EOS_ASSERT(blog_start <= (snapshot_head_block + 1) && snapshot_head_block <= blog_end, block_log_exception,
                    "Block log is provided with snapshot but does not contain the head block from the snapshot nor a "
                    "block right after it",
                    ("snapshot_head_block", snapshot_head_block)("block_log_first_num",
                                                                 blog_start)("block_log_last_num", blog_end));

         fork_db.reset(head_header_state);
         head                = fork_db.head();
         snapshot_head_block = head->block_num;
      }

      controller_index_set::walk_indices([this, &snapshot, &header](auto utils) {
         using value_t = typename decltype(utils)::index_t::value_type;

         // skip the table_id_object as its inlined with contract tables section
         if (std::is_same<value_t, table_id_object>::value) {
            return;
         }

         // skip the database_header as it is only relevant to in-memory database
         if (std::is_same<value_t, database_header_object>::value) {
            return;
         }

         // skip the kv_db_config as it only determines where the kv-database is stored
         if (std::is_same_v<value_t, kv_db_config_object>) {
            return;
         }

         // special case for in-place upgrade of global_property_object
         if (std::is_same<value_t, global_property_object>::value) {
            using v2 = legacy::snapshot_global_property_object_v2;
            using v3 = legacy::snapshot_global_property_object_v3;

            if (std::clamp(header.version, v2::minimum_version, v2::maximum_version) == header.version) {
               std::optional<genesis_state> genesis = extract_legacy_genesis_state(*snapshot, header.version);
               EOS_ASSERT(genesis, snapshot_exception,
                          "Snapshot indicates chain_snapshot_header version 2, but does not contain a genesis_state. "
                          "It must be corrupted.");
               snapshot->read_section<global_property_object>(
                     [&db = this->db, gs_chain_id = genesis->compute_chain_id()](auto& section) {
                        v2 legacy_global_properties;
                        section.read_row(legacy_global_properties, db);

                        db.create<global_property_object>([&legacy_global_properties, &gs_chain_id](auto& gpo) {
                           gpo.initalize_from(legacy_global_properties, gs_chain_id, kv_database_config{},
                                              genesis_state::default_initial_wasm_configuration);
                        });
                     });
               return; // early out to avoid default processing
            }

            if (std::clamp(header.version, v3::minimum_version, v3::maximum_version) == header.version) {
               snapshot->read_section<global_property_object>([&db = this->db](auto& section) {
                  v3 legacy_global_properties;
                  section.read_row(legacy_global_properties, db);

                  db.create<global_property_object>([&legacy_global_properties](auto& gpo) {
                     gpo.initalize_from(legacy_global_properties, kv_database_config{},
                                        genesis_state::default_initial_wasm_configuration);
                  });
               });
               return; // early out to avoid default processing
            }
         }

         // skip the kv index if the snapshot doesn't contain it
         if constexpr (std::is_same_v<value_t, kv_object>) {
            if (header.version < kv_object::minimum_snapshot_version)
               return;
            if (backing_store == backing_store_type::ROCKSDB) {
               auto prefix_key = eosio::session::make_shared_bytes(rocksdb_contract_kv_prefix.data(),
                                                                   rocksdb_contract_kv_prefix.size());
               auto key_values = std::vector<std::pair<eosio::session::shared_bytes, eosio::session::shared_bytes>>{};
               snapshot->read_section<value_t>([this, &key_values, &prefix_key](auto& section) {
                  bool more = !section.empty();
                  while (more) {
                     kv_object* move_to_rocks = nullptr;
                     decltype(utils)::create(db, [this, &section, &more, &move_to_rocks](auto& row) {
                        more = section.read_row(row, db);
                        move_to_rocks = &row;
                     });
                     if (move_to_rocks) {
<<<<<<< HEAD
                        auto buffer = std::vector<char>{};
                        buffer.reserve(sizeof(uint64_t) + prefix_key.size() + move_to_rocks->kv_key.size());
                        buffer.insert(std::end(buffer), prefix_key.data(), prefix_key.data() + prefix_key.size());
                        b1::chain_kv::append_key(buffer, move_to_rocks->contract.to_uint64_t());
                        buffer.insert(std::end(buffer), move_to_rocks->kv_key.data(),
                                      move_to_rocks->kv_key.data() + move_to_rocks->kv_key.size());

                        key_values.emplace_back(eosio::session::make_shared_bytes(buffer.data(), buffer.size()),
                                                eosio::session::make_shared_bytes(move_to_rocks->kv_value.data(),
                                                                                  move_to_rocks->kv_value.size()));

                        std::cout << "Snapshot Read [key: " << key_values.back().first << ", value: " << key_values.back().second << "]" << std::endl;                                                                                  
=======
                        rocksdb::Slice key   = { move_to_rocks->kv_key.data(), move_to_rocks->kv_key.size() };
               
                        // Pack payer and actual key value
                        bytes final_kv_value;
                        build_value(move_to_rocks->kv_value.data(), move_to_rocks->kv_value.size(), move_to_rocks->payer, final_kv_value);

                        rocksdb::Slice value = { final_kv_value.data(), final_kv_value.size() };
                        batch.Put(b1::chain_kv::to_slice(b1::chain_kv::create_full_key(
                                        prefix, move_to_rocks->contract.to_uint64_t(), key)),
                                  value);
>>>>>>> 6b882d94
                        db.remove(*move_to_rocks);
                     }
                  }
               });
               kv_database->write(key_values);
               return;
            }
         }

         snapshot->read_section<value_t>([this](auto& section) {
            bool more = !section.empty();
            while (more) {
               decltype(utils)::create(db, [this, &section, &more](auto& row) { more = section.read_row(row, db); });
            }
         });
      });

      read_contract_tables_from_snapshot(snapshot);

      authorization.read_from_snapshot(snapshot);
      resource_limits.read_from_snapshot(snapshot, header.version);

      set_revision(head->block_num);
      db.create<database_header_object>([](const auto& header) {
         // nothing to do
      });

      const auto& gpo = db.get<global_property_object>();
      EOS_ASSERT(gpo.chain_id == chain_id, chain_id_type_exception,
                 "chain ID in snapshot (${snapshot_chain_id}) does not match the chain ID that controller was "
                 "constructed with (${controller_chain_id})",
                 ("snapshot_chain_id", gpo.chain_id)("controller_chain_id", chain_id));
   }

   void combined_database::add_contract_tables_to_snapshot(const snapshot_writer_ptr& snapshot) const {
      snapshot->write_section("contract_tables", [this](auto& section) {
         index_utils<table_id_multi_index>::walk(db, [this, &section](const table_id_object& table_row) {
            // add a row for the table
            section.add_row(table_row, db);

            // followed by a size row and then N data rows for each type of table
            contract_database_index_set::walk_indices([this, &section, &table_row](auto utils) {
               using utils_t     = decltype(utils);
               using value_t     = typename utils_t::index_t::value_type;
               using by_table_id = object_to_table_id_tag_t<value_t>;

               auto tid_key      = boost::make_tuple(table_row.id);
               auto next_tid_key = boost::make_tuple(table_id_object::id_type(table_row.id._id + 1));

               unsigned_int size = utils_t::template size_range<by_table_id>(db, tid_key, next_tid_key);
               section.add_row(size, db);

               utils_t::template walk_range<by_table_id>(
                     db, tid_key, next_tid_key, [this, &section](const auto& row) { section.add_row(row, db); });
            });
         });
      });
   }

   void combined_database::read_contract_tables_from_snapshot(const snapshot_reader_ptr& snapshot) {
      snapshot->read_section("contract_tables", [this](auto& section) {
         bool more = !section.empty();
         while (more) {
            // read the row for the table
            table_id_object::id_type t_id;
            index_utils<table_id_multi_index>::create(db, [this, &section, &t_id](auto& row) {
               section.read_row(row, db);
               t_id = row.id;
            });

            // read the size and data rows for each type of table
            contract_database_index_set::walk_indices([this, &section, &t_id, &more](auto utils) {
               using utils_t = decltype(utils);

               unsigned_int size;
               more = section.read_row(size, db);

               for (size_t idx = 0; idx < size.value; ++idx) {
                  utils_t::create(db, [this, &section, &more, &t_id](auto& row) {
                     row.t_id = t_id;
                     more     = section.read_row(row, db);
                  });
               }
            });
         }
      });
   }

   std::optional<eosio::chain::genesis_state> extract_legacy_genesis_state(snapshot_reader& snapshot,
                                                                           uint32_t         version) {
      std::optional<eosio::chain::genesis_state> genesis;
      using v2 = legacy::snapshot_global_property_object_v2;

      if (std::clamp(version, v2::minimum_version, v2::maximum_version) == version) {
         genesis.emplace();
         snapshot.read_section<eosio::chain::genesis_state>(
               [&genesis = *genesis](auto& section) { section.read_row(genesis); });
      }
      return genesis;
   }

   std::vector<char> make_rocksdb_undo_prefix() { return rocksdb_undo_prefix; }
   std::vector<char> make_rocksdb_contract_kv_prefix() { return rocksdb_contract_kv_prefix; }

}} // namespace eosio::chain<|MERGE_RESOLUTION|>--- conflicted
+++ resolved
@@ -242,47 +242,45 @@
             snapshot->write_section<value_t>([this](auto& section) {
                // This ordering depends on the fact the eosio.kvdisk is before eosio.kvram and only eosio.kvdisk can be
                // stored in rocksdb.
-               if (db.get<kv_db_config_object>().backing_store == backing_store_type::ROCKSDB) {
+               if (db.get<kv_db_config_object>().backing_store == backing_store_type::ROCKSDB && kv_undo_stack) {
                   auto prefix_key = eosio::session::make_shared_bytes(rocksdb_contract_kv_prefix.data(),
                                                                       rocksdb_contract_kv_prefix.size());
                   auto next_prefix = prefix_key++;
-                  for (auto it = kv_database->lower_bound(prefix_key); it != kv_database->lower_bound(next_prefix); ++it) {
+
+                  auto undo = false;
+                  if (kv_undo_stack->empty()) {
+                    // Get a session to iterate over.
+                    kv_undo_stack->push();
+                    undo = true;
+                  }
+
+                  for (auto it = kv_undo_stack->top().lower_bound(prefix_key); it != kv_undo_stack->top().lower_bound(next_prefix); ++it) {
                      auto key = (*it).first;
 
                      uint64_t    contract;
                      std::size_t key_prefix_size = prefix_key.size() + sizeof(contract);
                      EOS_ASSERT(key.size() >= key_prefix_size, database_exception, "Unexpected key in rocksdb");
-<<<<<<< HEAD
 
                      auto key_buffer = std::vector<char>{ key.data(), key.data() + key.size() };
                      auto begin = std::begin(key_buffer) + prefix_key.size();
                      auto end = std::begin(key_buffer) + key_prefix_size;
                      b1::chain_kv::extract_key(begin, end, contract);
 
-                     auto           value = (*it).second;
-                     kv_object_view row{ name(contract),
-                                         { { key.data() + key_prefix_size,
-                                             key.data() + key.size() } },
-                                         { { value.data(), value.data() + value.size() } } };
-
-                     std::cout << "Snapshot write [key: " << key << ", value: " << value << "]" << std::endl;
-=======
-                     std::reverse_copy(key.data() + prefix.size(), key.data() + key_prefix_size,
-                                       reinterpret_cast<char*>(&contract));
-                     auto           value = it->value();
-
                      // In KV RocksDB, payer and actual data are packed together.
                      // Extract them.
+                     auto           value = (*it).second;
                      auto           payer = get_payer(value.data());
                      auto           actual_value_data = actual_value_start(value.data());
-
                      kv_object_view row{ name(contract),
                                          { { key.data() + key_prefix_size, key.data() + key.size() } },
                                          { { actual_value_data, actual_value_data + actual_value_size(value.size()) } },
                                          payer
                      };
->>>>>>> 6b882d94
                      section.add_row(row, db);
+                  }
+
+                  if (undo) {
+                    kv_undo_stack->undo();
                   }
                }
                decltype(utils)::template walk<by_kv_key>(
@@ -417,7 +415,6 @@
                         move_to_rocks = &row;
                      });
                      if (move_to_rocks) {
-<<<<<<< HEAD
                         auto buffer = std::vector<char>{};
                         buffer.reserve(sizeof(uint64_t) + prefix_key.size() + move_to_rocks->kv_key.size());
                         buffer.insert(std::end(buffer), prefix_key.data(), prefix_key.data() + prefix_key.size());
@@ -425,23 +422,13 @@
                         buffer.insert(std::end(buffer), move_to_rocks->kv_key.data(),
                                       move_to_rocks->kv_key.data() + move_to_rocks->kv_key.size());
 
-                        key_values.emplace_back(eosio::session::make_shared_bytes(buffer.data(), buffer.size()),
-                                                eosio::session::make_shared_bytes(move_to_rocks->kv_value.data(),
-                                                                                  move_to_rocks->kv_value.size()));
-
-                        std::cout << "Snapshot Read [key: " << key_values.back().first << ", value: " << key_values.back().second << "]" << std::endl;                                                                                  
-=======
-                        rocksdb::Slice key   = { move_to_rocks->kv_key.data(), move_to_rocks->kv_key.size() };
-               
                         // Pack payer and actual key value
                         bytes final_kv_value;
                         build_value(move_to_rocks->kv_value.data(), move_to_rocks->kv_value.size(), move_to_rocks->payer, final_kv_value);
 
-                        rocksdb::Slice value = { final_kv_value.data(), final_kv_value.size() };
-                        batch.Put(b1::chain_kv::to_slice(b1::chain_kv::create_full_key(
-                                        prefix, move_to_rocks->contract.to_uint64_t(), key)),
-                                  value);
->>>>>>> 6b882d94
+                        key_values.emplace_back(eosio::session::make_shared_bytes(buffer.data(), buffer.size()),
+                                                eosio::session::make_shared_bytes(final_kv_value.data(),
+                                                                                  final_kv_value.size()));                                                                                
                         db.remove(*move_to_rocks);
                      }
                   }
