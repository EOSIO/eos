#include <eosio/chain/backing_store/kv_context_rocksdb.hpp>
#include <eosio/chain/backing_store/kv_context_chainbase.hpp>
#include <eosio/chain/combined_database.hpp>
#include <eosio/chain/kv_chainbase_objects.hpp>
#include <eosio/chain/backing_store/db_context.hpp>

namespace eosio { namespace chain {
   combined_session::combined_session(chainbase::database& cb_database, eosio::session::undo_stack<rocks_db_type>* undo_stack)
       : kv_undo_stack{ undo_stack } {
      try {
        try {
            cb_session = std::make_unique<chainbase::database::session>(cb_database.start_undo_session(true));
            if (kv_undo_stack) {
              kv_undo_stack->push();
            }
        }
        FC_LOG_AND_RETHROW()
      }
      CATCH_AND_EXIT_DB_FAILURE()
   }

   combined_session::combined_session(combined_session&& src) noexcept
       : cb_session(std::move(src.cb_session)), kv_undo_stack(std::move(src.kv_undo_stack)) {
      kv_undo_stack = nullptr;
   }

   void combined_session::push() {
      if (cb_session) {
         if (!kv_undo_stack) {
            cb_session->push();
            cb_session = nullptr;
         } else {
            try {
               try {
                  cb_session->push();
                  cb_session    = nullptr;
                  kv_undo_stack = nullptr;
               }
               FC_LOG_AND_RETHROW()
            }
            CATCH_AND_EXIT_DB_FAILURE()
         }
      }
   }

   void combined_session::squash() {
      if (cb_session) {
         if (!kv_undo_stack) {
            cb_session->squash();
            cb_session = nullptr;
         } else {
            try {
               try {
                  cb_session->squash();
                  kv_undo_stack->squash();
                  cb_session    = nullptr;
                  kv_undo_stack = nullptr;
               }
               FC_LOG_AND_RETHROW()
            }
            CATCH_AND_EXIT_DB_FAILURE()
         }
      }
   }

   void combined_session::undo() {
      if (cb_session) {
         if (!kv_undo_stack) {
            cb_session->undo();
            cb_session = nullptr;
         } else {
            try {
               try {
                  cb_session->undo();
                  kv_undo_stack->undo();
                  cb_session    = nullptr;
                  kv_undo_stack = nullptr;
               }
               FC_LOG_AND_RETHROW()
            }
            CATCH_AND_EXIT_DB_FAILURE()
         }
      }
   }

   // chainlib reserves prefixes 0x10 - 0x2F.
   static const std::vector<char> rocksdb_undo_prefix{ 0x10 };
   static const std::vector<char> rocksdb_contract_kv_prefix{ 0x11 }; // for KV API
   static const std::vector<char> rocksdb_contract_db_prefix{ 0x12 }; // for DB API

   combined_database::combined_database(chainbase::database& chain_db)
       : backing_store(backing_store_type::CHAINBASE), db(chain_db) {}

   combined_database::combined_database(chainbase::database& chain_db,
                                        const controller::config& cfg)
       : backing_store(backing_store_type::ROCKSDB), db(chain_db), kv_database{ [&]() {
            rocksdb::Options options;

            options.create_if_missing = !cfg.read_only; // Creates a database if it is missing
            options.level_compaction_dynamic_level_bytes = true;
            options.bytes_per_sync = 1048576; // used to control the write rate of flushes and compactions.

            // By default, RocksDB uses only one background thread
            // for flush and compaction.
            // Good value for `total_threads` is the number of cores
            options.IncreaseParallelism(cfg.rocksdb_threads);

            options.OptimizeLevelStyleCompaction(512ull << 20); // optimizes level style compaction

            // Number of open files that can be used by the DB.  
            // Setting it to -1 means files opened are always kept open.
            options.max_open_files = cfg.rocksdb_max_open_files;

            // Use this option to increase the number of threads
            // used to open the files.
            options.max_file_opening_threads = cfg.rocksdb_threads; // Default should be the # of Cores

            // Write Buffer Size - Sets the size of a single
            // memtable. Once memtable exceeds this size, it is
            // marked immutable and a new one is created.
            // Default should be 128MB
            options.write_buffer_size = cfg.rocksdb_write_buffer_size;
            options.max_write_buffer_number = 10; // maximum number of memtables, both active and immutable
            options.min_write_buffer_number_to_merge = 2; // minimum number of memtables to be merged before flushing to storage

            // Once level 0 reaches this number of files, L0->L1 compaction is triggered.
            options.level0_file_num_compaction_trigger = 2;

            // Size of L0 = write_buffer_size * min_write_buffer_number_to_merge * level0_file_num_compaction_trigger
            // For optimal performance make this equal to L0
            options.max_bytes_for_level_base = cfg.rocksdb_write_buffer_size * options.min_write_buffer_number_to_merge * options.level0_file_num_compaction_trigger; 

            // Files in level 1 will have target_file_size_base
            // bytes. It’s recommended setting target_file_size_base
            // to be max_bytes_for_level_base / 10.
            options.target_file_size_base = options.max_bytes_for_level_base / 10;

            // This value represents the maximum number of threads
            // that will concurrently perform a compaction job by
            // breaking it into multiple,
            // smaller ones that are run simultaneously.
            options.max_subcompactions = cfg.rocksdb_threads;	// Default should be the # of CPUs

            // Full and partitioned filters in the block-based table
            // use an improved Bloom filter implementation, enabled
            // with format_version 5 (or above) because previous
            // releases cannot read this filter. This replacement is
            // faster and more accurate, especially for high bits
            // per key or millions of keys in a single (full) filter.
            rocksdb::BlockBasedTableOptions table_options;
            table_options.format_version               = 5;
            table_options.index_block_restart_interval = 16;

            // Sets the bloom filter - Given an arbitrary key, 
            // this bit array may be used to determine if the key 
            // may exist or definitely does not exist in the key set.
	          table_options.filter_policy.reset(rocksdb::NewBloomFilterPolicy(15, false));
	          table_options.index_type = rocksdb::BlockBasedTableOptions::kBinarySearch;

            // Incorporates the Table options into options
            options.table_factory.reset(NewBlockBasedTableFactory(table_options));

            rocksdb::DB* p;
            auto         status = rocksdb::DB::Open(options, (cfg.state_dir / "chain-kv").string(), &p);
            if (!status.ok())
               throw std::runtime_error(std::string{ "database::database: rocksdb::DB::Open: " } + status.ToString());
            auto rdb        = std::shared_ptr<rocksdb::DB>{ p };
            return std::make_unique<rocks_db_type>(eosio::session::make_session(std::move(rdb), 1024));
         }() },
         kv_undo_stack(std::make_unique<eosio::session::undo_stack<rocks_db_type>>(*kv_database)) {}

   void combined_database::check_backing_store_setting() {
      switch (backing_store) {
      case backing_store_type::CHAINBASE:
         EOS_ASSERT(db.get<kv_db_config_object>().backing_store == backing_store_type::CHAINBASE, database_move_kv_disk_exception,
                    "Chainbase indicates that RocksDB is in use; resync, replay, or restore from snapshot to switch back to chainbase");
         break;
      case backing_store_type::ROCKSDB:
         if (db.get<kv_db_config_object>().backing_store != backing_store_type::ROCKSDB) {
            auto& idx = db.get_index<kv_index, by_kv_key>();
            auto  it  = idx.lower_bound(boost::make_tuple(name{}, std::string_view{}));
            EOS_ASSERT(it == idx.end(), database_move_kv_disk_exception,
                     "Chainbase already contains KV entries; use resync, replay, or snapshot to move these to "
                     "rocksdb");
            db.modify(db.get<kv_db_config_object>(), [](auto& cfg) { cfg.backing_store = backing_store_type::ROCKSDB; });
         }
      }
      if (backing_store == backing_store_type::ROCKSDB)
         ilog("using rocksdb for backing store");
      else
         ilog("using chainbase for backing store");
   }

   void combined_database::set_revision(uint64_t revision) {
      switch (backing_store) {
      case backing_store_type::CHAINBASE:
         db.set_revision(revision);
         break;
      case backing_store_type::ROCKSDB:
         try {
            try {
                db.set_revision(revision);
                kv_undo_stack->revision(revision);
            }
            FC_LOG_AND_RETHROW()
         }
         CATCH_AND_EXIT_DB_FAILURE()
      }
   }

   void combined_database::undo() {
      switch (backing_store) {
      case backing_store_type::CHAINBASE:
         db.undo();
         break;
      case backing_store_type::ROCKSDB:
         try {
            try {
              db.undo();
              kv_undo_stack->undo();
            }
            FC_LOG_AND_RETHROW()
         }
         CATCH_AND_EXIT_DB_FAILURE()
      }
   }

   void combined_database::commit(int64_t revision) {
      switch (backing_store) {
      case backing_store_type::CHAINBASE:
         db.commit(revision);
         break;
      case backing_store_type::ROCKSDB:
         try {
            try {
               db.commit(revision);
               kv_undo_stack->commit(revision);
            }
            FC_LOG_AND_RETHROW()
         }
         CATCH_AND_EXIT_DB_FAILURE()
      }
   }

   void combined_database::flush() {
      switch (backing_store) {
      case backing_store_type::CHAINBASE:
         break;
      case backing_store_type::ROCKSDB:
         try {
            try {
               kv_database->flush();
            }
            FC_LOG_AND_RETHROW()
         }
         CATCH_AND_EXIT_DB_FAILURE()
      }
   }

   std::unique_ptr<kv_context> combined_database::create_kv_context(name receiver, kv_resource_manager resource_manager,
                                                                    const kv_database_config& limits) {
      switch (backing_store) {
         case backing_store_type::ROCKSDB:
            return create_kv_rocksdb_context<session_type, kv_resource_manager>(kv_undo_stack->top(), receiver,
                                                                                resource_manager, limits);
         case backing_store_type::CHAINBASE:
            return create_kv_chainbase_context<kv_resource_manager>(db, receiver, resource_manager, limits);
      }
      EOS_ASSERT(false, action_validate_exception, "Unknown backing store.");
   }

   std::unique_ptr<db_context> combined_database::create_db_context(apply_context& context, name receiver) {
      switch (backing_store) {
         case backing_store_type::ROCKSDB:
            return backing_store::create_db_rocksdb_context(context, receiver, kv_undo_stack->top());
         case backing_store_type::CHAINBASE:
            return backing_store::create_db_chainbase_context(context, receiver);
         default:
            EOS_ASSERT(false, action_validate_exception, "Unknown backing store.");
      }
   }

   void combined_database::add_to_snapshot(
         const eosio::chain::snapshot_writer_ptr& snapshot, const eosio::chain::block_state& head,
         const eosio::chain::authorization_manager&                    authorization,
         const eosio::chain::resource_limits::resource_limits_manager& resource_limits) const {

      snapshot->write_section<chain_snapshot_header>(
            [this](auto& section) { section.add_row(chain_snapshot_header(), db); });

      snapshot->write_section<block_state>(
            [this, &head](auto& section) { section.template add_row<block_header_state>(head, db); });

      eosio::chain::controller_index_set::walk_indices([this, &snapshot](auto utils) {
         using value_t = typename decltype(utils)::index_t::value_type;

         // skip the table_id_object as its inlined with contract tables section
         if (std::is_same<value_t, table_id_object>::value) {
            return;
         }

         // skip the database_header as it is only relevant to in-memory database
         if (std::is_same<value_t, database_header_object>::value) {
            return;
         }

         // skip the kv_db_config as it only determines where the kv-database is stored
         if (std::is_same_v<value_t, kv_db_config_object>) {
            return;
         }

         if constexpr (std::is_same_v<value_t, kv_object>) {
            snapshot->write_section<value_t>([this](auto& section) {
               // This ordering depends on the fact the eosio.kvdisk is before eosio.kvram and only eosio.kvdisk can be
               // stored in rocksdb.
               if (db.get<kv_db_config_object>().backing_store == backing_store_type::ROCKSDB && kv_undo_stack) {
                  auto prefix_key = eosio::session::shared_bytes(rocksdb_contract_kv_prefix.data(),
                                                                      rocksdb_contract_kv_prefix.size());
                  auto next_prefix = prefix_key.next();

                  auto undo = false;
                  if (kv_undo_stack->empty()) {
                    // Get a session to iterate over.
                    kv_undo_stack->push();
                    undo = true;
                  }
                  
                  auto begin_it = kv_undo_stack->top().lower_bound(prefix_key);
                  auto end_it = kv_undo_stack->top().lower_bound(next_prefix);
                  for (auto it = begin_it; it != end_it; ++it) {
                     auto key = (*it).first;

                     uint64_t    contract;
                     std::size_t key_prefix_size = prefix_key.size() + sizeof(contract);
                     EOS_ASSERT(key.size() >= key_prefix_size, database_exception, "Unexpected key in rocksdb");

                     auto key_buffer = std::vector<char>{ key.data(), key.data() + key.size() };
                     auto begin = std::begin(key_buffer) + prefix_key.size();
                     auto end = std::begin(key_buffer) + key_prefix_size;
                     b1::chain_kv::extract_key(begin, end, contract);

                     // In KV RocksDB, payer and actual data are packed together.
                     // Extract them.
                     auto           value = (*it).second;
<<<<<<< HEAD
                     auto           payer = backing_store::get_payer(value.data());
                     auto           actual_value_data = backing_store::actual_value_start(value.data());
                     kv_object_view row{ name(contract),
                                         { { key.data() + key_prefix_size, key.data() + key.size() } },
                                         { { actual_value_data, actual_value_data + backing_store::actual_value_size(value.size()) } },
=======
                     auto           payer = get_payer(value->data());
                     auto           actual_value_data = actual_value_start(value->data());
                     kv_object_view row{ name(contract),
                                         { { key.data() + key_prefix_size, key.data() + key.size() } },
                                         { { actual_value_data, actual_value_data + actual_value_size(value->size()) } },
>>>>>>> 9c4347a8
                                         payer
                     };
                     section.add_row(row, db);
                  }

                  if (undo) {
                    kv_undo_stack->undo();
                  }
               }
               decltype(utils)::template walk<by_kv_key>(
                     db, [this, &section](const auto& row) { section.add_row(row, db); });
            });
            return;
         }

         snapshot->write_section<value_t>([this](auto& section) {
            decltype(utils)::walk(db, [this, &section](const auto& row) { section.add_row(row, db); });
         });
      });

      add_contract_tables_to_snapshot(snapshot);

      authorization.add_to_snapshot(snapshot);
      resource_limits.add_to_snapshot(snapshot);
   }

   void combined_database::read_from_snapshot(const snapshot_reader_ptr& snapshot,
                                              uint32_t blog_start,
                                              uint32_t blog_end,
                                              eosio::chain::authorization_manager& authorization,
                                              eosio::chain::resource_limits::resource_limits_manager& resource_limits,
                                              eosio::chain::fork_database& fork_db, eosio::chain::block_state_ptr& head,
                                              uint32_t&                          snapshot_head_block,
                                              const eosio::chain::chain_id_type& chain_id) {
      chain_snapshot_header header;
      snapshot->read_section<chain_snapshot_header>([this, &header](auto& section) {
         section.read_row(header, db);
         header.validate();
      });

      db.create<kv_db_config_object>([](auto&) {});
      check_backing_store_setting();

      { /// load and upgrade the block header state
         block_header_state head_header_state;
         using v2 = legacy::snapshot_block_header_state_v2;

         if (std::clamp(header.version, v2::minimum_version, v2::maximum_version) == header.version) {
            snapshot->read_section<block_state>([this, &head_header_state](auto& section) {
               legacy::snapshot_block_header_state_v2 legacy_header_state;
               section.read_row(legacy_header_state, db);
               head_header_state = block_header_state(std::move(legacy_header_state));
            });
         } else {
            snapshot->read_section<block_state>(
                  [this, &head_header_state](auto& section) { section.read_row(head_header_state, db); });
         }

         snapshot_head_block = head_header_state.block_num;
         EOS_ASSERT(blog_start <= (snapshot_head_block + 1) && snapshot_head_block <= blog_end, block_log_exception,
                    "Block log is provided with snapshot but does not contain the head block from the snapshot nor a "
                    "block right after it",
                    ("snapshot_head_block", snapshot_head_block)("block_log_first_num",
                                                                 blog_start)("block_log_last_num", blog_end));

         fork_db.reset(head_header_state);
         head                = fork_db.head();
         snapshot_head_block = head->block_num;
      }

      controller_index_set::walk_indices([this, &snapshot, &header](auto utils) {
         using value_t = typename decltype(utils)::index_t::value_type;

         // skip the table_id_object as its inlined with contract tables section
         if (std::is_same<value_t, table_id_object>::value) {
            return;
         }

         // skip the database_header as it is only relevant to in-memory database
         if (std::is_same<value_t, database_header_object>::value) {
            return;
         }

         // skip the kv_db_config as it only determines where the kv-database is stored
         if (std::is_same_v<value_t, kv_db_config_object>) {
            return;
         }

         // special case for in-place upgrade of global_property_object
         if (std::is_same<value_t, global_property_object>::value) {
            using v2 = legacy::snapshot_global_property_object_v2;
            using v3 = legacy::snapshot_global_property_object_v3;

            if (std::clamp(header.version, v2::minimum_version, v2::maximum_version) == header.version) {
               std::optional<genesis_state> genesis = extract_legacy_genesis_state(*snapshot, header.version);
               EOS_ASSERT(genesis, snapshot_exception,
                          "Snapshot indicates chain_snapshot_header version 2, but does not contain a genesis_state. "
                          "It must be corrupted.");
               snapshot->read_section<global_property_object>(
                     [&db = this->db, gs_chain_id = genesis->compute_chain_id()](auto& section) {
                        v2 legacy_global_properties;
                        section.read_row(legacy_global_properties, db);

                        db.create<global_property_object>([&legacy_global_properties, &gs_chain_id](auto& gpo) {
                           gpo.initalize_from(legacy_global_properties, gs_chain_id, kv_database_config{},
                                              genesis_state::default_initial_wasm_configuration);
                        });
                     });
               return; // early out to avoid default processing
            }

            if (std::clamp(header.version, v3::minimum_version, v3::maximum_version) == header.version) {
               snapshot->read_section<global_property_object>([&db = this->db](auto& section) {
                  v3 legacy_global_properties;
                  section.read_row(legacy_global_properties, db);

                  db.create<global_property_object>([&legacy_global_properties](auto& gpo) {
                     gpo.initalize_from(legacy_global_properties, kv_database_config{},
                                        genesis_state::default_initial_wasm_configuration);
                  });
               });
               return; // early out to avoid default processing
            }
         }

         // skip the kv index if the snapshot doesn't contain it
         if constexpr (std::is_same_v<value_t, kv_object>) {
            if (header.version < kv_object::minimum_snapshot_version)
               return;
            if (backing_store == backing_store_type::ROCKSDB) {
               auto prefix_key = eosio::session::shared_bytes(rocksdb_contract_kv_prefix.data(),
                                                                   rocksdb_contract_kv_prefix.size());
               auto key_values = std::vector<std::pair<eosio::session::shared_bytes, eosio::session::shared_bytes>>{};
               snapshot->read_section<value_t>([this, &key_values, &prefix_key](auto& section) {
                  bool more = !section.empty();
                  while (more) {
                     kv_object* move_to_rocks = nullptr;
                     decltype(utils)::create(db, [this, &section, &more, &move_to_rocks](auto& row) {
                        more = section.read_row(row, db);
                        move_to_rocks = &row;
                     });
                     if (move_to_rocks) {
                        auto buffer = std::vector<char>{};
                        buffer.reserve(sizeof(uint64_t) + prefix_key.size() + move_to_rocks->kv_key.size());
                        buffer.insert(std::end(buffer), prefix_key.data(), prefix_key.data() + prefix_key.size());
                        b1::chain_kv::append_key(buffer, move_to_rocks->contract.to_uint64_t());
                        buffer.insert(std::end(buffer), move_to_rocks->kv_key.data(),
                                      move_to_rocks->kv_key.data() + move_to_rocks->kv_key.size());

                        // Pack payer and actual key value
                        auto final_kv_value = build_value(move_to_rocks->kv_value.data(), move_to_rocks->kv_value.size(), move_to_rocks->payer);

                        key_values.emplace_back(eosio::session::shared_bytes(buffer.data(), buffer.size()),
                                                std::move(final_kv_value));                                                                                
                        db.remove(*move_to_rocks);
                     }
                  }
               });
               kv_database->write(key_values);
               return;
            }
         }

         snapshot->read_section<value_t>([this](auto& section) {
            bool more = !section.empty();
            while (more) {
               decltype(utils)::create(db, [this, &section, &more](auto& row) { more = section.read_row(row, db); });
            }
         });
      });

      read_contract_tables_from_snapshot(snapshot);

      authorization.read_from_snapshot(snapshot);
      resource_limits.read_from_snapshot(snapshot, header.version);

      set_revision(head->block_num);
      db.create<database_header_object>([](const auto& header) {
         // nothing to do
      });

      const auto& gpo = db.get<global_property_object>();
      EOS_ASSERT(gpo.chain_id == chain_id, chain_id_type_exception,
                 "chain ID in snapshot (${snapshot_chain_id}) does not match the chain ID that controller was "
                 "constructed with (${controller_chain_id})",
                 ("snapshot_chain_id", gpo.chain_id)("controller_chain_id", chain_id));
   }

   void combined_database::add_contract_tables_to_snapshot(const snapshot_writer_ptr& snapshot) const {
      snapshot->write_section("contract_tables", [this](auto& section) {
         index_utils<table_id_multi_index>::walk(db, [this, &section](const table_id_object& table_row) {
            // add a row for the table
            section.add_row(table_row, db);

            // followed by a size row and then N data rows for each type of table
            contract_database_index_set::walk_indices([this, &section, &table_row](auto utils) {
               using utils_t     = decltype(utils);
               using value_t     = typename utils_t::index_t::value_type;
               using by_table_id = object_to_table_id_tag_t<value_t>;

               auto tid_key      = boost::make_tuple(table_row.id);
               auto next_tid_key = boost::make_tuple(table_id_object::id_type(table_row.id._id + 1));

               unsigned_int size = utils_t::template size_range<by_table_id>(db, tid_key, next_tid_key);
               section.add_row(size, db);

               utils_t::template walk_range<by_table_id>(
                     db, tid_key, next_tid_key, [this, &section](const auto& row) { section.add_row(row, db); });
            });
         });
      });
   }

   void combined_database::read_contract_tables_from_snapshot(const snapshot_reader_ptr& snapshot) {
      snapshot->read_section("contract_tables", [this](auto& section) {
         bool more = !section.empty();
         while (more) {
            // read the row for the table
            table_id_object::id_type t_id;
            index_utils<table_id_multi_index>::create(db, [this, &section, &t_id](auto& row) {
               section.read_row(row, db);
               t_id = row.id;
            });

            // read the size and data rows for each type of table
            contract_database_index_set::walk_indices([this, &section, &t_id, &more](auto utils) {
               using utils_t = decltype(utils);

               unsigned_int size;
               more = section.read_row(size, db);

               for (size_t idx = 0; idx < size.value; ++idx) {
                  utils_t::create(db, [this, &section, &more, &t_id](auto& row) {
                     row.t_id = t_id;
                     more     = section.read_row(row, db);
                  });
               }
            });
         }
      });
   }

   std::optional<eosio::chain::genesis_state> extract_legacy_genesis_state(snapshot_reader& snapshot,
                                                                           uint32_t         version) {
      std::optional<eosio::chain::genesis_state> genesis;
      using v2 = legacy::snapshot_global_property_object_v2;

      if (std::clamp(version, v2::minimum_version, v2::maximum_version) == version) {
         genesis.emplace();
         snapshot.read_section<eosio::chain::genesis_state>(
               [&genesis = *genesis](auto& section) { section.read_row(genesis); });
      }
      return genesis;
   }

   std::vector<char> make_rocksdb_undo_prefix() { return rocksdb_undo_prefix; }
   std::vector<char> make_rocksdb_contract_kv_prefix() { return rocksdb_contract_kv_prefix; }
   std::vector<char> make_rocksdb_contract_db_prefix() { return rocksdb_contract_db_prefix; }

}} // namespace eosio::chain<|MERGE_RESOLUTION|>--- conflicted
+++ resolved
@@ -342,19 +342,11 @@
                      // In KV RocksDB, payer and actual data are packed together.
                      // Extract them.
                      auto           value = (*it).second;
-<<<<<<< HEAD
-                     auto           payer = backing_store::get_payer(value.data());
-                     auto           actual_value_data = backing_store::actual_value_start(value.data());
+                     auto           payer = backing_store::get_payer(value->data());
+                     auto           actual_value_data = backing_store::actual_value_start(value->data());
                      kv_object_view row{ name(contract),
                                          { { key.data() + key_prefix_size, key.data() + key.size() } },
-                                         { { actual_value_data, actual_value_data + backing_store::actual_value_size(value.size()) } },
-=======
-                     auto           payer = get_payer(value->data());
-                     auto           actual_value_data = actual_value_start(value->data());
-                     kv_object_view row{ name(contract),
-                                         { { key.data() + key_prefix_size, key.data() + key.size() } },
-                                         { { actual_value_data, actual_value_data + actual_value_size(value->size()) } },
->>>>>>> 9c4347a8
+                                         { { actual_value_data, actual_value_data + backing_store::actual_value_size(value->size()) } },
                                          payer
                      };
                      section.add_row(row, db);
