--- conflicted
+++ resolved
@@ -12,11 +12,7 @@
 {
    return async_thread_pool( thread_pool, [trx{std::move(trx)}, chain_id, time_limit, max_variable_sig_size]() mutable {
          fc::time_point deadline = time_limit == fc::microseconds::max() ?
-<<<<<<< HEAD
-                                   fc::time_point::max() : fc::now<fc::microseconds>() + time_limit;
-=======
-                                   fc::time_point::max() : fc::clock::now() + time_limit;
->>>>>>> 8d4aa1bb
+                                   fc::time_point::max() : fc::now() + time_limit;
          check_variable_sig_size( trx, max_variable_sig_size );
          const signed_transaction& trn = trx->get_signed_transaction();
          flat_set<public_key_type> recovered_pub_keys;
