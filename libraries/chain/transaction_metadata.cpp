#include <eosio/chain/transaction_metadata.hpp>
#include <eosio/chain/thread_utils.hpp>
#include <boost/asio/thread_pool.hpp>

namespace eosio { namespace chain {

recovery_keys_type transaction_metadata::recover_keys( const chain_id_type& chain_id ) {
   // Unlikely for more than one chain_id to be used in one nodeos instance
   if( signing_keys_future.valid() ) {
      const std::tuple<chain_id_type, fc::microseconds, flat_set<public_key_type>>& sig_keys = signing_keys_future.get();
      if( std::get<0>( sig_keys ) == chain_id ) {
         return std::make_pair( std::get<1>( sig_keys ), std::cref( std::get<2>( sig_keys ) ) );
      }
   }

   // shared_keys_future not created or different chain_id
   std::promise<signing_keys_future_value_type> p;
   flat_set<public_key_type> recovered_pub_keys;
   const signed_transaction& trn = packed_trx->get_signed_transaction();
   fc::microseconds cpu_usage = trn.get_signature_keys( chain_id, fc::time_point::maximum(), recovered_pub_keys );
   p.set_value( std::make_tuple( chain_id, cpu_usage, std::move( recovered_pub_keys ) ) );
   signing_keys_future = p.get_future().share();

   const std::tuple<chain_id_type, fc::microseconds, flat_set<public_key_type>>& sig_keys = signing_keys_future.get();
   return std::make_pair( std::get<1>( sig_keys ), std::cref( std::get<2>( sig_keys ) ) );
}

<<<<<<< HEAD
void transaction_metadata::create_signing_keys_future( const transaction_metadata_ptr& mtrx,
      boost::asio::thread_pool& thread_pool, const chain_id_type& chain_id, fc::microseconds time_limit,
      std::function<void()> next )
{
   if( mtrx->signing_keys_future.valid() || mtrx->signing_keys.valid() ) {// already created
      if( next ) next();
      return;
   }
=======
signing_keys_future_type transaction_metadata::start_recover_keys( const transaction_metadata_ptr& mtrx,
                                                                   boost::asio::io_context& thread_pool,
                                                                   const chain_id_type& chain_id,
                                                                   fc::microseconds time_limit )
{
   if( mtrx->signing_keys_future.valid() && std::get<0>( mtrx->signing_keys_future.get() ) == chain_id ) // already created
      return mtrx->signing_keys_future;
>>>>>>> 80f20d9e

   mtrx->signing_keys_future = async_thread_pool( thread_pool, [time_limit, chain_id, mtrx, next{std::move(next)}]() {
      fc::time_point deadline = time_limit == fc::microseconds::maximum() ?
<<<<<<< HEAD
            fc::time_point::maximum() : fc::time_point::now() + time_limit;
=======
                                fc::time_point::maximum() : fc::time_point::now() + time_limit;
      auto mtrx = mtrx_wp.lock();
>>>>>>> 80f20d9e
      fc::microseconds cpu_usage;
      flat_set<public_key_type> recovered_pub_keys;
      const signed_transaction& trn = mtrx->packed_trx->get_signed_transaction();
      cpu_usage = trn.get_signature_keys( chain_id, deadline, recovered_pub_keys );
      if( next ) next();
      return std::make_tuple( chain_id, cpu_usage, std::move( recovered_pub_keys ));
   } );

   return mtrx->signing_keys_future;
}


} } // eosio::chain<|MERGE_RESOLUTION|>--- conflicted
+++ resolved
@@ -25,37 +25,23 @@
    return std::make_pair( std::get<1>( sig_keys ), std::cref( std::get<2>( sig_keys ) ) );
 }
 
-<<<<<<< HEAD
-void transaction_metadata::create_signing_keys_future( const transaction_metadata_ptr& mtrx,
-      boost::asio::thread_pool& thread_pool, const chain_id_type& chain_id, fc::microseconds time_limit,
-      std::function<void()> next )
-{
-   if( mtrx->signing_keys_future.valid() || mtrx->signing_keys.valid() ) {// already created
-      if( next ) next();
-      return;
-   }
-=======
 signing_keys_future_type transaction_metadata::start_recover_keys( const transaction_metadata_ptr& mtrx,
                                                                    boost::asio::io_context& thread_pool,
                                                                    const chain_id_type& chain_id,
-                                                                   fc::microseconds time_limit )
+                                                                   fc::microseconds time_limit,
+                                                                   std::function<void()> next )
 {
-   if( mtrx->signing_keys_future.valid() && std::get<0>( mtrx->signing_keys_future.get() ) == chain_id ) // already created
+   if( mtrx->signing_keys_future.valid() && std::get<0>( mtrx->signing_keys_future.get() ) == chain_id ) { // already created
+      if( next ) next();
       return mtrx->signing_keys_future;
->>>>>>> 80f20d9e
+   }
 
    mtrx->signing_keys_future = async_thread_pool( thread_pool, [time_limit, chain_id, mtrx, next{std::move(next)}]() {
       fc::time_point deadline = time_limit == fc::microseconds::maximum() ?
-<<<<<<< HEAD
-            fc::time_point::maximum() : fc::time_point::now() + time_limit;
-=======
                                 fc::time_point::maximum() : fc::time_point::now() + time_limit;
-      auto mtrx = mtrx_wp.lock();
->>>>>>> 80f20d9e
-      fc::microseconds cpu_usage;
       flat_set<public_key_type> recovered_pub_keys;
       const signed_transaction& trn = mtrx->packed_trx->get_signed_transaction();
-      cpu_usage = trn.get_signature_keys( chain_id, deadline, recovered_pub_keys );
+      fc::microseconds cpu_usage = trn.get_signature_keys( chain_id, deadline, recovered_pub_keys );
       if( next ) next();
       return std::make_tuple( chain_id, cpu_usage, std::move( recovered_pub_keys ));
    } );
