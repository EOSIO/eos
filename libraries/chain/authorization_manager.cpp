--- conflicted
+++ resolved
@@ -28,10 +28,7 @@
    :_control(c),_db(d){}
 
    void authorization_manager::add_indices() {
-<<<<<<< HEAD
-      _db.add_chaindb_index<permission_index>(_control.chaindb());
-      _db.add_chaindb_index<permission_usage_index>(_control.chaindb());
-      _db.add_chaindb_index<permission_link_index>(_control.chaindb());
+       authorization_index_set::add_indices(_db, _control.chaindb());
    }
 
    void authorization_manager::add_abi_tables(eosio::chain::abi_def &abi) {
@@ -118,9 +115,6 @@
            {"permission", cyberway::chaindb::tag<by_permission_name>::get_code(), true, {{"account","asc"},{"required_permission","asc"},{"code","asc"},{"message_type","asc"}}},
         }
       });
-=======
-      authorization_index_set::add_indices(_db);
->>>>>>> ac0e3fd3
    }
 
    void authorization_manager::initialize_database() {
