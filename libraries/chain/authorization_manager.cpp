#include <eosio/chain/authorization_manager.hpp>
#include <eosio/chain/exceptions.hpp>
#include <eosio/chain/permission_object.hpp>
#include <eosio/chain/permission_link_object.hpp>
#include <eosio/chain/authority_checker.hpp>
#include <eosio/chain/controller.hpp>
#include <eosio/chain/global_property_object.hpp>
#include <eosio/chain/contract_types.hpp>
#include <eosio/chain/generated_transaction_object.hpp>
#include <boost/tuple/tuple_io.hpp>
#include <eosio/chain/database_utils.hpp>
<<<<<<< HEAD
#include <eosio/chain/protocol_state_object.hpp>
=======
#include <fc/io/json.hpp>
>>>>>>> 01a80b29


namespace eosio { namespace chain {

   using authorization_index_set = index_set<
      permission_index,
      permission_usage_index,
      permission_link_index
   >;

   authorization_manager::authorization_manager(controller& c, database& d)
   :_control(c),_db(d){}

   void authorization_manager::add_indices() {
      authorization_index_set::add_indices(_db);
   }

   void authorization_manager::initialize_database() {
      _db.create<permission_object>([](auto&){}); /// reserve perm 0 (used else where)
   }

   namespace detail {
      template<>
      struct snapshot_row_traits<permission_object> {
         using value_type = permission_object;
         using snapshot_type = snapshot_permission_object;

         static snapshot_permission_object to_snapshot_row(const permission_object& value, const chainbase::database& db) {
            snapshot_permission_object res;
            res.name = value.name;
            res.owner = value.owner;
            res.last_updated = value.last_updated;
            res.auth = value.auth.to_authority();

            // lookup parent name
            const auto& parent = db.get(value.parent);
            res.parent = parent.name;

            // lookup the usage object
            const auto& usage = db.get<permission_usage_object>(value.usage_id);
            res.last_used = usage.last_used;

            return res;
         };

         static void from_snapshot_row(snapshot_permission_object&& row, permission_object& value, chainbase::database& db) {
            value.name = row.name;
            value.owner = row.owner;
            value.last_updated = row.last_updated;
            value.auth = row.auth;

            value.parent = 0;
            if (value.id == 0) {
               EOS_ASSERT(row.parent == permission_name(), snapshot_exception, "Unexpected parent name on reserved permission 0");
               EOS_ASSERT(row.name == permission_name(), snapshot_exception, "Unexpected permission name on reserved permission 0");
               EOS_ASSERT(row.owner == name(), snapshot_exception, "Unexpected owner name on reserved permission 0");
               EOS_ASSERT(row.auth.accounts.size() == 0,  snapshot_exception, "Unexpected auth accounts on reserved permission 0");
               EOS_ASSERT(row.auth.keys.size() == 0,  snapshot_exception, "Unexpected auth keys on reserved permission 0");
               EOS_ASSERT(row.auth.waits.size() == 0,  snapshot_exception, "Unexpected auth waits on reserved permission 0");
               EOS_ASSERT(row.auth.threshold == 0,  snapshot_exception, "Unexpected auth threshold on reserved permission 0");
               EOS_ASSERT(row.last_updated == time_point(),  snapshot_exception, "Unexpected auth last updated on reserved permission 0");
               value.parent = 0;
            } else if ( row.parent != permission_name()){
               const auto& parent = db.get<permission_object, by_owner>(boost::make_tuple(row.owner, row.parent));

               EOS_ASSERT(parent.id != 0, snapshot_exception, "Unexpected mapping to reserved permission 0");
               value.parent = parent.id;
            }

            if (value.id != 0) {
               // create the usage object
               const auto& usage = db.create<permission_usage_object>([&](auto& p) {
                  p.last_used = row.last_used;
               });
               value.usage_id = usage.id;
            } else {
               value.usage_id = 0;
            }
         }
      };
   }

   void authorization_manager::add_to_snapshot( const snapshot_writer_ptr& snapshot ) const {
      authorization_index_set::walk_indices([this, &snapshot]( auto utils ){
         using section_t = typename decltype(utils)::index_t::value_type;

         // skip the permission_usage_index as its inlined with permission_index
         if (std::is_same<section_t, permission_usage_object>::value) {
            return;
         }

         snapshot->write_section<section_t>([this]( auto& section ){
            decltype(utils)::walk(_db, [this, &section]( const auto &row ) {
               section.add_row(row, _db);
            });
         });
      });
   }

   void authorization_manager::read_from_snapshot( const snapshot_reader_ptr& snapshot ) {
      authorization_index_set::walk_indices([this, &snapshot]( auto utils ){
         using section_t = typename decltype(utils)::index_t::value_type;

         // skip the permission_usage_index as its inlined with permission_index
         if (std::is_same<section_t, permission_usage_object>::value) {
            return;
         }

         snapshot->read_section<section_t>([this]( auto& section ) {
            bool more = !section.empty();
            while(more) {
               decltype(utils)::create(_db, [this, &section, &more]( auto &row ) {
                  more = section.read_row(row, _db);
               });
            }
         });
      });
   }

   const permission_object& authorization_manager::create_permission( account_name account,
                                                                      permission_name name,
                                                                      permission_id_type parent,
                                                                      const authority& auth,
                                                                      uint32_t action_id,
                                                                      time_point initial_creation_time
                                                                    )
   {
      for(const key_weight& k: auth.keys)
         EOS_ASSERT(static_cast<uint32_t>(k.key.which()) < _db.get<protocol_state_object>().num_supported_key_types, unactivated_key_type,
           "Unactivated key type used when creating permission");

      auto creation_time = initial_creation_time;
      if( creation_time == time_point() ) {
         creation_time = _control.pending_block_time();
      }

      const auto& perm_usage = _db.create<permission_usage_object>([&](auto& p) {
         p.last_used = creation_time;
      });

      const auto& perm = _db.create<permission_object>([&](auto& p) {
         p.usage_id     = perm_usage.id;
         p.parent       = parent;
         p.owner        = account;
         p.name         = name;
         p.last_updated = creation_time;
         p.auth         = auth;

         if (auto dm_logger = _control.get_deep_mind_logger()) {
            fc_dlog(*dm_logger, "PERM_OP INS ${action_id} ${permission_id} ${data}",
               ("action_id", action_id)
               ("permission_id", p.id)
               ("data", p)
            );
         }
      });
      return perm;
   }

   const permission_object& authorization_manager::create_permission( account_name account,
                                                                      permission_name name,
                                                                      permission_id_type parent,
                                                                      authority&& auth,
                                                                      uint32_t action_id,
                                                                      time_point initial_creation_time
                                                                    )
   {
      for(const key_weight& k: auth.keys)
         EOS_ASSERT(static_cast<uint32_t>(k.key.which()) < _db.get<protocol_state_object>().num_supported_key_types, unactivated_key_type,
           "Unactivated key type used when creating permission");

      auto creation_time = initial_creation_time;
      if( creation_time == time_point() ) {
         creation_time = _control.pending_block_time();
      }

      const auto& perm_usage = _db.create<permission_usage_object>([&](auto& p) {
         p.last_used = creation_time;
      });

      const auto& perm = _db.create<permission_object>([&](auto& p) {
         p.usage_id     = perm_usage.id;
         p.parent       = parent;
         p.owner        = account;
         p.name         = name;
         p.last_updated = creation_time;
         p.auth         = std::move(auth);

         if (auto dm_logger = _control.get_deep_mind_logger()) {
            fc_dlog(*dm_logger, "PERM_OP INS ${action_id} ${permission_id} ${data}",
               ("action_id", action_id)
               ("permission_id", p.id)
               ("data", p)
            );
         }
      });
      return perm;
   }

   void authorization_manager::modify_permission( const permission_object& permission, const authority& auth, uint32_t action_id ) {
      for(const key_weight& k: auth.keys)
         EOS_ASSERT(static_cast<uint32_t>(k.key.which()) < _db.get<protocol_state_object>().num_supported_key_types, unactivated_key_type,
           "Unactivated key type used when modifying permission");

      _db.modify( permission, [&](permission_object& po) {
         auto dm_logger = _control.get_deep_mind_logger();

         fc::variant old_permission;
         if (dm_logger) {
            old_permission = po;
         }

         po.auth = auth;
         po.last_updated = _control.pending_block_time();

         if (auto dm_logger = _control.get_deep_mind_logger()) {
            fc_dlog(*dm_logger, "PERM_OP UPD ${action_id} ${permission_id} ${data}",
               ("action_id", action_id)
               ("permission_id", po.id)
               ("data", fc::mutable_variant_object()
                  ("old", old_permission)
                  ("new", po)
               )
            );
         }
      });
   }

   void authorization_manager::remove_permission( const permission_object& permission, uint32_t action_id) {
      const auto& index = _db.template get_index<permission_index, by_parent>();
      auto range = index.equal_range(permission.id);
      EOS_ASSERT( range.first == range.second, action_validate_exception,
                  "Cannot remove a permission which has children. Remove the children first.");

      _db.get_mutable_index<permission_usage_index>().remove_object( permission.usage_id._id );

      if (auto dm_logger = _control.get_deep_mind_logger()) {
         fc_dlog(*dm_logger, "PERM_OP REM ${action_id} ${permission_id} ${data}",
              ("action_id", action_id)
              ("permission_id", permission.id)
              ("data", permission)
         );
      }

      _db.remove( permission );
   }

   void authorization_manager::update_permission_usage( const permission_object& permission ) {
      const auto& puo = _db.get<permission_usage_object, by_id>( permission.usage_id );
      _db.modify( puo, [&](permission_usage_object& p) {
         p.last_used = _control.pending_block_time();
      });
   }

   fc::time_point authorization_manager::get_permission_last_used( const permission_object& permission )const {
      return _db.get<permission_usage_object, by_id>( permission.usage_id ).last_used;
   }

   const permission_object*  authorization_manager::find_permission( const permission_level& level )const
   { try {
      EOS_ASSERT( !level.actor.empty() && !level.permission.empty(), invalid_permission, "Invalid permission" );
      return _db.find<permission_object, by_owner>( boost::make_tuple(level.actor,level.permission) );
   } EOS_RETHROW_EXCEPTIONS( chain::permission_query_exception, "Failed to retrieve permission: {actor} {permission}",
                             ("actor", level.actor.to_string())("permission", level.permission.to_string()) ) }

   const permission_object&  authorization_manager::get_permission( const permission_level& level )const
   { try {
      EOS_ASSERT( !level.actor.empty() && !level.permission.empty(), invalid_permission, "Invalid permission" );
      return _db.get<permission_object, by_owner>( boost::make_tuple(level.actor,level.permission) );
      } EOS_RETHROW_EXCEPTIONS( chain::permission_query_exception, "Failed to retrieve permission: {actor} {permission}",
                                ("actor", level.actor.to_string())("permission", level.permission.to_string()) ) }

   std::optional<permission_name> authorization_manager::lookup_linked_permission( account_name authorizer_account,
                                                                                   account_name scope,
                                                                                   action_name act_name
                                                                                 )const
   {
      try {
         // First look up a specific link for this message act_name
         auto key = boost::make_tuple(authorizer_account, scope, act_name);
         auto link = _db.find<permission_link_object, by_action_name>(key);
         // If no specific link found, check for a contract-wide default
         if (link == nullptr) {
            boost::get<2>(key) = {};
            link = _db.find<permission_link_object, by_action_name>(key);
         }

         // If no specific or default link found, use active permission
         if (link != nullptr) {
            return link->required_permission;
         }
<<<<<<< HEAD
         return std::optional<permission_name>();
      } FC_CAPTURE_AND_RETHROW((authorizer_account)(scope)(act_name))
=======
         return optional<permission_name>();

       //  return optional<permission_name>();
      } FC_RETHROW_EXCEPTIONS( warn, "authorizer_account: {authorizer_account}, scope: {scope}, act_name: {act_name}",
                               ( "authorizer_account", authorizer_account.to_string() )( "scope", scope.to_string() )
                               ( "act_name", act_name.to_string() ) )
>>>>>>> 01a80b29
   }

   std::optional<permission_name> authorization_manager::lookup_minimum_permission( account_name authorizer_account,
                                                                                    account_name scope,
                                                                                    action_name act_name
                                                                                  )const
   {
      // Special case native actions cannot be linked to a minimum permission, so there is no need to check.
      if( scope == config::system_account_name ) {
          EOS_ASSERT( act_name != updateauth::get_name() &&
                     act_name != deleteauth::get_name() &&
                     act_name != linkauth::get_name() &&
                     act_name != unlinkauth::get_name() &&
                     act_name != canceldelay::get_name(),
                     unlinkable_min_permission_action,
                     "cannot call lookup_minimum_permission on native actions that are not allowed to be linked to minimum permissions" );
      }

      try {
         std::optional<permission_name> linked_permission = lookup_linked_permission(authorizer_account, scope, act_name);
         if( !linked_permission )
            return config::active_name;

         if( *linked_permission == config::eosio_any_name )
            return std::optional<permission_name>();

         return linked_permission;
      } FC_RETHROW_EXCEPTIONS( warn, "authorizer_account: {authorizer_account}, scope: {scope}, act_name: {act_name}",
                               ( "authorizer_account", authorizer_account.to_string() )( "scope", scope.to_string() )
                               ( "act_name", act_name.to_string() ) )
   }

   void authorization_manager::check_updateauth_authorization( const updateauth& update,
                                                               const vector<permission_level>& auths
                                                             )const
   {
      EOS_ASSERT( auths.size() == 1, irrelevant_auth_exception,
                  "updateauth action should only have one declared authorization" );
      const auto& auth = auths[0];
      EOS_ASSERT( auth.actor == update.account, irrelevant_auth_exception,
                  "the owner of the affected permission needs to be the actor of the declared authorization" );

      const auto* min_permission = find_permission({update.account, update.permission});
      if( !min_permission ) { // creating a new permission
         min_permission = &get_permission({update.account, update.parent});
      }

      EOS_ASSERT( get_permission(auth).satisfies( *min_permission,
                                                  _db.get_index<permission_index>().indices() ),
                  irrelevant_auth_exception,
                  "updateauth action declares irrelevant authority '{auth}'; minimum authority is {min}",
                  ("auth", fc::json::to_string(auth))
                  ("min", fc::json::to_string(permission_level{update.account, min_permission->name})) );
   }

   void authorization_manager::check_deleteauth_authorization( const deleteauth& del,
                                                               const vector<permission_level>& auths
                                                             )const
   {
      EOS_ASSERT( auths.size() == 1, irrelevant_auth_exception,
                  "deleteauth action should only have one declared authorization" );
      const auto& auth = auths[0];
      EOS_ASSERT( auth.actor == del.account, irrelevant_auth_exception,
                  "the owner of the permission to delete needs to be the actor of the declared authorization" );

      const auto& min_permission = get_permission({del.account, del.permission});

      EOS_ASSERT( get_permission(auth).satisfies( min_permission,
                                                  _db.get_index<permission_index>().indices() ),
                  irrelevant_auth_exception,
                  "updateauth action declares irrelevant authority '{auth}'; minimum authority is {min}",
                  ("auth", fc::json::to_string(auth))
                  ("min", fc::json::to_string(permission_level{min_permission.owner, min_permission.name})) );
   }

   void authorization_manager::check_linkauth_authorization( const linkauth& link,
                                                             const vector<permission_level>& auths
                                                           )const
   {
      EOS_ASSERT( auths.size() == 1, irrelevant_auth_exception,
                  "link action should only have one declared authorization" );
      const auto& auth = auths[0];
      EOS_ASSERT( auth.actor == link.account, irrelevant_auth_exception,
                  "the owner of the linked permission needs to be the actor of the declared authorization" );

      if( link.code == config::system_account_name
            || !_control.is_builtin_activated( builtin_protocol_feature_t::fix_linkauth_restriction ) )
      {
         EOS_ASSERT( link.type != updateauth::get_name(),  action_validate_exception,
                     "Cannot link eosio::updateauth to a minimum permission" );
         EOS_ASSERT( link.type != deleteauth::get_name(),  action_validate_exception,
                     "Cannot link eosio::deleteauth to a minimum permission" );
         EOS_ASSERT( link.type != linkauth::get_name(),    action_validate_exception,
                     "Cannot link eosio::linkauth to a minimum permission" );
         EOS_ASSERT( link.type != unlinkauth::get_name(),  action_validate_exception,
                     "Cannot link eosio::unlinkauth to a minimum permission" );
         EOS_ASSERT( link.type != canceldelay::get_name(), action_validate_exception,
                     "Cannot link eosio::canceldelay to a minimum permission" );
      }

      const auto linked_permission_name = lookup_minimum_permission(link.account, link.code, link.type);

      if( !linked_permission_name ) // if action is linked to eosio.any permission
         return;

      EOS_ASSERT( get_permission(auth).satisfies( get_permission({link.account, *linked_permission_name}),
                                                  _db.get_index<permission_index>().indices()              ),
                  irrelevant_auth_exception,
                  "link action declares irrelevant authority '{auth}'; minimum authority is {min}",
                  ("auth", fc::json::to_string(auth))
                  ("min", fc::json::to_string(permission_level{link.account, *linked_permission_name})) );
   }

   void authorization_manager::check_unlinkauth_authorization( const unlinkauth& unlink,
                                                               const vector<permission_level>& auths
                                                             )const
   {
      EOS_ASSERT( auths.size() == 1, irrelevant_auth_exception,
                  "unlink action should only have one declared authorization" );
      const auto& auth = auths[0];
      EOS_ASSERT( auth.actor == unlink.account, irrelevant_auth_exception,
                  "the owner of the linked permission needs to be the actor of the declared authorization" );

      const auto unlinked_permission_name = lookup_linked_permission(unlink.account, unlink.code, unlink.type);
<<<<<<< HEAD
      EOS_ASSERT( unlinked_permission_name, transaction_exception,
                  "cannot unlink non-existent permission link of account '${account}' for actions matching '${code}::${action}'",
                  ("account", unlink.account)("code", unlink.code)("action", unlink.type) );
=======
      EOS_ASSERT( unlinked_permission_name.valid(), transaction_exception,
                  "cannot unlink non-existent permission link of account '{account}' for actions matching '{code}::{action}'",
                  ("account", unlink.account.to_string())("code", unlink.code.to_string())("action", unlink.type.to_string()) );
>>>>>>> 01a80b29

      if( *unlinked_permission_name == config::eosio_any_name )
         return;

      EOS_ASSERT( get_permission(auth).satisfies( get_permission({unlink.account, *unlinked_permission_name}),
                                                  _db.get_index<permission_index>().indices()                  ),
                  irrelevant_auth_exception,
                  "unlink action declares irrelevant authority '{auth}'; minimum authority is {min}",
                  ("auth", fc::json::to_string(auth))
                  ("min", fc::json::to_string(permission_level{unlink.account, *unlinked_permission_name})) );
   }

   fc::microseconds authorization_manager::check_canceldelay_authorization( const canceldelay& cancel,
                                                                            const vector<permission_level>& auths
                                                                          )const
   {
      EOS_ASSERT( auths.size() == 1, irrelevant_auth_exception,
                  "canceldelay action should only have one declared authorization" );
      const auto& auth = auths[0];

      EOS_ASSERT( get_permission(auth).satisfies( get_permission(cancel.canceling_auth),
                                                  _db.get_index<permission_index>().indices() ),
                  irrelevant_auth_exception,
                  "canceldelay action declares irrelevant authority '{auth}'; specified authority to satisfy is {min}",
                  ("auth", fc::json::to_string(auth))("min", fc::json::to_string(cancel.canceling_auth)) );

      const auto& trx_id = cancel.trx_id;

      const auto& generated_transaction_idx = _control.db().get_index<generated_transaction_multi_index>();
      const auto& generated_index = generated_transaction_idx.indices().get<by_trx_id>();
      const auto& itr = generated_index.lower_bound(trx_id);
      EOS_ASSERT( itr != generated_index.end() && itr->sender == account_name() && itr->trx_id == trx_id,
                  tx_not_found,
                 "cannot cancel trx_id={tid}, there is no deferred transaction with that transaction id",
                 ("tid", trx_id.str()) );

      auto trx = fc::raw::unpack<transaction>(itr->packed_trx.data(), itr->packed_trx.size());
      bool found = false;
      for( const auto& act : trx.actions ) {
         for( const auto& auth : act.authorization ) {
            if( auth == cancel.canceling_auth ) {
               found = true;
               break;
            }
         }
         if( found ) break;
      }

      EOS_ASSERT( found, action_validate_exception,
                  "canceling_auth in canceldelay action was not found as authorization in the original delayed transaction" );

      return (itr->delay_until - itr->published);
   }

   void noop_checktime() {}

   std::function<void()> authorization_manager::_noop_checktime{&noop_checktime};

   void
   authorization_manager::check_authorization( const vector<action>&                actions,
                                               const flat_set<public_key_type>&     provided_keys,
                                               const flat_set<permission_level>&    provided_permissions,
                                               fc::microseconds                     provided_delay,
                                               const std::function<void()>&         _checktime,
                                               bool                                 allow_unused_keys,
                                               const flat_set<permission_level>&    satisfied_authorizations
                                             )const
   {
      const auto& checktime = ( static_cast<bool>(_checktime) ? _checktime : _noop_checktime );

      auto delay_max_limit = fc::seconds( _control.get_global_properties().configuration.max_transaction_delay );

      auto effective_provided_delay =  (provided_delay >= delay_max_limit) ? fc::microseconds::maximum() : provided_delay;

      auto checker = make_auth_checker( [&](const permission_level& p){ return get_permission(p).auth; },
                                        _control.get_global_properties().configuration.max_authority_depth,
                                        provided_keys,
                                        provided_permissions,
                                        effective_provided_delay,
                                        checktime
                                      );

      map<permission_level, fc::microseconds> permissions_to_satisfy;

      for( const auto& act : actions ) {
         bool special_case = false;
         fc::microseconds delay = effective_provided_delay;

         if( act.account == config::system_account_name ) {
            special_case = true;

            if( act.name == updateauth::get_name() ) {
               check_updateauth_authorization( act.data_as<updateauth>(), act.authorization );
            } else if( act.name == deleteauth::get_name() ) {
               check_deleteauth_authorization( act.data_as<deleteauth>(), act.authorization );
            } else if( act.name == linkauth::get_name() ) {
               check_linkauth_authorization( act.data_as<linkauth>(), act.authorization );
            } else if( act.name == unlinkauth::get_name() ) {
               check_unlinkauth_authorization( act.data_as<unlinkauth>(), act.authorization );
            } else if( act.name ==  canceldelay::get_name() ) {
               delay = std::max( delay, check_canceldelay_authorization(act.data_as<canceldelay>(), act.authorization) );
            } else {
               special_case = false;
            }
         }

         for( const auto& declared_auth : act.authorization ) {

            checktime();

            if( !special_case ) {
               auto min_permission_name = lookup_minimum_permission(declared_auth.actor, act.account, act.name);
               if( min_permission_name ) { // since special cases were already handled, it should only be false if the permission is eosio.any
                  const auto& min_permission = get_permission({declared_auth.actor, *min_permission_name});
                  EOS_ASSERT( get_permission(declared_auth).satisfies( min_permission,
                                                                       _db.get_index<permission_index>().indices() ),
                              irrelevant_auth_exception,
                              "action declares irrelevant authority '{auth}'; minimum authority is {min}",
                              ("auth", fc::json::to_string(declared_auth))
                              ("min", fc::json::to_string(permission_level{min_permission.owner, min_permission.name})) );
               }
            }

            if( satisfied_authorizations.find( declared_auth ) == satisfied_authorizations.end() ) {
               auto res = permissions_to_satisfy.emplace( declared_auth, delay );
               if( !res.second && res.first->second > delay) { // if the declared_auth was already in the map and with a higher delay
                  res.first->second = delay;
               }
            }
         }
      }

      // Now verify that all the declared authorizations are satisfied:

      // Although this can be made parallel (especially for input transactions) with the optimistic assumption that the
      // CPU limit is not reached, because of the CPU limit the protocol must officially specify a sequential algorithm
      // for checking the set of declared authorizations.
      // The permission_levels are traversed in ascending order, which is:
      // ascending order of the actor name with ties broken by ascending order of the permission name.
      for( const auto& p : permissions_to_satisfy ) {
         checktime(); // TODO: this should eventually move into authority_checker instead
         EOS_ASSERT( checker.satisfied( p.first, p.second ), unsatisfied_authorization,
                     "transaction declares authority '{auth}', "
                     "but does not have signatures for it under a provided delay of {provided_delay} ms, "
                     "provided permissions {provided_permissions}, provided keys {provided_keys}, "
                     "and a delay max limit of {delay_max_limit_ms} ms",
                     ("auth", fc::json::to_string(p.first))
                     ("provided_delay", provided_delay.count()/1000)
                     ("provided_permissions", fc::json::to_string(provided_permissions))
                     ("provided_keys", fc::json::to_string(provided_keys))
                     ("delay_max_limit_ms", delay_max_limit.count()/1000)
                   );

      }

      if( !allow_unused_keys ) {
         EOS_ASSERT( checker.all_keys_used(), tx_irrelevant_sig,
                     "transaction bears irrelevant signatures from these keys: {keys}",
                     ("keys", fc::json::to_string(checker.unused_keys())) );
      }
   }

   void
   authorization_manager::check_authorization( account_name                         account,
                                               permission_name                      permission,
                                               const flat_set<public_key_type>&     provided_keys,
                                               const flat_set<permission_level>&    provided_permissions,
                                               fc::microseconds                     provided_delay,
                                               const std::function<void()>&         _checktime,
                                               bool                                 allow_unused_keys
                                             )const
   {
      const auto& checktime = ( static_cast<bool>(_checktime) ? _checktime : _noop_checktime );

      auto delay_max_limit = fc::seconds( _control.get_global_properties().configuration.max_transaction_delay );

      auto checker = make_auth_checker( [&](const permission_level& p){ return get_permission(p).auth; },
                                        _control.get_global_properties().configuration.max_authority_depth,
                                        provided_keys,
                                        provided_permissions,
                                        ( provided_delay >= delay_max_limit ) ? fc::microseconds::maximum() : provided_delay,
                                        checktime
                                      );

      EOS_ASSERT( checker.satisfied({account, permission}), unsatisfied_authorization,
                  "permission '{auth}' was not satisfied under a provided delay of {provided_delay} ms, "
                  "provided permissions {provided_permissions}, provided keys {provided_keys}, "
                  "and a delay max limit of {delay_max_limit_ms} ms",
                  ("auth", fc::json::to_string(permission_level{account, permission}))
                  ("provided_delay", provided_delay.count()/1000)
                  ("provided_permissions", fc::json::to_string(provided_permissions))
                  ("provided_keys", fc::json::to_string(provided_keys))
                  ("delay_max_limit_ms", delay_max_limit.count()/1000)
                );

      if( !allow_unused_keys ) {
         EOS_ASSERT( checker.all_keys_used(), tx_irrelevant_sig,
                     "irrelevant keys provided: {keys}",
                     ("keys", fc::json::to_string(checker.unused_keys())) );
      }
   }

   flat_set<public_key_type> authorization_manager::get_required_keys( const transaction& trx,
                                                                       const flat_set<public_key_type>& candidate_keys,
                                                                       fc::microseconds provided_delay
                                                                     )const
   {
      auto checker = make_auth_checker( [&](const permission_level& p){ return get_permission(p).auth; },
                                        _control.get_global_properties().configuration.max_authority_depth,
                                        candidate_keys,
                                        {},
                                        provided_delay,
                                        _noop_checktime
                                      );

      for (const auto& act : trx.actions ) {
         for (const auto& declared_auth : act.authorization) {
            EOS_ASSERT( checker.satisfied(declared_auth), unsatisfied_authorization,
                        "transaction declares authority '{auth}', but does not have signatures for it.",
                        ("auth", fc::json::to_string(declared_auth)) );
         }
      }

      return checker.used_keys();
   }

} } /// namespace eosio::chain<|MERGE_RESOLUTION|>--- conflicted
+++ resolved
@@ -9,11 +9,8 @@
 #include <eosio/chain/generated_transaction_object.hpp>
 #include <boost/tuple/tuple_io.hpp>
 #include <eosio/chain/database_utils.hpp>
-<<<<<<< HEAD
 #include <eosio/chain/protocol_state_object.hpp>
-=======
 #include <fc/io/json.hpp>
->>>>>>> 01a80b29
 
 
 namespace eosio { namespace chain {
@@ -163,11 +160,12 @@
          p.auth         = auth;
 
          if (auto dm_logger = _control.get_deep_mind_logger()) {
-            fc_dlog(*dm_logger, "PERM_OP INS ${action_id} ${permission_id} ${data}",
-               ("action_id", action_id)
-               ("permission_id", p.id)
-               ("data", p)
-            );
+#warning determine format
+//            fc_dlog(*dm_logger, "PERM_OP INS ${action_id} ${permission_id} ${data}",
+//               ("action_id", action_id)
+//               ("permission_id", p.id)
+//               ("data", p)
+//            );
          }
       });
       return perm;
@@ -203,11 +201,12 @@
          p.auth         = std::move(auth);
 
          if (auto dm_logger = _control.get_deep_mind_logger()) {
-            fc_dlog(*dm_logger, "PERM_OP INS ${action_id} ${permission_id} ${data}",
-               ("action_id", action_id)
-               ("permission_id", p.id)
-               ("data", p)
-            );
+#warning determine format
+//            fc_dlog(*dm_logger, "PERM_OP INS ${action_id} ${permission_id} ${data}",
+//               ("action_id", action_id)
+//               ("permission_id", p.id)
+//               ("data", p)
+//            );
          }
       });
       return perm;
@@ -230,14 +229,15 @@
          po.last_updated = _control.pending_block_time();
 
          if (auto dm_logger = _control.get_deep_mind_logger()) {
-            fc_dlog(*dm_logger, "PERM_OP UPD ${action_id} ${permission_id} ${data}",
-               ("action_id", action_id)
-               ("permission_id", po.id)
-               ("data", fc::mutable_variant_object()
-                  ("old", old_permission)
-                  ("new", po)
-               )
-            );
+#warning determine format output
+//            fc_dlog(*dm_logger, "PERM_OP UPD ${action_id} ${permission_id} ${data}",
+//               ("action_id", action_id)
+//               ("permission_id", po.id)
+//               ("data", fc::mutable_variant_object()
+//                  ("old", old_permission)
+//                  ("new", po)
+//               )
+//            );
          }
       });
    }
@@ -251,11 +251,12 @@
       _db.get_mutable_index<permission_usage_index>().remove_object( permission.usage_id._id );
 
       if (auto dm_logger = _control.get_deep_mind_logger()) {
-         fc_dlog(*dm_logger, "PERM_OP REM ${action_id} ${permission_id} ${data}",
-              ("action_id", action_id)
-              ("permission_id", permission.id)
-              ("data", permission)
-         );
+#warning determine format output
+//         fc_dlog(*dm_logger, "PERM_OP REM ${action_id} ${permission_id} ${data}",
+//              ("action_id", action_id)
+//              ("permission_id", permission.id)
+//              ("data", permission)
+//         );
       }
 
       _db.remove( permission );
@@ -305,17 +306,10 @@
          if (link != nullptr) {
             return link->required_permission;
          }
-<<<<<<< HEAD
          return std::optional<permission_name>();
-      } FC_CAPTURE_AND_RETHROW((authorizer_account)(scope)(act_name))
-=======
-         return optional<permission_name>();
-
-       //  return optional<permission_name>();
       } FC_RETHROW_EXCEPTIONS( warn, "authorizer_account: {authorizer_account}, scope: {scope}, act_name: {act_name}",
                                ( "authorizer_account", authorizer_account.to_string() )( "scope", scope.to_string() )
                                ( "act_name", act_name.to_string() ) )
->>>>>>> 01a80b29
    }
 
    std::optional<permission_name> authorization_manager::lookup_minimum_permission( account_name authorizer_account,
@@ -440,15 +434,9 @@
                   "the owner of the linked permission needs to be the actor of the declared authorization" );
 
       const auto unlinked_permission_name = lookup_linked_permission(unlink.account, unlink.code, unlink.type);
-<<<<<<< HEAD
       EOS_ASSERT( unlinked_permission_name, transaction_exception,
-                  "cannot unlink non-existent permission link of account '${account}' for actions matching '${code}::${action}'",
-                  ("account", unlink.account)("code", unlink.code)("action", unlink.type) );
-=======
-      EOS_ASSERT( unlinked_permission_name.valid(), transaction_exception,
                   "cannot unlink non-existent permission link of account '{account}' for actions matching '{code}::{action}'",
                   ("account", unlink.account.to_string())("code", unlink.code.to_string())("action", unlink.type.to_string()) );
->>>>>>> 01a80b29
 
       if( *unlinked_permission_name == config::eosio_any_name )
          return;
