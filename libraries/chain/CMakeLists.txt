--- conflicted
+++ resolved
@@ -124,14 +124,9 @@
              platform_timer_accuracy.cpp
              backing_store/kv_context.cpp
              kv_context_chainbase.cpp
-<<<<<<< HEAD
-             db_context_chainbase.cpp
-             kv_context_rocksdb.cpp
-=======
              backing_store/db_context_chainbase.cpp
              backing_store/db_context_rocksdb.cpp
              backing_store/db_key_value_format.cpp
->>>>>>> 4b9c5209
              ${PLATFORM_TIMER_IMPL}
              ${HEADERS}
              )
