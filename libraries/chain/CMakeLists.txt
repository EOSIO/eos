--- conflicted
+++ resolved
@@ -123,11 +123,7 @@
              thread_utils.cpp
              platform_timer_accuracy.cpp
              backing_store/kv_context.cpp
-<<<<<<< HEAD
-             kv_context_chainbase.cpp
              backing_store/db_context.cpp
-=======
->>>>>>> 004d6fdb
              backing_store/db_context_chainbase.cpp
              backing_store/db_context_rocksdb.cpp
              backing_store/db_key_value_format.cpp
