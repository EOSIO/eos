configure_file(${CMAKE_CURRENT_SOURCE_DIR}/include/eosio/chain/core_symbol.hpp.in ${CMAKE_CURRENT_BINARY_DIR}/include/eosio/chain/core_symbol.hpp)
configure_file(${CMAKE_CURRENT_SOURCE_DIR}/genesis_state_root_key.cpp.in ${CMAKE_CURRENT_BINARY_DIR}/genesis_state_root_key.cpp)

file(GLOB HEADERS "include/eosio/chain/*.hpp"
                  "include/eosio/chain/webassembly/*.hpp"
                  "${CMAKE_CURRENT_BINARY_DIR}/include/eosio/chain/core_symbol.hpp" )

if(APPLE AND UNIX)
   set(PLATFORM_TIMER_IMPL platform_timer_macos.cpp)
else()
   try_run(POSIX_TIMER_TEST_RUN_RESULT POSIX_TIMER_TEST_COMPILE_RESULT ${CMAKE_CURRENT_BINARY_DIR} ${CMAKE_CURRENT_SOURCE_DIR}/platform_timer_posix_test.c)
   if(POSIX_TIMER_TEST_RUN_RESULT EQUAL 0)
      set(PLATFORM_TIMER_IMPL platform_timer_posix.cpp)
      set(CHAIN_RT_LINKAGE rt)
   else()
      set(PLATFORM_TIMER_IMPL platform_timer_asio_fallback.cpp)
   endif()
endif()

if("eos-vm-oc" IN_LIST EOSIO_WASM_RUNTIMES)
<<<<<<< HEAD
   set(CHAIN_EOSVMOC_SOURCES webassembly/runtimes/eos-vm-oc/code_cache.cpp
                             webassembly/runtimes/eos-vm-oc/executor.cpp
                             webassembly/runtimes/eos-vm-oc/memory.cpp
                             webassembly/runtimes/eos-vm-oc/intrinsic.cpp
                             webassembly/runtimes/eos-vm-oc/LLVMJIT.cpp
                             webassembly/runtimes/eos-vm-oc/LLVMEmitIR.cpp
                             webassembly/runtimes/eos-vm-oc/compile_monitor.cpp
                             webassembly/runtimes/eos-vm-oc/compile_trampoline.cpp
                             webassembly/runtimes/eos-vm-oc/ipc_helpers.cpp
                             webassembly/runtimes/eos-vm-oc/gs_seg_helpers.c
                             webassembly/runtimes/eos-vm-oc.cpp)
=======
   set(CHAIN_EOSVMOC_SOURCES webassembly/eos-vm-oc/code_cache.cpp
                             webassembly/eos-vm-oc/executor.cpp
                             webassembly/eos-vm-oc/memory.cpp
                             webassembly/eos-vm-oc/intrinsic.cpp
                             webassembly/eos-vm-oc/LLVMJIT.cpp
                             webassembly/eos-vm-oc/LLVMEmitIR.cpp
                             webassembly/eos-vm-oc/compile_monitor.cpp
                             webassembly/eos-vm-oc/compile_trampoline.cpp
                             webassembly/eos-vm-oc/ipc_helpers.cpp
                             webassembly/eos-vm-oc/gs_seg_helpers.c
                             webassembly/eos-vm-oc.cpp
                             webassembly/eos-vm-oc/default_real_main.cpp)
>>>>>>> c271dd07

   if(LLVM_VERSION VERSION_LESS 7.1 AND CMAKE_CXX_COMPILER_ID STREQUAL "Clang")
      enable_language(ASM-LLVMWAR)
      list(APPEND CHAIN_EOSVMOC_SOURCES webassembly/runtimes/eos-vm-oc/llvmWARshim.llvmwar)
   else()
      list(APPEND CHAIN_EOSVMOC_SOURCES webassembly/runtimes/eos-vm-oc/llvmWARshim.cpp)
   endif()

   llvm_map_components_to_libnames(LLVM_LIBS support core passes mcjit native orcjit)
   include_directories(${LLVM_INCLUDE_DIRS})
   add_definitions(${LLVM_DEFINITIONS})

   option(EOSVMOC_ENABLE_DEVELOPER_OPTIONS "enable developer options for EOS VM OC" OFF)
endif()

if("eos-vm" IN_LIST EOSIO_WASM_RUNTIMES OR "eos-vm-jit" IN_LIST EOSIO_WASM_RUNTIMES)
   set(CHAIN_EOSVM_SOURCES "webassembly/runtimes/eos-vm.cpp")
   set(CHAIN_EOSVM_LIBRARIES eos-vm)
endif()

set(CHAIN_WEBASSEMBLY_SOURCES
   webassembly/action.cpp
   webassembly/authorization.cpp
   webassembly/call_depth.cpp
   webassembly/cf_system.cpp
   webassembly/cf_transaction.cpp
   webassembly/checktime.cpp
   webassembly/compiler_builtins.cpp
   webassembly/context_free.cpp
   webassembly/console.cpp
   webassembly/crypto.cpp
   webassembly/database.cpp
   webassembly/memory.cpp
   webassembly/permission.cpp
   webassembly/privileged.cpp
   webassembly/producer.cpp
   webassembly/softfloat.cpp
   webassembly/system.cpp
   webassembly/transaction.cpp
)

## SORT .cpp by most likely to change / break compile
add_library( eosio_chain
             merkle.cpp
             name.cpp
             transaction.cpp
             block.cpp
             block_header.cpp
             block_header_state.cpp
             block_state.cpp
             fork_database.cpp
             controller.cpp
             authorization_manager.cpp
             resource_limits.cpp
             block_log.cpp
             transaction_context.cpp
             eosio_contract.cpp
             eosio_contract_abi.cpp
             eosio_contract_abi_bin.cpp
             chain_config.cpp
             chain_id_type.cpp
             genesis_state.cpp
             ${CMAKE_CURRENT_BINARY_DIR}/genesis_state_root_key.cpp

              wast_to_wasm.cpp
              wasm_interface.cpp
              wasm_eosio_validation.cpp
              wasm_eosio_injection.cpp
              apply_context.cpp
              abi_serializer.cpp
              asset.cpp
              snapshot.cpp

             ${CHAIN_EOSVMOC_SOURCES}
             ${CHAIN_EOSVM_SOURCES}
             ${CHAIN_WEBASSEMBLY_SOURCES}

             authority.cpp
             trace.cpp
             transaction_metadata.cpp
             protocol_state_object.cpp
             protocol_feature_activation.cpp
             protocol_feature_manager.cpp
             producer_schedule.cpp
             genesis_intrinsics.cpp
             whitelisted_intrinsics.cpp
             thread_utils.cpp
             platform_timer_accuracy.cpp

             ${PLATFORM_TIMER_IMPL}
             ${HEADERS}
             )

target_link_libraries( eosio_chain fc chainbase Logging IR WAST WASM Runtime
                       softfloat builtins ${CHAIN_EOSVM_LIBRARIES} ${LLVM_LIBS} ${CHAIN_RT_LINKAGE}
                     )
target_include_directories( eosio_chain
                            PUBLIC "${CMAKE_CURRENT_SOURCE_DIR}/include" "${CMAKE_CURRENT_BINARY_DIR}/include"
                                   "${CMAKE_CURRENT_SOURCE_DIR}/../wasm-jit/Include"
                                   "${CMAKE_CURRENT_SOURCE_DIR}/libraries/eos-vm/include"
                            )

add_library(eosio_chain_wrap INTERFACE )
target_link_libraries(eosio_chain_wrap INTERFACE eosio_chain)

if("eos-vm-oc" IN_LIST EOSIO_WASM_RUNTIMES)
   target_link_libraries(eosio_chain_wrap INTERFACE "-Wl,-wrap=main")
endif()

foreach(RUNTIME ${EOSIO_WASM_RUNTIMES})
   string(TOUPPER "${RUNTIME}" RUNTIMEUC)
   string(REPLACE "-" "_" RUNTIMEUC ${RUNTIMEUC})
   target_compile_definitions(eosio_chain PUBLIC "EOSIO_${RUNTIMEUC}_RUNTIME_ENABLED")
endforeach()

if(EOSVMOC_ENABLE_DEVELOPER_OPTIONS)
   message(WARNING "EOS VM OC Developer Options are enabled; these are NOT supported")
   target_compile_definitions(eosio_chain PUBLIC EOSIO_EOS_VM_OC_DEVELOPER)
endif()

install( TARGETS eosio_chain
   RUNTIME DESTINATION ${CMAKE_INSTALL_FULL_BINDIR}
   LIBRARY DESTINATION ${CMAKE_INSTALL_FULL_LIBDIR}
   ARCHIVE DESTINATION ${CMAKE_INSTALL_FULL_LIBDIR}
)
install( DIRECTORY ${CMAKE_CURRENT_SOURCE_DIR}/include/eosio/chain/
      DESTINATION ${CMAKE_INSTALL_FULL_INCLUDEDIR}/eosio/chain
      FILES_MATCHING PATTERN "*.hpp" PATTERN "*.h" EXCLUDE
)
install(FILES ${CMAKE_CURRENT_BINARY_DIR}/include/eosio/chain/core_symbol.hpp DESTINATION ${CMAKE_INSTALL_FULL_INCLUDEDIR}/eosio/chain)
#if(MSVC)
#  set_source_files_properties( db_init.cpp db_block.cpp database.cpp block_log.cpp PROPERTIES COMPILE_FLAGS "/bigobj" )
#endif(MSVC)<|MERGE_RESOLUTION|>--- conflicted
+++ resolved
@@ -18,7 +18,6 @@
 endif()
 
 if("eos-vm-oc" IN_LIST EOSIO_WASM_RUNTIMES)
-<<<<<<< HEAD
    set(CHAIN_EOSVMOC_SOURCES webassembly/runtimes/eos-vm-oc/code_cache.cpp
                              webassembly/runtimes/eos-vm-oc/executor.cpp
                              webassembly/runtimes/eos-vm-oc/memory.cpp
@@ -29,21 +28,8 @@
                              webassembly/runtimes/eos-vm-oc/compile_trampoline.cpp
                              webassembly/runtimes/eos-vm-oc/ipc_helpers.cpp
                              webassembly/runtimes/eos-vm-oc/gs_seg_helpers.c
-                             webassembly/runtimes/eos-vm-oc.cpp)
-=======
-   set(CHAIN_EOSVMOC_SOURCES webassembly/eos-vm-oc/code_cache.cpp
-                             webassembly/eos-vm-oc/executor.cpp
-                             webassembly/eos-vm-oc/memory.cpp
-                             webassembly/eos-vm-oc/intrinsic.cpp
-                             webassembly/eos-vm-oc/LLVMJIT.cpp
-                             webassembly/eos-vm-oc/LLVMEmitIR.cpp
-                             webassembly/eos-vm-oc/compile_monitor.cpp
-                             webassembly/eos-vm-oc/compile_trampoline.cpp
-                             webassembly/eos-vm-oc/ipc_helpers.cpp
-                             webassembly/eos-vm-oc/gs_seg_helpers.c
-                             webassembly/eos-vm-oc.cpp
-                             webassembly/eos-vm-oc/default_real_main.cpp)
->>>>>>> c271dd07
+                             webassembly/runtimes/eos-vm-oc.cpp
+                             webassembly/runtimes/eos-vm-oc/default_real_main.cpp)
 
    if(LLVM_VERSION VERSION_LESS 7.1 AND CMAKE_CXX_COMPILER_ID STREQUAL "Clang")
       enable_language(ASM-LLVMWAR)
