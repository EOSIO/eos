--- conflicted
+++ resolved
@@ -47,11 +47,9 @@
              chaindb/names.cpp
              chaindb/undo_state.cpp
              chaindb/cache_map.cpp
-<<<<<<< HEAD
+             chaindb/journal.cpp
+             
              domain_name.cpp
-=======
-             chaindb/journal.cpp
->>>>>>> fc4b3261
              ${CHAINDB_SRCS}
 
 #             get_config.cpp
