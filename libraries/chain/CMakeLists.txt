file(GLOB HEADERS "include/eosio/chain/*.hpp")
file(GLOB HEADERS_CONSTRACTS "include/eosio/chain/contracts/*.hpp")

## SORT .cpp by most likely to change / break compile
add_library( eosio_chain
             chain_config.cpp
             merkle.cpp
             name.cpp
             transaction.cpp
             block.cpp
             wast_to_wasm.cpp
             wasm_interface.cpp
             apply_context.cpp
             rate_limiting.cpp

             fork_database.cpp
             get_config.cpp
             block_log.cpp
             asset.cpp


             global_property_object.cpp
             chain_controller.cpp

             contracts/eosio_contract.cpp
             contracts/producer_objects.cpp
             contracts/staked_balance_objects.cpp
             contracts/chain_initializer.cpp
             contracts/genesis_state.cpp
             contracts/abi_serializer.cpp


             ${HEADERS}
<<<<<<< HEAD
             ${HEADERS_CONSTRACTS}
        )
=======
        transaction_metadata.cpp)
>>>>>>> 841b6d8c

target_link_libraries( eosio_chain eos_utilities fc chainbase Logging IR WAST WASM Runtime )
target_include_directories( eosio_chain
                            PUBLIC "${CMAKE_CURRENT_SOURCE_DIR}/include" "${CMAKE_CURRENT_BINARY_DIR}/include"
                                   "${CMAKE_CURRENT_SOURCE_DIR}/../wasm-jit/Include"
                            )

if(MSVC)
  set_source_files_properties( db_init.cpp db_block.cpp database.cpp block_log.cpp PROPERTIES COMPILE_FLAGS "/bigobj" )
endif(MSVC)

INSTALL( TARGETS
   eosio_chain

   RUNTIME DESTINATION bin
   LIBRARY DESTINATION lib
   ARCHIVE DESTINATION lib
)
INSTALL( FILES ${HEADERS} DESTINATION "include/eosio/chain" )
INSTALL( FILES ${HEADERS_CONSTRACTS} DESTINATION "include/eosio/chain/contracts" )

add_subdirectory(test)

#add_executable( test test.cpp )
#target_link_libraries( test eosio_chain ${CMAKE_DL_LIBS} ${PLATFORM_SPECIFIC_LIBS} ${Intl_LIBRARIES} )

<|MERGE_RESOLUTION|>--- conflicted
+++ resolved
@@ -28,15 +28,11 @@
              contracts/chain_initializer.cpp
              contracts/genesis_state.cpp
              contracts/abi_serializer.cpp
-
+             transaction_metadata.cpp
 
              ${HEADERS}
-<<<<<<< HEAD
              ${HEADERS_CONSTRACTS}
         )
-=======
-        transaction_metadata.cpp)
->>>>>>> 841b6d8c
 
 target_link_libraries( eosio_chain eos_utilities fc chainbase Logging IR WAST WASM Runtime )
 target_include_directories( eosio_chain
