--- conflicted
+++ resolved
@@ -17,25 +17,21 @@
     *            this is in the form of an first_block_num that is written immediately after the version
     * Version 3: improvement on version 2 to not require the genesis state be provided when not starting
     *            from block 1
-<<<<<<< HEAD
-    * Version 4: additional fields added to genesis state
-    */
-   const uint32_t block_log::max_supported_version = 4;
-=======
     * Version 4: changes the block entry from the serialization of signed_block to a tuple of offset to next entry,
     *            compression_status and pruned_block.
+    * Version 5: additional fields added to genesis state
     */
->>>>>>> 0c33d16d
 
    enum versions {
       initial_version = 1,
       block_x_start_version = 2,
       genesis_state_or_chain_id_version = 3,
-      pruned_transaction_version = 4
+      pruned_transaction_version = 4,
+      genesis_protocol_features_version = 5
    };
 
    const uint32_t block_log::min_supported_version = initial_version;
-   const uint32_t block_log::max_supported_version = pruned_transaction_version;
+   const uint32_t block_log::max_supported_version = genesis_protocol_features_version;
 
    struct block_log_preamble {
       uint32_t version         = 0;
@@ -67,7 +63,13 @@
 
          if (block_log::contains_genesis_state(version, first_block_num)) {
             chain_context.emplace<genesis_state>();
-            fc::raw::unpack(ds, std::get<genesis_state>(chain_context));
+            if(version >= genesis_protocol_features_version) {
+               fc::raw::unpack(ds, std::get<genesis_state>(chain_context));
+            } else {
+               legacy::snapshot_genesis_state_v3 gs;
+               fc::raw::unpack(ds, gs);
+               std::get<genesis_state>(chain_context).initialize_from(gs);
+            }
          } else if (block_log::contains_chain_id(version, first_block_num)) {
             chain_context = chain_id_type{};
             ds >> std::get<chain_id_type>(chain_context);
@@ -98,8 +100,8 @@
             ds.write(reinterpret_cast<const char*>(&first_block_num), sizeof(first_block_num));
 
             std::visit(overloaded{[&ds](const chain_id_type& id) { ds << id; },
-                                  [&ds](const genesis_state& state) {
-                                      auto data = fc::raw::pack(state);
+                                  [&ds, version=version](const genesis_state& state) {
+                                      auto data = version < genesis_protocol_features_version ? fc::raw::pack(state.to_v3()) : fc::raw::pack(state);
                                       ds.write(data.data(), data.size());
                                   }}, 
                        chain_context);
@@ -109,7 +111,7 @@
          }
          else {
             const auto& state = std::get<genesis_state>(chain_context);
-            auto data = fc::raw::pack(state);
+            auto data = fc::raw::pack(state.to_v3());
             ds.write(data.data(), data.size());
          }
       }
@@ -176,8 +178,8 @@
 
       std::vector<char> pack(const signed_block& block, packed_transaction::cf_compression_type compression) {
          const std::size_t padded_size = block.maximum_pruned_pack_size(compression);
-         static_assert( block_log::max_supported_version == pruned_transaction_version,
-                     "Code was written to support format of version 4, need to update this code for latest format." );
+         static_assert( block_log::max_supported_version == genesis_protocol_features_version,
+                     "Code was written to support format of version 5, need to update this code for latest format." );
          std::vector<char>     buffer(padded_size + offset_to_block_start(block_log::max_supported_version));
          fc::datastream<char*> stream(buffer.data(), buffer.size());
 
@@ -897,26 +899,8 @@
       if (fc::exists(blocks_dir/ "blocks.index")) {
          fc::rename(blocks_dir/ "blocks.index", backup_dir/ "blocks.index");
       }
-<<<<<<< HEAD
-
-      if (contains_genesis_state(version, first_block_num)) {
-         if(version >= 4) {
-            genesis_state gs;
-            fc::raw::unpack(old_block_stream, gs);
-
-            auto data = fc::raw::pack( gs );
-            new_block_stream.write( data.data(), data.size() );
-         } else {
-            legacy::snapshot_genesis_state_v3 gs;
-            fc::raw::unpack(old_block_stream, gs);
-
-            auto data = fc::raw::pack( gs );
-            new_block_stream.write( data.data(), data.size() );
-         }
-=======
       if (strlen(reversible_block_dir_name) && fc::is_directory(blocks_dir/reversible_block_dir_name)) {
          fc::rename(blocks_dir/ reversible_block_dir_name, backup_dir/ reversible_block_dir_name);
->>>>>>> 0c33d16d
       }
       ilog("Moved existing blocks directory to backup location: '${new_blocks_dir}'", ("new_blocks_dir", backup_dir));
 
@@ -981,56 +965,9 @@
       for_each_file_in_dir_matches(block_dir, R"(blocks-1-\d+\.log)", [&p](boost::filesystem::path log_path) { p = log_path; });
       return block_log_data(p).get_genesis_state();
    }
-<<<<<<< HEAD
-
-   template<typename DataStream>
-   static genesis_state read_genesis_state( DataStream& block_stream, uint32_t version ) {
-      genesis_state gs;
-      if (version >= 4) {
-         fc::raw::unpack(block_stream, gs);
-      } else {
-         legacy::snapshot_genesis_state_v3 legacy_genesis;
-         fc::raw::unpack(block_stream, legacy_genesis);
-         gs.initialize_from(legacy_genesis);
-      }
-      return gs;
-   }
-
-   fc::optional<genesis_state> block_log::extract_genesis_state( const fc::path& data_dir ) {
-      return detail::block_log_impl::extract_chain_context<genesis_state>(data_dir, [](std::fstream& block_stream, uint32_t version, uint32_t first_block_num ) -> fc::optional<genesis_state> {
-         if (contains_genesis_state(version, first_block_num)) {
-            return read_genesis_state( block_stream, version );
-         }
-
-         // current versions only have a genesis state if they start with block number 1
-         return fc::optional<genesis_state>();
-      });
-   }
-
-   chain_id_type block_log::extract_chain_id( const fc::path& data_dir ) {
-      return *(detail::block_log_impl::extract_chain_context<chain_id_type>(data_dir, [](std::fstream& block_stream, uint32_t version, uint32_t first_block_num ) -> fc::optional<chain_id_type> {
-         // supported versions either contain a genesis state, or else the chain id only
-         if (contains_genesis_state(version, first_block_num)) {
-            return read_genesis_state(block_stream, version).compute_chain_id();
-         }
-         EOS_ASSERT( contains_chain_id(version, first_block_num), block_log_exception,
-                     "Block log error! version: ${version} with first_block_num: ${num} does not contain a "
-                     "chain id or genesis state, so the chain id cannot be determined.",
-                     ("version", version)("num", first_block_num) );
-         chain_id_type chain_id;
-         fc::raw::unpack(block_stream, chain_id);
-         return chain_id;
-      }));
-   }
-
-   detail::reverse_iterator::reverse_iterator()
-   : _file(nullptr, &fclose)
-   , _buffer_ptr(std::make_unique<char[]>(_buf_len)) {
-=======
       
    chain_id_type block_log::extract_chain_id( const fc::path& data_dir ) {
       return block_log_data(data_dir / "blocks.log").chain_id();
->>>>>>> 0c33d16d
    }
 
    size_t prune_trxs(fc::datastream<char*> strm, uint32_t block_num, std::vector<transaction_id_type>& ids, uint32_t version) {
@@ -1115,56 +1052,9 @@
       // ****** create the new block log file and write out the header for the file
       fc::create_directories(temp_dir);
       fc::path new_block_filename = temp_dir / "blocks.log";
-<<<<<<< HEAD
-      if (fc::remove(new_block_filename)) {
-         ilog("Removing old blocks.out file");
-      }
-      fc::cfile new_block_file;
-      new_block_file.set_file_path(new_block_filename);
-      // need to open as append since the file doesn't already exist, then reopen without append to allow writing the
-      // file in any order
-      new_block_file.open( LOG_WRITE_C );
-      new_block_file.close();
-      new_block_file.open( LOG_RW_C );
-
-      static_assert( block_log::max_supported_version == 4,
-                     "Code was written to support version 3/4 format, need to update this code for latest format." );
-      uint32_t version = block_log::max_supported_version;
-      new_block_file.seek(0);
-      new_block_file.write((char*)&version, sizeof(version));
-      new_block_file.write((char*)&truncate_at_block, sizeof(truncate_at_block));
-
-      new_block_file << original_block_log.chain_id;
-
-      // append a totem to indicate the division between blocks and header
-      auto totem = block_log::npos;
-      new_block_file.write((char*)&totem, sizeof(totem));
-
-      const auto new_block_file_first_block_pos = new_block_file.tellp();
-      // ****** end of new block log header
-
-      // copy over remainder of block log to new block log
-      auto buffer =  make_unique<char[]>(detail::reverse_iterator::_buf_len);
-      char* buf =  buffer.get();
-
-      // offset bytes to shift from old blocklog position to new blocklog position
-      const uint64_t original_file_block_pos = original_block_log.block_pos(truncate_at_block);
-      const uint64_t pos_delta = original_file_block_pos - new_block_file_first_block_pos;
-      auto status = fseek(original_block_log.blk_in, 0, SEEK_END);
-      EOS_ASSERT( status == 0, block_log_exception, "blocks.log seek failed" );
-
-      // all blocks to copy to the new blocklog
-      const uint64_t to_write = ftell(original_block_log.blk_in) - original_file_block_pos;
-      const auto pos_size = sizeof(uint64_t);
-
-      // start with the last block's position stored at the end of the block
-      uint64_t original_pos = ftell(original_block_log.blk_in) - pos_size;
-
-      const auto num_blocks = original_block_log.last_block - truncate_at_block + 1;
-=======
    
-      static_assert( block_log::max_supported_version == pruned_transaction_version,
-                     "Code was written to support format of version 4 or lower, need to update this code for latest format." );
+      static_assert( block_log::max_supported_version == genesis_protocol_features_version,
+                     "Code was written to support format of version 5 or lower, need to update this code for latest format." );
       
       const auto     preamble_size           = block_log_preamble::nbytes_with_chain_id;
       const auto     num_blocks_to_truncate  = truncate_at_block - log_bundle.log_data.first_block_num();
@@ -1184,7 +1074,6 @@
       preamble.write_to(ds);
 
       memcpy(new_block_file.data() + preamble_size, log_bundle.log_data.data() + first_kept_block_pos, new_block_file_size - preamble_size);
->>>>>>> 0c33d16d
 
       fc::path new_index_filename = temp_dir / "blocks.index";
       index_writer index(new_index_filename, log_bundle.log_index.num_blocks() - num_blocks_to_truncate);
@@ -1210,49 +1099,9 @@
       return true;
    }
 
-<<<<<<< HEAD
-   trim_data::trim_data(fc::path block_dir) {
-
-      // code should follow logic in block_log::repair_log
-
-      using namespace std;
-      block_file_name = block_dir / "blocks.log";
-      index_file_name = block_dir / "blocks.index";
-      blk_in = FC_FOPEN(block_file_name.generic_string().c_str(), "rb");
-      EOS_ASSERT( blk_in != nullptr, block_log_not_found, "cannot read file ${file}", ("file",block_file_name.string()) );
-      ind_in = FC_FOPEN(index_file_name.generic_string().c_str(), "rb");
-      EOS_ASSERT( ind_in != nullptr, block_log_not_found, "cannot read file ${file}", ("file",index_file_name.string()) );
-      auto size = fread((void*)&version,sizeof(version), 1, blk_in);
-      EOS_ASSERT( size == 1, block_log_unsupported_version, "invalid format for file ${file}", ("file",block_file_name.string()));
-      ilog("block log version= ${version}",("version",version));
-      EOS_ASSERT( block_log::is_supported_version(version), block_log_unsupported_version, "block log version ${v} is not supported", ("v",version));
-
-      detail::fileptr_datastream ds(blk_in, block_file_name.string());
-      if (version == 1) {
-         first_block = 1;
-         chain_id = read_genesis_state(ds, version).compute_chain_id();
-      }
-      else {
-         size = fread((void *) &first_block, sizeof(first_block), 1, blk_in);
-         EOS_ASSERT(size == 1, block_log_exception, "invalid format for file ${file}",
-                    ("file", block_file_name.string()));
-         if (block_log::contains_genesis_state(version, first_block)) {
-            chain_id = read_genesis_state(ds, version).compute_chain_id();
-         }
-         else if (block_log::contains_chain_id(version, first_block)) {
-            ds >> chain_id;
-         }
-         else {
-            EOS_THROW( block_log_exception,
-                       "Block log ${file} is not supported. version: ${ver} and first_block: ${first_block} does not contain "
-                       "a genesis_state nor a chain_id.",
-                       ("file", block_file_name.string())("ver", version)("first_block", first_block));
-         }
-=======
    int block_log::trim_blocklog_end(fc::path block_dir, uint32_t n) {       //n is last block to keep (remove later blocks)
       
       block_log_bundle log_bundle(block_dir);
->>>>>>> 0c33d16d
 
       ilog("In directory ${block_dir} will trim all blocks after block ${n} from ${block_file} and ${index_file}",
          ("block_dir", block_dir.generic_string())("n", n)("block_file",log_bundle.block_file_name.generic_string())("index_file", log_bundle.index_file_name.generic_string()));
