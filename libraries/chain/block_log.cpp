/**
 *  @file
 *  @copyright defined in enumivo/LICENSE.txt
 */
#include <enumivo/chain/block_log.hpp>
#include <fstream>
#include <fc/io/raw.hpp>

#define LOG_READ  (std::ios::in | std::ios::binary)
#define LOG_WRITE (std::ios::out | std::ios::binary | std::ios::app)

namespace enumivo { namespace chain {

   const uint32_t block_log::supported_version = 1;

   namespace detail {
      class block_log_impl {
         public:
            signed_block_ptr         head;
            block_id_type            head_id;
            std::fstream             block_stream;
            std::fstream             index_stream;
            fc::path                 block_file;
            fc::path                 index_file;
            bool                     block_write;
            bool                     index_write;
            bool                     genesis_written_to_block_log = false;

            inline void check_block_read() {
               if (block_write) {
                  block_stream.close();
                  block_stream.open(block_file.generic_string().c_str(), LOG_READ);
                  block_write = false;
               }
            }

            inline void check_block_write() {
               if (!block_write) {
                  block_stream.close();
                  block_stream.open(block_file.generic_string().c_str(), LOG_WRITE);
                  block_write = true;
               }
            }

            inline void check_index_read() {
               try {
                  if (index_write) {
                     index_stream.close();
                     index_stream.open(index_file.generic_string().c_str(), LOG_READ);
                     index_write = false;
                  }
               }
               FC_LOG_AND_RETHROW()
            }

            inline void check_index_write() {
               if (!index_write) {
                  index_stream.close();
                  index_stream.open(index_file.generic_string().c_str(), LOG_WRITE);
                  index_write = true;
               }
            }
      };
   }

   block_log::block_log(const fc::path& data_dir)
   :my(new detail::block_log_impl()) {
      my->block_stream.exceptions(std::fstream::failbit | std::fstream::badbit);
      my->index_stream.exceptions(std::fstream::failbit | std::fstream::badbit);
      open(data_dir);
   }

   block_log::block_log(block_log&& other) {
      my = std::move(other.my);
   }

   block_log::~block_log() {
      if (my) {
         flush();
         my.reset();
      }
   }

   void block_log::open(const fc::path& data_dir) {
      if (my->block_stream.is_open())
         my->block_stream.close();
      if (my->index_stream.is_open())
         my->index_stream.close();

      if (!fc::is_directory(data_dir))
         fc::create_directories(data_dir);
      my->block_file = data_dir / "blocks.log";
      my->index_file = data_dir / "blocks.index";

      //ilog("Opening block log at ${path}", ("path", my->block_file.generic_string()));
      my->block_stream.open(my->block_file.generic_string().c_str(), LOG_WRITE);
      my->index_stream.open(my->index_file.generic_string().c_str(), LOG_WRITE);
      my->block_write = true;
      my->index_write = true;

      /* On startup of the block log, there are several states the log file and the index file can be
       * in relation to each other.
       *
       *                          Block Log
       *                     Exists       Is New
       *                 +------------+------------+
       *          Exists |    Check   |   Delete   |
       *   Index         |    Head    |    Index   |
       *    File         +------------+------------+
       *          Is New |   Replay   |     Do     |
       *                 |    Log     |   Nothing  |
       *                 +------------+------------+
       *
       * Checking the heads of the files has several conditions as well.
       *  - If they are the same, do nothing.
       *  - If the index file head is not in the log file, delete the index and replay.
       *  - If the index file head is in the log, but not up to date, replay from index head.
       */
      auto log_size = fc::file_size(my->block_file);
      auto index_size = fc::file_size(my->index_file);

      if (log_size) {
         ilog("Log is nonempty");
         my->check_block_read();
         my->block_stream.seekg( 0 );
         uint32_t version = 0;
         my->block_stream.read( (char*)&version, sizeof(version) );
         FC_ASSERT( version > 0, "Block log was not setup properly with genesis information." );
         FC_ASSERT( version == block_log::supported_version,
                    "Unsupported version of block log. Block log version is ${version} while code supports version ${supported}",
                    ("version", version)("supported", block_log::supported_version) );

         my->genesis_written_to_block_log = true; // Assume it was constructed properly.
         my->head = read_head();
         my->head_id = my->head->id();
         edump((my->head->block_num()));

         if (index_size) {
            my->check_block_read();
            my->check_index_read();

            ilog("Index is nonempty");
            uint64_t block_pos;
            my->block_stream.seekg(-sizeof(uint64_t), std::ios::end);
            my->block_stream.read((char*)&block_pos, sizeof(block_pos));

            uint64_t index_pos;
            my->index_stream.seekg(-sizeof(uint64_t), std::ios::end);
            my->index_stream.read((char*)&index_pos, sizeof(index_pos));

            if (block_pos < index_pos) {
               ilog("block_pos < index_pos, close and reopen index_stream");
               construct_index();
            } else if (block_pos > index_pos) {
               ilog("Index is incomplete");
               construct_index();
            }
         } else {
            ilog("Index is empty");
            construct_index();
         }
      } else if (index_size) {
         ilog("Index is nonempty, remove and recreate it");
         my->index_stream.close();
         fc::remove_all(my->index_file);
         my->index_stream.open(my->index_file.generic_string().c_str(), LOG_WRITE);
         my->index_write = true;
      }
   }

   uint64_t block_log::append(const signed_block_ptr& b) {
      try {
         FC_ASSERT( my->genesis_written_to_block_log, "Cannot append to block log until the genesis is first written" );

         my->check_block_write();
         my->check_index_write();

         uint64_t pos = my->block_stream.tellp();
         FC_ASSERT(my->index_stream.tellp() == sizeof(uint64_t) * (b->block_num() - 1),
                   "Append to index file occuring at wrong position.",
                   ("position", (uint64_t) my->index_stream.tellp())
                   ("expected", (b->block_num() - 1) * sizeof(uint64_t)));
         auto data = fc::raw::pack(*b);
         my->block_stream.write(data.data(), data.size());
         my->block_stream.write((char*)&pos, sizeof(pos));
         my->index_stream.write((char*)&pos, sizeof(pos));
         my->head = b;
         my->head_id = b->id();

         flush();

         return pos;
      }
      FC_LOG_AND_RETHROW()
   }

   void block_log::flush() {
      my->block_stream.flush();
      my->index_stream.flush();
   }

   uint64_t block_log::reset_to_genesis( const genesis_state& gs, const signed_block_ptr& genesis_block ) {
      if( my->block_stream.is_open() )
         my->block_stream.close();
      if( my->index_stream.is_open() )
         my->index_stream.close();

      fc::remove_all( my->block_file );
      fc::remove_all( my->index_file );

      my->block_stream.open(my->block_file.generic_string().c_str(), LOG_WRITE);
      my->index_stream.open(my->index_file.generic_string().c_str(), LOG_WRITE);
      my->block_write = true;
      my->index_write = true;

      auto data = fc::raw::pack( gs );
      uint32_t version = 0; // version of 0 is invalid; it indicates that the genesis was not properly written to the block log
      my->block_stream.write( (char*)&version, sizeof(version) );
      my->block_stream.write( data.data(), data.size() );
      my->genesis_written_to_block_log = true;

      auto ret = append( genesis_block );

      auto pos = my->block_stream.tellp();

      my->block_stream.close();
      my->block_stream.open(my->block_file.generic_string().c_str(), std::ios::in | std::ios::out | std::ios::binary ); // Bypass append-only writing just once

      static_assert( block_log::supported_version > 0, "a version number of zero is not supported" );
      version = block_log::supported_version;
      my->block_stream.seekp( 0 );
      my->block_stream.write( (char*)&version, sizeof(version) ); // Finally write actual version to disk.
      my->block_stream.seekp( pos );
      flush();

      my->block_write = false;
      my->check_block_write(); // Reset to append-only writing.

      return ret;
   }

   std::pair<signed_block_ptr, uint64_t> block_log::read_block(uint64_t pos)const {
      my->check_block_read();

      my->block_stream.seekg(pos);
      std::pair<signed_block_ptr,uint64_t> result;
      result.first = std::make_shared<signed_block>();
      fc::raw::unpack(my->block_stream, *result.first);
      result.second = uint64_t(my->block_stream.tellg()) + 8;
      return result;
   }

   signed_block_ptr block_log::read_block_by_num(uint32_t block_num)const {
      try {
         signed_block_ptr b;
         uint64_t pos = get_block_pos(block_num);
         if (pos != npos) {
            b = read_block(pos).first;
            FC_ASSERT(b->block_num() == block_num,
                      "Wrong block was read from block log.", ("returned", b->block_num())("expected", block_num));
         }
         return b;
      } FC_LOG_AND_RETHROW()
   }

   uint64_t block_log::get_block_pos(uint32_t block_num) const {
      my->check_index_read();

      if (!(my->head && block_num <= block_header::num_from_id(my->head_id) && block_num > 0))
         return npos;
      my->index_stream.seekg(sizeof(uint64_t) * (block_num - 1));
      uint64_t pos;
      my->index_stream.read((char*)&pos, sizeof(pos));
      return pos;
   }

   signed_block_ptr block_log::read_head()const {
      my->check_block_read();

      uint64_t pos;

      // Check that the file is not empty
      my->block_stream.seekg(0, std::ios::end);
      if (my->block_stream.tellg() <= sizeof(pos))
         return {};

      my->block_stream.seekg(-sizeof(pos), std::ios::end);
      my->block_stream.read((char*)&pos, sizeof(pos));
      return read_block(pos).first;
   }

   const signed_block_ptr& block_log::head()const {
      return my->head;
   }

   void block_log::construct_index() {
      ilog("Reconstructing Block Log Index...");
      my->index_stream.close();
      fc::remove_all(my->index_file);
      my->index_stream.open(my->index_file.generic_string().c_str(), LOG_WRITE);
      my->index_write = true;

      uint64_t end_pos;
      my->check_block_read();

      my->block_stream.seekg(-sizeof( uint64_t), std::ios::end);
      my->block_stream.read((char*)&end_pos, sizeof(end_pos));
      signed_block tmp;

      uint64_t pos = 4; // Skip version which should have already been checked.
      my->block_stream.seekg(pos);

      genesis_state gs;
      fc::raw::unpack(my->block_stream, gs);

      while( pos < end_pos ) {
         fc::raw::unpack(my->block_stream, tmp);
         my->block_stream.read((char*)&pos, sizeof(pos));
         my->index_stream.write((char*)&pos, sizeof(pos));
      }
   } // construct_index

   fc::path block_log::repair_log( const fc::path& data_dir ) {
      ilog("Recovering Block Log...");
      FC_ASSERT( fc::is_directory(data_dir) && fc::is_regular_file(data_dir / "blocks.log"),
                 "Block log not found in '${blocks_dir}'", ("blocks_dir", data_dir)          );

      auto now = fc::time_point::now();

      auto blocks_dir = fc::canonical( data_dir );
      if( blocks_dir.filename().generic_string() == "." ) {
         blocks_dir = blocks_dir.parent_path();
      }
      auto backup_dir = blocks_dir.parent_path();
      auto blocks_dir_name = blocks_dir.filename();
      FC_ASSERT( blocks_dir_name.generic_string() != ".", "Invalid path to blocks directory" );
      backup_dir = backup_dir / blocks_dir_name.generic_string().append("-").append( now );

      FC_ASSERT( !fc::exists(backup_dir),
                 "Cannot move existing blocks directory to already existing directory '${new_blocks_dir}'",
                 ("new_blocks_dir", backup_dir) );

      fc::rename( blocks_dir, backup_dir );
      ilog( "Moved existing blocks directory to backup location: '${new_blocks_dir}'", ("new_blocks_dir", backup_dir) );

      fc::create_directories(blocks_dir);
      auto block_log_path = blocks_dir / "blocks.log";

      ilog( "Reconstructing '${new_block_log}' from backed up block log", ("new_block_log", block_log_path) );

      std::fstream  old_block_stream;
      std::fstream  new_block_stream;

      old_block_stream.open( (backup_dir / "blocks.log").generic_string().c_str(), LOG_READ );
      new_block_stream.open( block_log_path.generic_string().c_str(), LOG_WRITE );

      old_block_stream.seekg( 0, std::ios::end );
      uint64_t end_pos = old_block_stream.tellg();
      old_block_stream.seekg( 0 );

      uint32_t version = 0;
      old_block_stream.read( (char*)&version, sizeof(version) );
      FC_ASSERT( version > 0, "Block log was not setup properly with genesis information." );
      FC_ASSERT( version == block_log::supported_version,
                 "Unsupported version of block log. Block log version is ${version} while code supports version ${supported}",
                 ("version", version)("supported", block_log::supported_version) );

      genesis_state gs;
      fc::raw::unpack(old_block_stream, gs);

      auto data = fc::raw::pack( gs );
      new_block_stream.write( (char*)&version, sizeof(version) );
      new_block_stream.write( data.data(), data.size() );

      std::exception_ptr     except_ptr;
      vector<char>           incomplete_block_data;
      optional<signed_block> bad_block;
      uint32_t               block_num = 0;

      block_id_type previous;

      uint64_t pos = old_block_stream.tellg();
      while( pos < end_pos ) {
         signed_block tmp;

         try {
            fc::raw::unpack(old_block_stream, tmp);
         } catch( ... ) {
            except_ptr = std::current_exception();
            incomplete_block_data.resize( end_pos - pos );
            old_block_stream.read( incomplete_block_data.data(), incomplete_block_data.size() );
            break;
         }

         auto id = tmp.id();
         if( block_header::num_from_id(previous) + 1 != block_header::num_from_id(id) ) {
            elog( "Block ${num} (${id}) skips blocks. Previous block in block log is block ${prev_num} (${previous})",
                  ("num", block_header::num_from_id(id))("id", id)
                  ("prev_num", block_header::num_from_id(previous))("previous", previous) );
         }
         if( previous != tmp.previous ) {
            elog( "Block ${num} (${id}) does not link back to previous block. "
                  "Expected previous: ${expected}. Actual previous: ${actual}.",
                  ("num", block_header::num_from_id(id))("id", id)("expected", previous)("actual", tmp.previous) );
         }
         previous = id;

         uint64_t tmp_pos = std::numeric_limits<uint64_t>::max();
         if( (static_cast<uint64_t>(old_block_stream.tellg()) + sizeof(pos)) <= end_pos ) {
            old_block_stream.read( reinterpret_cast<char*>(&tmp_pos), sizeof(tmp_pos) );
         }
         if( pos != tmp_pos ) {
            bad_block = tmp;
            break;
         }

         auto data = fc::raw::pack(tmp);
         new_block_stream.write( data.data(), data.size() );
         new_block_stream.write( reinterpret_cast<char*>(&pos), sizeof(pos) );
         block_num = tmp.block_num();
         pos = new_block_stream.tellp();
      }

      if( bad_block.valid() ) {
         ilog( "Recovered only up to block number ${num}. Last block in block log was not properly committed:\n${last_block}",
               ("num", block_num)("last_block", *bad_block) );
      } else if( except_ptr ) {
         std::string error_msg;

         try {
            std::rethrow_exception(except_ptr);
         } catch( const fc::exception& e ) {
            error_msg = e.what();
         } catch( const std::exception& e ) {
            error_msg = e.what();
         } catch( ... ) {
            error_msg = "unrecognized exception";
         }

         ilog( "Recovered only up to block number ${num}. "
               "The block ${next_num} could not be deserialized from the block log due to error:\n${error_msg}",
               ("num", block_num)("next_num", block_num+1)("error_msg", error_msg) );

         auto tail_path = blocks_dir / std::string("blocks-bad-tail-").append( now ).append(".log");
         if( !fc::exists(tail_path) && incomplete_block_data.size() > 0 ) {
            std::fstream tail_stream;
            tail_stream.open( tail_path.generic_string().c_str(), LOG_WRITE );
            tail_stream.write( incomplete_block_data.data(), incomplete_block_data.size() );

            ilog( "Data at tail end of block log which should contain the (incomplete) serialization of block ${num} "
                  "has been written out to '${tail_path}'.",
                  ("num", block_num+1)("tail_path", tail_path) );
         }
      } else {
         ilog( "Existing block log was undamaged. Recovered all irreversible blocks up to block number ${num}.", ("num", block_num) );
      }

      return backup_dir;
   }

<<<<<<< HEAD
} } /// enumivo::chain
=======
   genesis_state block_log::extract_genesis_state( const fc::path& data_dir ) {
      FC_ASSERT( fc::is_directory(data_dir) && fc::is_regular_file(data_dir / "blocks.log"),
                 "Block log not found in '${blocks_dir}'", ("blocks_dir", data_dir)          );

      std::fstream  block_stream;
      block_stream.open( (data_dir / "blocks.log").generic_string().c_str(), LOG_READ );

      uint32_t version = 0;
      block_stream.read( (char*)&version, sizeof(version) );
      FC_ASSERT( version > 0, "Block log was not setup properly with genesis information." );
      FC_ASSERT( version == block_log::supported_version,
                 "Unsupported version of block log. Block log version is ${version} while code supports version ${supported}",
                 ("version", version)("supported", block_log::supported_version) );

      genesis_state gs;
      fc::raw::unpack(block_stream, gs);
      return gs;
   }

} } /// eosio::chain
>>>>>>> 00c78697
<|MERGE_RESOLUTION|>--- conflicted
+++ resolved
@@ -458,9 +458,6 @@
       return backup_dir;
    }
 
-<<<<<<< HEAD
-} } /// enumivo::chain
-=======
    genesis_state block_log::extract_genesis_state( const fc::path& data_dir ) {
       FC_ASSERT( fc::is_directory(data_dir) && fc::is_regular_file(data_dir / "blocks.log"),
                  "Block log not found in '${blocks_dir}'", ("blocks_dir", data_dir)          );
@@ -480,5 +477,4 @@
       return gs;
    }
 
-} } /// eosio::chain
->>>>>>> 00c78697
+} } /// enumivo::chain