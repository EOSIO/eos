--- conflicted
+++ resolved
@@ -294,7 +294,6 @@
       child_ptr->parent             = nullptr;
    }
 
-<<<<<<< HEAD
    // Prime the iterator cache with the begin and end values from the parent.
    auto begin = std::begin(parent_.iterator_cache);
    auto end   = std::end(parent_.iterator_cache);
@@ -302,7 +301,8 @@
       iterator_cache.emplace(begin->first, iterator_state{});
       iterator_cache.emplace((--end)->first, iterator_state{});
    }
-=======
+}
+
 template <typename Persistent_data_store, typename Cache_data_store>
 session<Persistent_data_store, Cache_data_store>::session_impl::session_impl(Persistent_data_store pds)
 : backing_data_store{std::make_shared<Persistent_data_store>(std::move(pds))},
@@ -314,19 +314,6 @@
         iterator_cache.emplace((*begin).key(), iterator_state{});
         iterator_cache.emplace((*--end).key(), iterator_state{});
     }
->>>>>>> d0718a38
-}
-
-template <typename Persistent_data_store, typename Cache_data_store>
-session<Persistent_data_store, Cache_data_store>::session_impl::session_impl(Persistent_data_store pds)
-    : backing_data_store{ std::make_shared<Persistent_data_store>(std::move(pds)) }, cache{ pds.memory_allocator() } {
-   // Prime the iterator cache with the begin and end values from the database.
-   auto begin = std::begin(*backing_data_store);
-   auto end   = std::end(*backing_data_store);
-   if (begin != end) {
-      iterator_cache.emplace(begin.first, iterator_state{});
-      iterator_cache.emplace((--end).first, iterator_state{});
-   }
 }
 
 template <typename Persistent_data_store, typename Cache_data_store>
@@ -1255,8 +1242,4 @@
    return !(*this == other);
 }
 
-<<<<<<< HEAD
-} // namespace eosio::session
-=======
-}
->>>>>>> d0718a38
+} // namespace eosio::session