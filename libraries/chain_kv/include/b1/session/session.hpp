#pragma once

#include <queue>
#include <set>
#include <stack>
#include <type_traits>
#include <unordered_map>
#include <unordered_set>
#include <variant>

#include <b1/session/bytes.hpp>
#include <b1/session/key_value.hpp>
#include <b1/session/session_fwd_decl.hpp>

namespace eosio::session {

template<class... Ts> struct overloaded : Ts... { using Ts::operator()...; };
template<class... Ts> overloaded(Ts...) -> overloaded<Ts...>;

// Defines a session for reading/write data to a cache and persistent data store.
//
// \tparam persistent_data_store A type that persists data to disk or some other non memory backed storage device.
// \tparam cache_data_store A type that persists data in memory for quick access.
// \code{.cpp}
//  auto memory_pool = eosio::session::boost_memory_allocator::make();
//  auto pds = eosio::session::make_rocks_data_store(nullptr, memory_pool);
//  auto cds = eosio::session::make_cache(memory_pool);
//  auto fork = eosio::session::make_session(std::move(pds), std::move(cds));
//  {
//      auto block = eosio::session::make_session(fork);
//      {
//          auto transaction = eosio::session::make_session(block);
//          auto kv = eosio::session::make_kv("Hello", 5, "World", 5, transaction.backing_data_store()->memory_allocator());
//          transaction.write(std::move(kv));
//      }
//      {
//          auto transaction = eosio::session::make_session(block);
//          auto kv = eosio::session::make_kv("Hello", 5, "World2", 5, transaction.backing_data_store()->memory_allocator());
//          transaction.write(std::move(kv));
//      }
//  }
// \endcode
template <typename persistent_data_store, typename cache_data_store>
class session final {
private:
    struct session_impl;
    
public:
    struct iterator_state {
        bool next_in_cache{false};
        bool previous_in_cache{false};
        bool deleted{false};
    };

    using persistent_data_store_type = persistent_data_store;
    using cache_data_store_type = cache_data_store;
    using iterator_cache_type = std::map<bytes, iterator_state>;
    
    static const session invalid;

    template <typename T, typename allocator>
    friend bytes make_bytes(const T* data, size_t length, allocator& a);
        
    friend key_value make_kv(bytes key, bytes value);

    template <typename Key, typename Value, typename allocator>
    friend key_value make_kv(const Key* key, size_t key_length, const Value* value, size_t value_length, allocator& a);
    
    template <typename allocator>
    friend key_value make_kv(const void* key, size_t key_length, const void* value, size_t value_length, allocator& a);
    
    template <typename persistent_data_store_, typename cache_data_store_>
    friend session<persistent_data_store_, cache_data_store_> make_session();

    template <typename persistent_data_store_, typename cache_data_store_>
    friend session<persistent_data_store_, cache_data_store_> make_session(persistent_data_store_ store);
    
    template <typename persistent_data_store_, typename cache_data_store_>
    friend session<persistent_data_store_, cache_data_store_> make_session(persistent_data_store_ store, cache_data_store_ cache);

    template <typename persistent_data_store_, typename cache_data_store_>
    friend session<persistent_data_store_, cache_data_store_> make_session(session<persistent_data_store_, cache_data_store_>& the_session);

    // Defines a key ordered, cyclical iterator for traversing a session (which includes parents and children of each session).
    // Basically we are iterating over a list of sessions and each session has its own cache of key_values, along with
    // iterating over a persistent data store all the while maintaining key order with the iterator.
    template <typename iterator_traits>
    class session_iterator final {
    public:
        using difference_type = typename iterator_traits::difference_type;
        using value_type = typename iterator_traits::value_type;
        using pointer = typename iterator_traits::pointer;
        using reference = typename iterator_traits::reference;
        using iterator_category = typename iterator_traits::iterator_category;
        friend session;

    public:
        session_iterator() = default;
        session_iterator(const session_iterator& it) = default;
        session_iterator(session_iterator&&) = default;
        
        session_iterator& operator=(const session_iterator& it) = default;
        session_iterator& operator=(session_iterator&&) = default;
        
        session_iterator& operator++();
        session_iterator operator++(int);
        session_iterator& operator--();
        session_iterator operator--(int);
        value_type operator*() const;
        value_type operator->() const;
        bool operator==(const session_iterator& other) const;
        bool operator!=(const session_iterator& other) const;
        
    protected:
<<<<<<< HEAD
        const key_value& read_(const bytes& key) const;
        
        template <typename move_predicate, typename rollover_predicate, typename comparator>
        void move_(const move_predicate& move, const rollover_predicate& rollover, const comparator& key_comparator);
=======
        template <typename test_predicate, typename db_test_predicate, typename move_predicate>
        void move_(const test_predicate& test, const db_test_predicate& db_test, const move_predicate& move);
>>>>>>> 7536780e
        void move_next_();
        void move_previous_();
        
    private:
        typename iterator_cache_type::iterator m_active_iterator;
        session* m_active_session{nullptr};
    };

    struct iterator_traits {
        using difference_type = long;
        using value_type = key_value;
        using pointer = value_type*;
        using reference = value_type&;
        using iterator_category = std::bidirectional_iterator_tag;
        using cache_iterator = typename cache_data_store::iterator;
        using data_store_iterator = typename persistent_data_store::iterator;
    };
    using iterator = session_iterator<iterator_traits>;

    struct const_iterator_traits {
        using difference_type = long;
        using value_type = const key_value;
        using pointer = value_type*;
        using reference = value_type&;
        using iterator_category = std::bidirectional_iterator_tag;
        using cache_iterator = typename cache_data_store::iterator;
        using data_store_iterator = typename persistent_data_store::iterator;
    };
    using const_iterator = session_iterator<const_iterator_traits>;
    
    struct nested_session_t final {};
    
public:
    session(persistent_data_store ds);
    session(persistent_data_store ds, cache_data_store cache);
    session(session& session, nested_session_t);
    session(const session&) = default;
    session(session&&) = default;
    ~session();
    
    session& operator=(const session&) = default;
    session& operator=(session&&) = default;
    
    session attach(session child);
    session detach();

    // undo stack operations
    auto undo() -> void;
    auto commit() -> void;
    
    // this part also identifies a concept.  don't know what to call it yet
    const key_value read(const bytes& key) const;
    void write(key_value kv);
    bool contains(const bytes& key) const;
    void erase(const bytes& key);
    void clear();
    
    // returns a pair containing the key_values found and the keys not found.
    template <typename iterable>
    const std::pair<std::vector<key_value>, std::unordered_set<bytes>> read(const iterable& keys) const;
    
    template <typename iterable>
    void write(const iterable& key_values);
    
    // returns a list of the keys not found.
    template <typename iterable>
    void erase(const iterable& keys);
    
    template <typename data_store, typename iterable>
    void write_to(data_store& ds, const iterable& keys) const;
    
    template <typename data_store, typename iterable>
    void read_from(const data_store& ds, const iterable& keys);
    
    iterator find(const bytes& key);
    const_iterator find(const bytes& key) const;
    iterator begin();
    const_iterator begin() const;
    iterator end();
    const_iterator end() const;
    iterator lower_bound(const bytes& key);
    const_iterator lower_bound(const bytes& key) const;
    iterator upper_bound(const bytes& key);
    const_iterator upper_bound(const bytes& key) const;
    
    const std::shared_ptr<typename persistent_data_store::allocator_type>& memory_allocator();
    const std::shared_ptr<const typename persistent_data_store::allocator_type> memory_allocator() const;
    const std::shared_ptr<persistent_data_store>& backing_data_store();
    const std::shared_ptr<const persistent_data_store>& backing_data_store() const;
    const std::shared_ptr<cache_data_store>& cache();
    const std::shared_ptr<const cache_data_store>& cache() const;
    
private:
    session();
    session(std::shared_ptr<session_impl> impl);
    
    template <typename iterator_type, typename predicate, typename comparator>
    iterator_type make_iterator_(const predicate& p, const comparator& c) const;

    std::pair<bytes, bytes> bounds_(const bytes& key) const;
    void update_iterator_cache_(const bytes& key, bool overwrite = true, bool erase = false) const;
    bool is_deleted_(const bytes& key) const;

    struct session_impl final : public std::enable_shared_from_this<session_impl> {
        session_impl();
        session_impl(session_impl& parent_);
        session_impl(persistent_data_store pds);
        session_impl(persistent_data_store pds, cache_data_store cds);
        ~session_impl();
        
        void undo();
        void commit();
        void clear();
 
        std::shared_ptr<session_impl> parent;
        std::weak_ptr<session_impl> child;
        
        // The persistent data store.  This is shared across all levels of the session.
        std::shared_ptr<persistent_data_store> backing_data_store;
        
        // The cache used by this session instance.  This will include all new/update key_values
        // and may include values read from the persistent data store.
        cache_data_store cache;

        // Indicates if the next/previous key in lexicographical order for a given key exists in the cache.
        // The first value in the pair indicates if the previous key in lexicographical order exists in the cache.
        // The second value in the pair indicates if the next key lexicographical order exists in the cache.
        iterator_cache_type iterator_cache;

        // keys that have been updated during this session.
        std::unordered_set<bytes> updated_keys;

        // keys that have been deleted during this session.
        std::unordered_set<bytes> deleted_keys;
    };
    
    // session implement the PIMPL idiom to allow for stack based semantics.
    std::shared_ptr<session_impl> m_impl;
};

template <typename persistent_data_store, typename cache_data_store>
session<persistent_data_store, cache_data_store> make_session() {
    using session_type = session<persistent_data_store, cache_data_store>;
    return session_type{};
}

template <typename cache_data_store, typename persistent_data_store>
session<persistent_data_store, cache_data_store> make_session(persistent_data_store store) {
    using session_type = session<persistent_data_store, cache_data_store>;
    return session_type{std::move(store)};
}

template <typename persistent_data_store, typename cache_data_store>
session<persistent_data_store, cache_data_store> make_session(persistent_data_store store, cache_data_store cache) {
    using session_type = session<persistent_data_store, cache_data_store>;
    return session_type{std::move(store), std::move(cache)};
}

template <typename persistent_data_store, typename cache_data_store>
session<persistent_data_store, cache_data_store> make_session(session<persistent_data_store, cache_data_store>& the_session) {
    using session_type = session<persistent_data_store, cache_data_store>;
    auto new_session = session_type{the_session, typename session_type::nested_session_t{}};
    new_session.m_impl->parent->child = new_session.m_impl->shared_from_this();
    return new_session;
}

template <typename persistent_data_store, typename cache_data_store>
session<persistent_data_store, cache_data_store>::session_impl::session_impl()
: backing_data_store{std::make_shared<persistent_data_store>()} {
}

template <typename persistent_data_store, typename cache_data_store>
session<persistent_data_store, cache_data_store>::session_impl::session_impl(session_impl& parent_)
: parent{parent_.shared_from_this()},
  backing_data_store{parent_.backing_data_store},
  cache{parent_.cache.memory_allocator()} {
    if (auto child_ptr = parent->child.lock()) {
        child_ptr->backing_data_store = nullptr;
        child_ptr->parent = nullptr;
    }
<<<<<<< HEAD
=======

    // Prime the iterator cache with the begin and end values from the parent.
    auto begin = std::begin(parent_.iterator_cache);
    auto end = std::end(parent_.iterator_cache);
    if (begin != end) {
        iterator_cache.emplace(begin->first, iterator_state{});
        iterator_cache.emplace((--end)->first, iterator_state{});
    }
>>>>>>> 7536780e
}

template <typename persistent_data_store, typename cache_data_store>
session<persistent_data_store, cache_data_store>::session_impl::session_impl(persistent_data_store pds)
: backing_data_store{std::make_shared<persistent_data_store>(std::move(pds))},
  cache{pds.memory_allocator()} {
<<<<<<< HEAD
=======
    // Prime the iterator cache with the begin and end values from the database.
    auto begin = std::begin(*backing_data_store);
    auto end = std::end(*backing_data_store);
    if (begin != end) {
        iterator_cache.emplace(begin.first, iterator_state{});
        iterator_cache.emplace((--end).first, iterator_state{});
    }
>>>>>>> 7536780e
}

template <typename persistent_data_store, typename cache_data_store>
session<persistent_data_store, cache_data_store>::session_impl::session_impl(persistent_data_store pds, cache_data_store cds)
: backing_data_store{std::make_shared<persistent_data_store>(std::move(pds))},
  cache{std::move(cds)} {
    auto emplace_bounds = [&](const auto& container) {
        auto begin = std::begin(container);
        auto end = std::end(container);
        if (begin != end) {
            iterator_cache.emplace((*begin).key(), iterator_state{});
            iterator_cache.emplace((*--end).key(), iterator_state{});
        }
    };
    // Prime the iterator cache with the begin and end values from cache and the database.
    emplace_bounds(*backing_data_store);
    emplace_bounds(cache);
}

template <typename persistent_data_store, typename cache_data_store>
session<persistent_data_store, cache_data_store>::session_impl::~session_impl() {
    // When this goes out of scope:
    // 1.  If there is no parent and no backing data store, then this session has been abandoned (undo)
    // 2.  If there is no parent, then this session is being committed to the data store. (commit)
    // 3.  If there is a parent, then this session is being merged into the parent. (squash)
    commit();
}

template <typename persistent_data_store, typename cache_data_store>
void session<persistent_data_store, cache_data_store>::session_impl::undo() {
    if (parent) {
        parent->child = child;
    }
    
    if (auto child_ptr = child.lock()) {
        child_ptr->parent = parent;
    }
    
    parent = nullptr;
    child.reset();
    backing_data_store = nullptr;
    clear();
}

template <typename persistent_data_store, typename cache_data_store>
void session<persistent_data_store, cache_data_store>::session_impl::commit() {
    if (!parent && !backing_data_store) {
        // undo
        return;
    }
    
    auto write_through = [&](auto& ds) {
        ds.erase(deleted_keys);
        cache.write_to(ds, updated_keys);
        clear();
    };
    
    if (parent) {
        // squash
        auto parent_session = session{parent};
        write_through(parent_session);
        return;
    }
    
    // commit
    write_through(*backing_data_store);
}

template <typename persistent_data_store, typename cache_data_store>
void session<persistent_data_store, cache_data_store>::session_impl::clear() {
    deleted_keys.clear();
    updated_keys.clear();
    cache.clear();
<<<<<<< HEAD
=======
    iterator_cache.clear();
>>>>>>> 7536780e
}

template <typename persistent_data_store, typename cache_data_store>
const session<persistent_data_store, cache_data_store> session<persistent_data_store, cache_data_store>::invalid{};

template <typename persistent_data_store, typename cache_data_store>
session<persistent_data_store, cache_data_store>::session()
: m_impl{std::make_shared<session_impl>()} {
}

template <typename persistent_data_store, typename cache_data_store>
session<persistent_data_store, cache_data_store>::session(std::shared_ptr<session_impl> impl)
: m_impl{std::move(impl)} {
}

template <typename persistent_data_store, typename cache_data_store>
session<persistent_data_store, cache_data_store>::session(persistent_data_store ds)
: m_impl{std::make_shared<session_impl>(std::move(ds))} {
}

template <typename persistent_data_store, typename cache_data_store>
session<persistent_data_store, cache_data_store>::session(persistent_data_store ds, cache_data_store cache)
: m_impl{std::make_shared<session_impl>(std::move(ds), std::move(cache))} {
}

template <typename persistent_data_store, typename cache_data_store>
session<persistent_data_store, cache_data_store>::session(session& session, nested_session_t)
: m_impl{std::make_shared<session_impl>(*session.m_impl)} {
}

template <typename persistent_data_store, typename cache_data_store>
session<persistent_data_store, cache_data_store>::~session() {
}

template <typename persistent_data_store, typename cache_data_store>
void session<persistent_data_store, cache_data_store>::undo() {
    if (!m_impl) {
        return;
    }
    
    m_impl->undo();
}

template <typename persistent_data_store, typename cache_data_store>
std::pair<bytes, bytes> session<persistent_data_store, cache_data_store>::bounds_(const bytes& key) const {
    auto lower_bound_key = bytes::invalid;
    auto upper_bound_key = bytes::invalid;

    auto lower_bound = [&, this](const auto& container, const auto& key) {
        auto it = container.lower_bound(key);
        if (it != std::end(container) && it != std::begin(container)) {
            --it;
            while (is_deleted_((*it).key())) {
                if (it == std::begin(container)) {
                    return bytes::invalid;
                }
                --it;
            }
            return (*it).key();
        }
        return bytes::invalid;
    };

    auto upper_bound = [&, this](const auto& container, const auto& key) {
        auto it = container.upper_bound(key);
        if (it == std::end(container)) {
            return bytes::invalid;
        }

        while (is_deleted_((*it).key())) {
            ++it;
            if (it == std::end(container)) {
                return bytes::invalid;
            }
        }

        return (*it).key();
    };

    auto test_set = [&](auto& current_key, const auto& pending_key, const auto& comparator) {
        if (current_key == bytes::invalid && pending_key == bytes::invalid) {
            return;
        }

        if (current_key == bytes::invalid) {
            current_key = pending_key;
            return;
        }

        if (comparator(pending_key, current_key)) {
            current_key = pending_key;
            return;
        }
    };

    auto current = m_impl;
    while (current) {
        if (auto lower_bound_key_ = lower_bound(current->cache, key); lower_bound_key_ != bytes::invalid) {
            test_set(lower_bound_key, lower_bound_key_, std::greater<bytes>{});
        }
        if (auto upper_bound_key_ = upper_bound(current->cache, key); upper_bound_key_ != bytes::invalid) {
            test_set(upper_bound_key, upper_bound_key_, std::less<bytes>{});
        }

        current = current->parent;
    }

    if (auto lower_bound_key_ = lower_bound(*m_impl->backing_data_store, key); lower_bound_key_ != bytes::invalid) {
        test_set(lower_bound_key, lower_bound_key_, std::greater<bytes>{});
    }

    if (auto upper_bound_key_ = upper_bound(*m_impl->backing_data_store, key); upper_bound_key_ != bytes::invalid) {
        test_set(upper_bound_key, upper_bound_key_, std::less<bytes>{});
    }

    return std::pair{lower_bound_key, upper_bound_key};
}

template <typename persistent_data_store, typename cache_data_store>
void session<persistent_data_store, cache_data_store>::update_iterator_cache_(const bytes& key, bool overwrite, bool erase) const {
    auto it = m_impl->iterator_cache.emplace(key, iterator_state{}).first;

    if (overwrite) {
        it->second.deleted = erase;
    }

    if (it->second.next_in_cache && it->second.previous_in_cache) {
        return;
    }

    auto [lower_bound, upper_bound] = bounds_(key);

    if (lower_bound != bytes::invalid) {
        auto lower_it = m_impl->iterator_cache.find(lower_bound);
        if (lower_it == std::end(m_impl->iterator_cache)) {
            lower_it = m_impl->iterator_cache.emplace(lower_bound, iterator_state{}).first;
        }
        lower_it->second.next_in_cache = true;
        it->second.previous_in_cache = true;
    }

    if (upper_bound != bytes::invalid) {
        auto upper_it = m_impl->iterator_cache.find(upper_bound);
        if (upper_it == std::end(m_impl->iterator_cache)) {
            upper_it = m_impl->iterator_cache.emplace(upper_bound, iterator_state{}).first;
        }
        upper_it->second.previous_in_cache = true;
        it->second.next_in_cache = true;
    }
}

template <typename persistent_data_store, typename cache_data_store>
session<persistent_data_store, cache_data_store> session<persistent_data_store, cache_data_store>::attach(session child) {
    if (!m_impl) {
        return session<persistent_data_store, cache_data_store>::invalid;
    }

    auto current_child = detach();

    child.m_impl->parent = m_impl;
    child.m_impl->backing_data_store = m_impl->backing_data_store;
    m_impl->child = child.m_impl;

    return current_child;
}

template <typename persistent_data_store, typename cache_data_store>
session<persistent_data_store, cache_data_store> session<persistent_data_store, cache_data_store>::detach() {
    if (!m_impl) {
        return session<persistent_data_store, cache_data_store>::invalid;
    }

    auto current_child = m_impl->child.lock();
    if (current_child) {
        current_child->parent = nullptr;
        current_child->backing_data_store = nullptr;
    }
    m_impl->child.reset();

    return {current_child};
}

template <typename persistent_data_store, typename cache_data_store>
void session<persistent_data_store, cache_data_store>::commit() {
    if (!m_impl) {
        return;
    }
    
    m_impl->commit();
}

template <typename persistent_data_store, typename cache_data_store>
const key_value session<persistent_data_store, cache_data_store>::read(const bytes& key) const {
    if (!m_impl) {
        return key_value::invalid;
    }
    
    // Find the key within the session.
    // Check this level first and then traverse up to the parent to see if this key/value
    // has been read and/or update.
    auto* parent = m_impl.get();
    while (parent) {
        if (parent->deleted_keys.find(key) != std::end(parent->deleted_keys)) {
            // key has been deleted at this level.
            return key_value::invalid;
        }
        
        auto& kv = parent->cache.read(key);
        if (kv != key_value::invalid) {
            if (parent != m_impl.get()) {
                m_impl->cache.write(kv);
                update_iterator_cache_(kv.key(), false);
            }
            return kv;
        }
        
        parent = parent->parent.get();
    }
    
    // If we haven't found the key in the session yet, read it from the persistent data store.
    if (m_impl->backing_data_store) {
        auto kv = m_impl->backing_data_store->read(key);
        if (kv != key_value::invalid) {
            m_impl->cache.write(kv);
            update_iterator_cache_(kv.key(), false);
            return kv;
        }
    }
    
    return key_value::invalid;
}

template <typename persistent_data_store, typename cache_data_store>
void session<persistent_data_store, cache_data_store>::write(key_value kv) {
    if (!m_impl) {
        return;
    }
    auto key = kv.key();
    m_impl->updated_keys.emplace(key);
    m_impl->deleted_keys.erase(key);
    m_impl->cache.write(std::move(kv));
    update_iterator_cache_(key);
}

template <typename persistent_data_store, typename cache_data_store>
bool session<persistent_data_store, cache_data_store>::contains(const bytes& key) const {
    if (!m_impl) {
        return false;
    }
    
    // Traverse the heirarchy to see if this session (and its parent session)
    // has already read the key into memory.
    auto* parent = m_impl.get();
    while (parent) {
        if (parent->deleted_keys.find(key) != std::end(parent->deleted_keys)) {
            return false;
        }
        
        if (parent->cache.contains(key)) {
            update_iterator_cache_(key, false);
            return true;
        }
        
        parent = parent->parent.get();
    }
    
    // If we get to this point, the key hasn't been read into memory.  Check to see if it exists in the persistent data store.
    return m_impl->backing_data_store->contains(key);
}

template <typename persistent_data_store, typename cache_data_store>
void session<persistent_data_store, cache_data_store>::erase(const bytes& key) {
    if (!m_impl) {
        return;
    }
    m_impl->deleted_keys.emplace(key);
    m_impl->updated_keys.erase(key);
    m_impl->cache.erase(key);
    update_iterator_cache_(key, true, true);
}

template <typename persistent_data_store, typename cache_data_store>
void session<persistent_data_store, cache_data_store>::clear() {
    if (!m_impl) {
        return;
    }
    m_impl->clear();
}

template <typename persistent_data_store, typename cache_data_store>
void session<persistent_data_store, cache_data_store>::clear() {
    if (!m_impl) {
        return;
    }
    m_impl->clear();
}

// Reads a batch of keys from the session.
//
// \tparam iterable Any type that can be used within a range based for loop and returns bytes instances in its iterator.
// \param keys An iterable instance that returns bytes instances in its iterator.
// \returns An std::pair where the first item is list of the found key_values and the second item is a set of the keys not found.
template <typename persistent_data_store, typename cache_data_store>
template <typename iterable>
const std::pair<std::vector<key_value>, std::unordered_set<bytes>> session<persistent_data_store, cache_data_store>::read(const iterable& keys) const {
    if (!m_impl) {
        return {};
    }
    
    auto not_found = std::unordered_set<bytes>{};
    auto kvs = std::vector<key_value>{};
    
    for (const auto& key : keys) {
        auto found = false;
        auto deleted = false;
        auto* parent = m_impl.get();
        while (parent) {
            if (parent->deleted_keys.find(key) != std::end(parent->deleted_keys)) {
                // key has been deleted at this level.  This means it no longer exists within
                // this session.  There is no point in continuing the search.
                deleted = true;
                break;
            }
            
            auto& kv = parent->cache.read(key);
            if (kv != key_value::invalid) {
                // We found the key.  Write it to our cache and bail out.
                if (parent != m_impl.get()) {
                    m_impl->cache.write(kv);
                    update_iterator_cache_(kv.key(), false);
                }
                found = true;
                kvs.emplace_back(kv);
                break;
            }
            parent = parent->parent.get();
        }
        
        if (!found) {
            not_found.emplace(key);
        }
    }
    
    // For all the keys that were found in one of the session caches, read them from the persistent data store
    // and write them into our cache.
    if (m_impl->backing_data_store) {
        auto [found, missing] = m_impl->backing_data_store->read(not_found);
        if (!found.empty()) {
            m_impl->cache.write(found);
        }
        not_found = std::move(missing);
        kvs.insert(std::end(kvs), std::begin(found), std::end(found));
    }
    
    return {std::move(kvs), std::move(not_found)};
}

// Writes a batch of key_values to the session.
//
// \tparam iterable Any type that can be used within a range based for loop and returns key_value instances in its iterator.
// \param key_values An iterable instance that returns key_value instances in its iterator.
template <typename persistent_data_store, typename cache_data_store>
template <typename iterable>
void session<persistent_data_store, cache_data_store>::write(const iterable& key_values) {
    if (!m_impl) {
        return;
    }
    
    // Currently the batch write will just iteratively call the non batch write
    for (const auto& kv : key_values) {
        write(kv);
    }
}

// Erases a batch of key_values from the session.
//
// \tparam iterable Any type that can be used within a range based for loop and returns bytes instances in its iterator.
// \param keys An iterable instance that returns bytes instances in its iterator.
template <typename persistent_data_store, typename cache_data_store>
template <typename iterable>
void session<persistent_data_store, cache_data_store>::erase(const iterable& keys) {
    if (!m_impl) {
        return;
    }
    
    // Currently the batch erase will just iteratively call the non batch erase
    for (const auto& key : keys) {
        erase(key);
    }
}

template <typename persistent_data_store, typename cache_data_store>
template <typename data_store, typename iterable>
void session<persistent_data_store, cache_data_store>::write_to(data_store& ds, const iterable& keys) const {
    if (!m_impl) {
        return;
    }
    
    auto results = std::vector<key_value>{};
    for (const auto& key : keys) {
        auto* parent = m_impl.get();
        while (parent) {
            if (parent->deleted_keys.find(key) != std::end(parent->deleted_keys)) {
                // key/value has been deleted in this session.  Bail out.
                break;
            }
            
            auto& kv = parent->cache.read(key);
            if (kv == key_value::invalid) {
                parent = parent->parent.get();
                continue;
            }
            
            results.emplace_back(make_kv(kv.key().data(), kv.key().length(), kv.value().data(), kv.value().length(), ds.memory_allocator()));
            break;
        }
    }
    ds.write(results);
}

template <typename persistent_data_store, typename cache_data_store>
template <typename data_store, typename iterable>
void session<persistent_data_store, cache_data_store>::read_from(const data_store& ds, const iterable& keys) {
    if (!m_impl) {
        return;
    }
    ds.write_to(*this, keys);
}

template <typename persistent_data_store, typename cache_data_store>
bool session<persistent_data_store, cache_data_store>::is_deleted_(const bytes& key) const {
    auto current = m_impl;
    while (current) {
      if (current->updated_keys.find(key) != std::end(current->updated_keys)) {
          return false;
      }

      if (current->deleted_keys.find(key) != std::end(current->deleted_keys)) {
          return true;
      }

      current = current->parent;
    }
    return false;
}

// Factor for creating the initial session iterator.
//
// \tparam predicate A functor used for getting the starting iterating in the cache list and the persistent data store.
// \tparam comparator A functor for determining if the "current" iterator points to the cache list or the persistent data store.
template <typename persistent_data_store, typename cache_data_store>
template <typename iterator_type, typename predicate, typename comparator>
iterator_type session<persistent_data_store, cache_data_store>::make_iterator_(const predicate& p, const comparator& c) const {
    if (!m_impl) {
        // For some reason the pimpl is nullptr.  Return an "invalid" iterator.
        return iterator_type{};
    }
    
    auto new_iterator = iterator_type{};
    new_iterator.m_active_session = const_cast<session*>(this);
    new_iterator.m_active_iterator = std::end(m_impl->iterator_cache);
  
    // Move to the head.  We start at the head
    // because we want the tail to win any tie breaks.
    auto parent = m_impl;
    while(parent->parent) {
        parent = parent->parent;
    }

    // Assume that backing data store wins.
    auto it = p(*m_impl->backing_data_store);
    auto current_key = it != std::end(*m_impl->backing_data_store) ? (*it).key() : bytes::invalid;

    // Check the other levels to see which key we should start at.
    auto current = parent;
    while (current) {
        auto pending = p(current->cache);

        if (current_key != bytes::invalid 
            && current->deleted_keys.find(current_key) != std::end(current->deleted_keys))
        {
            // Key is deleted at this level
            current_key = bytes::invalid;
        }

        if (pending == std::end(current->cache)) {
            current = current->child.lock();
            continue;
        }

        auto pending_key = (*pending).key();
        auto it = current->iterator_cache.find(pending_key);

        if (it->second.deleted) {
            current = current->child.lock();
            continue;
        }
<<<<<<< HEAD
        break;
    }
    
    new_iterator.m_cache_iterator_state.begin = std::begin(*(new_iterator.m_cache_iterator_state.updated_keys));
    new_iterator.m_cache_iterator_state.end = std::end(*(new_iterator.m_cache_iterator_state.updated_keys));
    new_iterator.m_cache_iterator_state.current = p(*(new_iterator.m_cache_iterator_state.updated_keys));
    if (new_iterator.m_cache_iterator_state.current != new_iterator.m_cache_iterator_state.end) {
        new_iterator.m_current_value = new_iterator.read_(*new_iterator.m_cache_iterator_state.current);
    }
=======
>>>>>>> 7536780e

        if (current_key == bytes::invalid || c(pending_key, current_key)) {
            current_key = pending_key;
        }

        current = current->child.lock();
    }

    // Update the iterator cache.
    if (current_key != bytes::invalid) {
        new_iterator.m_active_iterator = m_impl->iterator_cache.find(current_key);
        if (new_iterator.m_active_iterator->second.deleted) {
            new_iterator.m_active_iterator = std::end(m_impl->iterator_cache);
        } else {
            session{m_impl}.update_iterator_cache_(current_key, false);
        }
    }

    return new_iterator;
}

template <typename persistent_data_store, typename cache_data_store>
typename session<persistent_data_store, cache_data_store>::iterator session<persistent_data_store, cache_data_store>::find(const bytes& key) {
    // This comparator just chooses the one that isn't invalid.
    static auto comparator = [](const auto& left, const auto& right) {
        if (left == bytes::invalid && right == bytes::invalid) {
            return true;
        }
        
        if (left == bytes::invalid) {
            return false;
        }
        
        return true;
    };
    
    return make_iterator_<iterator>([&](auto& ds) { return ds.find(key); }, comparator);
}

template <typename persistent_data_store, typename cache_data_store>
typename session<persistent_data_store, cache_data_store>::const_iterator session<persistent_data_store, cache_data_store>::find(const bytes& key) const {
    // This comparator just chooses the one that isn't invalid.
    static auto comparator = [](const auto& left, const auto& right) {
        if (left == bytes::invalid && right == bytes::invalid) {
            return true;
        }
        
        if (left == bytes::invalid) {
            return false;
        }
        
        return true;
    };
    
    return make_iterator_<const_iterator>([&](auto& ds) { return ds.find(key); }, comparator);
}

template <typename persistent_data_store, typename cache_data_store>
typename session<persistent_data_store, cache_data_store>::iterator session<persistent_data_store, cache_data_store>::begin() {
    return make_iterator_<iterator>([](auto& ds) { return std::begin(ds); }, std::less<bytes>{});
}

template <typename persistent_data_store, typename cache_data_store>
typename session<persistent_data_store, cache_data_store>::const_iterator session<persistent_data_store, cache_data_store>::begin() const {
    return make_iterator_<const_iterator>([](auto& ds) { return std::begin(ds); }, std::less<bytes>{});
}

template <typename persistent_data_store, typename cache_data_store>
typename session<persistent_data_store, cache_data_store>::iterator session<persistent_data_store, cache_data_store>::end() {
    return make_iterator_<iterator>([](auto& ds) { return std::end(ds); }, std::greater<bytes>{});
}

template <typename persistent_data_store, typename cache_data_store>
typename session<persistent_data_store, cache_data_store>::const_iterator session<persistent_data_store, cache_data_store>::end() const {
    return make_iterator_<const_iterator>([](auto& ds) { return std::end(ds); }, std::greater<bytes>{});
}

template <typename persistent_data_store, typename cache_data_store>
typename session<persistent_data_store, cache_data_store>::iterator session<persistent_data_store, cache_data_store>::lower_bound(const bytes& key) {
    return make_iterator_<iterator>([&](auto& ds) { return ds.lower_bound(key); }, std::greater<bytes>{});
}

template <typename persistent_data_store, typename cache_data_store>
typename session<persistent_data_store, cache_data_store>::const_iterator session<persistent_data_store, cache_data_store>::lower_bound(const bytes& key) const {
    return make_iterator_<const_iterator>([&](auto& ds) { return ds.lower_bound(key); }, std::greater<bytes>{});
}

template <typename persistent_data_store, typename cache_data_store>
typename session<persistent_data_store, cache_data_store>::iterator session<persistent_data_store, cache_data_store>::upper_bound(const bytes& key) {
    return make_iterator_<iterator>([&](auto& ds) { return ds.upper_bound(key); }, std::less<bytes>{});
}

template <typename persistent_data_store, typename cache_data_store>
typename session<persistent_data_store, cache_data_store>::const_iterator session<persistent_data_store, cache_data_store>::upper_bound(const bytes& key) const {
    return make_iterator_<const_iterator>([&](auto& ds) { return ds.upper_bound(key); }, std::less<bytes>{});
}

template <typename persistent_data_store, typename cache_data_store>
const std::shared_ptr<typename persistent_data_store::allocator_type>& session<persistent_data_store, cache_data_store>::memory_allocator() {
    if (!m_impl) {
        static auto invalid = std::shared_ptr<typename persistent_data_store::allocator_type>{};
        return invalid;
    }
    
    if (m_impl->backing_data_store) {
      return m_impl->backing_data_store->memory_allocator();
    } 
<<<<<<< HEAD
=======

>>>>>>> 7536780e
    return m_impl->cache.memory_allocator();
}

template <typename persistent_data_store, typename cache_data_store>
const std::shared_ptr<const typename persistent_data_store::allocator_type> session<persistent_data_store, cache_data_store>::memory_allocator() const {
    if (!m_impl) {
        static auto invalid = std::shared_ptr<typename persistent_data_store::allocator_type>{};
        return invalid;
    }
    
    if (m_impl->backing_data_store) {
      return m_impl->backing_data_store->memory_allocator();
    } 
<<<<<<< HEAD
=======

>>>>>>> 7536780e
    return m_impl->cache.memory_allocator();
}

template <typename persistent_data_store, typename cache_data_store>
const std::shared_ptr<persistent_data_store>& session<persistent_data_store, cache_data_store>::backing_data_store() {
    if (!m_impl) {
        static auto invalid = std::shared_ptr<persistent_data_store>{};
        return invalid;
    }
    
    return m_impl->backing_data_store;
}

template <typename persistent_data_store, typename cache_data_store>
const std::shared_ptr<const persistent_data_store>& session<persistent_data_store, cache_data_store>::backing_data_store() const {
    if (!m_impl) {
        static auto invalid = std::shared_ptr<persistent_data_store>{};
        return invalid;
    }
    
    return m_impl->backing_data_store;
}

template <typename persistent_data_store, typename cache_data_store>
const std::shared_ptr<cache_data_store>& session<persistent_data_store, cache_data_store>::cache() {
    if (!m_impl) {
        static auto invalid = std::shared_ptr<cache_data_store>{};
        return invalid;
    }
    
    return m_impl->cache;
}

template <typename persistent_data_store, typename cache_data_store>
const std::shared_ptr<const cache_data_store>& session<persistent_data_store, cache_data_store>::cache() const {
    if (!m_impl) {
        static auto invalid = std::shared_ptr<cache_data_store>{};
        return invalid;
    }
    
    return m_impl->cache;
}

// Moves the current iterator.
//
// \tparam predicate A functor that indicates if we are incrementing or decrementing the current iterator.
// \tparam comparator A functor used to determine what the current iterator is.
template <typename persistent_data_store, typename cache_data_store>
template <typename iterator_traits>
<<<<<<< HEAD
template <typename move_predicate, typename rollover_predicate, typename comparator>
void session<persistent_data_store, cache_data_store>::session_iterator<iterator_traits>::move_(const move_predicate& move, const rollover_predicate& rollover, const comparator& key_comparator) {
    auto find_next_database_key = [&]() {
        // keeping moving until we find a database key that hasn't been deleted.
        while (m_database_iterator_state.current != m_database_iterator_state.end
                && m_cache_iterator_state.deleted_keys->find((*m_database_iterator_state.current).key()) != std::end(*m_cache_iterator_state.deleted_keys)) {
            move(m_database_iterator_state);
=======
template <typename test_predicate, typename db_test_predicate, typename move_predicate>
void session<persistent_data_store, cache_data_store>::session_iterator<iterator_traits>::move_(const test_predicate& test, const db_test_predicate& db_test, const move_predicate& move) {
    auto set = false;

    if (test(m_active_iterator)) {
        move(m_active_iterator);
        while (m_active_iterator->second.deleted) {
            move(m_active_iterator);
        }
        set = true;
    } else {
        auto current = m_active_session->m_impl->parent;
        while (current) {
            auto it = current->iterator_cache.find(m_active_iterator->first);
            if (test(it)) {
                move(it);

                while (it->second.deleted) {
                    move(it);
                }

                m_active_session->update_iterator_cache_(it->first, false);
                m_active_iterator = m_active_session->m_impl->iterator_cache.find(it->first);
                set = true;
                break;
            }
            current = current->parent;
        }

        if (!current) {
            // We didn't find the key in the cache
            auto it = m_active_session->m_impl->backing_data_store->find(m_active_iterator->first);
            if (db_test(it)) {
                move(it);
                if (it != std::end(*m_active_session->m_impl->backing_data_store)) {
                    auto key = (*it).key();
                    m_active_session->update_iterator_cache_(key, false);
                    m_active_iterator = m_active_session->m_impl->iterator_cache.find(key);
                    set = true;
                } 
            }
>>>>>>> 7536780e
        }
    };

    if (m_use_cache_iterator) {
        // The cache iterator is the current iterator.
        move(m_cache_iterator_state);
    } else {
        // The database iterator is the current iterator.
        move(m_database_iterator_state);
        find_next_database_key();
    }

    // Have all iterators hit the end?
    if (m_cache_iterator_state.current == m_cache_iterator_state.end && m_database_iterator_state.current == m_database_iterator_state.end) {
      rollover(m_cache_iterator_state);
      rollover(m_database_iterator_state);
      find_next_database_key();
    }
<<<<<<< HEAD
    
    // is the cache or database iterator the current iterator.
    m_current_value = key_value::invalid;

    if (m_cache_iterator_state.current != m_cache_iterator_state.end) {
      m_use_cache_iterator = true;
      m_current_value = read_(*m_cache_iterator_state.current);
    }

    if (m_database_iterator_state.current != m_database_iterator_state.end
        && (m_current_value == key_value::invalid || key_comparator((*m_database_iterator_state.current).key(), *m_cache_iterator_state.current))) {
        m_use_cache_iterator = false;
        m_current_value = *m_database_iterator_state.current;
=======

    if (!set) {
        // We didn't find a value. Or we actually moved to the end.
        m_active_iterator = std::end(m_active_session->m_impl->iterator_cache);
>>>>>>> 7536780e
    }
}

template <typename persistent_data_store, typename cache_data_store>
template <typename iterator_traits>
void session<persistent_data_store, cache_data_store>::session_iterator<iterator_traits>::move_next_() {
<<<<<<< HEAD
    // increment the current iterator and set the next current.
    auto move = [](auto& it) { 
        if (it.begin == it.end) {
            // There is nothing to iterate over.
            return;
        }

        if (it.current == it.end) {
            // This lambda doesn't perform the roll over.
            return;
=======
    auto move = [](auto& it) {
        ++it;
    };
    auto test = [](auto& it) {
        return it->second.next_in_cache;
    };
    auto db_test = [&](auto& it) {
        return it != std::end(*m_active_session->m_impl->backing_data_store);
    };
    auto rollover = [&]() {
        if (m_active_iterator == std::end(m_active_session->m_impl->iterator_cache)) {
            // Rollover...
            m_active_iterator = std::begin(m_active_session->m_impl->iterator_cache);
>>>>>>> 7536780e
        }

        ++it.current;
    };

    auto rollover = [](auto& it) {
      if (it.begin == it.end) {
          // There is nothing to iterate over.
          return;
      }
      it.current = it.begin;
    };

<<<<<<< HEAD
    move_(move, rollover, std::less<bytes>{});
=======
    move_(test, db_test, move);
    rollover();
>>>>>>> 7536780e
}

template <typename persistent_data_store, typename cache_data_store>
template <typename iterator_traits>
void session<persistent_data_store, cache_data_store>::session_iterator<iterator_traits>::move_previous_() {
<<<<<<< HEAD
    // decrement the current iterator and set the next current.
    auto move = [](auto& it) { 
        if (it.begin == it.end) {
            // There is nothing to iterate over.
            return;
        }

        if (it.current == it.begin) {
            // set to the end.
            it.current = it.end;
            return;
=======
   auto move = [](auto& it) {
        --it;
    };
    auto test = [&](auto& it) {
        if (it != std::end(m_active_session->m_impl->iterator_cache)) {
            return it->second.previous_in_cache;
        }
        return true;
    };
    auto db_test = [&](auto& it) {
        return it != std::begin(*m_active_session->m_impl->backing_data_store);
    };
    auto rollover = [&]() {
        if (m_active_iterator == std::begin(m_active_session->m_impl->iterator_cache)) {
            // Rollover...
            m_active_iterator = std::end(m_active_session->m_impl->iterator_cache);
            if (m_active_iterator != std::begin(m_active_session->m_impl->iterator_cache)) {
                --m_active_iterator;
            }
>>>>>>> 7536780e
        }
    };

<<<<<<< HEAD
    auto rollover = [](auto& it) {
      if (it.begin == it.end) {
          // There is nothing to iterate over.
          return;
      }
      it.current = it.end;
      --it.current;
    };

    move_(move, rollover, std::greater<bytes>{});
=======
    rollover();
    move_(test, db_test, move);
>>>>>>> 7536780e
}

template <typename persistent_data_store, typename cache_data_store, typename iterator_traits>
using session_iterator_alias = typename session<persistent_data_store, cache_data_store>::template session_iterator<iterator_traits>;

template <typename persistent_data_store, typename cache_data_store>
template <typename iterator_traits>
session_iterator_alias<persistent_data_store, cache_data_store, iterator_traits>& session<persistent_data_store, cache_data_store>::session_iterator<iterator_traits>::operator++() {
    move_next_();
    return *this;
}

template <typename persistent_data_store, typename cache_data_store>
template <typename iterator_traits>
session_iterator_alias<persistent_data_store, cache_data_store, iterator_traits> session<persistent_data_store, cache_data_store>::session_iterator<iterator_traits>::operator++(int) {
    auto new_iterator = *this;
    move_next_();
    return new_iterator;
}

template <typename persistent_data_store, typename cache_data_store>
template <typename iterator_traits>
session_iterator_alias<persistent_data_store, cache_data_store, iterator_traits>& session<persistent_data_store, cache_data_store>::session_iterator<iterator_traits>::operator--() {
    move_previous_();
    return *this;
}

template <typename persistent_data_store, typename cache_data_store>
template <typename iterator_traits>
session_iterator_alias<persistent_data_store, cache_data_store, iterator_traits> session<persistent_data_store, cache_data_store>::session_iterator<iterator_traits>::operator--(int) {
    auto new_iterator = *this;
    move_previous_();
    return new_iterator;
}

template <typename persistent_data_store, typename cache_data_store>
template <typename iterator_traits>
typename session_iterator_alias<persistent_data_store, cache_data_store, iterator_traits>::value_type session<persistent_data_store, cache_data_store>::session_iterator<iterator_traits>::operator*() const {
    if (m_active_iterator == std::end(m_active_session->m_impl->iterator_cache)) {
        return key_value::invalid;
    }
    return m_active_session->read(m_active_iterator->first);
}

template <typename persistent_data_store, typename cache_data_store>
template <typename iterator_traits>
typename session_iterator_alias<persistent_data_store, cache_data_store, iterator_traits>::value_type session<persistent_data_store, cache_data_store>::session_iterator<iterator_traits>::operator->() const {
    if (m_active_iterator == std::end(m_active_session->m_impl->iterator_cache)) {
        return key_value::invalid;
    }
    return m_active_session->read(m_active_iterator->first);
}

template <typename persistent_data_store, typename cache_data_store>
template <typename iterator_traits>
bool session<persistent_data_store, cache_data_store>::session_iterator<iterator_traits>::operator==(const session_iterator& other) const {
    if (m_active_iterator == std::end(m_active_session->m_impl->iterator_cache) 
        && m_active_iterator == other.m_active_iterator) {
        return true;
    }
    if (other.m_active_iterator == std::end(m_active_session->m_impl->iterator_cache)) {
        return false;
    }
    return this->m_active_iterator->first == other.m_active_iterator->first;
}

template <typename persistent_data_store, typename cache_data_store>
template <typename iterator_traits>
bool session<persistent_data_store, cache_data_store>::session_iterator<iterator_traits>::operator!=(const session_iterator& other) const {
    return !(*this == other);
}

}
<|MERGE_RESOLUTION|>--- conflicted
+++ resolved
@@ -112,15 +112,8 @@
         bool operator!=(const session_iterator& other) const;
         
     protected:
-<<<<<<< HEAD
-        const key_value& read_(const bytes& key) const;
-        
-        template <typename move_predicate, typename rollover_predicate, typename comparator>
-        void move_(const move_predicate& move, const rollover_predicate& rollover, const comparator& key_comparator);
-=======
         template <typename test_predicate, typename db_test_predicate, typename move_predicate>
         void move_(const test_predicate& test, const db_test_predicate& db_test, const move_predicate& move);
->>>>>>> 7536780e
         void move_next_();
         void move_previous_();
         
@@ -301,8 +294,6 @@
         child_ptr->backing_data_store = nullptr;
         child_ptr->parent = nullptr;
     }
-<<<<<<< HEAD
-=======
 
     // Prime the iterator cache with the begin and end values from the parent.
     auto begin = std::begin(parent_.iterator_cache);
@@ -311,15 +302,12 @@
         iterator_cache.emplace(begin->first, iterator_state{});
         iterator_cache.emplace((--end)->first, iterator_state{});
     }
->>>>>>> 7536780e
 }
 
 template <typename persistent_data_store, typename cache_data_store>
 session<persistent_data_store, cache_data_store>::session_impl::session_impl(persistent_data_store pds)
 : backing_data_store{std::make_shared<persistent_data_store>(std::move(pds))},
   cache{pds.memory_allocator()} {
-<<<<<<< HEAD
-=======
     // Prime the iterator cache with the begin and end values from the database.
     auto begin = std::begin(*backing_data_store);
     auto end = std::end(*backing_data_store);
@@ -327,7 +315,6 @@
         iterator_cache.emplace(begin.first, iterator_state{});
         iterator_cache.emplace((--end).first, iterator_state{});
     }
->>>>>>> 7536780e
 }
 
 template <typename persistent_data_store, typename cache_data_store>
@@ -401,10 +388,7 @@
     deleted_keys.clear();
     updated_keys.clear();
     cache.clear();
-<<<<<<< HEAD
-=======
     iterator_cache.clear();
->>>>>>> 7536780e
 }
 
 template <typename persistent_data_store, typename cache_data_store>
@@ -684,14 +668,6 @@
     m_impl->updated_keys.erase(key);
     m_impl->cache.erase(key);
     update_iterator_cache_(key, true, true);
-}
-
-template <typename persistent_data_store, typename cache_data_store>
-void session<persistent_data_store, cache_data_store>::clear() {
-    if (!m_impl) {
-        return;
-    }
-    m_impl->clear();
 }
 
 template <typename persistent_data_store, typename cache_data_store>
@@ -902,18 +878,6 @@
             current = current->child.lock();
             continue;
         }
-<<<<<<< HEAD
-        break;
-    }
-    
-    new_iterator.m_cache_iterator_state.begin = std::begin(*(new_iterator.m_cache_iterator_state.updated_keys));
-    new_iterator.m_cache_iterator_state.end = std::end(*(new_iterator.m_cache_iterator_state.updated_keys));
-    new_iterator.m_cache_iterator_state.current = p(*(new_iterator.m_cache_iterator_state.updated_keys));
-    if (new_iterator.m_cache_iterator_state.current != new_iterator.m_cache_iterator_state.end) {
-        new_iterator.m_current_value = new_iterator.read_(*new_iterator.m_cache_iterator_state.current);
-    }
-=======
->>>>>>> 7536780e
 
         if (current_key == bytes::invalid || c(pending_key, current_key)) {
             current_key = pending_key;
@@ -1021,10 +985,7 @@
     if (m_impl->backing_data_store) {
       return m_impl->backing_data_store->memory_allocator();
     } 
-<<<<<<< HEAD
-=======
-
->>>>>>> 7536780e
+
     return m_impl->cache.memory_allocator();
 }
 
@@ -1038,10 +999,7 @@
     if (m_impl->backing_data_store) {
       return m_impl->backing_data_store->memory_allocator();
     } 
-<<<<<<< HEAD
-=======
-
->>>>>>> 7536780e
+
     return m_impl->cache.memory_allocator();
 }
 
@@ -1091,15 +1049,6 @@
 // \tparam comparator A functor used to determine what the current iterator is.
 template <typename persistent_data_store, typename cache_data_store>
 template <typename iterator_traits>
-<<<<<<< HEAD
-template <typename move_predicate, typename rollover_predicate, typename comparator>
-void session<persistent_data_store, cache_data_store>::session_iterator<iterator_traits>::move_(const move_predicate& move, const rollover_predicate& rollover, const comparator& key_comparator) {
-    auto find_next_database_key = [&]() {
-        // keeping moving until we find a database key that hasn't been deleted.
-        while (m_database_iterator_state.current != m_database_iterator_state.end
-                && m_cache_iterator_state.deleted_keys->find((*m_database_iterator_state.current).key()) != std::end(*m_cache_iterator_state.deleted_keys)) {
-            move(m_database_iterator_state);
-=======
 template <typename test_predicate, typename db_test_predicate, typename move_predicate>
 void session<persistent_data_store, cache_data_store>::session_iterator<iterator_traits>::move_(const test_predicate& test, const db_test_predicate& db_test, const move_predicate& move) {
     auto set = false;
@@ -1141,63 +1090,18 @@
                     set = true;
                 } 
             }
->>>>>>> 7536780e
-        }
-    };
-
-    if (m_use_cache_iterator) {
-        // The cache iterator is the current iterator.
-        move(m_cache_iterator_state);
-    } else {
-        // The database iterator is the current iterator.
-        move(m_database_iterator_state);
-        find_next_database_key();
-    }
-
-    // Have all iterators hit the end?
-    if (m_cache_iterator_state.current == m_cache_iterator_state.end && m_database_iterator_state.current == m_database_iterator_state.end) {
-      rollover(m_cache_iterator_state);
-      rollover(m_database_iterator_state);
-      find_next_database_key();
-    }
-<<<<<<< HEAD
-    
-    // is the cache or database iterator the current iterator.
-    m_current_value = key_value::invalid;
-
-    if (m_cache_iterator_state.current != m_cache_iterator_state.end) {
-      m_use_cache_iterator = true;
-      m_current_value = read_(*m_cache_iterator_state.current);
-    }
-
-    if (m_database_iterator_state.current != m_database_iterator_state.end
-        && (m_current_value == key_value::invalid || key_comparator((*m_database_iterator_state.current).key(), *m_cache_iterator_state.current))) {
-        m_use_cache_iterator = false;
-        m_current_value = *m_database_iterator_state.current;
-=======
+        }
+    }
 
     if (!set) {
         // We didn't find a value. Or we actually moved to the end.
         m_active_iterator = std::end(m_active_session->m_impl->iterator_cache);
->>>>>>> 7536780e
     }
 }
 
 template <typename persistent_data_store, typename cache_data_store>
 template <typename iterator_traits>
 void session<persistent_data_store, cache_data_store>::session_iterator<iterator_traits>::move_next_() {
-<<<<<<< HEAD
-    // increment the current iterator and set the next current.
-    auto move = [](auto& it) { 
-        if (it.begin == it.end) {
-            // There is nothing to iterate over.
-            return;
-        }
-
-        if (it.current == it.end) {
-            // This lambda doesn't perform the roll over.
-            return;
-=======
     auto move = [](auto& it) {
         ++it;
     };
@@ -1211,44 +1115,16 @@
         if (m_active_iterator == std::end(m_active_session->m_impl->iterator_cache)) {
             // Rollover...
             m_active_iterator = std::begin(m_active_session->m_impl->iterator_cache);
->>>>>>> 7536780e
-        }
-
-        ++it.current;
-    };
-
-    auto rollover = [](auto& it) {
-      if (it.begin == it.end) {
-          // There is nothing to iterate over.
-          return;
-      }
-      it.current = it.begin;
-    };
-
-<<<<<<< HEAD
-    move_(move, rollover, std::less<bytes>{});
-=======
+        }
+    };
+
     move_(test, db_test, move);
     rollover();
->>>>>>> 7536780e
 }
 
 template <typename persistent_data_store, typename cache_data_store>
 template <typename iterator_traits>
 void session<persistent_data_store, cache_data_store>::session_iterator<iterator_traits>::move_previous_() {
-<<<<<<< HEAD
-    // decrement the current iterator and set the next current.
-    auto move = [](auto& it) { 
-        if (it.begin == it.end) {
-            // There is nothing to iterate over.
-            return;
-        }
-
-        if (it.current == it.begin) {
-            // set to the end.
-            it.current = it.end;
-            return;
-=======
    auto move = [](auto& it) {
         --it;
     };
@@ -1268,25 +1144,11 @@
             if (m_active_iterator != std::begin(m_active_session->m_impl->iterator_cache)) {
                 --m_active_iterator;
             }
->>>>>>> 7536780e
-        }
-    };
-
-<<<<<<< HEAD
-    auto rollover = [](auto& it) {
-      if (it.begin == it.end) {
-          // There is nothing to iterate over.
-          return;
-      }
-      it.current = it.end;
-      --it.current;
-    };
-
-    move_(move, rollover, std::greater<bytes>{});
-=======
+        }
+    };
+
     rollover();
     move_(test, db_test, move);
->>>>>>> 7536780e
 }
 
 template <typename persistent_data_store, typename cache_data_store, typename iterator_traits>
