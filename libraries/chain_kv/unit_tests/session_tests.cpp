--- conflicted
+++ resolved
@@ -579,45 +579,42 @@
     });
 }
 
-<<<<<<< HEAD
-=======
-BOOST_AUTO_TEST_CASE(session_iteration) {
-    using rocks_db_type = rocks_data_store<boost_memory_allocator>;
-    using cache_type = cache<boost_memory_allocator>;
-    using session_type = session<rocks_db_type, cache_type>;
-
-    auto memory_allocator = boost_memory_allocator::make();
-    auto cache_ds = eosio::session::make_cache(memory_allocator);
-    auto rocksdb = make_rocks_db("testdb");
-    auto rocks_ds = eosio::session::make_rocks_data_store(std::move(rocksdb), std::move(memory_allocator));
-
-    auto root_session = eosio::session::make_session(rocks_ds, cache_ds);
-    auto root_session_kvs = generate_kvs(5000);
-    write(root_session, root_session_kvs);
-    // Commit some data to the database.
-    root_session.commit();
-
-    auto root_session_kvs_2 = generate_kvs(5000);
-    write(root_session, root_session_kvs_2);
-
-    auto block_session_kvs = generate_kvs(5000);
-    auto block_session = eosio::session::make_session(root_session);
-    write(block_session, block_session_kvs);
-
-    auto transaction_session_kvs = generate_kvs(5000);
-    auto transaction_session = eosio::session::make_session(block_session);
-    write(transaction_session, transaction_session_kvs);
+// BOOST_AUTO_TEST_CASE(session_iteration) {
+//     using rocks_db_type = rocks_data_store<boost_memory_allocator>;
+//     using cache_type = cache<boost_memory_allocator>;
+//     using session_type = session<rocks_db_type, cache_type>;
+
+//     auto memory_allocator = boost_memory_allocator::make();
+//     auto cache_ds = eosio::session::make_cache(memory_allocator);
+//     auto rocksdb = make_rocks_db("testdb");
+//     auto rocks_ds = eosio::session::make_rocks_data_store(std::move(rocksdb), std::move(memory_allocator));
+
+//     auto root_session = eosio::session::make_session(rocks_ds, cache_ds);
+//     auto root_session_kvs = generate_kvs(5000);
+//     write(root_session, root_session_kvs);
+//     // Commit some data to the database.
+//     root_session.commit();
+
+//     auto root_session_kvs_2 = generate_kvs(5000);
+//     write(root_session, root_session_kvs_2);
+
+//     auto block_session_kvs = generate_kvs(5000);
+//     auto block_session = eosio::session::make_session(root_session);
+//     write(block_session, block_session_kvs);
+
+//     auto transaction_session_kvs = generate_kvs(5000);
+//     auto transaction_session = eosio::session::make_session(block_session);
+//     write(transaction_session, transaction_session_kvs);
     
-    auto set = collapse({root_session_kvs, root_session_kvs_2, block_session_kvs, transaction_session_kvs});
-
-    // Iterate a few times just for a time measurement.
-    for (size_t i = 0; i < 50; ++i) {
-        auto begin = std::begin(transaction_session);
-        auto current = std::begin(transaction_session);
-        do {
-        } while (++current != begin);
-    }
-}
-
->>>>>>> 7536780e
+//     auto set = collapse({root_session_kvs, root_session_kvs_2, block_session_kvs, transaction_session_kvs});
+
+//     // Iterate a few times just for a time measurement.
+//     for (size_t i = 0; i < 50; ++i) {
+//         auto begin = std::begin(transaction_session);
+//         auto current = std::begin(transaction_session);
+//         do {
+//         } while (++current != begin);
+//     }
+// }
+
 BOOST_AUTO_TEST_SUITE_END();