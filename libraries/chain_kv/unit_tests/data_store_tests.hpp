--- conflicted
+++ resolved
@@ -190,11 +190,7 @@
 
 template <typename pds, typename cds, typename Key, typename Value>
 void verify_equal(eosio::session::session<pds, cds>& ds, const std::unordered_map<Key, Value>& container, string_t) {
-<<<<<<< HEAD
-  auto verify_key_value = [&](auto kv) {
-=======
     auto verify_key_value = [&](auto kv) {
->>>>>>> 7536780e
         auto key = std::string{reinterpret_cast<const char*>(kv.key().data()), kv.key().length()};
         auto it = container.find(key);
         BOOST_REQUIRE(it != std::end(container));
