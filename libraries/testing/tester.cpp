--- conflicted
+++ resolved
@@ -7,15 +7,11 @@
 #include <enumivo.bios/enumivo.bios.wast.hpp>
 #include <enumivo.bios/enumivo.bios.abi.hpp>
 
-<<<<<<< HEAD
+enumivo::chain::asset core_from_string(const std::string& s) {
+  return enumivo::chain::asset::from_string(s + " " CORE_SYMBOL_NAME);
+}
+
 namespace enumivo { namespace testing {
-=======
-eosio::chain::asset core_from_string(const std::string& s) {
-  return eosio::chain::asset::from_string(s + " " CORE_SYMBOL_NAME);
-}
-
-namespace eosio { namespace testing {
->>>>>>> cd979827
 
    bool expect_assert_message(const fc::exception& ex, string expected) {
       BOOST_TEST_MESSAGE("LOG : " << "expected: " << expected << ", actual: " << ex.get_log().at(0).get_message());
@@ -836,11 +832,7 @@
       return match;
    }
 
-<<<<<<< HEAD
-   bool enumivo_assert_message_is::operator()( const fc::assert_exception& ex ) {
-=======
-   bool eosio_assert_message_is::operator()( const eosio_assert_message_exception& ex ) {
->>>>>>> cd979827
+   bool enumivo_assert_message_is::operator()( const enumivo_assert_message_exception& ex ) {
       auto message = ex.get_log().at( 0 ).get_message();
       bool match = (message == expected);
       if( !match ) {
@@ -849,11 +841,7 @@
       return match;
    }
 
-<<<<<<< HEAD
-   bool enumivo_assert_message_starts_with::operator()( const fc::assert_exception& ex ) {
-=======
-   bool eosio_assert_message_starts_with::operator()( const eosio_assert_message_exception& ex ) {
->>>>>>> cd979827
+   bool enumivo_assert_message_starts_with::operator()( const enumivo_assert_message_exception& ex ) {
       auto message = ex.get_log().at( 0 ).get_message();
       bool match = boost::algorithm::starts_with( message, expected );
       if( !match ) {
@@ -862,7 +850,7 @@
       return match;
    }
 
-   bool eosio_assert_code_is::operator()( const eosio_assert_code_exception& ex ) {
+   bool enumivo_assert_code_is::operator()( const enumivo_assert_code_exception& ex ) {
       auto message = ex.get_log().at( 0 ).get_message();
       bool match = (message == expected);
       if( !match ) {
