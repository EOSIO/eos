#include <boost/test/unit_test.hpp>
#include <boost/algorithm/string/predicate.hpp>
#include <eosio/testing/tester.hpp>
#include <eosio/chain/wast_to_wasm.hpp>
#include <eosio/chain/eosio_contract.hpp>
#include <eosio/chain/generated_transaction_object.hpp>

#include <fstream>

#include <contracts.hpp>

eosio::chain::asset core_from_string(const std::string& s) {
  return eosio::chain::asset::from_string(s + " " CORE_SYMBOL_NAME);
}

namespace eosio { namespace testing {
   std::string read_wast( const char* fn ) {
      std::ifstream wast_file(fn);
      FC_ASSERT( wast_file.is_open(), "wast file cannot be found" );
      wast_file.seekg(0, std::ios::end);
      std::vector<char> wast;
      int len = wast_file.tellg();
      FC_ASSERT( len >= 0, "wast file length is -1" );
      wast.resize(len+1);
      wast_file.seekg(0, std::ios::beg);
      wast_file.read(wast.data(), wast.size());
      wast[wast.size()-1] = '\0';
      wast_file.close();
      return {wast.data()};
   }

   std::vector<uint8_t> read_wasm( const char* fn ) {
      std::ifstream wasm_file(fn, std::ios::binary);
      FC_ASSERT( wasm_file.is_open(), "wasm file cannot be found" );
      wasm_file.seekg(0, std::ios::end);
      std::vector<uint8_t> wasm;
      int len = wasm_file.tellg();
      FC_ASSERT( len >= 0, "wasm file length is -1" );
      wasm.resize(len);
      wasm_file.seekg(0, std::ios::beg);
      wasm_file.read((char*)wasm.data(), wasm.size());
      wasm_file.close();
      return wasm;
   }

   std::vector<char> read_abi( const char* fn ) {
      std::ifstream abi_file(fn);
      FC_ASSERT( abi_file.is_open(), "abi file cannot be found" );
      abi_file.seekg(0, std::ios::end);
      std::vector<char> abi;
      int len = abi_file.tellg();
      FC_ASSERT( len >= 0, "abi file length is -1" );
      abi.resize(len+1);
      abi_file.seekg(0, std::ios::beg);
      abi_file.read(abi.data(), abi.size());
      abi[abi.size()-1] = '\0';
      abi_file.close();
      return abi;
   }

   const fc::microseconds base_tester::abi_serializer_max_time{1000*1000}; // 1s for slow test machines

   bool expect_assert_message(const fc::exception& ex, string expected) {
      BOOST_TEST_MESSAGE("LOG : " << "expected: " << expected << ", actual: " << ex.get_log().at(0).get_message());
      return (ex.get_log().at(0).get_message().find(expected) != std::string::npos);
   }

   fc::variant_object filter_fields(const fc::variant_object& filter, const fc::variant_object& value) {
      fc::mutable_variant_object res;
      for( auto& entry : filter ) {
         auto it = value.find(entry.key());
         res( it->key(), it->value() );
      }
      return res;
   }

   bool base_tester::is_same_chain( base_tester& other ) {
     return control->head_block_id() == other.control->head_block_id();
   }

   controller::config base_tester::default_config(string chaindb_sys_name) {
     fc::exception::enable_detailed_strace();

     fc::temp_directory tempdir;
     controller::config result;
     result.blocks_dir = tempdir.path() / string(chaindb_sys_name).append(config::default_blocks_dir_name);
     result.state_dir  = tempdir.path() / string(chaindb_sys_name).append(config::default_state_dir_name);
     result.state_size = 1024*1024*8;
     result.state_guard_size = 0;
     result.reversible_cache_size = 1024*1024*8;
     result.reversible_guard_size = 0;
     result.contracts_console = true;

     result.genesis.initial_timestamp = fc::time_point::from_iso_string("2020-01-01T00:00:00.000");
     result.genesis.initial_key = get_public_key( config::system_account_name, "active" );

     for(int i = 0; i < boost::unit_test::framework::master_test_suite().argc; ++i) {
       if(boost::unit_test::framework::master_test_suite().argv[i] == std::string("--wavm"))
         result.wasm_runtime = chain::wasm_interface::vm_type::wavm;
       else if(boost::unit_test::framework::master_test_suite().argv[i] == std::string("--wabt"))
         result.wasm_runtime = chain::wasm_interface::vm_type::wabt;
     }
     result.chaindb_address  = getenv("MONGO_URL") ?: "mongodb://127.0.0.1:27017";
     result.chaindb_sys_name = chaindb_sys_name;
     return result;
   }

   void base_tester::init(controller::config config, bool push_genesis, db_read_mode read_mode) {
      cfg = config;
      cfg.read_mode = read_mode;

      open(nullptr);

      if (push_genesis)
        push_genesis_block();
   }

   void base_tester::init(controller::config config, const snapshot_reader_ptr& snapshot) {
      cfg = config;
      open(snapshot);
   }


   void base_tester::close() {
      control.reset();
      chain_transactions.clear();
   }


   void base_tester::open( const snapshot_reader_ptr& snapshot) {
      control.reset( new controller(cfg) );
      control->add_indices();
      control->startup( []() { return false; }, snapshot);
      chain_transactions.clear();
      control->accepted_block.connect([this]( const block_state_ptr& block_state ){
        FC_ASSERT( block_state->block );
          for( const auto& receipt : block_state->block->transactions ) {
              if( receipt.trx.contains<packed_transaction>() ) {
                  auto &pt = receipt.trx.get<packed_transaction>();
                  chain_transactions[pt.get_transaction().id()] = receipt;
              } else {
                  auto& id = receipt.trx.get<transaction_id_type>();
                  chain_transactions[id] = receipt;
              }
          }
      });
   }

   signed_block_ptr base_tester::push_block(signed_block_ptr b) {
      auto bs = control->create_block_state_future(b);
      control->abort_block();
      control->push_block(bs);

      auto itr = last_produced_block.find(b->producer);
      if (itr == last_produced_block.end() || block_header::num_from_id(b->id()) > block_header::num_from_id(itr->second)) {
         last_produced_block[b->producer] = b->id();
      }

      return b;
   }

   signed_block_ptr base_tester::_produce_block( fc::microseconds skip_time, bool skip_pending_trxs, uint32_t skip_flag) {
      auto head = control->head_block_state();
      auto head_time = control->head_block_time();
      auto next_time = head_time + skip_time;

      if( !control->pending_block_state() || control->pending_block_state()->header.timestamp != next_time ) {
         _start_block( next_time );
      }

      if( !skip_pending_trxs ) {
         unapplied_transactions_type unapplied_trxs = control->get_unapplied_transactions(); // make copy of map
         for (const auto& entry : unapplied_trxs ) {
            auto trace = control->push_transaction(entry.second, fc::time_point::maximum());
            if(trace->except) {
               trace->except->dynamic_rethrow_exception();
            }
         }

         vector<transaction_id_type> scheduled_trxs;
         while( (scheduled_trxs = get_scheduled_transactions() ).size() > 0 ) {
            for (const auto& trx : scheduled_trxs ) {
               auto trace = control->push_scheduled_transaction(trx, fc::time_point::maximum());
               if(trace->except) {
                  trace->except->dynamic_rethrow_exception();
               }
            }
         }
      }

      auto head_block = _finish_block();

      _start_block( next_time + fc::microseconds(config::block_interval_us));
      return head_block;
   }

   void base_tester::_start_block(fc::time_point block_time) {
      auto head_block_number = control->head_block_num();
      auto producer = control->head_block_state()->get_scheduled_producer(block_time);

      auto last_produced_block_num = control->last_irreversible_block_num();
      auto itr = last_produced_block.find(producer.producer_name);
      if (itr != last_produced_block.end()) {
         last_produced_block_num = std::max(control->last_irreversible_block_num(), block_header::num_from_id(itr->second));
      }

      control->abort_block();
      control->start_block( block_time, head_block_number - last_produced_block_num );
   }

   signed_block_ptr base_tester::_finish_block() {
      FC_ASSERT( control->pending_block_state(), "must first start a block before it can be finished" );

      auto producer = control->pending_block_state()->header.producer;
      auto block_signing_key = control->pending_block_state()->block_signing_key;
      private_key_type priv_key;
      // Check if signing private key exist in the list
      auto private_key_itr = block_signing_private_keys.find( block_signing_key );
      if( private_key_itr == block_signing_private_keys.end() ) {
         // If it's not found, default to active k1 key
         priv_key = get_private_key( producer, "active" );
      } else {
         priv_key = private_key_itr->second;
      }

      control->finalize_block();
      control->sign_block( [&]( digest_type d ) {
                    return priv_key.sign(d);
                    });

      control->commit_block();
      last_produced_block[control->head_block_state()->header.producer] = control->head_block_state()->id;

      return control->head_block_state()->block;
   }


   signed_block_ptr base_tester::wait_irreversible_block(const uint32_t lib, bool empty_blocks) {
      signed_block_ptr b;
      while (control->head_block_state()->dpos_irreversible_blocknum < lib) {
         if (empty_blocks) {
            b = produce_empty_block();
         } else {
            b = produce_block();
         }
      }
      return b;
   }


   signed_block_ptr base_tester::produce_blocks( uint32_t n, bool empty ) {
      signed_block_ptr b;
      if( empty ) {
         for( uint32_t i = 0; i < n; ++i )
            b = produce_empty_block();
      } else {
         for( uint32_t i = 0; i < n; ++i )
            b = produce_block();
      }
      return b;
   }

   vector<transaction_id_type> base_tester::get_scheduled_transactions() const {
      const auto& idx = control->db().get_index<generated_transaction_multi_index,by_delay>();

      vector<transaction_id_type> result;

      auto itr = idx.begin();
      while( itr != idx.end() && itr->delay_until <= control->pending_block_time() ) {
         result.emplace_back(itr->trx_id);
         ++itr;
      }
      return result;
   }

   void base_tester::produce_blocks_until_end_of_round() {
      uint64_t blocks_per_round;
      while(true) {
         blocks_per_round = control->active_producers().producers.size() * config::producer_repetitions;
         produce_block();
         if (control->head_block_num() % blocks_per_round == (blocks_per_round - 1)) break;
      }
   }

   void base_tester::produce_blocks_for_n_rounds(const uint32_t num_of_rounds) {
      for(uint32_t i = 0; i < num_of_rounds; i++) {
         produce_blocks_until_end_of_round();
      }
   }

   void base_tester::produce_min_num_of_blocks_to_spend_time_wo_inactive_prod(const fc::microseconds target_elapsed_time) {
      fc::microseconds elapsed_time;
      while (elapsed_time < target_elapsed_time) {
         for(uint32_t i = 0; i < control->head_block_state()->active_schedule.producers.size(); i++) {
            const auto time_to_skip = fc::milliseconds(config::producer_repetitions * config::block_interval_ms);
            produce_block(time_to_skip);
            elapsed_time += time_to_skip;
         }
         // if it is more than 24 hours, producer will be marked as inactive
         const auto time_to_skip = fc::seconds(23 * 60 * 60);
         produce_block(time_to_skip);
         elapsed_time += time_to_skip;
      }

   }


  void base_tester::set_transaction_headers( transaction& trx, uint32_t expiration, uint32_t delay_sec ) const {
     trx.expiration = control->head_block_time() + fc::seconds(expiration);
     trx.set_reference_block( control->head_block_id() );

     trx.max_net_usage_words = 0; // No limit
     trx.max_cpu_usage_ms = 0; // No limit
     trx.delay_sec = delay_sec;
  }


   transaction_trace_ptr base_tester::create_account( account_name a, account_name creator, bool multisig, bool include_code ) {
      signed_transaction trx;
      set_transaction_headers(trx);

      authority owner_auth;
      if( multisig ) {
         // multisig between account's owner key and creators active permission
         owner_auth = authority(2, {key_weight{get_public_key( a, "owner" ), 1}}, {permission_level_weight{{creator, config::active_name}, 1}});
      } else {
         owner_auth =  authority( get_public_key( a, "owner" ) );
      }

      authority active_auth( get_public_key( a, "active" ) );

      auto sort_permissions = []( authority& auth ) {
         std::sort( auth.accounts.begin(), auth.accounts.end(),
                    []( const permission_level_weight& lhs, const permission_level_weight& rhs ) {
                        return lhs.permission < rhs.permission;
                    }
                  );
      };

      if( include_code ) {
         FC_ASSERT( owner_auth.threshold <= std::numeric_limits<weight_type>::max(), "threshold is too high" );
         FC_ASSERT( active_auth.threshold <= std::numeric_limits<weight_type>::max(), "threshold is too high" );
         owner_auth.accounts.push_back( permission_level_weight{ {a, config::eosio_code_name},
                                                                 static_cast<weight_type>(owner_auth.threshold) } );
         sort_permissions(owner_auth);
         active_auth.accounts.push_back( permission_level_weight{ {a, config::eosio_code_name},
                                                                  static_cast<weight_type>(active_auth.threshold) } );
         sort_permissions(active_auth);
      }

      trx.actions.emplace_back( vector<permission_level>{{creator,config::active_name}},
                                newaccount{
                                   .creator  = creator,
                                   .name     = a,
                                   .owner    = owner_auth,
                                   .active   = active_auth,
                                });

      set_transaction_headers(trx);
      trx.sign( get_private_key( creator, "active" ), control->get_chain_id()  );
      return push_transaction( trx );
   }

   transaction_trace_ptr base_tester::push_transaction( packed_transaction& trx,
                                                        fc::time_point deadline,
                                                        uint32_t billed_cpu_time_us,
                                                        uint64_t billed_ram_bytes
                                                      )
   {
        try {
      if( !control->pending_block_state() )
         _start_block(control->head_block_time() + fc::microseconds(config::block_interval_us));
<<<<<<< HEAD
      auto r = control->push_transaction( std::make_shared<transaction_metadata>(std::make_shared<packed_transaction>(trx)), deadline,
           { billed_cpu_time_us, billed_ram_bytes >> 10 } );
=======

      auto mtrx = std::make_shared<transaction_metadata>( std::make_shared<packed_transaction>(trx) );
      auto time_limit = deadline == fc::time_point::maximum() ?
            fc::microseconds::maximum() :
            fc::microseconds( deadline - fc::time_point::now() );
      transaction_metadata::start_recover_keys( mtrx, control->get_thread_pool(), control->get_chain_id(), time_limit );
      auto r = control->push_transaction( mtrx, deadline, billed_cpu_time_us );
>>>>>>> 8ba841fc
      if( r->except_ptr ) std::rethrow_exception( r->except_ptr );
      if( r->except ) throw *r->except;
      return r;
   } FC_RETHROW_EXCEPTIONS( warn, "transaction_header: ${header}", ("header", transaction_header(trx.get_transaction()) )) }

   transaction_trace_ptr base_tester::push_transaction( signed_transaction& trx,
                                                        fc::time_point deadline,
                                                        uint32_t billed_cpu_time_us,
                                                        uint64_t billed_ram_bytes
                                                      )
   {
        try {
      if( !control->pending_block_state() )
         _start_block(control->head_block_time() + fc::microseconds(config::block_interval_us));
      auto c = packed_transaction::none;

      if( fc::raw::pack_size(trx) > 1000 ) {
         c = packed_transaction::zlib;
      }
<<<<<<< HEAD
      
      auto r = control->push_transaction( std::make_shared<transaction_metadata>(trx,c), deadline,
          { billed_cpu_time_us, billed_ram_bytes >> 10 } );
=======

      auto time_limit = deadline == fc::time_point::maximum() ?
            fc::microseconds::maximum() :
            fc::microseconds( deadline - fc::time_point::now() );
      auto mtrx = std::make_shared<transaction_metadata>(trx, c);
      transaction_metadata::start_recover_keys( mtrx, control->get_thread_pool(), control->get_chain_id(), time_limit );
      auto r = control->push_transaction( mtrx, deadline, billed_cpu_time_us );
>>>>>>> 8ba841fc
      if( r->except_ptr ) std::rethrow_exception( r->except_ptr );
      if( r->except)  throw *r->except;
      return r;
   } FC_RETHROW_EXCEPTIONS( warn, "transaction_header: ${header}, billed_cpu_time_us: ${billed}",
                            ("header", transaction_header(trx) ) ("billed", billed_cpu_time_us))
   }

   typename base_tester::action_result base_tester::push_action(action&& act, uint64_t authorizer) {
      signed_transaction trx;
      if (authorizer) {
         act.authorization = vector<permission_level>{{authorizer, config::active_name}};
      }
      trx.actions.emplace_back(std::move(act));
      set_transaction_headers(trx);
      if (authorizer) {
         trx.sign(get_private_key(authorizer, "active"), control->get_chain_id());
      }
      try {
         push_transaction(trx);
      } catch (const fc::exception& ex) {
         edump((ex.to_detail_string()));
         return error(ex.top_message()); // top_message() is assumed by many tests; otherwise they fail
         //return error(ex.to_detail_string());
      }
      produce_block();
      BOOST_REQUIRE_EQUAL(true, chain_has_transaction(trx.id()));
      return success();
   }

   transaction_trace_ptr base_tester::push_action( const account_name& code,
                                                   const action_name& acttype,
                                                   const account_name& actor,
                                                   const variant_object& data,
                                                   uint32_t expiration,
                                                   uint32_t delay_sec
                                                 )

   {
      vector<permission_level> auths;
      auths.push_back( permission_level{actor, config::active_name} );
      return push_action( code, acttype, auths, data, expiration, delay_sec );
   }

   transaction_trace_ptr base_tester::push_action( const account_name& code,
                                                   const action_name& acttype,
                                                   const vector<account_name>& actors,
                                                   const variant_object& data,
                                                   uint32_t expiration,
                                                   uint32_t delay_sec
                                                 )

   {
      vector<permission_level> auths;
      for (const auto& actor : actors) {
         auths.push_back( permission_level{actor, config::active_name} );
      }
      return push_action( code, acttype, auths, data, expiration, delay_sec );
   }

   transaction_trace_ptr base_tester::push_action( const account_name& code,
                                                   const action_name& acttype,
                                                   const vector<permission_level>& auths,
                                                   const variant_object& data,
                                                   uint32_t expiration,
                                                   uint32_t delay_sec
                                                 )

   { try {
      signed_transaction trx;
      trx.actions.emplace_back( get_action( code, acttype, auths, data ) );
      set_transaction_headers( trx, expiration, delay_sec );
      for (const auto& auth : auths) {
         trx.sign( get_private_key( auth.actor, auth.permission.to_string() ), control->get_chain_id() );
      }

      return push_transaction( trx );
   } FC_CAPTURE_AND_RETHROW( (code)(acttype)(auths)(data)(expiration)(delay_sec) ) }

   action base_tester::get_action( account_name code, action_name acttype, vector<permission_level> auths,
                                   const variant_object& data )const { try {
      const auto& acnt = control->get_account(code);
      auto abi = acnt.get_abi();
      chain::abi_serializer abis(abi, abi_serializer_max_time);

      string action_type_name = abis.get_action_type(acttype);
      FC_ASSERT( action_type_name != string(), "unknown action type ${a}", ("a",acttype) );


      action act;
      act.account = code;
      act.name = acttype;
      act.authorization = auths;
      act.data = abis.variant_to_binary(action_type_name, data, abi_serializer_max_time);
      return act;
   } FC_CAPTURE_AND_RETHROW() }

   transaction_trace_ptr base_tester::push_reqauth( account_name from, const vector<permission_level>& auths, const vector<private_key_type>& keys ) {
      variant pretty_trx = fc::mutable_variant_object()
         ("actions", fc::variants({
            fc::mutable_variant_object()
               ("account", name(config::system_account_name))
               ("name", "reqauth")
               ("authorization", auths)
               ("data", fc::mutable_variant_object()
                  ("from", from)
               )
            })
        );

      signed_transaction trx;
      abi_serializer::from_variant(pretty_trx, trx, get_resolver(), abi_serializer_max_time);
      set_transaction_headers(trx);
      for(auto iter = keys.begin(); iter != keys.end(); iter++)
         trx.sign( *iter, control->get_chain_id() );
      return push_transaction( trx );
   }


    transaction_trace_ptr base_tester::push_reqauth(account_name from, string role, bool multi_sig) {
        if (!multi_sig) {
            return push_reqauth(from, vector<permission_level>{{from, config::owner_name}},
                                        {get_private_key(from, role)});
        } else {
            return push_reqauth(from, vector<permission_level>{{from, config::owner_name}},
                                        {get_private_key(from, role), get_private_key( config::system_account_name, "active" )} );
        }
    }


   transaction_trace_ptr base_tester::push_dummy(account_name from, const string& v, uint32_t billed_cpu_time_us) {
      // use reqauth for a normal action, this could be anything
      variant pretty_trx = fc::mutable_variant_object()
         ("actions", fc::variants({
            fc::mutable_variant_object()
               ("account", name(config::system_account_name))
               ("name", "reqauth")
               ("authorization", fc::variants({
                  fc::mutable_variant_object()
                     ("actor", from)
                     ("permission", name(config::active_name))
               }))
               ("data", fc::mutable_variant_object()
                  ("from", from)
               )
            })
        )
        // lets also push a context free action, the multi chain test will then also include a context free action
        ("context_free_actions", fc::variants({
            fc::mutable_variant_object()
               ("account", name(config::null_account_name))
               ("name", "nonce")
               ("data", fc::raw::pack(v))
            })
         );

      signed_transaction trx;
      abi_serializer::from_variant(pretty_trx, trx, get_resolver(), abi_serializer_max_time);
      set_transaction_headers(trx);

      trx.sign( get_private_key( from, "active" ), control->get_chain_id() );
      return push_transaction( trx, fc::time_point::maximum(), billed_cpu_time_us );
   }


   transaction_trace_ptr base_tester::transfer( account_name from, account_name to, string amount, string memo, account_name currency ) {
      return transfer( from, to, asset::from_string(amount), memo, currency );
   }


   transaction_trace_ptr base_tester::transfer( account_name from, account_name to, asset amount, string memo, account_name currency ) {
      variant pretty_trx = fc::mutable_variant_object()
         ("actions", fc::variants({
            fc::mutable_variant_object()
               ("account", currency)
               ("name", "transfer")
               ("authorization", fc::variants({
                  fc::mutable_variant_object()
                     ("actor", from)
                     ("permission", name(config::active_name))
               }))
               ("data", fc::mutable_variant_object()
                  ("from", from)
                  ("to", to)
                  ("quantity", amount)
                  ("memo", memo)
               )
            })
         );

      signed_transaction trx;
      abi_serializer::from_variant(pretty_trx, trx, get_resolver(), abi_serializer_max_time);
      set_transaction_headers(trx);

      trx.sign( get_private_key( from, name(config::active_name).to_string() ), control->get_chain_id()  );
      return push_transaction( trx );
   }


   transaction_trace_ptr base_tester::issue( account_name to, string amount, account_name currency, string memo ) {
      variant pretty_trx = fc::mutable_variant_object()
         ("actions", fc::variants({
            fc::mutable_variant_object()
               ("account", currency)
               ("name", "issue")
               ("authorization", fc::variants({
                  fc::mutable_variant_object()
                     ("actor", currency )
                     ("permission", name(config::active_name))
               }))
               ("data", fc::mutable_variant_object()
                  ("to", to)
                  ("quantity", amount)
                  ("memo", memo)
               )
            })
         );

      signed_transaction trx;
      abi_serializer::from_variant(pretty_trx, trx, get_resolver(), abi_serializer_max_time);
      set_transaction_headers(trx);

      trx.sign( get_private_key( currency, name(config::active_name).to_string() ), control->get_chain_id()  );
      return push_transaction( trx );
   }


   void base_tester::link_authority( account_name account, account_name code, permission_name req, action_name type ) {
      signed_transaction trx;

      trx.actions.emplace_back( vector<permission_level>{{account, config::active_name}},
                                linkauth(account, code, type, req));
      set_transaction_headers(trx);
      trx.sign( get_private_key( account, "active" ), control->get_chain_id()  );

      push_transaction( trx );
   }


   void base_tester::unlink_authority( account_name account, account_name code, action_name type ) {
      signed_transaction trx;

      trx.actions.emplace_back( vector<permission_level>{{account, config::active_name}},
                                unlinkauth(account, code, type ));
      set_transaction_headers(trx);
      trx.sign( get_private_key( account, "active" ), control->get_chain_id()  );

      push_transaction( trx );
   }


   void base_tester::set_authority( account_name account,
                               permission_name perm,
                               authority auth,
                               permission_name parent,
                               const vector<permission_level>& auths,
                               const vector<private_key_type>& keys) { try {
      signed_transaction trx;

      trx.actions.emplace_back( auths,
                                updateauth{
                                   .account    = account,
                                   .permission = perm,
                                   .parent     = parent,
                                   .auth       = move(auth),
                                });

         set_transaction_headers(trx);
      for (const auto& key: keys) {
         trx.sign( key, control->get_chain_id()  );
      }

      push_transaction( trx );
   } FC_CAPTURE_AND_RETHROW( (account)(perm)(auth)(parent) ) }


   void base_tester::set_authority( account_name account,
                                    permission_name perm,
                                    authority auth,
                                    permission_name parent) {
      set_authority(account, perm, auth, parent, { { account, config::owner_name } }, { get_private_key( account, "owner" ) });
   }



   void base_tester::delete_authority( account_name account,
                                    permission_name perm,
                                    const vector<permission_level>& auths,
                                    const vector<private_key_type>& keys ) { try {
         signed_transaction trx;
         trx.actions.emplace_back( auths,
                                   deleteauth(account, perm) );

         set_transaction_headers(trx);
         for (const auto& key: keys) {
            trx.sign( key, control->get_chain_id()  );
         }

         push_transaction( trx );
      } FC_CAPTURE_AND_RETHROW( (account)(perm) ) }


   void base_tester::delete_authority( account_name account,
                                       permission_name perm ) {
      delete_authority(account, perm, { permission_level{ account, config::owner_name } }, { get_private_key( account, "owner" ) });
   }


   void base_tester::set_code( account_name account, const char* wast, const private_key_type* signer  ) try {
      set_code(account, wast_to_wasm(wast), signer);
   } FC_CAPTURE_AND_RETHROW( (account) )


   void base_tester::set_code( account_name account, const vector<uint8_t> wasm, const private_key_type* signer ) try {
      signed_transaction trx;
      trx.actions.emplace_back( vector<permission_level>{{account,config::active_name}},
                                setcode{
                                   .account    = account,
                                   .vmtype     = 0,
                                   .vmversion  = 0,
                                   .code       = bytes(wasm.begin(), wasm.end())
                                });

      set_transaction_headers(trx);
      if( signer ) {
         trx.sign( *signer, control->get_chain_id()  );
      } else {
         trx.sign( get_private_key( account, "active" ), control->get_chain_id()  );
      }
      push_transaction( trx );
   } FC_CAPTURE_AND_RETHROW( (account) )


   void base_tester::set_abi( account_name account, const char* abi_json, const private_key_type* signer ) {
      auto abi = fc::json::from_string(abi_json).template as<abi_def>();
      signed_transaction trx;
      trx.actions.emplace_back( vector<permission_level>{{account,config::active_name}},
                                setabi{
                                   .account    = account,
                                   .abi        = fc::raw::pack(abi)
                                });

      set_transaction_headers(trx);
      if( signer ) {
         trx.sign( *signer, control->get_chain_id()  );
      } else {
         trx.sign( get_private_key( account, "active" ), control->get_chain_id()  );
      }
      push_transaction( trx );
   }


   bool base_tester::chain_has_transaction( const transaction_id_type& txid ) const {
      return chain_transactions.count(txid) != 0;
   }


   const transaction_receipt& base_tester::get_transaction_receipt( const transaction_id_type& txid ) const {
      return chain_transactions.at(txid);
   }

   /**
    *  Reads balance as stored by generic_currency contract
    */

   asset base_tester::get_currency_balance( const account_name& code,
                                       const symbol&       asset_symbol,
                                       const account_name& account ) const {
      share_type result = 0;

      auto& db = control->chaindb();
      auto find = db.lower_bound({code, account, N(accounts)}, cyberway::chaindb::cursor_kind::OneRecord, asset_symbol.to_symbol_code());
      if (find.pk == asset_symbol.to_symbol_code()) {
         auto cache = db.get_cache_object({code, account, N(accounts)}, find.pk, true);
         fc::datastream<const char *> ds(cache->blob().data(), cache->blob().size());
         fc::raw::unpack(ds, result);
      }
      return asset(result, asset_symbol);
   }

   vector<char> base_tester::get_row_by_account( uint64_t code, uint64_t scope, uint64_t table, const account_name& act ) const {
      vector<char> data;

      auto& db = control->chaindb();
      auto find = db.lower_bound({code, scope, table}, cyberway::chaindb::cursor_kind::ManyRecords, act.value);
      if (find.pk != act.value) return data;

      auto cache = db.get_cache_object({code, find.cursor}, true);
      data = cache->blob();
      return data;
   }

   vector<uint8_t> base_tester::to_uint8_vector(const string& s) {
      vector<uint8_t> v(s.size());
      copy(s.begin(), s.end(), v.begin());
      return v;
   };


   vector<uint8_t> base_tester::to_uint8_vector(uint64_t x) {
      vector<uint8_t> v(sizeof(x));
      *reinterpret_cast<uint64_t*>(v.data()) = x;
      return v;
   };


   uint64_t base_tester::to_uint64(fc::variant x) {
      vector<uint8_t> blob;
      fc::from_variant<uint8_t>(x, blob);
      FC_ASSERT(8 == blob.size());
      return *reinterpret_cast<uint64_t*>(blob.data());
   }


   string base_tester::to_string(fc::variant x) {
      vector<uint8_t> v;
      fc::from_variant<uint8_t>(x, v);
      string s(v.size(), 0);
      copy(v.begin(), v.end(), s.begin());
      return s;
   }


   void base_tester::sync_with(base_tester& other) {
      // Already in sync?
      if (control->head_block_id() == other.control->head_block_id())
         return;
      // If other has a longer chain than we do, sync it to us first
      if (control->head_block_num() < other.control->head_block_num())
         return other.sync_with(*this);

      auto sync_dbs = [](base_tester& a, base_tester& b) {
         for( uint32_t i = 1; i <= a.control->head_block_num(); ++i ) {

            auto block = a.control->fetch_block_by_number(i);
            if( block ) { //&& !b.control->is_known_block(block->id()) ) {
               auto bs = b.control->create_block_state_future( block );
               b.control->abort_block();
               b.control->push_block(bs); //, eosio::chain::validation_steps::created_block);
            }
         }
      };

      sync_dbs(*this, other);
      sync_dbs(other, *this);
   }

   void base_tester::push_genesis_block() {
      set_code(config::system_account_name, contracts::eosio_bios_wasm());
      set_abi(config::system_account_name, contracts::eosio_bios_abi().data());
   }

   vector<producer_key> base_tester::get_producer_keys( const vector<account_name>& producer_names )const {
       // Create producer schedule
       vector<producer_key> schedule;
       for (auto& producer_name: producer_names) {
           producer_key pk = { producer_name, get_public_key( producer_name, "active" )};
           schedule.emplace_back(pk);
       }
       return schedule;
   }

   transaction_trace_ptr base_tester::set_producers(const vector<account_name>& producer_names) {
      auto schedule = get_producer_keys( producer_names );

      return push_action( config::system_account_name, N(setprods), config::system_account_name,
                          fc::mutable_variant_object()("schedule", schedule));
   }

   bool fc_exception_message_is::operator()( const fc::exception& ex ) {
      auto message = ex.get_log().at( 0 ).get_message();
      bool match = (message == expected);
      if( !match ) {
         BOOST_TEST_MESSAGE( "LOG: expected: " << expected << ", actual: " << message );
      }
      return match;
   }

   bool fc_exception_message_starts_with::operator()( const fc::exception& ex ) {
      auto message = ex.get_log().at( 0 ).get_message();
      bool match = boost::algorithm::starts_with( message, expected );
      if( !match ) {
         BOOST_TEST_MESSAGE( "LOG: expected: " << expected << ", actual: " << message );
      }
      return match;
   }

   bool fc_assert_exception_message_is::operator()( const fc::assert_exception& ex ) {
      auto message = ex.get_log().at( 0 ).get_message();
      bool match = false;
      auto pos = message.find( ": " );
      if( pos != std::string::npos ) {
         message = message.substr( pos + 2 );
         match = (message == expected);
      }
      if( !match ) {
         BOOST_TEST_MESSAGE( "LOG: expected: " << expected << ", actual: " << message );
      }
      return match;
   }

   bool fc_assert_exception_message_starts_with::operator()( const fc::assert_exception& ex ) {
      auto message = ex.get_log().at( 0 ).get_message();
      bool match = false;
      auto pos = message.find( ": " );
      if( pos != std::string::npos ) {
         message = message.substr( pos + 2 );
         match = boost::algorithm::starts_with( message, expected );
      }
      if( !match ) {
         BOOST_TEST_MESSAGE( "LOG: expected: " << expected << ", actual: " << message );
      }
      return match;
   }

   bool eosio_assert_message_is::operator()( const eosio_assert_message_exception& ex ) {
      auto message = ex.get_log().at( 0 ).get_message();
      bool match = (message == expected);
      if( !match ) {
         BOOST_TEST_MESSAGE( "LOG: expected: " << expected << ", actual: " << message );
      }
      return match;
   }

   bool eosio_assert_message_starts_with::operator()( const eosio_assert_message_exception& ex ) {
      auto message = ex.get_log().at( 0 ).get_message();
      bool match = boost::algorithm::starts_with( message, expected );
      if( !match ) {
         BOOST_TEST_MESSAGE( "LOG: expected: " << expected << ", actual: " << message );
      }
      return match;
   }

   bool eosio_assert_code_is::operator()( const eosio_assert_code_exception& ex ) {
      auto message = ex.get_log().at( 0 ).get_message();
      bool match = (message == expected);
      if( !match ) {
         BOOST_TEST_MESSAGE( "LOG: expected: " << expected << ", actual: " << message );
      }
      return match;
   }

} }  /// eosio::testing

std::ostream& operator<<( std::ostream& osm, const fc::variant& v ) {
   //fc::json::to_stream( osm, v );
   osm << fc::json::to_pretty_string( v );
   return osm;
}

std::ostream& operator<<( std::ostream& osm, const fc::variant_object& v ) {
   osm << fc::variant(v);
   return osm;
}

std::ostream& operator<<( std::ostream& osm, const fc::variant_object::entry& e ) {
   osm << "{ " << e.key() << ": " << e.value() << " }";
   return osm;
}<|MERGE_RESOLUTION|>--- conflicted
+++ resolved
@@ -5,9 +5,9 @@
 #include <eosio/chain/eosio_contract.hpp>
 #include <eosio/chain/generated_transaction_object.hpp>
 
+#include <eosio.bios/eosio.bios.wast.hpp>
+#include <eosio.bios/eosio.bios.abi.hpp>
 #include <fstream>
-
-#include <contracts.hpp>
 
 eosio::chain::asset core_from_string(const std::string& s) {
   return eosio::chain::asset::from_string(s + " " CORE_SYMBOL_NAME);
@@ -261,7 +261,7 @@
    }
 
    vector<transaction_id_type> base_tester::get_scheduled_transactions() const {
-      const auto& idx = control->db().get_index<generated_transaction_multi_index,by_delay>();
+      const auto& idx = control->chaindb().get_index<generated_transaction_object,by_delay>();
 
       vector<transaction_id_type> result;
 
@@ -370,18 +370,13 @@
         try {
       if( !control->pending_block_state() )
          _start_block(control->head_block_time() + fc::microseconds(config::block_interval_us));
-<<<<<<< HEAD
-      auto r = control->push_transaction( std::make_shared<transaction_metadata>(std::make_shared<packed_transaction>(trx)), deadline,
-           { billed_cpu_time_us, billed_ram_bytes >> 10 } );
-=======
 
       auto mtrx = std::make_shared<transaction_metadata>( std::make_shared<packed_transaction>(trx) );
       auto time_limit = deadline == fc::time_point::maximum() ?
             fc::microseconds::maximum() :
             fc::microseconds( deadline - fc::time_point::now() );
       transaction_metadata::start_recover_keys( mtrx, control->get_thread_pool(), control->get_chain_id(), time_limit );
-      auto r = control->push_transaction( mtrx, deadline, billed_cpu_time_us );
->>>>>>> 8ba841fc
+      auto r = control->push_transaction( mtrx, deadline, { billed_cpu_time_us, billed_ram_bytes >> 10 } );
       if( r->except_ptr ) std::rethrow_exception( r->except_ptr );
       if( r->except ) throw *r->except;
       return r;
@@ -401,19 +396,13 @@
       if( fc::raw::pack_size(trx) > 1000 ) {
          c = packed_transaction::zlib;
       }
-<<<<<<< HEAD
-      
-      auto r = control->push_transaction( std::make_shared<transaction_metadata>(trx,c), deadline,
-          { billed_cpu_time_us, billed_ram_bytes >> 10 } );
-=======
 
       auto time_limit = deadline == fc::time_point::maximum() ?
             fc::microseconds::maximum() :
             fc::microseconds( deadline - fc::time_point::now() );
       auto mtrx = std::make_shared<transaction_metadata>(trx, c);
       transaction_metadata::start_recover_keys( mtrx, control->get_thread_pool(), control->get_chain_id(), time_limit );
-      auto r = control->push_transaction( mtrx, deadline, billed_cpu_time_us );
->>>>>>> 8ba841fc
+      auto r = control->push_transaction( mtrx, deadline, { billed_cpu_time_us, billed_ram_bytes >> 10 } );
       if( r->except_ptr ) std::rethrow_exception( r->except_ptr );
       if( r->except)  throw *r->except;
       return r;
@@ -861,8 +850,8 @@
    }
 
    void base_tester::push_genesis_block() {
-      set_code(config::system_account_name, contracts::eosio_bios_wasm());
-      set_abi(config::system_account_name, contracts::eosio_bios_abi().data());
+      set_code(config::system_account_name, eosio_bios_wast);
+      set_abi(config::system_account_name, eosio_bios_abi);
    }
 
    vector<producer_key> base_tester::get_producer_keys( const vector<account_name>& producer_names )const {
