<<<<<<< HEAD
#include <enumivo/abi_generator/abi_generator.hpp>
=======
#include <eosio/abi_generator/abi_generator.hpp>
#include <eosio/chain/abi_def.hpp>
>>>>>>> 0f84d7f8

namespace enumivo {

void abi_generator::set_target_contract(const string& contract, const vector<string>& actions) {
  target_contract = contract;
  target_actions  = actions;
}

void abi_generator::enable_optimizaton(abi_generator::optimization o) {
  optimizations |= o;
}

bool abi_generator::is_opt_enabled(abi_generator::optimization o) {
  return (optimizations & o) != 0;
}

void abi_generator::set_output(abi_def& output) {
  this->output = &output;
}

void abi_generator::set_verbose(bool verbose) {
  this->verbose = verbose;
}

void abi_generator::set_ricardian_contracts(const ricardian_contracts& contracts) {
  this->rc = contracts;
}

void abi_generator::set_abi_context(const string& abi_context) {
  this->abi_context = abi_context;
}

void abi_generator::set_compiler_instance(CompilerInstance& compiler_instance) {
  this->compiler_instance = &compiler_instance;
}

void abi_generator::handle_tagdecl_definition(TagDecl* tag_decl) {
  ast_context = &tag_decl->getASTContext();
  auto decl_location = tag_decl->getLocation().printToString(ast_context->getSourceManager());
  try {
  handle_decl(tag_decl);
} FC_CAPTURE_AND_RETHROW((decl_location)) }

string abi_generator::remove_namespace(const string& full_name) {
   int i = full_name.size();
   int on_spec = 0;
   int colons = 0;
   while( --i >= 0 ) {
      if( full_name[i] == '>' ) {
         ++on_spec; colons=0;
      } else if( full_name[i] == '<' ) {
         --on_spec; colons=0;
      } else if( full_name[i] == ':' && !on_spec) {
         if (++colons == 2)
            return full_name.substr(i+2);
      } else {
         colons = 0;
      }
   }
   return full_name;
}

bool abi_generator::is_builtin_type(const string& type_name) {
  abi_serializer serializer;
  auto rtype = resolve_type(type_name);
  return serializer.is_builtin_type(translate_type(rtype));
}

string abi_generator::translate_type(const string& type_name) {
  string built_in_type = type_name;

  if (type_name == "unsigned __int128" || type_name == "uint128_t") built_in_type = "uint128";
  else if (type_name == "__int128"          || type_name == "int128_t")  built_in_type = "int128";

  else if (type_name == "unsigned long long" || type_name == "uint64_t") built_in_type = "uint64";
  else if (type_name == "unsigned long"      || type_name == "uint32_t") built_in_type = "uint32";
  else if (type_name == "unsigned short"     || type_name == "uint16_t") built_in_type = "uint16";
  else if (type_name == "unsigned char"      || type_name == "uint8_t")  built_in_type = "uint8";

  else if (type_name == "long long"          || type_name == "int64_t")  built_in_type = "int64";
  else if (type_name == "long"               || type_name == "int32_t")  built_in_type = "int32";
  else if (type_name == "short"              || type_name == "int16_t")  built_in_type = "int16";
  else if (type_name == "char"               || type_name == "int8_t")   built_in_type = "int8";
  else {
     static auto types = eosio::chain::common_type_defs();
     auto itr = std::find_if( types.begin(), types.end(),
                              [&type_name]( const eosio::chain::type_def& t ) { return t.new_type_name == type_name; } );
     if( itr != types.end()) {
        built_in_type = itr->type;
     }
  }

  return built_in_type;
}

bool abi_generator::inspect_type_methods_for_actions(const Decl* decl) { try {

  const auto* rec_decl = dyn_cast<CXXRecordDecl>(decl);
  if(rec_decl == nullptr) return false;

  if( rec_decl->getName().str() != target_contract )
    return false;

  const auto* type = rec_decl->getTypeForDecl();
  ABI_ASSERT(type != nullptr);

  bool at_least_one_action = false;

  auto export_method = [&](const CXXMethodDecl* method) {

    auto method_name = method->getNameAsString();


    if( std::find(target_actions.begin(), target_actions.end(), method_name) == target_actions.end() )
      return;

    ABI_ASSERT(find_struct(method_name) == nullptr, "action already exists ${method_name}", ("method_name",method_name));

    struct_def abi_struct;
    for(const auto* p : method->parameters() ) {
      clang::QualType qt = p->getOriginalType().getNonReferenceType();
      qt.setLocalFastQualifiers(0);

      string field_name = p->getNameAsString();
      string field_type_name = add_type(qt);

      field_def struct_field{field_name, field_type_name};
      ABI_ASSERT(is_builtin_type(get_vector_element_type(struct_field.type))
        || find_struct(get_vector_element_type(struct_field.type))
        || find_type(get_vector_element_type(struct_field.type))
        , "Unknown type ${type} [${abi}]",("type",struct_field.type)("abi",*output));

      type_size[string(struct_field.type)] = is_vector(struct_field.type) ? 0 : ast_context->getTypeSize(qt);
      abi_struct.fields.push_back(struct_field);
    }

    abi_struct.name = method_name;
    abi_struct.base = "";

    output->structs.push_back(abi_struct);

    full_types[method_name] = method_name;

    output->actions.push_back({method_name, method_name, rc[method_name]});
    at_least_one_action = true;
  };

  const auto export_methods = [&export_method](const CXXRecordDecl* rec_decl) {


    auto export_methods_impl = [&export_method](const CXXRecordDecl* rec_decl, auto& ref) -> void {


      auto tmp = rec_decl->bases();
      auto rec_name = rec_decl->getName().str();

      rec_decl->forallBases([&ref](const CXXRecordDecl* base) -> bool {
        ref(base, ref);
        return true;
      });

      for(const auto* method : rec_decl->methods()) {
        export_method(method);
      }

    };

    export_methods_impl(rec_decl, export_methods_impl);
  };

  export_methods(rec_decl);

  return at_least_one_action;

} FC_CAPTURE_AND_RETHROW() }

void abi_generator::handle_decl(const Decl* decl) { try {

  ABI_ASSERT(decl != nullptr);
  ABI_ASSERT(output != nullptr);
  ABI_ASSERT(ast_context != nullptr);

  // Only process declarations that has the `abi_context` folder as parent.
  SourceManager& source_manager = ast_context->getSourceManager();
  auto file_name = source_manager.getFilename(decl->getLocStart());
  if ( !abi_context.empty() && !file_name.startswith(abi_context) ) {
    return;
  }

  // If ENUMIVO_ABI macro was found, check if the current declaration
  // is of the type specified in the macro and export their methods (actions).
  bool type_has_actions = false;
  if( target_contract.size() ) {
    type_has_actions = inspect_type_methods_for_actions(decl);
  }

  // The current Decl was the type referenced in ENUMIVO_ABI macro
  if( type_has_actions ) return;

  // The current Decl was not the type referenced in ENUMIVO_ABI macro
  // so we try to see if it has comments attached to the declaration
  const RawComment* raw_comment = ast_context->getRawCommentForDeclNoCache(decl);
  if(raw_comment == nullptr) {
    return;
  }

  string raw_text = raw_comment->getRawText(source_manager);
  regex r;

  // If ENUMIVO_ABI macro was found, we will only check if the current Decl
  // is intented to be an ABI table record, otherwise we check for both (action or table)
  if( target_contract.size() )
    r = regex(R"(@abi (table)((?: [a-z0-9]+)*))");
  else
    r = regex(R"(@abi (action|table)((?: [a-z0-9]+)*))");

  smatch smatch;
  while(regex_search(raw_text, smatch, r))
  {
    if(smatch.size() == 3) {

      auto type = smatch[1].str();

      vector<string> params;
      auto string_params = smatch[2].str();
      boost::trim(string_params);
      if(!string_params.empty())
        boost::split(params, string_params, boost::is_any_of(" "));

      if(type == "action") {

        const auto* action_decl = dyn_cast<CXXRecordDecl>(decl);
        ABI_ASSERT(action_decl != nullptr);

        auto qt = action_decl->getTypeForDecl()->getCanonicalTypeInternal();

        auto type_name = add_struct(qt);
        ABI_ASSERT(!is_builtin_type(type_name),
          "A built-in type with the same name exists, try using another name: ${type_name}", ("type_name",type_name));

        if(params.size()==0) {
          params.push_back( boost::algorithm::to_lower_copy(boost::erase_all_copy(type_name, "_")) );
        }

        for(const auto& action : params) {
          const auto* ac = find_action(action);
          if( ac ) {
            ABI_ASSERT(ac->type == type_name, "Same action name with different type ${action}",("action",action));
            continue;
          }
          output->actions.push_back({action, type_name, rc[action]});
        }

      } else if (type == "table") {

        const auto* table_decl = dyn_cast<CXXRecordDecl>(decl);
        ABI_ASSERT(table_decl != nullptr);

        auto qt = table_decl->getTypeForDecl()->getCanonicalTypeInternal();
        auto type_name = add_struct(qt);

        ABI_ASSERT(!is_builtin_type(type_name),
          "A built-in type with the same name exists, try using another name: ${type_name}", ("type_name",type_name));

        const auto* s = find_struct(type_name);
        ABI_ASSERT(s, "Unable to find type ${type}", ("type",type_name));

        table_def table;
        table.name = boost::algorithm::to_lower_copy(boost::erase_all_copy(type_name, "_"));
        table.type = type_name;

        if(params.size() >= 1) {
          table.name = params[0];
        }

        if(params.size() >= 2)
          table.index_type = params[1];
        else { try {
          guess_index_type(table, *s);
        } FC_CAPTURE_AND_RETHROW( (type_name) ) }

        try {
          guess_key_names(table, *s);
        } FC_CAPTURE_AND_RETHROW( (type_name) )

        //TODO: assert that we are adding the same table
        const auto* ta = find_table(table.name);
        if(!ta) {
          output->tables.push_back(table);
        }
      }
    }

    raw_text = smatch.suffix();
  }

} FC_CAPTURE_AND_RETHROW() }

bool abi_generator::is_64bit(const string& type) {
  return type_size[type] == 64;
}

bool abi_generator::is_128bit(const string& type) {
  return type_size[type] == 128;
}

bool abi_generator::is_string(const string& type) {
  return type == "String" || type == "string";
}

void abi_generator::get_all_fields(const struct_def& s, vector<field_def>& fields) {
  abi_serializer abis(*output);

  for(const auto& field : s.fields) {
    fields.push_back(field);
  }

  if(s.base.size()) {
    const auto* base = find_struct(s.base);
    ABI_ASSERT(base, "Unable to find base type ${type}",("type",s.base));
    get_all_fields(*base, fields);
  }
}

bool abi_generator::is_i64i64i64_index(const vector<field_def>& fields) {
  return fields.size() >= 3 && is_64bit(fields[0].type) && is_64bit(fields[1].type) && is_64bit(fields[2].type);
}

bool abi_generator::is_i64_index(const vector<field_def>& fields) {
  return fields.size() >= 1 && is_64bit(fields[0].type);
}

bool abi_generator::is_i128i128_index(const vector<field_def>& fields) {
  return fields.size() >= 2 && is_128bit(fields[0].type) && is_128bit(fields[1].type);
}

bool abi_generator::is_str_index(const vector<field_def>& fields) {
  return fields.size() == 2 && is_string(fields[0].type);
}

void abi_generator::guess_index_type(table_def& table, const struct_def s) {

  vector<field_def> fields;
  get_all_fields(s, fields);

  if( is_str_index(fields) ) {
    table.index_type = "str";
  } else if ( is_i64i64i64_index(fields) ) {
    table.index_type = "i64i64i64";
  } else if( is_i128i128_index(fields) ) {
    table.index_type = "i128i128";
  } else if( is_i64_index(fields) ) {
    table.index_type = "i64";
  } else {
    ABI_ASSERT(false, "Unable to guess index type");
  }
}

void abi_generator::guess_key_names(table_def& table, const struct_def s) {

  vector<field_def> fields;
  get_all_fields(s, fields);

 if( table.index_type == "i64i64i64" || table.index_type == "i128i128"
    || table.index_type == "i64") {

    table.key_names.clear();
    table.key_types.clear();

    unsigned int key_size = 0;
    bool valid_key = false;
    for(auto& f : fields) {
      table.key_names.emplace_back(f.name);
      table.key_types.emplace_back(f.type);
      key_size += type_size[f.type]/8;

      if((table.index_type == "i64i64i64" && key_size >= sizeof(uint64_t)*3) ||
         (table.index_type == "i64" && key_size >= sizeof(uint64_t)) ||
         (table.index_type == "i128i128" && key_size >= sizeof(__int128)*2)) {
        valid_key = true;
        break;
      }
    }

    ABI_ASSERT(valid_key, "Unable to guess key names");
  } else if( table.index_type == "str" && is_str_index(fields) ) {
    table.key_names  = vector<field_name>{fields[0].name};
    table.key_types  = vector<type_name>{fields[0].type};
  } else {
    ABI_ASSERT(false, "Unable to guess key names");
  }
}

const table_def* abi_generator::find_table(const table_name& name) {
  for( const auto& ta : output->tables ) {
    if(ta.name == name) {
      return &ta;
    }
  }
  return nullptr;
}

const type_def* abi_generator::find_type(const type_name& new_type_name) {
  for( const auto& td : output->types ) {
    if(td.new_type_name == new_type_name) {
      return &td;
    }
  }
  return nullptr;
}

const action_def* abi_generator::find_action(const action_name& name) {
  for( const auto& ac : output->actions ) {
    if(ac.name == name) {
      return &ac;
    }
  }
  return nullptr;
}

const struct_def* abi_generator::find_struct(const type_name& name) {
  auto rname = resolve_type(name);
  for( const auto& st : output->structs ) {
    if(st.name == rname) {
      return &st;
    }
  }
  return nullptr;
}

type_name abi_generator::resolve_type(const type_name& type){
  const auto* td = find_type(type);
  if( td ) {
    return resolve_type(td->type);
  }
  return type;
}

bool abi_generator::is_one_filed_no_base(const string& type_name) {
  const auto* s = find_struct(type_name);
  return s && s->base.size() == 0 && s->fields.size() == 1;
}

string abi_generator::decl_to_string(clang::Decl* d) {
    //ASTContext& ctx = d->getASTContext();
    const auto& sm = ast_context->getSourceManager();
    clang::SourceLocation b(d->getLocStart()), _e(d->getLocEnd());
    clang::SourceLocation e(clang::Lexer::getLocForEndOfToken(_e, 0, sm, compiler_instance->getLangOpts()));
    return string(sm.getCharacterData(b),
        sm.getCharacterData(e)-sm.getCharacterData(b));
}

bool abi_generator::is_typedef(const clang::QualType& qt) {
  return isa<TypedefType>(qt.getTypePtr());
}

bool abi_generator::is_elaborated(const clang::QualType& qt) {
  return isa<ElaboratedType>(qt.getTypePtr());
}

bool abi_generator::is_vector(const clang::QualType& vqt) {

  QualType qt(vqt);

  if ( is_elaborated(qt) )
    qt = qt->getAs<clang::ElaboratedType>()->getNamedType();

  return isa<clang::TemplateSpecializationType>(qt.getTypePtr()) \
    && boost::starts_with( get_type_name(qt, false), "vector");
}

bool abi_generator::is_vector(const string& type_name) {
  return boost::ends_with(type_name, "[]");
}

bool abi_generator::is_struct_specialization(const clang::QualType& qt) {
  return is_struct(qt) && isa<clang::TemplateSpecializationType>(qt.getTypePtr());
}

bool abi_generator::is_struct(const clang::QualType& sqt) {
  clang::QualType qt(sqt);
  const auto* type = qt.getTypePtr();
  return !is_vector(qt) && (type->isStructureType() || type->isClassType());
}

clang::QualType abi_generator::get_vector_element_type(const clang::QualType& qt) {
  const auto* tst = clang::dyn_cast<const clang::TemplateSpecializationType>(qt.getTypePtr());
  ABI_ASSERT(tst != nullptr);
  const clang::TemplateArgument& arg0 = tst->getArg(0);
  return arg0.getAsType();
}

string abi_generator::get_vector_element_type(const string& type_name) {
  if( is_vector(type_name) )
    return type_name.substr(0, type_name.size()-2);
  return type_name;
}

string abi_generator::get_type_name(const clang::QualType& qt, bool with_namespace=false) {
  auto name = clang::TypeName::getFullyQualifiedName(qt, *ast_context);
  if(!with_namespace)
    name = remove_namespace(name);
  return name;
}

clang::QualType abi_generator::add_typedef(const clang::QualType& tqt) {

  clang::QualType qt(get_named_type_if_elaborated(tqt));

  const auto* td_decl = qt->getAs<clang::TypedefType>()->getDecl();
  auto underlying_type = td_decl->getUnderlyingType().getUnqualifiedType();

  auto new_type_name = td_decl->getName().str();
  auto underlying_type_name = get_type_name(underlying_type);

  if ( is_vector(underlying_type) ) {
    underlying_type_name = add_vector(underlying_type);
  }

  type_def abi_typedef;
  abi_typedef.new_type_name = new_type_name;
  abi_typedef.type = translate_type(underlying_type_name);
  const auto* td = find_type(abi_typedef.new_type_name);

  if(!td && !is_struct_specialization(underlying_type) ) {
    output->types.push_back(abi_typedef);
  } else {
    if(td) ABI_ASSERT(abi_typedef.type == td->type);
  }

  if( is_typedef(underlying_type) && !is_builtin_type(get_type_name(underlying_type)) )
    return add_typedef(underlying_type);

  return underlying_type;
}

clang::CXXRecordDecl::base_class_range abi_generator::get_struct_bases(const clang::QualType& sqt) {

  clang::QualType qt(sqt);
  if(is_typedef(qt)) {
    const auto* td_decl = qt->getAs<clang::TypedefType>()->getDecl();
    qt = td_decl->getUnderlyingType().getUnqualifiedType();
  }

  const auto* record_type = qt->getAs<clang::RecordType>();
  ABI_ASSERT(record_type != nullptr);
  auto cxxrecord_decl = clang::dyn_cast<CXXRecordDecl>(record_type->getDecl());
  ABI_ASSERT(cxxrecord_decl != nullptr);
  //record_type->getCanonicalTypeInternal().dump();

  auto bases = cxxrecord_decl->bases();

  return bases;
}

const clang::RecordDecl::field_range abi_generator::get_struct_fields(const clang::QualType& sqt) {
  clang::QualType qt(sqt);

  if(is_typedef(qt)) {
    const auto* td_decl = qt->getAs<clang::TypedefType>()->getDecl();
    qt = td_decl->getUnderlyingType().getUnqualifiedType();
  }

  const auto* record_type = qt->getAs<clang::RecordType>();
  ABI_ASSERT(record_type != nullptr);
  return record_type->getDecl()->fields();
}

string abi_generator::add_vector(const clang::QualType& vqt) {

  clang::QualType qt(get_named_type_if_elaborated(vqt));

  auto vector_element_type = get_vector_element_type(qt);
  ABI_ASSERT(!is_vector(vector_element_type), "Only one-dimensional arrays are supported");

  add_type(vector_element_type);

  auto vector_element_type_str = translate_type(get_type_name(vector_element_type));
  vector_element_type_str += "[]";

  return vector_element_type_str;
}

string abi_generator::add_type(const clang::QualType& tqt) {

  clang::QualType qt(get_named_type_if_elaborated(tqt));

  string full_type_name = translate_type(get_type_name(qt, true));
  string type_name      = translate_type(get_type_name(qt));
  bool   is_type_def    = false;

  if( is_builtin_type(type_name) ) {
    return type_name;
  }

  if( is_typedef(qt) ) {
    qt = add_typedef(qt);
    if( is_builtin_type(translate_type(get_type_name(qt))) ) {
      return type_name;
    }
    is_type_def = true;
  }

  if( is_vector(qt) ) {
    auto vector_type_name = add_vector(qt);
    return is_type_def ? type_name : vector_type_name;
  }

  if( is_struct(qt) ) {
    return add_struct(qt, full_type_name);
  }

  ABI_ASSERT(false, "types can only be: vector, struct, class or a built-in type. (${type}) ", ("type",get_type_name(qt)));
  return type_name;
}

clang::QualType abi_generator::get_named_type_if_elaborated(const clang::QualType& qt) {
  if( is_elaborated(qt) ) {
    return qt->getAs<clang::ElaboratedType>()->getNamedType();
  }
  return qt;
}

string abi_generator::add_struct(const clang::QualType& sqt, string full_name) {

  clang::QualType qt(get_named_type_if_elaborated(sqt));

  if( full_name.empty() ) {
    full_name = get_type_name(qt, true);
  }

  auto name = remove_namespace(full_name);

  ABI_ASSERT(is_struct(qt), "Only struct and class are supported. ${full_name}",("full_name",full_name));

  if( find_struct(name) ) {
    auto itr = full_types.find(resolve_type(name));
    if(itr != full_types.end()) {
      ABI_ASSERT(itr->second == full_name, "Unable to add type '${full_name}' because '${conflict}' is already in.\n${t}", ("full_name",full_name)("conflict",itr->second)("t",output->types));
    }
    return name;
  }

  auto bases = get_struct_bases(qt);
  auto bitr = bases.begin();
  int total_bases = 0;

  string base_name;
  while( bitr != bases.end() ) {
    auto base_qt = bitr->getType();
    const auto* record_type = base_qt->getAs<clang::RecordType>();
    if( record_type && is_struct(base_qt) && !record_type->getDecl()->field_empty() ) {
      ABI_ASSERT(total_bases == 0, "Multiple inheritance not supported - ${type}", ("type",full_name));
      base_name = add_type(base_qt);
      ++total_bases;
    }
    ++bitr;
  }

  struct_def abi_struct;
  for (const clang::FieldDecl* field : get_struct_fields(qt) ) {
    clang::QualType qt = field->getType();

    string field_name = field->getNameAsString();
    string field_type_name = add_type(qt);

    field_def struct_field{field_name, field_type_name};
    ABI_ASSERT(is_builtin_type(get_vector_element_type(struct_field.type))
      || find_struct(get_vector_element_type(struct_field.type))
      || find_type(get_vector_element_type(struct_field.type))
      , "Unknown type ${type} [${abi}]",("type",struct_field.type)("abi",*output));

    type_size[string(struct_field.type)] = is_vector(struct_field.type) ? 0 : ast_context->getTypeSize(qt);
    abi_struct.fields.push_back(struct_field);
  }

  abi_struct.name = resolve_type(name);
  abi_struct.base = base_name;

  output->structs.push_back(abi_struct);

  full_types[name] = full_name;
  return name;
}

}<|MERGE_RESOLUTION|>--- conflicted
+++ resolved
@@ -1,9 +1,5 @@
-<<<<<<< HEAD
 #include <enumivo/abi_generator/abi_generator.hpp>
-=======
-#include <eosio/abi_generator/abi_generator.hpp>
-#include <eosio/chain/abi_def.hpp>
->>>>>>> 0f84d7f8
+#include <enumivo/chain/abi_def.hpp>
 
 namespace enumivo {
 
@@ -88,9 +84,9 @@
   else if (type_name == "short"              || type_name == "int16_t")  built_in_type = "int16";
   else if (type_name == "char"               || type_name == "int8_t")   built_in_type = "int8";
   else {
-     static auto types = eosio::chain::common_type_defs();
+     static auto types = enumivo::chain::common_type_defs();
      auto itr = std::find_if( types.begin(), types.end(),
-                              [&type_name]( const eosio::chain::type_def& t ) { return t.new_type_name == type_name; } );
+                              [&type_name]( const enumivo::chain::type_def& t ) { return t.new_type_name == type_name; } );
      if( itr != types.end()) {
         built_in_type = itr->type;
      }
