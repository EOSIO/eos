#include <b1/rodeos/embedded_rodeos.h>
#include <b1/rodeos/rodeos.hpp>
#include <fc/scoped_exit.hpp>

struct rodeos_error_s {
   const char* msg = "no error";
   std::string buffer;

   bool set(const char* m) {
      try {
         buffer = m;
         msg    = buffer.c_str();
      } catch (...) { msg = "error storing error message"; }
      return false;
   }
};

struct rodeos_context_s : b1::rodeos::rodeos_context {};

struct rodeos_db_partition_s {
   std::shared_ptr<b1::rodeos::rodeos_db_partition> obj;
};

struct rodeos_db_snapshot_s : b1::rodeos::rodeos_db_snapshot {
   using rodeos_db_snapshot::rodeos_db_snapshot;
};

struct rodeos_filter_s : b1::rodeos::rodeos_filter {
   using rodeos_filter::rodeos_filter;
};

struct rodeos_query_handler_s : b1::rodeos::rodeos_query_handler {
   using rodeos_query_handler::rodeos_query_handler;
};

extern "C" rodeos_error* rodeos_create_error() {
   try {
      return std::make_unique<rodeos_error>().release();
   } catch (...) { return nullptr; }
}

extern "C" void rodeos_destroy_error(rodeos_error* error) { std::unique_ptr<rodeos_error>{ error }; }

extern "C" const char* rodeos_get_error(rodeos_error* error) {
   if (!error)
      return "error is null";
   return error->msg;
}

template <typename T, typename F>
auto handle_exceptions(rodeos_error* error, T errval, F f) noexcept -> decltype(f()) {
   if (!error)
      return errval;
   try {
      return f();
   } catch (std::exception& e) {
      error->set(e.what());
      return errval;
   } catch (...) {
      error->set("unknown exception");
      return errval;
   }
}

extern "C" rodeos_context* rodeos_create() {
   try {
      return std::make_unique<rodeos_context>().release();
   } catch (...) { return nullptr; }
}

extern "C" void rodeos_destroy(rodeos_context* context) { std::unique_ptr<rodeos_context>{ context }; }

extern "C" rodeos_bool rodeos_open_db(rodeos_error* error, rodeos_context* context, const char* path,
                                      rodeos_bool create_if_missing, int num_threads, int max_open_files) {
   return handle_exceptions(error, false, [&] {
      if (!context)
         return error->set("context is null");
      if (!path)
         return error->set("path is null");
      if (context->db)
         return error->set("a database is already open on this context");
      context->db = std::make_shared<b1::chain_kv::database>(
            path, create_if_missing, num_threads ? std::make_optional(num_threads) : std::nullopt,
            max_open_files ? std::make_optional(max_open_files) : std::nullopt);
      return true;
   });
}

extern "C" rodeos_db_partition* rodeos_create_partition(rodeos_error* error, rodeos_context* context,
                                                        const char* prefix, uint32_t prefix_size) {
   return handle_exceptions(error, nullptr, [&]() -> rodeos_db_partition* {
      if (!context)
         return error->set("context is null"), nullptr;
      if (!prefix)
         return error->set("prefix is null"), nullptr;
      if (!context->db)
         return error->set("database wasn't opened"), nullptr;
      auto p = std::make_unique<rodeos_db_partition>();
      p->obj = std::make_shared<b1::rodeos::rodeos_db_partition>(context->db,
                                                                 std::vector<char>{ prefix, prefix + prefix_size });
      return p.release();
   });
}

extern "C" void rodeos_destroy_partition(rodeos_db_partition* partition) {
   std::unique_ptr<rodeos_db_partition>{ partition };
}

extern "C" rodeos_db_snapshot* rodeos_create_snapshot(rodeos_error* error, rodeos_db_partition* partition,
                                                      rodeos_bool persistent) {
   return handle_exceptions(error, nullptr, [&]() -> rodeos_db_snapshot* {
      if (!partition)
         return error->set("partition is null"), nullptr;
      return std::make_unique<rodeos_db_snapshot>(partition->obj, persistent).release();
   });
}

extern "C" void rodeos_destroy_snapshot(rodeos_db_snapshot* snapshot) {
   std::unique_ptr<rodeos_db_snapshot>{ snapshot };
}

extern "C" rodeos_bool rodeos_refresh_snapshot(rodeos_error* error, rodeos_db_snapshot* snapshot) {
   return handle_exceptions(error, false, [&]() {
      if (!snapshot)
         return error->set("snapshot is null");
      snapshot->refresh();
      return true;
   });
}

template <typename F>
void with_result(const char* data, uint64_t size, F f) {
   eosio::input_stream          bin{ data, data + size };
   eosio::ship_protocol::result result;
   from_bin(result, bin);
   auto* result_v0 = std::get_if<eosio::ship_protocol::get_blocks_result_v0>(&result);
   if (!result_v0)
      throw std::runtime_error("expected a get_blocks_result_v0");
   f(*result_v0);
}

extern "C" rodeos_bool rodeos_start_block(rodeos_error* error, rodeos_db_snapshot* snapshot, const char* data,
                                          uint64_t size) {
   return handle_exceptions(error, false, [&]() {
      if (!snapshot)
         return error->set("snapshot is null");
      with_result(data, size, [&](auto& result) { snapshot->start_block(result); });
      return true;
   });
}

extern "C" rodeos_bool rodeos_end_block(rodeos_error* error, rodeos_db_snapshot* snapshot, const char* data,
                                        uint64_t size, bool force_write) {
   return handle_exceptions(error, false, [&]() {
      if (!snapshot)
         return error->set("snapshot is null");
      with_result(data, size, [&](auto& result) { snapshot->end_block(result, force_write); });
      return true;
   });
}

extern "C" rodeos_bool rodeos_write_block_info(rodeos_error* error, rodeos_db_snapshot* snapshot, const char* data,
                                               uint64_t size) {
   return handle_exceptions(error, false, [&]() {
      if (!snapshot)
         return error->set("snapshot is null");
      with_result(data, size, [&](auto& result) { snapshot->write_block_info(result); });
      return true;
   });
}

extern "C" rodeos_bool rodeos_write_deltas(rodeos_error* error, rodeos_db_snapshot* snapshot, const char* data,
                                           uint64_t size, rodeos_bool (*shutdown)(void*), void* shutdown_arg) {
   return handle_exceptions(error, false, [&]() {
      if (!snapshot)
         return error->set("snapshot is null");
      with_result(data, size, [&](auto& result) {
         snapshot->write_deltas(result, [=]() -> bool {
            if (shutdown)
               return shutdown(shutdown_arg);
            else
               return false;
         });
      });
      return true;
   });
}

extern "C" rodeos_filter* rodeos_create_filter(rodeos_error* error, uint64_t name, const char* wasm_filename) {
   return handle_exceptions(error, nullptr, [&]() -> rodeos_filter* { //
      return std::make_unique<rodeos_filter>(eosio::name{ name }, wasm_filename).release();
   });
}

extern "C" void rodeos_destroy_filter(rodeos_filter* filter) { std::unique_ptr<rodeos_filter>{ filter }; }

extern "C" rodeos_bool rodeos_run_filter(rodeos_error* error, rodeos_db_snapshot* snapshot, rodeos_filter* filter,
                                         const char* data, uint64_t size,
                                         rodeos_bool (*push_data)(void* arg, const char* data, uint64_t size),
                                         void* push_data_arg) {
   return handle_exceptions(error, false, [&]() {
      if (!snapshot)
         return error->set("snapshot is null");
      if (!filter)
         return error->set("filter is null");
      with_result(data, size, [&](auto& result) {
         filter->process(*snapshot, result, { data, data + size }, [&](const char* data, uint64_t size) {
            if (push_data && !push_data(push_data_arg, data, size))
               throw std::runtime_error("push_data returned false");
         });
      });
      return true;
   });
}

extern "C" rodeos_query_handler* rodeos_create_query_handler(rodeos_error* error, rodeos_db_partition* partition,
                                                             uint32_t max_console_size, uint32_t wasm_cache_size,
                                                             uint64_t max_exec_time_ms, const char* contract_dir) {
   return handle_exceptions(error, nullptr, [&]() -> rodeos_query_handler* {
      if (!partition)
         return error->set("partition is null"), nullptr;
      auto shared_state              = std::make_shared<b1::rodeos::wasm_ql::shared_state>(partition->obj->db);
      shared_state->max_console_size = max_console_size;
      shared_state->wasm_cache_size  = wasm_cache_size;
      shared_state->max_exec_time_ms = max_exec_time_ms;
      shared_state->contract_dir     = contract_dir ? contract_dir : "";
      return std::make_unique<rodeos_query_handler>(partition->obj, shared_state).release();
   });
}

void rodeos_destroy_query_handler(rodeos_query_handler* handler) { std::unique_ptr<rodeos_query_handler>{ handler }; }

rodeos_bool rodeos_query_transaction(rodeos_error* error, rodeos_query_handler* handler, rodeos_db_snapshot* snapshot,
                                     const char* data, uint64_t size, char** result, uint64_t* result_size) {
   return handle_exceptions(error, false, [&]() {
      if (!handler)
         return error->set("handler is null");
      if (!result)
         return error->set("result is null");
      if (!result_size)
         return error->set("result_size is null");
      *result      = nullptr;
      *result_size = 0;

      std::vector<std::vector<char>> memory;
      eosio::input_stream            s{ data, size };
      auto trx = eosio::from_bin<eosio::ship_protocol::packed_transaction>(s);

      auto                                    thread_state = handler->state_cache.get_state();
      eosio::ship_protocol::transaction_trace tt;
      if (snapshot->snap.has_value()) {
         tt = query_send_transaction(*thread_state, snapshot->partition->contract_kv_prefix, trx,
                                     snapshot->snap->snapshot(), memory, true);
      } else {
         tt = query_send_transaction(*thread_state, snapshot->partition->contract_kv_prefix, trx, nullptr, memory,
                                     true);
      }

      handler->state_cache.store_state(std::move(thread_state));

<<<<<<< HEAD
      auto packed = eosio::convert_to_bin(tt);
      *result     = (char*)malloc(packed.size());
=======
      eosio::size_stream ss;
      auto r = eosio::to_bin(tt, ss);
      eosio::check_discard(r);
      *result = (char*)malloc(ss.size);
>>>>>>> 0b6108eb
      if (!result)
         throw std::bad_alloc();
      auto free_on_except = fc::make_scoped_exit([&]{
         free(*result);
         *result = nullptr;
      });
      eosio::fixed_buf_stream fbs(*result, ss.size);
      eosio::check_discard(to_bin(tt, fbs));
      if (fbs.pos != fbs.end) {
         eosio::check(eosio::stream_error::underrun);
      }
      *result_size = ss.size;
      free_on_except.cancel();
      return true;
   });
}

void rodeos_free_result(char* result) {
   if (result)
      free(result);
}<|MERGE_RESOLUTION|>--- conflicted
+++ resolved
@@ -258,15 +258,9 @@
 
       handler->state_cache.store_state(std::move(thread_state));
 
-<<<<<<< HEAD
-      auto packed = eosio::convert_to_bin(tt);
-      *result     = (char*)malloc(packed.size());
-=======
       eosio::size_stream ss;
-      auto r = eosio::to_bin(tt, ss);
-      eosio::check_discard(r);
+      eosio::to_bin(tt, ss);
       *result = (char*)malloc(ss.size);
->>>>>>> 0b6108eb
       if (!result)
          throw std::bad_alloc();
       auto free_on_except = fc::make_scoped_exit([&]{
@@ -274,9 +268,9 @@
          *result = nullptr;
       });
       eosio::fixed_buf_stream fbs(*result, ss.size);
-      eosio::check_discard(to_bin(tt, fbs));
+      to_bin(tt, fbs);
       if (fbs.pos != fbs.end) {
-         eosio::check(eosio::stream_error::underrun);
+         eosio::check(false, eosio::convert_stream_error(eosio::stream_error::underrun));
       }
       *result_size = ss.size;
       free_on_except.cancel();
