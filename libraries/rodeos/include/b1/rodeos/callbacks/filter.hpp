#pragma once

#include <b1/rodeos/callbacks/vm_types.hpp>

namespace b1::rodeos {

struct filter_callback_state {
   std::function<void(const char* data, uint64_t size)> push_data;
};

template <typename Derived>
struct filter_callbacks {
   Derived& derived() { return static_cast<Derived&>(*this); }

   void push_data(eosio::vm::span<const char> data) {
      derived().get_filter_callback_state().push_data(data.data(), data.size());
   }

   void print_time_us() {
      auto result =
            std::chrono::duration_cast<std::chrono::microseconds>(std::chrono::system_clock::now().time_since_epoch());
      time_t  sec  = result.count() / 1'000'000;
      int32_t usec = result.count() % 1'000'000;
      tm      t;
      gmtime_r(&sec, &t);
      char s[sizeof("2011-10-08T07:07:09.000000")];
      snprintf(s, sizeof(s), "%04d-%02d-%02dT%02d:%02d:%02d.%06d", t.tm_year + 1900, t.tm_mon + 1, t.tm_mday, t.tm_hour,
               t.tm_min, t.tm_sec, usec);
      derived().append_console(s, strlen(s));
   }

   template <typename Rft>
   static void register_callbacks() {
      // todo: preconditions
<<<<<<< HEAD
      Rft::template add<&Derived::push_data>("env", "push_data");
      Rft::template add<&Derived::print_time_us>("env", "print_time_us");
=======
      RODEOS_REGISTER_CALLBACK(Rft, Derived, push_data)
>>>>>>> 4d4ce398
   }
}; // query_callbacks

} // namespace b1::rodeos<|MERGE_RESOLUTION|>--- conflicted
+++ resolved
@@ -32,12 +32,8 @@
    template <typename Rft>
    static void register_callbacks() {
       // todo: preconditions
-<<<<<<< HEAD
-      Rft::template add<&Derived::push_data>("env", "push_data");
-      Rft::template add<&Derived::print_time_us>("env", "print_time_us");
-=======
-      RODEOS_REGISTER_CALLBACK(Rft, Derived, push_data)
->>>>>>> 4d4ce398
+      RODEOS_REGISTER_CALLBACK(Rft, Derived, push_data);
+      RODEOS_REGISTER_CALLBACK(Rft, Derived, print_time_us);
    }
 }; // query_callbacks
 
