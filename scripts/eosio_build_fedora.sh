--- conflicted
+++ resolved
@@ -40,12 +40,14 @@
 printf "Disk space total: ${DISK_TOTAL%.*}G\\n"
 printf "Disk space available: ${DISK_AVAIL%.*}G\\n"
 
-# llvm is symlinked from /usr/lib64/llvm4.0 into user's home
+# llvm is symlinked from /usr/lib64/llvm5.0 into user's home
 DEP_ARRAY=( 
 	git sudo procps-ng which gcc gcc-c++ autoconf automake libtool make \
 	bzip2-devel wget bzip2 compat-openssl10 graphviz doxygen \
 	openssl-devel gmp-devel libstdc++-devel python2 python2-devel python3 python3-devel \
-	libedit ncurses-devel swig llvm4.0 llvm4.0-devel llvm4.0-libs llvm4.0-static libcurl-devel libusb-devel
+	libedit ncurses-devel swig libcurl-devel libusb-devel \
+	llvm4.0 llvm4.0-devel llvm4.0-libs llvm4.0-static \
+	llvm5.0 llvm5.0-devel llvm5.0-libs llvm5.0-static
 )
 COUNT=1
 DISPLAY=""
@@ -99,248 +101,6 @@
 			else
 				printf " - YUM dependencies installed successfully.\\n"
 			fi
-<<<<<<< HEAD
-			maj=$( echo "${version}" | cut -d'.' -f1 )
-			min=$( echo "${version}" | cut -d'.' -f2 )
-			if [ "${maj}" -gt 3 ]; then
-				MONGO_INSTALL=true
-			elif [ "${maj}" -eq 3 ] && [ "${min}" -lt 3 ]; then
-				MONGO_INSTALL=true
-			fi
-		fi
-	fi
-
-    if [ $MONGO_INSTALL == "true" ]; then
-		if ! cd "${TEMP_DIR}"
-		then
-			printf "\\tUnable to enter directory %s.\\n" "${TEMP_DIR}"
-			printf "\\tExiting now.\\n\\n"
-			exit 1;
-		fi
-		STATUS=$( curl -LO -w '%{http_code}' --connect-timeout 30 https://github.com/mongodb/mongo-c-driver/releases/download/1.13.0/mongo-c-driver-1.13.0.tar.gz )
-		if [ "${STATUS}" -ne 200 ]; then
-			if ! rm -f "${TEMP_DIR}/mongo-c-driver-1.13.0.tar.gz"
-			then
-				printf "\\tUnable to remove file %s/mongo-c-driver-1.13.0.tar.gz.\\n" "${TEMP_DIR}"
-			fi
-			printf "\\tUnable to download MongoDB C driver at this time.\\n"
-			printf "\\tExiting now.\\n\\n"
-			exit 1;
-		fi
-		if ! tar xf mongo-c-driver-1.13.0.tar.gz
-		then
-			printf "\\tUnable to unarchive file %s/mongo-c-driver-1.13.0.tar.gz.\\n" "${TEMP_DIR}"
-			printf "\\tExiting now.\\n\\n"
-			exit 1;
-		fi
-		if ! rm -f "${TEMP_DIR}/mongo-c-driver-1.13.0.tar.gz"
-		then
-			printf "\\tUnable to remove file mongo-c-driver-1.13.0.tar.gz.\\n"
-			printf "\\tExiting now.\\n\\n"
-			exit 1;
-		fi
-		if ! cd "${TEMP_DIR}"/mongo-c-driver-1.13.0
-		then
-			printf "\\tUnable to cd into directory %s/mongo-c-driver-1.13.0.\\n" "${TEMP_DIR}"
-			printf "\\tExiting now.\\n\\n"
-			exit 1;
-		fi
-		if ! mkdir cmake-build
-		then
-			printf "\\tUnable to create directory %s/mongo-c-driver-1.13.0/cmake-build.\\n" "${TEMP_DIR}"
-			printf "\\tExiting now.\\n\\n"
-			exit 1;
-		fi
-		if ! cd cmake-build
-		then
-			printf "\\tUnable to enter directory %s/mongo-c-driver-1.13.0/cmake-build.\\n" "${TEMP_DIR}"
-			printf "\\tExiting now.\\n\\n"
-			exit 1;
-		fi
-		if ! cmake -DCMAKE_BUILD_TYPE=Release -DCMAKE_INSTALL_PREFIX=/usr/local -DENABLE_BSON=ON \
-		-DENABLE_SSL=OPENSSL -DENABLE_AUTOMATIC_INIT_AND_CLEANUP=OFF -DENABLE_STATIC=ON -DENABLE_ICU=OFF ..
-		then
-			printf "\\tConfiguring MongoDB C driver has encountered the errors above.\\n"
-			printf "\\tExiting now.\\n\\n"
-			exit 1;
-		fi
-		if ! make -j"${CPU_CORE}"
-		then
-			printf "\\tError compiling MongoDB C driver.\\n"
-			printf "\\tExiting now.\\n\\n"
-			exit 1;
-		fi
-		if ! sudo make install
-		then
-			printf "\\tError installing MongoDB C driver.\\nMake sure you have sudo privileges.\\n"
-			printf "\\tExiting now.\\n\\n"
-			exit 1;
-		fi
-		if ! cd "${TEMP_DIR}"
-		then
-			printf "\\tUnable to enter directory %s.\\n" "${TEMP_DIR}"
-			printf "\\tExiting now.\\n\\n"
-			exit 1;
-		fi
-		if ! rm -rf "${TEMP_DIR}/mongo-c-driver-1.13.0"
-		then
-			printf "\\tUnable to remove directory %s/mongo-c-driver-1.13.0.\\n" "${TEMP_DIR}"
-			printf "\\tExiting now.\\n\\n"
-			exit 1;
-		fi
-		if ! git clone https://github.com/mongodb/mongo-cxx-driver.git --branch r3.4.0 --depth 1
-		then
-			printf "\\tUnable to clone MongoDB C++ driver at this time.\\n"
-			printf "\\tExiting now.\\n\\n"
-			exit 1;
-		fi
-		if ! cd "${TEMP_DIR}/mongo-cxx-driver/build"
-		then
-			printf "\\tUnable to enter directory %s/mongo-cxx-driver/build.\\n" "${TEMP_DIR}"
-			printf "\\tExiting now.\\n\\n"
-			exit 1;
-		fi
-		if ! cmake -DBUILD_SHARED_LIBS=OFF -DCMAKE_BUILD_TYPE=Release -DCMAKE_INSTALL_PREFIX=/usr/local ..
-		then
-			printf "\\tCmake has encountered the above errors building the MongoDB C++ driver.\\n"
-			printf "\\tExiting now.\\n\\n"
-			exit 1;
-		fi
-		if ! sudo make -j"${CPU_CORE}"
-		then
-			printf "\\tError compiling MongoDB C++ driver.\\n"
-			printf "\\tExiting now.\\n\\n"
-			exit 1;
-		fi
-		if ! sudo make install
-		then
-			printf "\\tError installing MongoDB C++ driver.\\nMake sure you have sudo privileges.\\n"
-			printf "\\tExiting now.\\n\\n"
-			exit 1;
-		fi
-		if ! cd "${TEMP_DIR}"
-		then
-			printf "\\tUnable to enter directory %s.\\n" "${TEMP_DIR}"
-			printf "\\tExiting now.\\n\\n"
-			exit 1;
-		fi
-		if ! sudo rm -rf "${TEMP_DIR}/mongo-cxx-driver"
-		then
-			printf "\\tUnable to remove directory %s/mongo-cxx-driver.\\n" "${TEMP_DIR}" "${TEMP_DIR}"
-			printf "\\tExiting now.\\n\\n"
-			exit 1;
-		fi
-		printf "\\tMongo C++ driver installed at /usr/local/lib64/libmongocxx-static.a.\\n"
-	else
-		printf "\\tMongo C++ driver found at /usr/local/lib64/libmongocxx-static.a.\\n"
-	fi
-
-	printf "\\n\\tChecking LLVM with WASM support installation.\\n"
-	if [ ! -d "${HOME}/opt/wasm/bin" ]; then
-		printf "\\tInstalling LLVM & WASM\\n"
-		if ! cd "${TEMP_DIR}"
-		then
-			printf "\\n\\tUnable to cd into directory %s.\\n" "${TEMP_DIR}"
-			printf "\\n\\tExiting now.\\n"
-			exit 1;
-		fi
-		if ! mkdir "${TEMP_DIR}/llvm-compiler"  2>/dev/null
-		then
-			printf "\\n\\tUnable to create directory %s/llvm-compiler.\\n" "${TEMP_DIR}"
-			printf "\\n\\tExiting now.\\n"
-			exit 1;
-		fi
-		if ! cd "${TEMP_DIR}/llvm-compiler"
-		then
-			printf "\\n\\tUnable to enter directory %s/llvm-compiler.\\n" "${TEMP_DIR}"
-			printf "\\n\\tExiting now.\\n"
-			exit 1;
-		fi
-		if ! git clone --depth 1 --single-branch --branch release_40 https://github.com/llvm-mirror/llvm.git
-		then
-			printf "\\tUnable to clone llvm repo @ https://github.com/llvm-mirror/llvm.git.\\n"
-			printf "\\n\\tExiting now.\\n"
-			exit 1;
-		fi
-		if ! cd "${TEMP_DIR}/llvm-compiler/llvm"
-		then
-			printf "\\n\\tUnable to enter directory %s/llvm-compiler/llvm.\\n" "${TEMP_DIR}"
-			printf "\\n\\tExiting now.\\n"
-			exit 1;
-		fi
-		if ! $(curl https://bugzilla.redhat.com/attachment.cgi?id=1389687 | git apply)
-		then
-			printf "\\n\\tUnable to apply patch https://bugzilla.redhat.com/attachment.cgi?id=1389687.\\n"
-			printf "\\n\\tExiting now.\\n"
-			exit 1;
-		fi
-		if ! cd "${TEMP_DIR}/llvm-compiler/llvm/tools"
-		then
-			printf "\\n\\tUnable to enter directory %s/llvm-compiler/llvm/tools.\\n" "${TEMP_DIR}"
-			printf "\\n\\tExiting now.\\n"
-			exit 1;
-		fi
-		if ! git clone --depth 1 --single-branch --branch release_40 https://github.com/llvm-mirror/clang.git
-		then
-			printf "\\tUnable to clone clang repo @ https://github.com/llvm-mirror/clang.git.\\n"
-			printf "\\n\\tExiting now.\\n"
-			exit 1;
-		fi
-		if ! cd "${TEMP_DIR}/llvm-compiler/llvm"
-		then
-			printf "\\n\\tUnable to enter directory %s/llvm-compiler/llvm.\\n" "${TEMP_DIR}"
-			printf "\\n\\tExiting now.\\n"
-			exit 1;
-		fi
-		if ! mkdir "${TEMP_DIR}/llvm-compiler/llvm/build"
-		then
-			printf "\\n\\tUnable to create directory %s/llvm-compiler/llvm/build.\\n" "${TEMP_DIR}"
-			printf "\\n\\tExiting now.\\n"
-			exit 1;
-		fi
-		if ! cd "${TEMP_DIR}/llvm-compiler/llvm/build"
-		then
-			printf "\\n\\tUnable to enter directory %s/llvm-compiler/llvm/build.\\n" "${TEMP_DIR}"
-			printf "\\n\\tExiting now.\\n"
-			exit 1;
-		fi
-		if ! cmake -G "Unix Makefiles" -DCMAKE_INSTALL_PREFIX="${HOME}/opt/wasm" -DLLVM_ENABLE_RTTI=1 \
-		-DLLVM_EXPERIMENTAL_TARGETS_TO_BUILD=WebAssembly -DCMAKE_BUILD_TYPE=Release ../
-		then
-			printf "\\tCmake compiling LLVM/Clang with WASM support has exited with the above errors.\\n"
-			printf "\\n\\tExiting now.\\n"
-			exit 1;
-		fi
-		if ! make -j"${JOBS}"
-		then
-			printf "\\tMake compiling LLVM/Clang with WASM support has exited with the above errors.\\n"
-			printf "\\n\\tExiting now.\\n"
-			exit 1;
-		fi
-		if ! make install
-		then
-			printf "\\tMake installing LLVM/Clang with WASM support has exited with the above errors.\\n"
-			printf "\\n\\tExiting now.\\n"
-			exit 1;
-		fi
-		if ! rm -rf "${TEMP_DIR}/llvm-compiler" 2>/dev/null
-		then
-			printf "\\n\\tUnable to remove directory %s/llvm-compiler.\\n" "${TEMP_DIR}"
-			printf "\\n\\tExiting now.\\n"
-			exit 1;
-		fi
-		printf "\\n\\tWASM successfully installed at %s/opt/wasm\\n\\n" "${HOME}"
-	else
-		printf "\\n\\tWASM found @ %s/opt/wasm\\n\\n" "${HOME}"
-	fi
-
-	function print_instructions()
-	{
-		printf "\\n\\t%s -f %s &\\n" "$( command -v mongod )" "${MONGOD_CONF}"
-		printf "\\tcd %s; make test\\n\\n" "${BUILD_DIR}"
-	return 0;
-	}
-=======
 		;;
 		[Nn]* ) echo "User aborting installation of required dependencies, Exiting now."; exit;;
 		* ) echo "Please type 'y' for yes or 'n' for no."; exit;;
@@ -454,16 +214,32 @@
 	printf " - MongoDB C++ driver found with correct version @ ${MONGO_CXX_DRIVER_ROOT}.\\n"
 fi
 if [ $? -ne 0 ]; then exit -1; fi
-
-
-printf "\\n"
-
-
-printf "Checking LLVM 4 support...\\n"
+printf "Checking WASM installation...\\n"
+if [ ! -d $WASM_ROOT ]; then
+  printf "Installing WASM...\\n"
+  git clone --depth 1 --single-branch --branch release_40 https://github.com/llvm-mirror/llvm.git \
+  && git clone --depth 1 --single-branch --branch release_40 https://github.com/llvm-mirror/clang.git llvm/tools/clang \
+  && cd llvm \
+  && cmake -H. -Bbuild -GNinja -DCMAKE_INSTALL_PREFIX="${WASM_ROOT}" -DLLVM_TARGETS_TO_BUILD= -DLLVM_EXPERIMENTAL_TARGETS_TO_BUILD=WebAssembly -DCMAKE_BUILD_TYPE=Release  \
+  && cmake --build build --target install \
+  && cd .. \
+  && rm -rf llvm \
+  || exit 1
+  printf " - WASM successfully installed @ ${WASM_ROOT}.\\n"
+else
+  printf " - WASM found with correct version @ ${WASM_ROOT}.\\n"
+fi
+if [ $? -ne 0 ]; then exit -1; fi
+
+
+printf "\\n"
+
+
+printf "Checking LLVM 5 support...\\n"
 if [ ! -d $LLVM_ROOT ]; then
-	ln -s /usr/lib64/llvm4.0 $LLVM_ROOT \
-	|| exit 1
-	printf " - LLVM successfully linked from /usr/lib64/llvm4.0 to ${LLVM_ROOT}\\n"
+	ln -s /usr/lib64/llvm5.0 $LLVM_ROOT \
+	|| exit 1
+	printf " - LLVM successfully linked from /usr/lib64/llvm5.0 to ${LLVM_ROOT}\\n"
 else
 	printf " - LLVM found @ ${LLVM_ROOT}.\\n"
 fi
@@ -475,5 +251,4 @@
 
 function print_instructions() {
 	return 0
-}
->>>>>>> 8ba841fc
+}