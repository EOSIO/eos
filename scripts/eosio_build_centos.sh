if [ $1 == 1 ]; then ANSWER=1; else ANSWER=0; fi

OS_VER=$( grep VERSION_ID /etc/os-release | cut -d'=' -f2 | sed 's/[^0-9\.]//gI' \
| cut -d'.' -f1 )

MEM_MEG=$( free -m | sed -n 2p | tr -s ' ' | cut -d\  -f2 )
CPU_SPEED=$( lscpu | grep "MHz" | tr -s ' ' | cut -d\  -f3 | cut -d'.' -f1 )
CPU_CORE=$( nproc )
MEM_GIG=$(( ((MEM_MEG / 1000) / 2) ))
export JOBS=$(( MEM_GIG > CPU_CORE ? CPU_CORE : MEM_GIG ))

DISK_INSTALL=$( df -h . | tail -1 | tr -s ' ' | cut -d\  -f1 )
DISK_TOTAL_KB=$( df . | tail -1 | awk '{print $2}' )
DISK_AVAIL_KB=$( df . | tail -1 | awk '{print $4}' )
DISK_TOTAL=$(( DISK_TOTAL_KB / 1048576 ))
DISK_AVAIL=$(( DISK_AVAIL_KB / 1048576 ))

printf "\\nOS name: ${OS_NAME}\\n"
printf "OS Version: ${OS_VER}\\n"
printf "CPU speed: ${CPU_SPEED}Mhz\\n"
printf "CPU cores: ${CPU_CORE}\\n"
printf "Physical Memory: ${MEM_MEG}Mgb\\n"
printf "Disk install: ${DISK_INSTALL}\\n"
printf "Disk space total: ${DISK_TOTAL%.*}G\\n" 
printf "Disk space available: ${DISK_AVAIL%.*}G\\n"
printf "Concurrent Jobs (make -j): ${JOBS}\\n"

if [ "${MEM_MEG}" -lt 7000 ]; then
	printf "\\nYour system must have 7 or more Gigabytes of physical memory installed.\\n"
	printf "Exiting now.\\n\\n"
	exit 1;
fi

if [ "${OS_VER}" -lt 7 ]; then
	printf "\\nYou must be running Centos 7 or higher to install EOSIO.\\n"
	printf "Exiting now.\\n\\n"
	exit 1;
fi

if [ "${DISK_AVAIL%.*}" -lt "${DISK_MIN}" ]; then
	printf "\\nYou must have at least %sGB of available storage to install EOSIO.\\n" "${DISK_MIN}"
	printf "Exiting now.\\n\\n"
	exit 1;
fi

printf "\\n"

printf "Checking Yum installation...\\n"
if ! YUM=$( command -v yum 2>/dev/null ); then
		printf "!! Yum must be installed to compile EOS.IO !!\\n"
		printf "Exiting now.\\n"
		exit 1;
fi
printf " - Yum installation found at %s.\\n" "${YUM}"

if [ $ANSWER != 1 ]; then read -p "Do you wish to update YUM repositories? (y/n) " ANSWER; fi
case $ANSWER in
	1 | [Yy]* )
		if ! "${YUM}" -y update; then
			printf " - YUM update failed.\\n"
			exit 1;
		else
			printf " - YUM update complete.\\n"
		fi
	;;
	[Nn]* ) echo " - Proceeding without update!";;
	* ) echo "Please type 'y' for yes or 'n' for no."; exit;;
esac

printf "Checking installation of Centos Software Collections Repository...\\n"
SCL=$( rpm -qa | grep -E 'centos-release-scl-[0-9].*' )
if [ -z "${SCL}" ]; then
	if [ $ANSWER != 1 ]; then read -p "Do you wish to install and enable this repository? (y/n)? " ANSWER; fi
	case $ANSWER in
		1 | [Yy]* )
			printf "Installing SCL...\\n"
			if ! "${YUM}" -y --enablerepo=extras install centos-release-scl 2>/dev/null; then
				printf "!! Centos Software Collections Repository installation failed !!\\n"
				printf "Exiting now.\\n\\n"
				exit 1;
			else
				printf "Centos Software Collections Repository installed successfully.\\n"
			fi
		;;
		[Nn]* ) echo "User aborting installation of required Centos Software Collections Repository, Exiting now."; exit;;
	* ) echo "Please type 'y' for yes or 'n' for no."; exit;;
	esac
else
	printf " - ${SCL} found.\\n"
fi

printf "Checking installation of devtoolset-7...\\n"
DEVTOOLSET=$( rpm -qa | grep -E 'devtoolset-7-[0-9].*' )
if [ -z "${DEVTOOLSET}" ]; then
	if [ $ANSWER != 1 ]; then read -p "Do you wish to install devtoolset-7? (y/n)? " ANSWER; fi
	case $ANSWER in
		1 | [Yy]* )
			printf "Installing devtoolset-7...\\n"
			if ! "${YUM}" install -y devtoolset-7; then
					printf "!! Centos devtoolset-7 installation failed !!\\n"
					printf "Exiting now.\\n"
					exit 1;
			else
					printf " - Centos devtoolset installed successfully!\\n"
			fi
		;;
		[Nn]* ) echo "User aborting installation of devtoolset-7. Exiting now."; exit;;
		* ) echo "Please type 'y' for yes or 'n' for no."; exit;;
	esac
else
	printf " - ${DEVTOOLSET} found.\\n"
fi
if [ -d /opt/rh/devtoolset-7 ]; then
	printf "Enabling Centos devtoolset-7 so we can use GCC 7...\\n"
	source /opt/rh/devtoolset-7/enable || exit 1
	printf " - Centos devtoolset-7 successfully enabled!\\n"
fi

printf "\\n"

DEP_ARRAY=( 
	git autoconf automake libtool make bzip2 doxygen graphviz \
	bzip2-devel openssl-devel gmp-devel \
	ocaml libicu-devel python python-devel python33 \
	gettext-devel file sudo libusbx-devel libcurl-devel
 )
COUNT=1
DISPLAY=""
DEP=""
printf "Checking RPM for installed dependencies...\\n"
for (( i=0; i<${#DEP_ARRAY[@]}; i++ )); do
	pkg=$( rpm -qi "${DEP_ARRAY[$i]}" 2>/dev/null | grep Name )
	if [[ -z $pkg ]]; then
		DEP=$DEP" ${DEP_ARRAY[$i]} "
		DISPLAY="${DISPLAY}${COUNT}. ${DEP_ARRAY[$i]}\\n"
		printf " - Package %s ${bldred} NOT ${txtrst} found!\\n" "${DEP_ARRAY[$i]}"
		(( COUNT++ ))
	else
		printf " - Package %s found.\\n" "${DEP_ARRAY[$i]}"
		continue
	fi
done
if [ "${COUNT}" -gt 1 ]; then
	printf "\\nThe following dependencies are required to install EOSIO:\\n"
	printf "${DISPLAY}\\n\\n"
	if [ $ANSWER != 1 ]; then read -p "Do you wish to install these dependencies? (y/n) " ANSWER; fi
	case $ANSWER in
		1 | [Yy]* )
			if ! "${YUM}" -y install ${DEP}; then
				printf " - YUM dependency installation failed!\\n"
				exit 1;
			else
				printf " - YUM dependencies installed successfully.\\n"
			fi
<<<<<<< HEAD
			maj=$( echo "${version}" | cut -d'.' -f1 )
			min=$( echo "${version}" | cut -d'.' -f2 )
			if [ "${maj}" -gt 3 ]; then
				MONGO_INSTALL=true
			elif [ "${maj}" -eq 3 ] && [ "${min}" -lt 3 ]; then
				MONGO_INSTALL=true
			fi
		fi
	fi

	if [ $MONGO_INSTALL == "true" ]; then
		if ! cd "${TEMP_DIR}"; then
			printf "\\t!! Unable to enter directory %s !!\\n" "${TEMP_DIR}"
			printf "\\tExiting now.\\n"
			exit 1;
		fi
		MONGODRIVERTGZ="mongo-c-driver-1.13.0.tar.gz"
		MONGODRIVERURL="https://github.com/mongodb/mongo-c-driver/releases/download/1.13.0/${MONGODRIVERTGZ}"
		STATUS=$( curl -LO -w '%{http_code}' --connect-timeout 30 "${MONGODRIVERURL}" )
		if [ "${STATUS}" -ne 200 ]; then
			if ! rm -f "${TEMP_DIR}/${MONGODRIVERTGZ}"; then
				printf "\\t!! Unable to remove file %s/${MONGODRIVERTGZ} !!\\n" "${TEMP_DIR}"
			fi
			printf "\\t!! Unable to download MongoDB C driver at this time !!\\n"
			printf "\\tExiting now.\\n"
			exit 1;
		fi
		if ! tar xf "${MONGODRIVERTGZ}"; then
			printf "\\t!! Unable to unarchive file %s/${MONGODRIVERTGZ} !!\\n" "${TEMP_DIR}"
			printf "\\tExiting now.\\n"
			exit 1;
		fi
		if ! rm -f "${TEMP_DIR}/${MONGODRIVERTGZ}"; then
			printf "\\t!! Unable to remove file ${MONGODRIVERTGZ} !!\\n"
			printf "\\tExiting now.\\n"
			exit 1;
		fi
		MONGODRIVERFOLDER=$(echo $MONGODRIVERTGZ | sed 's/.tar.gz//g')
		if ! cd "${TEMP_DIR}/${MONGODRIVERFOLDER}"; then
			printf "\\t!! Unable to cd into directory %s/${MONGODRIVERFOLDER} !!\\n" "${TEMP_DIR}"
			printf "\\tExiting now.\\n"
			exit 1;
		fi
		if ! mkdir cmake-build; then
			printf "\\t!! Unable to create directory %s/${MONGODRIVERFOLDER}/cmake-build !!\\n" "${TEMP_DIR}"
			printf "\\tExiting now.\\n"
			exit 1;
		fi
		if ! cd cmake-build; then
			printf "\\t!! Unable to enter directory %s/${MONGODRIVERFOLDER}/cmake-build !!\\n" "${TEMP_DIR}"
			printf "\\tExiting now.\\n"
			exit 1;
		fi
		if ! "${CMAKE}" -DCMAKE_BUILD_TYPE=Release -DCMAKE_INSTALL_PREFIX=/usr/local -DENABLE_BSON=ON \
		-DENABLE_SSL=OPENSSL -DENABLE_AUTOMATIC_INIT_AND_CLEANUP=OFF -DENABLE_STATIC=ON -DENABLE_ICU=OFF ..;then
			printf "\\t!! Configuring MongoDB C driver has encountered the errors above !!\\n"
			printf "\\tExiting now.\\n"
			exit 1;
		fi
		if ! make -j"${JOBS}"; then
			printf "\\t!! Error compiling MongoDB C driver !!\\n"
			printf "\\tExiting now.\\n"
			exit 1;
		fi
		if ! sudo make install; then
			printf "\\t!! Error installing MongoDB C driver: Make sure you have sudo privileges !!\\n"
			printf "\\tExiting now.\\n"
			exit 1;
		fi
		if ! cd "${TEMP_DIR}"; then
			printf "\\t!! Unable to enter directory %s !!\\n" "${TEMP_DIR}"
			printf "\\tExiting now.\\n"
			exit 1;
		fi
		if ! rm -rf "${TEMP_DIR}/${MONGODRIVERFOLDER}"; then
			printf "\\t!! Unable to remove directory %s/${MONGODRIVERFOLDER} !!\\n" "${TEMP_DIR}"
			printf "\\tExiting now.\\n"
			exit 1;
		fi
		if ! git clone https://github.com/mongodb/mongo-cxx-driver.git --branch r3.4.0 --depth 1; then
			printf "\\t!! Unable to clone MongoDB C++ driver at this time. !!\\n"
			printf "\\tExiting now.\\n"
			exit 1;
		fi
		if ! cd "${TEMP_DIR}/mongo-cxx-driver/build"; then
			printf "\\t!! Unable to enter directory %s/mongo-cxx-driver/build !!\\n" "${TEMP_DIR}"
			printf "\\tExiting now.\\n"
			exit 1;
		fi
		if ! "${CMAKE}" -DBUILD_SHARED_LIBS=OFF -DCMAKE_BUILD_TYPE=Release -DCMAKE_INSTALL_PREFIX=/usr/local ..;then
			printf "\\t!! Cmake has encountered the above errors building the MongoDB C++ driver !!\\n"
			printf "\\tExiting now.\\n"
			exit 1;
		fi
		if ! sudo make -j"${JOBS}"; then
			printf "\\t!! Error compiling MongoDB C++ driver !!\\n"
			printf "\\tExiting now.\\n\\n"
			exit 1;
		fi
		if ! sudo make install; then
			printf "\\t!! Error installing MongoDB C++ driver.\\nMake sure you have sudo privileges !!\\n"
			printf "\\tExiting now.\\n"
			exit 1;
		fi
		if ! cd "${TEMP_DIR}"; then
			printf "\\t!! Unable to enter directory %s !!\\n" "${TEMP_DIR}"
			printf "\\tExiting now.\\n"
			exit 1;
		fi
		if ! sudo rm -rf "${TEMP_DIR}/mongo-cxx-driver"; then
			printf "\\t!! Unable to remove directory %s/mongo-cxx-driver !!\\n" "${TEMP_DIR}" "${TEMP_DIR}"
			printf "\\tExiting now.\\n"
			exit 1;
		fi
		printf "\\tMongo C++ driver installed at /usr/local/lib64/libmongocxx-static.a.\\n"
	else
		printf "\\t - Mongo C++ driver found at /usr/local/lib64/libmongocxx-static.a.\\n"
	fi

	printf "\\n"

	printf "\\tChecking LLVM with WASM support installation...\\n"
	if [ ! -d "${HOME}/opt/wasm/bin" ]; then
		printf "\\tInstalling LLVM with WASM...\\n"
		if ! cd "${TEMP_DIR}"; then
			printf "\\t!! Unable to enter directory %s !!\\n" "${TEMP_DIR}"
			printf "\\tExiting now.\\n"
			exit 1;
		fi
		if ! mkdir "${TEMP_DIR}/llvm-compiler"  2>/dev/null; then
			printf "\\t!! Unable to create directory %s/llvm-compiler !!\\n" "${TEMP_DIR}"
			printf "\\tExiting now.\\n"
			exit 1;
		fi
		if ! cd "${TEMP_DIR}/llvm-compiler"; then
			printf "\\t!! Unable to enter directory %s/llvm-compiler !!\\n" "${TEMP_DIR}"
			printf "\\tExiting now.\\n"
			exit 1;
		fi
		LLVMURL="https://github.com/llvm-mirror/llvm.git"
		if ! git clone --depth 1 --single-branch --branch release_40 "${LLVMURL}"; then
			printf "\\t!! Unable to clone llvm repo from ${LLVMURL} !!\\n"
			printf "\\tExiting now.\\n"
			exit 1;
		fi
		LLVMLOCATION="llvm-compiler/llvm/tools"
		if ! cd "${TEMP_DIR}/${LLVMLOCATION}"; then
			printf "\\t!! Unable to enter directory %s/${LLVMLOCATION} !!\\n" "${TEMP_DIR}"
			printf "\\tExiting now.\\n"
			exit 1;
		fi
		CLANGURL="https://github.com/llvm-mirror/clang.git"
		if ! git clone --depth 1 --single-branch --branch release_40 "${CLANGURL}"; then
			printf "\\t!! Unable to clone clang repo from ${CLANGURL} !!\\n"
			printf "\\tExiting now.\\n"
			exit 1;
		fi
		LLVMMIDLOCATION=$(echo $LLVMLOCATION | sed 's/\/tools//g')
		if ! cd "${TEMP_DIR}/${LLVMMIDLOCATION}"; then
			printf "\\t!! Unable to enter directory %s/${LLVMMIDLOCATION} !!\\n" "${TEMP_DIR}"
			printf "\\n\\tExiting now.\\n"
			exit 1;
		fi
		if ! mkdir "${TEMP_DIR}/${LLVMMIDLOCATION}/build" 2>/dev/null; then
			printf "\\t!! Unable to create directory %s/${LLVMMIDLOCATION}/build !!\\n" "${TEMP_DIR}"
			printf "\\tExiting now.\\n"
			exit 1;
		fi
		if ! cd "${TEMP_DIR}/${LLVMMIDLOCATION}/build"; then
			printf "\\t!! Unable to enter directory %s/${LLVMMIDLOCATION}/build !!\\n" "${TEMP_DIR}"
			printf "\\tExiting now.\\n"
			exit 1;
		fi
		if ! "${CMAKE}" -G "Unix Makefiles" -DCMAKE_INSTALL_PREFIX="${HOME}/opt/wasm" \
		-DLLVM_TARGETS_TO_BUILD="host" -DLLVM_EXPERIMENTAL_TARGETS_TO_BUILD="WebAssembly" \
		-DLLVM_ENABLE_RTTI=1 -DCMAKE_BUILD_TYPE="Release" ..; then
			printf "\\t!! CMake has exited with the above error !!\\n"
			printf "\\tExiting now.\\n"
			exit 1;
		fi
		if ! make -j"${JOBS}"; then
			printf "\\t!! Compiling LLVM with EXPERIMENTAL WASM support has exited with the above errors !!\\n"
			printf "\\tExiting now.\\n"
			exit 1;
		fi
		if ! make install; then
			printf "\\t!! Installing LLVM with EXPERIMENTAL WASM support has exited with the above errors !!\\n"
			printf "\\tExiting now.\\n"
			exit 1;
		fi
		LLVMFOLDER=$(echo $LLVMMIDLOCATION | | sed 's/\/llvm//g')
		if ! rm -rf "${TEMP_DIR}/${LLVMFOLDER}" 2>/dev/null; then
			printf "\\t!! Unable to remove directory %s/${LLVMFOLDER} !!\\n" "${TEMP_DIR}"
			printf "\\tExiting now.\\n"
			exit 1;
		fi
		printf "\\tWASM compiler successfully installed at %s/opt/wasm\\n" "${HOME}"
	else
		printf "\\t - WASM found at %s/opt/wasm\\n" "${HOME}"
	fi

	printf "\\n"

	function print_instructions()
	{
		printf "\\t%s -f %s &\\n" "$( command -v mongod )" "${MONGOD_CONF}"
		printf "\\tsource /opt/rh/python33/enable\\n"
		printf '\texport PATH=${HOME}/opt/mongodb/bin:$PATH\n'
		printf "\\tcd %s; make test\\n\\n" "${BUILD_DIR}"
		return 0
	}
=======
		;;
		[Nn]* ) echo "User aborting installation of required dependencies, Exiting now."; exit;;
		* ) echo "Please type 'y' for yes or 'n' for no."; exit;;
	esac
else
	printf " - No required YUM dependencies to install.\\n"
fi

if [ -d /opt/rh/python33 ]; then
	printf "Enabling python33...\\n"
	source /opt/rh/python33/enable || exit 1
	printf " - Python33 successfully enabled!\\n"
fi

printf "\\n"

printf "Checking CMAKE installation...\\n"
if [ ! -e $CMAKE ]; then
	printf "Installing CMAKE...\\n"
	curl -LO https://cmake.org/files/v$CMAKE_VERSION_MAJOR.$CMAKE_VERSION_MINOR/cmake-$CMAKE_VERSION.tar.gz \
	&& tar -xzf cmake-$CMAKE_VERSION.tar.gz \
	&& cd cmake-$CMAKE_VERSION \
	&& ./bootstrap --prefix=$HOME \
	&& make -j"${JOBS}" \
	&& make install \
	&& cd .. \
	&& rm -f cmake-$CMAKE_VERSION.tar.gz \
	|| exit 1
	printf " - CMAKE successfully installed @ ${CMAKE} \\n"
else
	printf " - CMAKE found @ ${CMAKE}.\\n"
fi
if [ $? -ne 0 ]; then exit -1; fi


printf "\\n"


export CPATH="$CPATH:/opt/rh/python33/root/usr/include/python3.3m" # m on the end causes problems with boost finding python3
printf "Checking Boost library (${BOOST_VERSION}) installation...\\n"
BOOSTVERSION=$( grep "#define BOOST_VERSION" "$HOME/opt/boost/include/boost/version.hpp" 2>/dev/null | tail -1 | tr -s ' ' | cut -d\  -f3 )
if [ "${BOOSTVERSION}" != "${BOOST_VERSION_MAJOR}0${BOOST_VERSION_MINOR}0${BOOST_VERSION_PATCH}" ]; then
	printf "Installing Boost library...\\n"
	curl -LO https://dl.bintray.com/boostorg/release/${BOOST_VERSION_MAJOR}.${BOOST_VERSION_MINOR}.${BOOST_VERSION_PATCH}/source/boost_$BOOST_VERSION.tar.bz2 \
	&& tar -xjf boost_$BOOST_VERSION.tar.bz2 \
	&& cd $BOOST_ROOT \
	&& ./bootstrap.sh --prefix=$BOOST_ROOT \
	&& ./b2 -q -j"${JOBS}" install \
	&& cd .. \
	&& rm -f boost_$BOOST_VERSION.tar.bz2 \
	&& rm -rf $BOOST_LINK_LOCATION \
	&& ln -s $BOOST_ROOT $BOOST_LINK_LOCATION \
	|| exit 1
	printf " - Boost library successfully installed @ ${BOOST_ROOT} (Symlinked to ${BOOST_LINK_LOCATION}).\\n"
else
	printf " - Boost library found with correct version @ ${BOOST_ROOT} (Symlinked to ${BOOST_LINK_LOCATION}).\\n"
fi
if [ $? -ne 0 ]; then exit -1; fi


printf "\\n"


printf "Checking MongoDB installation...\\n"
if [ ! -d $MONGODB_ROOT ]; then
	printf "Installing MongoDB into ${MONGODB_ROOT}...\\n"
	curl -OL https://fastdl.mongodb.org/linux/mongodb-linux-x86_64-amazon-$MONGODB_VERSION.tgz \
	&& tar -xzf mongodb-linux-x86_64-amazon-$MONGODB_VERSION.tgz \
	&& mv $SRC_LOCATION/mongodb-linux-x86_64-amazon-$MONGODB_VERSION $MONGODB_ROOT \
	&& touch $MONGODB_LOG_LOCATION/mongod.log \
	&& rm -f mongodb-linux-x86_64-amazon-$MONGODB_VERSION.tgz \
	&& cp -f $REPO_ROOT/scripts/mongod.conf $MONGODB_CONF \
	&& mkdir -p $MONGODB_DATA_LOCATION \
	&& rm -rf $MONGODB_LINK_LOCATION \
	&& rm -rf $BIN_LOCATION/mongod \
	&& ln -s $MONGODB_ROOT $MONGODB_LINK_LOCATION \
	&& ln -s $MONGODB_LINK_LOCATION/bin/mongod $BIN_LOCATION/mongod \
	|| exit 1
	printf " - MongoDB successfully installed @ ${MONGODB_ROOT} (Symlinked to ${MONGODB_LINK_LOCATION}).\\n"
else
	printf " - MongoDB found with correct version @ ${MONGODB_ROOT} (Symlinked to ${MONGODB_LINK_LOCATION}).\\n"
fi 
if [ $? -ne 0 ]; then exit -1; fi
printf "Checking MongoDB C driver installation...\\n"
if [ ! -d $MONGO_C_DRIVER_ROOT ]; then
	printf "Installing MongoDB C driver...\\n"
	curl -LO https://github.com/mongodb/mongo-c-driver/releases/download/$MONGO_C_DRIVER_VERSION/mongo-c-driver-$MONGO_C_DRIVER_VERSION.tar.gz \
	&& tar -xzf mongo-c-driver-$MONGO_C_DRIVER_VERSION.tar.gz \
	&& cd mongo-c-driver-$MONGO_C_DRIVER_VERSION \
	&& mkdir -p cmake-build \
	&& cd cmake-build \
	&& $CMAKE -DCMAKE_BUILD_TYPE=Release -DCMAKE_INSTALL_PREFIX=$HOME -DENABLE_BSON=ON -DENABLE_SSL=OPENSSL -DENABLE_AUTOMATIC_INIT_AND_CLEANUP=OFF -DENABLE_STATIC=ON .. \
	&& make -j"${JOBS}" \
	&& make install \
	&& cd ../.. \
	&& rm mongo-c-driver-$MONGO_C_DRIVER_VERSION.tar.gz \
	|| exit 1
	printf " - MongoDB C driver successfully installed @ ${MONGO_C_DRIVER_ROOT}.\\n"
else
	printf " - MongoDB C driver found with correct version @ ${MONGO_C_DRIVER_ROOT}.\\n"
fi
if [ $? -ne 0 ]; then exit -1; fi
printf "Checking MongoDB C++ driver installation...\\n"
if [ ! -d $MONGO_CXX_DRIVER_ROOT ]; then
	printf "Installing MongoDB C++ driver...\\n"
	curl -L https://github.com/mongodb/mongo-cxx-driver/archive/r$MONGO_CXX_DRIVER_VERSION.tar.gz -o mongo-cxx-driver-r$MONGO_CXX_DRIVER_VERSION.tar.gz \
	&& tar -xzf mongo-cxx-driver-r${MONGO_CXX_DRIVER_VERSION}.tar.gz \
	&& cd mongo-cxx-driver-r$MONGO_CXX_DRIVER_VERSION/build \
	&& $CMAKE -DBUILD_SHARED_LIBS=OFF -DCMAKE_BUILD_TYPE=Release -DCMAKE_INSTALL_PREFIX=$HOME .. \
	&& make -j"${JOBS}" VERBOSE=1 \
	&& make install \
	&& cd ../.. \
	&& rm -f mongo-cxx-driver-r$MONGO_CXX_DRIVER_VERSION.tar.gz \
	|| exit 1
	printf " - MongoDB C++ driver successfully installed @ ${MONGO_CXX_DRIVER_ROOT}.\\n"
else
	printf " - MongoDB C++ driver found with correct version @ ${MONGO_CXX_DRIVER_ROOT}.\\n"
fi
if [ $? -ne 0 ]; then exit -1; fi


printf "\\n"


printf "Checking LLVM 4 support...\\n"
if [ ! -d $LLVM_ROOT ]; then
	printf "Installing LLVM 4...\\n"
	cd ../opt \
	&& git clone --depth 1 --single-branch --branch $LLVM_VERSION https://github.com/llvm-mirror/llvm.git llvm && cd llvm \
	&& mkdir build \
	&& cd build \
	&& $CMAKE -G "Unix Makefiles" -DCMAKE_INSTALL_PREFIX="${LLVM_ROOT}" -DLLVM_TARGETS_TO_BUILD="host" -DLLVM_BUILD_TOOLS=false -DLLVM_ENABLE_RTTI=1 -DCMAKE_BUILD_TYPE="Release" .. \
	&& make -j"${JOBS}" \
	&& make install \
	&& cd ../.. \
	|| exit 1
	printf " - LLVM successfully installed @ ${LLVM_ROOT}\\n"
else
	printf " - LLVM found @ ${LLVM_ROOT}.\\n"
fi
if [ $? -ne 0 ]; then exit -1; fi


cd ..
printf "\\n"

function print_instructions() {
	printf "source /opt/rh/python33/enable\\n"
	printf "source /opt/rh/devtoolset-7/enable\\n"
	return 0
}
>>>>>>> 8ba841fc
<|MERGE_RESOLUTION|>--- conflicted
+++ resolved
@@ -152,219 +152,6 @@
 			else
 				printf " - YUM dependencies installed successfully.\\n"
 			fi
-<<<<<<< HEAD
-			maj=$( echo "${version}" | cut -d'.' -f1 )
-			min=$( echo "${version}" | cut -d'.' -f2 )
-			if [ "${maj}" -gt 3 ]; then
-				MONGO_INSTALL=true
-			elif [ "${maj}" -eq 3 ] && [ "${min}" -lt 3 ]; then
-				MONGO_INSTALL=true
-			fi
-		fi
-	fi
-
-	if [ $MONGO_INSTALL == "true" ]; then
-		if ! cd "${TEMP_DIR}"; then
-			printf "\\t!! Unable to enter directory %s !!\\n" "${TEMP_DIR}"
-			printf "\\tExiting now.\\n"
-			exit 1;
-		fi
-		MONGODRIVERTGZ="mongo-c-driver-1.13.0.tar.gz"
-		MONGODRIVERURL="https://github.com/mongodb/mongo-c-driver/releases/download/1.13.0/${MONGODRIVERTGZ}"
-		STATUS=$( curl -LO -w '%{http_code}' --connect-timeout 30 "${MONGODRIVERURL}" )
-		if [ "${STATUS}" -ne 200 ]; then
-			if ! rm -f "${TEMP_DIR}/${MONGODRIVERTGZ}"; then
-				printf "\\t!! Unable to remove file %s/${MONGODRIVERTGZ} !!\\n" "${TEMP_DIR}"
-			fi
-			printf "\\t!! Unable to download MongoDB C driver at this time !!\\n"
-			printf "\\tExiting now.\\n"
-			exit 1;
-		fi
-		if ! tar xf "${MONGODRIVERTGZ}"; then
-			printf "\\t!! Unable to unarchive file %s/${MONGODRIVERTGZ} !!\\n" "${TEMP_DIR}"
-			printf "\\tExiting now.\\n"
-			exit 1;
-		fi
-		if ! rm -f "${TEMP_DIR}/${MONGODRIVERTGZ}"; then
-			printf "\\t!! Unable to remove file ${MONGODRIVERTGZ} !!\\n"
-			printf "\\tExiting now.\\n"
-			exit 1;
-		fi
-		MONGODRIVERFOLDER=$(echo $MONGODRIVERTGZ | sed 's/.tar.gz//g')
-		if ! cd "${TEMP_DIR}/${MONGODRIVERFOLDER}"; then
-			printf "\\t!! Unable to cd into directory %s/${MONGODRIVERFOLDER} !!\\n" "${TEMP_DIR}"
-			printf "\\tExiting now.\\n"
-			exit 1;
-		fi
-		if ! mkdir cmake-build; then
-			printf "\\t!! Unable to create directory %s/${MONGODRIVERFOLDER}/cmake-build !!\\n" "${TEMP_DIR}"
-			printf "\\tExiting now.\\n"
-			exit 1;
-		fi
-		if ! cd cmake-build; then
-			printf "\\t!! Unable to enter directory %s/${MONGODRIVERFOLDER}/cmake-build !!\\n" "${TEMP_DIR}"
-			printf "\\tExiting now.\\n"
-			exit 1;
-		fi
-		if ! "${CMAKE}" -DCMAKE_BUILD_TYPE=Release -DCMAKE_INSTALL_PREFIX=/usr/local -DENABLE_BSON=ON \
-		-DENABLE_SSL=OPENSSL -DENABLE_AUTOMATIC_INIT_AND_CLEANUP=OFF -DENABLE_STATIC=ON -DENABLE_ICU=OFF ..;then
-			printf "\\t!! Configuring MongoDB C driver has encountered the errors above !!\\n"
-			printf "\\tExiting now.\\n"
-			exit 1;
-		fi
-		if ! make -j"${JOBS}"; then
-			printf "\\t!! Error compiling MongoDB C driver !!\\n"
-			printf "\\tExiting now.\\n"
-			exit 1;
-		fi
-		if ! sudo make install; then
-			printf "\\t!! Error installing MongoDB C driver: Make sure you have sudo privileges !!\\n"
-			printf "\\tExiting now.\\n"
-			exit 1;
-		fi
-		if ! cd "${TEMP_DIR}"; then
-			printf "\\t!! Unable to enter directory %s !!\\n" "${TEMP_DIR}"
-			printf "\\tExiting now.\\n"
-			exit 1;
-		fi
-		if ! rm -rf "${TEMP_DIR}/${MONGODRIVERFOLDER}"; then
-			printf "\\t!! Unable to remove directory %s/${MONGODRIVERFOLDER} !!\\n" "${TEMP_DIR}"
-			printf "\\tExiting now.\\n"
-			exit 1;
-		fi
-		if ! git clone https://github.com/mongodb/mongo-cxx-driver.git --branch r3.4.0 --depth 1; then
-			printf "\\t!! Unable to clone MongoDB C++ driver at this time. !!\\n"
-			printf "\\tExiting now.\\n"
-			exit 1;
-		fi
-		if ! cd "${TEMP_DIR}/mongo-cxx-driver/build"; then
-			printf "\\t!! Unable to enter directory %s/mongo-cxx-driver/build !!\\n" "${TEMP_DIR}"
-			printf "\\tExiting now.\\n"
-			exit 1;
-		fi
-		if ! "${CMAKE}" -DBUILD_SHARED_LIBS=OFF -DCMAKE_BUILD_TYPE=Release -DCMAKE_INSTALL_PREFIX=/usr/local ..;then
-			printf "\\t!! Cmake has encountered the above errors building the MongoDB C++ driver !!\\n"
-			printf "\\tExiting now.\\n"
-			exit 1;
-		fi
-		if ! sudo make -j"${JOBS}"; then
-			printf "\\t!! Error compiling MongoDB C++ driver !!\\n"
-			printf "\\tExiting now.\\n\\n"
-			exit 1;
-		fi
-		if ! sudo make install; then
-			printf "\\t!! Error installing MongoDB C++ driver.\\nMake sure you have sudo privileges !!\\n"
-			printf "\\tExiting now.\\n"
-			exit 1;
-		fi
-		if ! cd "${TEMP_DIR}"; then
-			printf "\\t!! Unable to enter directory %s !!\\n" "${TEMP_DIR}"
-			printf "\\tExiting now.\\n"
-			exit 1;
-		fi
-		if ! sudo rm -rf "${TEMP_DIR}/mongo-cxx-driver"; then
-			printf "\\t!! Unable to remove directory %s/mongo-cxx-driver !!\\n" "${TEMP_DIR}" "${TEMP_DIR}"
-			printf "\\tExiting now.\\n"
-			exit 1;
-		fi
-		printf "\\tMongo C++ driver installed at /usr/local/lib64/libmongocxx-static.a.\\n"
-	else
-		printf "\\t - Mongo C++ driver found at /usr/local/lib64/libmongocxx-static.a.\\n"
-	fi
-
-	printf "\\n"
-
-	printf "\\tChecking LLVM with WASM support installation...\\n"
-	if [ ! -d "${HOME}/opt/wasm/bin" ]; then
-		printf "\\tInstalling LLVM with WASM...\\n"
-		if ! cd "${TEMP_DIR}"; then
-			printf "\\t!! Unable to enter directory %s !!\\n" "${TEMP_DIR}"
-			printf "\\tExiting now.\\n"
-			exit 1;
-		fi
-		if ! mkdir "${TEMP_DIR}/llvm-compiler"  2>/dev/null; then
-			printf "\\t!! Unable to create directory %s/llvm-compiler !!\\n" "${TEMP_DIR}"
-			printf "\\tExiting now.\\n"
-			exit 1;
-		fi
-		if ! cd "${TEMP_DIR}/llvm-compiler"; then
-			printf "\\t!! Unable to enter directory %s/llvm-compiler !!\\n" "${TEMP_DIR}"
-			printf "\\tExiting now.\\n"
-			exit 1;
-		fi
-		LLVMURL="https://github.com/llvm-mirror/llvm.git"
-		if ! git clone --depth 1 --single-branch --branch release_40 "${LLVMURL}"; then
-			printf "\\t!! Unable to clone llvm repo from ${LLVMURL} !!\\n"
-			printf "\\tExiting now.\\n"
-			exit 1;
-		fi
-		LLVMLOCATION="llvm-compiler/llvm/tools"
-		if ! cd "${TEMP_DIR}/${LLVMLOCATION}"; then
-			printf "\\t!! Unable to enter directory %s/${LLVMLOCATION} !!\\n" "${TEMP_DIR}"
-			printf "\\tExiting now.\\n"
-			exit 1;
-		fi
-		CLANGURL="https://github.com/llvm-mirror/clang.git"
-		if ! git clone --depth 1 --single-branch --branch release_40 "${CLANGURL}"; then
-			printf "\\t!! Unable to clone clang repo from ${CLANGURL} !!\\n"
-			printf "\\tExiting now.\\n"
-			exit 1;
-		fi
-		LLVMMIDLOCATION=$(echo $LLVMLOCATION | sed 's/\/tools//g')
-		if ! cd "${TEMP_DIR}/${LLVMMIDLOCATION}"; then
-			printf "\\t!! Unable to enter directory %s/${LLVMMIDLOCATION} !!\\n" "${TEMP_DIR}"
-			printf "\\n\\tExiting now.\\n"
-			exit 1;
-		fi
-		if ! mkdir "${TEMP_DIR}/${LLVMMIDLOCATION}/build" 2>/dev/null; then
-			printf "\\t!! Unable to create directory %s/${LLVMMIDLOCATION}/build !!\\n" "${TEMP_DIR}"
-			printf "\\tExiting now.\\n"
-			exit 1;
-		fi
-		if ! cd "${TEMP_DIR}/${LLVMMIDLOCATION}/build"; then
-			printf "\\t!! Unable to enter directory %s/${LLVMMIDLOCATION}/build !!\\n" "${TEMP_DIR}"
-			printf "\\tExiting now.\\n"
-			exit 1;
-		fi
-		if ! "${CMAKE}" -G "Unix Makefiles" -DCMAKE_INSTALL_PREFIX="${HOME}/opt/wasm" \
-		-DLLVM_TARGETS_TO_BUILD="host" -DLLVM_EXPERIMENTAL_TARGETS_TO_BUILD="WebAssembly" \
-		-DLLVM_ENABLE_RTTI=1 -DCMAKE_BUILD_TYPE="Release" ..; then
-			printf "\\t!! CMake has exited with the above error !!\\n"
-			printf "\\tExiting now.\\n"
-			exit 1;
-		fi
-		if ! make -j"${JOBS}"; then
-			printf "\\t!! Compiling LLVM with EXPERIMENTAL WASM support has exited with the above errors !!\\n"
-			printf "\\tExiting now.\\n"
-			exit 1;
-		fi
-		if ! make install; then
-			printf "\\t!! Installing LLVM with EXPERIMENTAL WASM support has exited with the above errors !!\\n"
-			printf "\\tExiting now.\\n"
-			exit 1;
-		fi
-		LLVMFOLDER=$(echo $LLVMMIDLOCATION | | sed 's/\/llvm//g')
-		if ! rm -rf "${TEMP_DIR}/${LLVMFOLDER}" 2>/dev/null; then
-			printf "\\t!! Unable to remove directory %s/${LLVMFOLDER} !!\\n" "${TEMP_DIR}"
-			printf "\\tExiting now.\\n"
-			exit 1;
-		fi
-		printf "\\tWASM compiler successfully installed at %s/opt/wasm\\n" "${HOME}"
-	else
-		printf "\\t - WASM found at %s/opt/wasm\\n" "${HOME}"
-	fi
-
-	printf "\\n"
-
-	function print_instructions()
-	{
-		printf "\\t%s -f %s &\\n" "$( command -v mongod )" "${MONGOD_CONF}"
-		printf "\\tsource /opt/rh/python33/enable\\n"
-		printf '\texport PATH=${HOME}/opt/mongodb/bin:$PATH\n'
-		printf "\\tcd %s; make test\\n\\n" "${BUILD_DIR}"
-		return 0
-	}
-=======
 		;;
 		[Nn]* ) echo "User aborting installation of required dependencies, Exiting now."; exit;;
 		* ) echo "Please type 'y' for yes or 'n' for no."; exit;;
@@ -484,14 +271,30 @@
 	printf " - MongoDB C++ driver found with correct version @ ${MONGO_CXX_DRIVER_ROOT}.\\n"
 fi
 if [ $? -ne 0 ]; then exit -1; fi
-
-
-printf "\\n"
-
-
-printf "Checking LLVM 4 support...\\n"
+printf "Checking WASM installation...\\n"
+if [ ! -d $WASM_ROOT ]; then
+  printf "Installing WASM...\\n"
+  git clone --depth 1 --single-branch --branch release_40 https://github.com/llvm-mirror/llvm.git \
+  && git clone --depth 1 --single-branch --branch release_40 https://github.com/llvm-mirror/clang.git llvm/tools/clang \
+  && cd llvm \
+  && cmake -H. -Bbuild -GNinja -DCMAKE_INSTALL_PREFIX="${WASM_ROOT}" -DLLVM_TARGETS_TO_BUILD= -DLLVM_EXPERIMENTAL_TARGETS_TO_BUILD=WebAssembly -DCMAKE_BUILD_TYPE=Release  \
+  && cmake --build build --target install \
+  && cd .. \
+  && rm -rf llvm \
+  || exit 1
+  printf " - WASM successfully installed @ ${WASM_ROOT}.\\n"
+else
+  printf " - WASM found with correct version @ ${WASM_ROOT}.\\n"
+fi
+if [ $? -ne 0 ]; then exit -1; fi
+
+
+printf "\\n"
+
+
+printf "Checking LLVM 5 support...\\n"
 if [ ! -d $LLVM_ROOT ]; then
-	printf "Installing LLVM 4...\\n"
+	printf "Installing LLVM 5...\\n"
 	cd ../opt \
 	&& git clone --depth 1 --single-branch --branch $LLVM_VERSION https://github.com/llvm-mirror/llvm.git llvm && cd llvm \
 	&& mkdir build \
@@ -515,5 +318,4 @@
 	printf "source /opt/rh/python33/enable\\n"
 	printf "source /opt/rh/devtoolset-7/enable\\n"
 	return 0
-}
->>>>>>> 8ba841fc
+}