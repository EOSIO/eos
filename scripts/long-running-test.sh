--- conflicted
+++ resolved
@@ -3,12 +3,8 @@
 # variables
 echo "--- $([[ "$BUILDKITE" == 'true' ]] && echo ':evergreen_tree: ')Configuring Environment"
 GIT_ROOT="$(dirname $BASH_SOURCE[0])/.."
-<<<<<<< HEAD
-[[ -z "$1" ]] || export TEST="$1"
-=======
 RABBITMQ_SERVER_DETACHED='rabbitmq-server -detached'
 [[ -z "$TEST" ]] && export TEST="$1"
->>>>>>> ff6516de
 if [[ "$(uname)" == 'Linux' ]]; then
     . /etc/os-release
     if [[ "$ID" == 'centos' ]]; then
