--- conflicted
+++ resolved
@@ -142,7 +142,7 @@
 			printf "\\nInstalling Dependencies...\\n"
 			# Ignore cmake so we don't install a newer version.
 			# Build from source to use local cmake; see homebrew-eosio repo for examples
-			# DON'T INSTALL llvm@4 WITH --force!
+			# DON'T INSTALL llvm@5 WITH --force!
 			OIFS="$IFS"
 			IFS=$','
 			for DEP in $DEPS; do
@@ -188,149 +188,7 @@
 if [ $? -ne 0 ]; then exit -1; fi
 
 
-<<<<<<< HEAD
-    if [ $MONGO_INSTALL == "true" ]; then
-		if ! cd "${TEMP_DIR}"
-		then
-			printf "\\tUnable to enter directory %s.\\n" "${TEMP_DIR}"
-			printf "\\tExiting now.\\n\\n"
-			exit 1;
-		fi
-		if ! pkgconfig=$( "${BREW}" list | grep pkg-config )
-		then
-			if ! "${BREW}" install --force pkg-config
-			then
-				printf "\\tHomebrew returned an error installing pkg-config.\\n"
-				printf "\\tExiting now.\\n\\n"
-				exit 1;
-			fi
-			if ! "${BREW}" unlink pkg-config && "${BREW}" link --force pkg-config
-			then
-				printf "\\tHomebrew returned an error linking pkgconfig.\\n"
-				printf "\\tExiting now.\\n\\n"
-				exit 1;
-			fi
-		fi
-		STATUS=$( curl -LO -w '%{http_code}' --connect-timeout 30 https://github.com/mongodb/mongo-c-driver/releases/download/1.13.0/mongo-c-driver-1.13.0.tar.gz )
-		if [ "${STATUS}" -ne 200 ]; then
-			if ! rm -f "${TEMP_DIR}/mongo-c-driver-1.13.0.tar.gz"
-			then
-				printf "\\tUnable to remove file %s/mongo-c-driver-1.13.0.tar.gz.\\n" "${TEMP_DIR}"
-			fi
-			printf "\\tUnable to download MongoDB C driver at this time.\\n"
-			printf "\\tExiting now.\\n\\n"
-			exit 1;
-		fi
-		if ! tar xf mongo-c-driver-1.13.0.tar.gz
-		then
-			printf "\\tUnable to unarchive file %s/mongo-c-driver-1.13.0.tar.gz.\\n" "${TEMP_DIR}"
-			printf "\\tExiting now.\\n\\n"
-			exit 1;
-		fi
-		if ! rm -f "${TEMP_DIR}/mongo-c-driver-1.13.0.tar.gz"
-		then
-			printf "\\tUnable to remove file mongo-c-driver-1.13.0.tar.gz.\\n"
-			printf "\\tExiting now.\\n\\n"
-			exit 1;
-		fi
-		if ! cd "${TEMP_DIR}"/mongo-c-driver-1.13.0
-		then
-			printf "\\tUnable to cd into directory %s/mongo-c-driver-1.13.0.\\n" "${TEMP_DIR}"
-			printf "\\tExiting now.\\n\\n"
-			exit 1;
-		fi
-		if ! mkdir cmake-build
-		then
-			printf "\\tUnable to create directory %s/mongo-c-driver-1.13.0/cmake-build.\\n" "${TEMP_DIR}"
-			printf "\\tExiting now.\\n\\n"
-			exit 1;
-		fi
-		if ! cd cmake-build
-		then
-			printf "\\tUnable to enter directory %s/mongo-c-driver-1.13.0/cmake-build.\\n" "${TEMP_DIR}"
-			printf "\\tExiting now.\\n\\n"
-			exit 1;
-		fi
-		if ! cmake -DCMAKE_BUILD_TYPE=Release -DCMAKE_INSTALL_PREFIX=/usr/local -DENABLE_BSON=ON \
-		-DENABLE_SSL=DARWIN -DENABLE_AUTOMATIC_INIT_AND_CLEANUP=OFF -DENABLE_STATIC=ON -DENABLE_ICU=OFF ..
-		then
-			printf "\\tConfiguring MongoDB C driver has encountered the errors above.\\n"
-			printf "\\tExiting now.\\n\\n"
-			exit 1;
-		fi
-		if ! make -j"${CPU_CORE}"
-		then
-			printf "\\tError compiling MongoDB C driver.\\n"
-			printf "\\tExiting now.\\n\\n"
-			exit 1;
-		fi
-		if ! sudo make install
-		then
-			printf "\\tError installing MongoDB C driver.\\nMake sure you have sudo privileges.\\n"
-			printf "\\tExiting now.\\n\\n"
-			exit 1;
-		fi
-		if ! cd "${TEMP_DIR}"
-		then
-			printf "\\tUnable to enter directory %s.\\n" "${TEMP_DIR}"
-			printf "\\tExiting now.\\n\\n"
-			exit 1;
-		fi
-		if ! rm -rf "${TEMP_DIR}/mongo-c-driver-1.13.0"
-		then
-			printf "\\tUnable to remove directory %s/mongo-c-driver-1.13.0.\\n" "${TEMP_DIR}"
-			printf "\\tExiting now.\\n\\n"
-			exit 1;
-		fi
-		if ! git clone https://github.com/mongodb/mongo-cxx-driver.git --branch r3.4.0 --depth 1
-		then
-			printf "\\tUnable to clone MongoDB C++ driver at this time.\\n"
-			printf "\\tExiting now.\\n\\n"
-			exit 1;
-		fi
-		if ! cd "${TEMP_DIR}/mongo-cxx-driver/build"
-		then
-			printf "\\tUnable to enter directory %s/mongo-cxx-driver/build.\\n" "${TEMP_DIR}"
-			printf "\\tExiting now.\\n\\n"
-			exit 1;
-		fi
-		if ! cmake -DBUILD_SHARED_LIBS=OFF -DCMAKE_BUILD_TYPE=Release -DCMAKE_INSTALL_PREFIX=/usr/local ..
-		then
-			printf "\\tCmake has encountered the above errors building the MongoDB C++ driver.\\n"
-			printf "\\tExiting now.\\n\\n"
-			exit 1;
-		fi
-		if ! make -j"${CPU_CORE}"
-		then
-			printf "\\tError compiling MongoDB C++ driver.\\n"
-			printf "\\tExiting now.\\n\\n"
-			exit 1;
-		fi
-		if ! sudo make install
-		then
-			printf "\\tError installing MongoDB C++ driver.\\nMake sure you have sudo privileges.\\n"
-			printf "\\tExiting now.\\n\\n"
-			exit 1;
-		fi
-		if ! cd "${TEMP_DIR}"
-		then
-			printf "\\tUnable to enter directory %s.\\n" "${TEMP_DIR}"
-			printf "\\tExiting now.\\n\\n"
-			exit 1;
-		fi
-		if ! rm -rf "${TEMP_DIR}/mongo-cxx-driver"
-		then
-			printf "\\tUnable to remove directory %s/mongo-cxx-driver.\\n" "${TEMP_DIR}" "${TEMP_DIR}"
-			printf "\\tExiting now.\\n\\n"
-			exit 1;
-		fi
-		printf "\\tMongo C++ driver installed at /usr/local/lib/libmongocxx-static.a.\\n"
-	else
-		printf "\\tMongo C++ driver found at /usr/local/lib/libmongocxx-static.a.\\n"
-	fi
-=======
-printf "\\n"
->>>>>>> 8ba841fc
+printf "\\n"
 
 
 printf "Checking MongoDB installation...\\n"
@@ -393,12 +251,12 @@
 printf "\\n"
 
 
-# We install llvm into /usr/local/opt using brew install llvm@4
-printf "Checking LLVM 4 support...\\n"
+# We install llvm into /usr/local/opt using brew install llvm@5
+printf "Checking LLVM 5 support...\\n"
 if [ ! -d $LLVM_ROOT ]; then
-	ln -s /usr/local/opt/llvm@4 $LLVM_ROOT \
-	|| exit 1
-	printf " - LLVM successfully linked from /usr/local/opt/llvm@4 to ${LLVM_ROOT}\\n"
+	ln -s /usr/local/opt/llvm@5 $LLVM_ROOT \
+	|| exit 1
+	printf " - LLVM successfully linked from /usr/local/opt/llvm@5 to ${LLVM_ROOT}\\n"
 else
 	printf " - LLVM found @ ${LLVM_ROOT}.\\n"
 fi
