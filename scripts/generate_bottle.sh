#!/usr/bin/env bash
set -eo pipefail

VERS=`sw_vers -productVersion | awk '/10\.15\..*/{print $0}'`
if [[ -z "$VERS" ]]; then
   VERS=`sw_vers -productVersion | awk '/11\..*/{print $0}'`
   if [[ -z $VERS ]]; then
      echo "Error, unsupported OS X version"
      exit -1
   fi
   MAC_VERSION="big sur"
else
   MAC_VERSION="catalina"
fi

NAME="${PROJECT}-${VERSION}.${MAC_VERSION}.bottle"

mkdir -p ${PROJECT}/${VERSION}/opt/eosio/lib/cmake

PREFIX="${PROJECT}/${VERSION}"
SPREFIX="\/usr\/local"
SUBPREFIX="opt/${PROJECT}"
SSUBPREFIX="opt\/${PROJECT}"

export PREFIX
export SPREFIX
export SUBPREFIX
export SSUBPREFIX

. ./generate_tarball.sh ${NAME}

hash=`openssl dgst -sha256 ${NAME}.tar.gz | awk 'NF>1{print $NF}'`

echo "class Eosio < Formula
   # typed: false
   # frozen_string_literal: true

   homepage \"${URL}\"
   revision 0
   url \"https://github.com/eosio/eos/archive/v${VERSION}.tar.gz\"
   version \"${VERSION}\"

   option :universal

   depends_on \"gmp\"
   depends_on \"openssl@1.1\"
   depends_on \"libusb\"
<<<<<<< HEAD
   depends_on :macos => :mojave
   depends_on :arch =>  :intel
=======
   depends_on \"libpqxx\"
   depends_on macos: :mojave
   depends_on arch: intel
>>>>>>> c59a9f96

   bottle do
      root_url \"https://github.com/eosio/eos/releases/download/v${VERSION}\"
      sha256 ${MAC_VERSION}: \"${hash}\" 
   end
   def install
      raise \"Error, only supporting binary packages at this time\"
   end
end
__END__" &> eosio.rb

rm -r ${PROJECT} || exit 1<|MERGE_RESOLUTION|>--- conflicted
+++ resolved
@@ -45,14 +45,8 @@
    depends_on \"gmp\"
    depends_on \"openssl@1.1\"
    depends_on \"libusb\"
-<<<<<<< HEAD
-   depends_on :macos => :mojave
-   depends_on :arch =>  :intel
-=======
-   depends_on \"libpqxx\"
    depends_on macos: :mojave
    depends_on arch: intel
->>>>>>> c59a9f96
 
    bottle do
       root_url \"https://github.com/eosio/eos/releases/download/v${VERSION}\"
