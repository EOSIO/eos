--- conflicted
+++ resolved
@@ -324,17 +324,10 @@
         [ -f /usr/local/opt/libpq/lib/pkgconfig/libpq.pc ] || brew install libpq
         #install libpqxx
         if $PIN_COMPILER; then
-<<<<<<< HEAD
-            curl -LO  https://raw.githubusercontent.com/Homebrew/homebrew-core/d14398187084e1d3fd1763ec13cea1044946a51f/Formula/libpqxx.rb
-            brew install -f ./libpqxx.rb && rm ./libpqxx.rb
-        else
-            brew install libpq libpqxx
-=======
             EXTRA_CMAKE_FLAGS="-DPostgreSQL_ROOT=/usr/local/opt/libpq"
             install_libpqxx_from_source
         elif [ ! -f /usr/local/lib/pkgconfig/libpqxx.pc ]; then
             brew install libpqxx
->>>>>>> 26a4d285
         fi
     fi
 
