--- conflicted
+++ resolved
@@ -11,12 +11,8 @@
 
 extern "C" {
     /// The apply method implements the dispatch of events to this contract
-<<<<<<< HEAD
-    void apply( uint64_t code, uint64_t action ) {
+    void apply( uint64_t receiver, uint64_t code, uint64_t action ) {
        require_auth(code);
-=======
-    void apply( uint64_t receiver, uint64_t code, uint64_t action ) {
->>>>>>> 360e3329
        if( code == N(asserter) ) {
           if( action == N(procassert) ) {
              assertdef check;
