--- conflicted
+++ resolved
@@ -16,18 +16,10 @@
    enumivo_assert( sizeof(int128_t) == 16, "int128_t size != 16");
    enumivo_assert( sizeof(uint8_t) ==  1, "uint8_t size != 1");
 
-<<<<<<< HEAD
    enumivo_assert( sizeof(account_name) ==  8, "account_name size !=  8");
-   enumivo_assert( sizeof(token_name) ==  8, "token_name size !=  8");
    enumivo_assert( sizeof(table_name) ==  8, "table_name size !=  8");
    enumivo_assert( sizeof(time) ==  4, "time size !=  4");
    enumivo_assert( sizeof(enumivo::key256) == 32, "key256 size != 32" );
-=======
-   eosio_assert( sizeof(account_name) ==  8, "account_name size !=  8");
-   eosio_assert( sizeof(table_name) ==  8, "table_name size !=  8");
-   eosio_assert( sizeof(time) ==  4, "time size !=  4");
-   eosio_assert( sizeof(eosio::key256) == 32, "key256 size != 32" );
->>>>>>> 0f84d7f8
 }
 
 void test_types::char_to_symbol() {
