/**
 *  @file
 *  @copyright defined in enumivo/LICENSE.txt
 */
#include <enumivolib/action.hpp>
#include <enumivolib/crypto.h>
#include <enumivolib/transaction.hpp>

#include "test_api.hpp"

#pragma pack(push, 1)
template <uint64_t ACCOUNT, uint64_t NAME>
struct test_action_action {
   static account_name get_account() {
      return account_name(ACCOUNT);
   }

   static action_name get_name() {
      return action_name(NAME);
   }

   enumivo::vector<char> data;

   template <typename DataStream>
   friend DataStream& operator << ( DataStream& ds, const test_action_action& a ) {
      for ( auto c : a.data )
         ds << c;
      return ds;
   }
  /*
   template <typename DataStream>
   friend DataStream& operator >> ( DataStream& ds, test_action_action& a ) {
      return ds;
   }
   */
};


template <uint64_t ACCOUNT, uint64_t NAME>
struct test_dummy_action {
   static account_name get_account() {
      return account_name(ACCOUNT);
   }

   static action_name get_name() {
      return action_name(NAME);
   }
   char a;
   unsigned long long b;
   int32_t c;

   template <typename DataStream>
   friend DataStream& operator << ( DataStream& ds, const test_dummy_action& da ) {
      ds << da.a;
      ds << da.b;
      ds << da.c;
      return ds;
   }

   template <typename DataStream>
   friend DataStream& operator >> ( DataStream& ds, test_dummy_action& da ) {
      ds >> da.a;
      ds >> da.b;
      ds >> da.c;
      return ds;
   }
};
#pragma pack(pop)

void copy_data(char* data, size_t data_len, enumivo::vector<char>& data_out) {
   for (unsigned int i=0; i < data_len; i++)
      data_out.push_back(data[i]);
}

void test_transaction::send_action() {
   using namespace enumivo;
   test_dummy_action<N(testapi), WASM_TEST_ACTION("test_action", "read_action_normal")> test_action = {DUMMY_ACTION_DEFAULT_A, DUMMY_ACTION_DEFAULT_B, DUMMY_ACTION_DEFAULT_C};
   action act(enumivo::vector<permission_level>{{N(testapi), N(active)}}, test_action);
   act.send();
}

void test_transaction::send_action_empty() {
   using namespace enumivo;
   test_action_action<N(testapi), WASM_TEST_ACTION("test_action", "assert_true")> test_action;

   action act(enumivo::vector<permission_level>{{N(testapi), N(active)}}, test_action);

   act.send();
}

/**
 * cause failure due to a large action payload
 */
void test_transaction::send_action_large() {
   using namespace enumivo;
   static char large_message[8 * 1024];
   test_action_action<N(testapi), WASM_TEST_ACTION("test_action", "read_action_normal")> test_action;
   copy_data(large_message, 8*1024, test_action.data);
   action act(vector<permission_level>{{N(testapi), N(active)}}, test_action);
   act.send();
   enumivo_assert(false, "send_message_large() should've thrown an error");
}

/**
 * cause failure due recursive loop
 */
void test_transaction::send_action_recurse() {
   using namespace enumivo;
   char buffer[1024];
   read_action_data(buffer, 1024);

   test_action_action<N(testapi), WASM_TEST_ACTION("test_transaction", "send_action_recurse")> test_action;
   copy_data(buffer, 1024, test_action.data);
   action act(vector<permission_level>{{N(testapi), N(active)}}, test_action);

   act.send();
}

/**
 * cause failure due to inline TX failure
 */
void test_transaction::send_action_inline_fail() {
   using namespace enumivo;
   test_action_action<N(testapi), WASM_TEST_ACTION("test_action", "assert_false")> test_action;

   action act(vector<permission_level>{{N(testapi), N(active)}}, test_action);

   act.send();
}

void test_transaction::test_tapos_block_prefix() {
   using namespace enumivo;
   int tbp;
   read_action_data( (char*)&tbp, sizeof(int) );
   enumivo_assert( tbp == tapos_block_prefix(), "tapos_block_prefix does not match" );
}

void test_transaction::test_tapos_block_num() {
   using namespace enumivo;
   int tbn;
   read_action_data( (char*)&tbn, sizeof(int) );
   enumivo_assert( tbn == tapos_block_num(), "tapos_block_num does not match" );
}


void test_transaction::test_read_transaction() {
   using namespace enumivo;
   checksum256 h;
   auto size = transaction_size();
   char buf[size];
   uint32_t read = read_transaction( buf, size );
   enumivo_assert( size == read, "read_transaction failed");
   sha256(buf, read, &h);
   printhex( &h, sizeof(h) );
}

void test_transaction::test_transaction_size() {
   using namespace enumivo;
   uint32_t trans_size = 0;
   read_action_data( (char*)&trans_size, sizeof(uint32_t) );
   print( "size: ", transaction_size() );
   enumivo_assert( trans_size == transaction_size(), "transaction size does not match" );
}

void test_transaction::send_transaction(uint64_t receiver, uint64_t, uint64_t) {
   using namespace enumivo;
   dummy_action payload = {DUMMY_ACTION_DEFAULT_A, DUMMY_ACTION_DEFAULT_B, DUMMY_ACTION_DEFAULT_C};

   test_action_action<N(testapi), WASM_TEST_ACTION("test_action", "read_action_normal")> test_action;
   copy_data((char*)&payload, sizeof(dummy_action), test_action.data);

   auto trx = transaction();
   trx.actions.emplace_back(vector<permission_level>{{N(testapi), N(active)}}, test_action);
   trx.send(0, receiver);
}

void test_transaction::send_action_sender(uint64_t receiver, uint64_t, uint64_t) {
   using namespace enumivo;
   account_name cur_send;
   read_action_data( &cur_send, sizeof(account_name) );
   test_action_action<N(testapi), WASM_TEST_ACTION("test_action", "test_current_sender")> test_action;
   copy_data((char*)&cur_send, sizeof(account_name), test_action.data);

   auto trx = transaction();
   trx.actions.emplace_back(vector<permission_level>{{N(testapi), N(active)}}, test_action);
   trx.send(0, receiver);
}

void test_transaction::send_transaction_empty(uint64_t receiver, uint64_t, uint64_t) {
   using namespace enumivo;
   auto trx = transaction();
   trx.send(0, receiver);

   enumivo_assert(false, "send_transaction_empty() should've thrown an error");
}

void test_transaction::send_transaction_trigger_error_handler(uint64_t receiver, uint64_t, uint64_t) {
   using namespace enumivo;
   auto trx = transaction();
   test_action_action<N(testapi), WASM_TEST_ACTION("test_action", "assert_false")> test_action;
   trx.actions.emplace_back(vector<permission_level>{{N(testapi), N(active)}}, test_action);
   trx.send(0, receiver);
}

void test_transaction::assert_false_error_handler(const enumivo::transaction& dtrx) {
   enumivo_assert(dtrx.actions.size() == 1, "transaction should only have one action");
   enumivo_assert(dtrx.actions[0].account == N(testapi), "transaction has wrong code");
   enumivo_assert(dtrx.actions[0].name == WASM_TEST_ACTION("test_action", "assert_false"), "transaction has wrong name");
   enumivo_assert(dtrx.actions[0].authorization.size() == 1, "action should only have one authorization");
   enumivo_assert(dtrx.actions[0].authorization[0].actor == N(testapi), "action's authorization has wrong actor");
   enumivo_assert(dtrx.actions[0].authorization[0].permission == N(active), "action's authorization has wrong permission");
}

/**
 * cause failure due to a large transaction size
 */
void test_transaction::send_transaction_large(uint64_t receiver, uint64_t, uint64_t) {
   using namespace enumivo;
   auto trx = transaction();
   for (int i = 0; i < 32; i ++) {
      char large_message[1024];
      test_action_action<N(testapi), WASM_TEST_ACTION("test_action", "read_action_normal")> test_action;
      copy_data(large_message, 1024, test_action.data);
      trx.actions.emplace_back(vector<permission_level>{{N(testapi), N(active)}}, test_action);
   }

   trx.send(0, receiver);

   enumivo_assert(false, "send_transaction_large() should've thrown an error");
}

/**
 * deferred transaction
 */
void test_transaction::deferred_print() {
   enumivo::print("deferred executed\n");
}

void test_transaction::send_deferred_transaction(uint64_t receiver, uint64_t, uint64_t) {
   using namespace enumivo;
   auto trx = transaction();
   test_action_action<N(testapi), WASM_TEST_ACTION("test_transaction", "deferred_print")> test_action;
   trx.actions.emplace_back(vector<permission_level>{{N(testapi), N(active)}}, test_action);
   trx.delay_sec = 2;
   trx.send( 0xffffffffffffffff, receiver );
}

void test_transaction::send_deferred_transaction_replace(uint64_t receiver, uint64_t, uint64_t) {
   using namespace enumivo;
   auto trx = transaction();
   test_action_action<N(testapi), WASM_TEST_ACTION("test_transaction", "deferred_print")> test_action;
   trx.actions.emplace_back(vector<permission_level>{{N(testapi), N(active)}}, test_action);
   trx.delay_sec = 2;
   trx.send( 0xffffffffffffffff, receiver, true );
}

void test_transaction::send_deferred_tx_with_dtt_action() {
   using namespace enumivo;
   dtt_action dtt_act;
   read_action_data(&dtt_act, action_data_size());

   action deferred_act;
   deferred_act.account = dtt_act.deferred_account;
   deferred_act.name = dtt_act.deferred_action;
   deferred_act.authorization = vector<permission_level>{{N(testapi), dtt_act.permission_name}};

   auto trx = transaction();
   trx.actions.emplace_back(deferred_act);
   trx.delay_sec = dtt_act.delay_sec;
   trx.send( 0xffffffffffffffff, dtt_act.payer, true );
}


<<<<<<< HEAD
void test_transaction::cancel_deferred_transaction() {
   using namespace enumivo;
   cancel_deferred( 0xffffffffffffffff ); //use the same id (0) as in send_deferred_transaction
=======
void test_transaction::cancel_deferred_transaction_success() {
   using namespace eosio;
   auto r = cancel_deferred( 0xffffffffffffffff ); //use the same id (0) as in send_deferred_transaction
   eosio_assert( r, "transaction was not found" );
}

void test_transaction::cancel_deferred_transaction_not_found() {
   using namespace eosio;
   auto r = cancel_deferred( 0xffffffffffffffff ); //use the same id (0) as in send_deferred_transaction
   eosio_assert( !r, "transaction was canceled, whild should not be found" );
>>>>>>> cd979827
}

void test_transaction::send_cf_action() {
   using namespace enumivo;
   test_action_action<N(dummy), N(event1)> cfa;
   action act(cfa);
   act.send_context_free();
}

void test_transaction::send_cf_action_fail() {
   using namespace enumivo;
   test_action_action<N(dummy), N(event1)> cfa;
   action act(vector<permission_level>{{N(dummy), N(active)}}, cfa);
   act.send_context_free();
   enumivo_assert(false, "send_cfa_action_fail() should've thrown an error");
}

void test_transaction::stateful_api() {
   char buf[4] = {1};
   db_store_i64(N(test_transaction), N(table), N(test_transaction), 0, buf, 4);
}

void test_transaction::context_free_api() {
   char buf[128] = {0};
   get_context_free_data(0, buf, sizeof(buf));
}

extern "C" { int is_feature_active(int64_t); }
void test_transaction::new_feature() {
   enumivo_assert(false == is_feature_active(N(newfeature)), "we should not have new features unless hardfork");
}

void test_transaction::active_new_feature() {
   activate_feature(N(newfeature));
}<|MERGE_RESOLUTION|>--- conflicted
+++ resolved
@@ -271,22 +271,16 @@
 }
 
 
-<<<<<<< HEAD
-void test_transaction::cancel_deferred_transaction() {
-   using namespace enumivo;
-   cancel_deferred( 0xffffffffffffffff ); //use the same id (0) as in send_deferred_transaction
-=======
 void test_transaction::cancel_deferred_transaction_success() {
-   using namespace eosio;
+   using namespace enumivo;
    auto r = cancel_deferred( 0xffffffffffffffff ); //use the same id (0) as in send_deferred_transaction
-   eosio_assert( r, "transaction was not found" );
+   enumivo_assert( r, "transaction was not found" );
 }
 
 void test_transaction::cancel_deferred_transaction_not_found() {
-   using namespace eosio;
+   using namespace enumivo;
    auto r = cancel_deferred( 0xffffffffffffffff ); //use the same id (0) as in send_deferred_transaction
-   eosio_assert( !r, "transaction was canceled, whild should not be found" );
->>>>>>> cd979827
+   enumivo_assert( !r, "transaction was canceled, whild should not be found" );
 }
 
 void test_transaction::send_cf_action() {
