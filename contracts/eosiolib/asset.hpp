--- conflicted
+++ resolved
@@ -109,12 +109,6 @@
 
    struct asset {
       int64_t      amount = 0;
-<<<<<<< HEAD
-      symbol_name  symbol = S(4,EOS);
-
-      explicit asset( int64_t a = 0, uint64_t s = S(4,EOS))
-      :amount(a),symbol(s){}
-=======
       symbol_type  symbol = S(4,EOS);
 
       static constexpr int64_t max_amount    = (1LL << 62) - 1;
@@ -140,22 +134,98 @@
          return r;
       }
 
-      friend asset operator + ( const asset& a, const asset& b ) {
-         eosio_assert( a.symbol == b.symbol, "type mismatch" );
-         int64_t sum = a.amount + b.amount;
-         eosio_assert( -max_amount <= sum, "underflow" );
-         eosio_assert( sum <= max_amount,  "overflow" );
-         return asset{sum, a.symbol};
-      }
-
-      friend asset operator - ( const asset& a, const asset& b ) {
-         eosio_assert( a.symbol == b.symbol, "type mismatch" );
-         int64_t difference = a.amount - b.amount;
-         eosio_assert( -max_amount <= difference, "underflow" );
-         eosio_assert( difference <= max_amount,  "overflow" );
-         return asset{difference, a.symbol};
-      }
->>>>>>> 3f08d6b0
+      asset& operator-=( const asset& a ) {
+         eosio_assert( a.symbol == symbol, "attempt to subtract asset with different symbol" );
+         amount -= a.amount;
+         eosio_assert( -max_amount <= amount, "subtraction underflow" );
+         eosio_assert( amount <= max_amount,  "subtraction overflow" );
+         return *this;
+      }
+
+      asset& operator+=( const asset& a ) {
+         eosio_assert( a.symbol == symbol, "attempt to add asset with different symbol" );
+         amount += a.amount;
+         eosio_assert( -max_amount <= amount, "addition underflow" );
+         eosio_assert( amount <= max_amount,  "addition overflow" );
+         return *this;
+      }
+
+      inline friend asset operator+( const asset& a, const asset& b ) {
+         asset result = a;
+         result += b;
+         return result;
+      }
+
+      inline friend asset operator-( const asset& a, const asset& b ) {
+         asset result = a;
+         result -= b;
+         return result;
+      }
+
+      asset& operator*=( int64_t a ) {
+         eosio_assert( a == 0 || (amount * a) / a == amount, "multiplication overflow or underflow" );
+         eosio_assert( -max_amount <= amount, "multiplication underflow" );
+         eosio_assert( amount <= max_amount,  "multiplication overflow" );
+         amount *= a;
+         return *this;
+      }
+
+      friend asset operator*( const asset& a, int64_t b ) {
+         asset result = a;
+         result *= b;
+         return result;
+      }
+
+      friend asset operator*( int64_t b, const asset& a ) {
+         asset result = a;
+         result *= b;
+         return result;
+      }
+
+      asset& operator/=( int64_t a ) {
+         amount /= a;
+         return *this;
+      }
+
+      friend asset operator/( const asset& a, int64_t b ) {
+         asset result = a;
+         result /= b;
+         return result;
+      }
+
+      friend int64_t operator/( const asset& a, const asset& b ) {
+         eosio_assert( a.symbol == b.symbol, "comparison of assets with different symbols is not allowed" );
+         return a.amount / b.amount;
+      }
+
+      friend bool operator==( const asset& a, const asset& b ) {
+         eosio_assert( a.symbol == b.symbol, "comparison of assets with different symbols is not allowed" );
+         return a.amount < b.amount;
+      }
+
+      friend bool operator!=( const asset& a, const asset& b ) {
+         return !( a == b);
+      }
+
+      friend bool operator<( const asset& a, const asset& b ) {
+         eosio_assert( a.symbol == b.symbol, "comparison of assets with different symbols is not allowed" );
+         return a.amount < b.amount;
+      }
+
+      friend bool operator<=( const asset& a, const asset& b ) {
+         eosio_assert( a.symbol == b.symbol, "comparison of assets with different symbols is not allowed" );
+         return a.amount <= b.amount;
+      }
+
+      friend bool operator>( const asset& a, const asset& b ) {
+         eosio_assert( a.symbol == b.symbol, "comparison of assets with different symbols is not allowed" );
+         return a.amount > b.amount;
+      }
+
+      friend bool operator>=( const asset& a, const asset& b ) {
+         eosio_assert( a.symbol == b.symbol, "comparison of assets with different symbols is not allowed" );
+         return a.amount >= b.amount;
+      }
 
       void print()const {
          int64_t p = (int64_t)symbol.precision();
@@ -180,102 +250,7 @@
          symbol.print(false);
       }
 
-      asset& operator+=( const asset& a ) {
-         return *this = (*this + a);
-      }
-
-<<<<<<< HEAD
-      asset& operator-=( const asset& a ) {
-         eosio_assert( a.symbol == symbol, "attempt to subtract asset with different symbol" );
-         eosio_assert( amount >= a.amount, "integer underflow subtracting asset balance" );
-         amount -= a.amount;
-         return *this;
-      }
-
-      asset& operator+=( const asset& a ) {
-         eosio_assert( a.symbol == symbol, "attempt to add asset with different symbol" );
-         eosio_assert( amount + a.amount >= a.amount, "integer overflow adding asset balance" );
-         amount += a.amount;
-         return *this;
-      }
-
-      inline friend asset operator+( const asset& a, const asset& b ) {
-         asset result = a;
-         result += b;
-         return result;
-      }
-
-      inline friend asset operator-( const asset& a, const asset& b ) {
-         asset result = a;
-         result -= b;
-         return result;
-      }
-
-      asset& operator*=( int64_t a ) {
-         eosio_assert( a == 0 || (amount * a) / a == amount, "integer overflow multiplying asset balance" );
-         amount *= a;
-         return *this;
-      }
-
-      friend asset operator*( const asset& a, int64_t b ) {
-         asset result = a;
-         result *= b;
-         return result;
-      }
-
-      friend asset operator*( int64_t b, const asset& a ) {
-         asset result = a;
-         result *= b;
-         return result;
-      }
-
-      asset& operator/=( int64_t a ) {
-         amount /= a;
-         return *this;
-      }
-
-      friend asset operator/( const asset& a, int64_t b ) {
-         asset result = a;
-         result /= b;
-         return result;
-      }
-
-      friend int64_t operator/( const asset& a, const asset& b ) {
-         eosio_assert( a.symbol == b.symbol, "comparison of assets with different symbols is not allowed" );
-         return a.amount / b.amount;
-      }
-
-      friend bool operator==( const asset& a, const asset& b ) {
-         eosio_assert( a.symbol == b.symbol, "comparison of assets with different symbols is not allowed" );
-         return a.amount < b.amount;
-      }
-
-      friend bool operator!=( const asset& a, const asset& b ) {
-         return !( a == b);
-      }
-
-      friend bool operator<( const asset& a, const asset& b ) {
-         eosio_assert( a.symbol == b.symbol, "comparison of assets with different symbols is not allowed" );
-         return a.amount < b.amount;
-      }
-
-      friend bool operator<=( const asset& a, const asset& b ) {
-         eosio_assert( a.symbol == b.symbol, "comparison of assets with different symbols is not allowed" );
-         return a.amount <= b.amount;
-      }
-
-      friend bool operator>( const asset& a, const asset& b ) {
-         eosio_assert( a.symbol == b.symbol, "comparison of assets with different symbols is not allowed" );
-         return a.amount > b.amount;
-      }
-
-      friend bool operator>=( const asset& a, const asset& b ) {
-         eosio_assert( a.symbol == b.symbol, "comparison of assets with different symbols is not allowed" );
-         return a.amount >= b.amount;
-      }
-=======
       EOSLIB_SERIALIZE( asset, (amount)(symbol) )
->>>>>>> 3f08d6b0
    };
 
    struct extended_asset : public asset {
