#pragma once
#include <eoslib/types.hpp>
#include <eoslib/datastream.hpp>
#include <eoslib/raw_fwd.hpp>

<<<<<<< HEAD
// These functions can be auto-generated using the ABI definition.
// The specialization for current_action must only be defined if the
// struct has at least one variable length type (String, bytes, etc),
// otherwise the default function will do ok.
//
// value_to_bytes/bytes_to_value must only be defined when we detected a
// key_value table since we need to pass the serialized version of the value
// to the underlying db functions.
//
// Then we can simplify the interface for the c++ helper VarTable (maybe reanaming to key_value_table?)
// specifying the KeyType and the ValueType.
// 
// template<account_name scope, account_name code, table_name table, typename KeyType, typename ValueType>
// struct key_value_table
//
// and inside the store/load functions (table_impl_obj) we need to call value_to_bytes/bytes_to_value accordingly
=======
namespace eosio { namespace raw {
   template<typename Stream> inline void pack( Stream& s, const record1& value ) {
      raw::pack(s, value.key);
      raw::pack(s, value.u256);
      raw::pack(s, value.u128);
      raw::pack(s, value.u64);
      raw::pack(s, value.u32);
      raw::pack(s, value.u16);
      raw::pack(s, value.u8);
      raw::pack(s, value.i64);
      raw::pack(s, value.i32);
      raw::pack(s, value.i16);
      raw::pack(s, value.i8);
      raw::pack(s, value.price);
   }
   template<typename Stream> inline void unpack( Stream& s, record1& value ) {
      raw::unpack(s, value.key);
      raw::unpack(s, value.u256);
      raw::unpack(s, value.u128);
      raw::unpack(s, value.u64);
      raw::unpack(s, value.u32);
      raw::unpack(s, value.u16);
      raw::unpack(s, value.u8);
      raw::unpack(s, value.i64);
      raw::unpack(s, value.i32);
      raw::unpack(s, value.i16);
      raw::unpack(s, value.i8);
      raw::unpack(s, value.price);
   }
   template<typename Stream> inline void pack( Stream& s, const record2& value ) {
      raw::pack(s, value.key1);
      raw::pack(s, value.key2);
   }
   template<typename Stream> inline void unpack( Stream& s, record2& value ) {
      raw::unpack(s, value.key1);
      raw::unpack(s, value.key2);
   }
   template<typename Stream> inline void pack( Stream& s, const record3& value ) {
      raw::pack(s, value.key1);
      raw::pack(s, value.key2);
      raw::pack(s, value.key3);
   }
   template<typename Stream> inline void unpack( Stream& s, record3& value ) {
      raw::unpack(s, value.key1);
      raw::unpack(s, value.key2);
      raw::unpack(s, value.key3);
   }
   template<typename Stream> inline void pack( Stream& s, const key_value1& value ) {
      raw::pack(s, value.key);
      raw::pack(s, value.value);
   }
   template<typename Stream> inline void unpack( Stream& s, key_value1& value ) {
      raw::unpack(s, value.key);
      raw::unpack(s, value.value);
   }
   template<typename Stream> inline void pack( Stream& s, const complex_type& value ) {
      raw::pack(s, value.name);
      raw::pack(s, value.age);
   }
   template<typename Stream> inline void unpack( Stream& s, complex_type& value ) {
      raw::unpack(s, value.name);
      raw::unpack(s, value.age);
   }
   template<typename Stream> inline void pack( Stream& s, const key_value2& value ) {
      raw::pack(s, value.key);
      raw::pack(s, value.value);
   }
   template<typename Stream> inline void unpack( Stream& s, key_value2& value ) {
      raw::unpack(s, value.key);
      raw::unpack(s, value.value);
   }
} }
>>>>>>> b2af4daa

#include <eoslib/raw.hpp>
namespace eosio {
<<<<<<< HEAD
   template<typename T>
   T bytes_to_value(const bytes& bytes_val) { return *reinterpret_cast<T*>(bytes_val.data); }

   template<>
   key_value1 current_action<key_value1>() {
      uint32_t msgsize = action_size();
      char* buffer = (char *)eosio::malloc(msgsize);
      assert(read_action(buffer, msgsize) == msgsize, "error reading key_value1");
      datastream<char *> ds(buffer, msgsize);
      key_value1 value;
      raw::unpack(ds, value.key);
      raw::unpack(ds, value.value);
      eosio::free(buffer);
=======
   void print_ident(int n){while(n-->0){print("  ");}};
   template<typename Type>
   Type current_message_ex() {
      uint32_t size = message_size();
      char* data = (char *)eosio::malloc(size);
      assert(data && read_message(data, size) == size, "error reading message");
      Type value;
      eosio::raw::unpack(data, size, value);
      eosio::free(data);
>>>>>>> b2af4daa
      return value;
   }
   void dump(const record1& value, int tab=0) {
      print_ident(tab);print("key:[");printi(uint64_t(value.key));print("]\n");
      print_ident(tab);print("u256:[");printhex((void*)&value.u256, sizeof(value.u256));print("]\n");
      print_ident(tab);print("u128:[");printi128(&value.u128);print("]\n");
      print_ident(tab);print("u64:[");printi(uint64_t(value.u64));print("]\n");
      print_ident(tab);print("u32:[");printi(uint64_t(value.u32));print("]\n");
      print_ident(tab);print("u16:[");printi(uint64_t(value.u16));print("]\n");
      print_ident(tab);print("u8:[");printi(uint64_t(value.u8));print("]\n");
      print_ident(tab);print("i64:[");printi(uint64_t(value.i64));print("]\n");
      print_ident(tab);print("i32:[");printi(uint64_t(value.i32));print("]\n");
      print_ident(tab);print("i16:[");printi(uint64_t(value.i16));print("]\n");
      print_ident(tab);print("i8:[");printi(uint64_t(value.i8));print("]\n");
      print_ident(tab);print("price:[");print("]\n");
   }
   template<>
   record1 current_message<record1>() {
      return current_message_ex<record1>();
   }
   void dump(const record2& value, int tab=0) {
      print_ident(tab);print("key1:[");printi128(&value.key1);print("]\n");
      print_ident(tab);print("key2:[");printi128(&value.key2);print("]\n");
   }
   template<>
<<<<<<< HEAD
   key_value2 current_action<key_value2>() {
      uint32_t msgsize = action_size();
      char* buffer = (char *)eosio::malloc(msgsize);
      assert(read_action(buffer, msgsize) == msgsize, "error reading key_value2");
      datastream<char *> ds(buffer, msgsize);
      key_value2 value;
      raw::unpack(ds, value.key);
      raw::unpack(ds, value.value.name);
      raw::unpack(ds, value.value.age);
      eosio::free(buffer);
      return value;
=======
   record2 current_message<record2>() {
      return current_message_ex<record2>();
>>>>>>> b2af4daa
   }
   void dump(const record3& value, int tab=0) {
      print_ident(tab);print("key1:[");printi(uint64_t(value.key1));print("]\n");
      print_ident(tab);print("key2:[");printi(uint64_t(value.key2));print("]\n");
      print_ident(tab);print("key3:[");printi(uint64_t(value.key3));print("]\n");
   }
   template<>
   record3 current_message<record3>() {
      return current_message_ex<record3>();
   }
   void dump(const key_value1& value, int tab=0) {
      print_ident(tab);print("key:[");print("]\n");
      print_ident(tab);print("value:[");print("]\n");
   }
   template<>
   key_value1 current_message<key_value1>() {
      return current_message_ex<key_value1>();
   }
   void dump(const complex_type& value, int tab=0) {
      print_ident(tab);print("name:[");print("]\n");
      print_ident(tab);print("age:[");printi(uint64_t(value.age));print("]\n");
   }
   template<>
   complex_type current_message<complex_type>() {
      return current_message_ex<complex_type>();
   }
   void dump(const key_value2& value, int tab=0) {
      print_ident(tab);print("key:[");print("]\n");
      print_ident(tab);print("value:[");print("\n"); eosio::dump(value.value, tab+1);print_ident(tab);print("]\n");
   }
   template<>
   key_value2 current_message<key_value2>() {
      return current_message_ex<key_value2>();
   }
} //eosio
<|MERGE_RESOLUTION|>--- conflicted
+++ resolved
@@ -3,24 +3,6 @@
 #include <eoslib/datastream.hpp>
 #include <eoslib/raw_fwd.hpp>
 
-<<<<<<< HEAD
-// These functions can be auto-generated using the ABI definition.
-// The specialization for current_action must only be defined if the
-// struct has at least one variable length type (String, bytes, etc),
-// otherwise the default function will do ok.
-//
-// value_to_bytes/bytes_to_value must only be defined when we detected a
-// key_value table since we need to pass the serialized version of the value
-// to the underlying db functions.
-//
-// Then we can simplify the interface for the c++ helper VarTable (maybe reanaming to key_value_table?)
-// specifying the KeyType and the ValueType.
-// 
-// template<account_name scope, account_name code, table_name table, typename KeyType, typename ValueType>
-// struct key_value_table
-//
-// and inside the store/load functions (table_impl_obj) we need to call value_to_bytes/bytes_to_value accordingly
-=======
 namespace eosio { namespace raw {
    template<typename Stream> inline void pack( Stream& s, const record1& value ) {
       raw::pack(s, value.key);
@@ -93,25 +75,9 @@
       raw::unpack(s, value.value);
    }
 } }
->>>>>>> b2af4daa
 
 #include <eoslib/raw.hpp>
 namespace eosio {
-<<<<<<< HEAD
-   template<typename T>
-   T bytes_to_value(const bytes& bytes_val) { return *reinterpret_cast<T*>(bytes_val.data); }
-
-   template<>
-   key_value1 current_action<key_value1>() {
-      uint32_t msgsize = action_size();
-      char* buffer = (char *)eosio::malloc(msgsize);
-      assert(read_action(buffer, msgsize) == msgsize, "error reading key_value1");
-      datastream<char *> ds(buffer, msgsize);
-      key_value1 value;
-      raw::unpack(ds, value.key);
-      raw::unpack(ds, value.value);
-      eosio::free(buffer);
-=======
    void print_ident(int n){while(n-->0){print("  ");}};
    template<typename Type>
    Type current_message_ex() {
@@ -121,7 +87,6 @@
       Type value;
       eosio::raw::unpack(data, size, value);
       eosio::free(data);
->>>>>>> b2af4daa
       return value;
    }
    void dump(const record1& value, int tab=0) {
@@ -147,22 +112,8 @@
       print_ident(tab);print("key2:[");printi128(&value.key2);print("]\n");
    }
    template<>
-<<<<<<< HEAD
-   key_value2 current_action<key_value2>() {
-      uint32_t msgsize = action_size();
-      char* buffer = (char *)eosio::malloc(msgsize);
-      assert(read_action(buffer, msgsize) == msgsize, "error reading key_value2");
-      datastream<char *> ds(buffer, msgsize);
-      key_value2 value;
-      raw::unpack(ds, value.key);
-      raw::unpack(ds, value.value.name);
-      raw::unpack(ds, value.value.age);
-      eosio::free(buffer);
-      return value;
-=======
    record2 current_message<record2>() {
       return current_message_ex<record2>();
->>>>>>> b2af4daa
    }
    void dump(const record3& value, int tab=0) {
       print_ident(tab);print("key1:[");printi(uint64_t(value.key1));print("]\n");
