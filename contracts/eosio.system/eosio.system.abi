--- conflicted
+++ resolved
@@ -136,25 +136,15 @@
       "name": "producer_info",
       "base": "",
       "fields": [
-<<<<<<< HEAD
-         {"name":"owner",              "type":"account_name"},
-         {"name":"total_votes",        "type":"float64"},
-         {"name":"producer_key",       "type":"public_key"},
-         {"name":"url",                "type":"string"},
-         {"name":"last_rewards_claim", "type":"uint32"},
-         {"name":"location",           "type":"uint16"},
-         {"name":"time_became_active", "type":"uint32"},
-         {"name":"time_produced_block_time", "type":"uint32"}
-=======
          {"name":"owner",                    "type":"account_name"},
          {"name":"total_votes",              "type":"float64"},
          {"name":"producer_key",             "type":"public_key"},
+         {"name":"url",                      "type":"string"},
          {"name":"produced_blocks",          "type":"uint32"},
          {"name":"last_claim_time",          "type":"time"},
          {"name":"location",                 "type":"uint16"},
          {"name":"time_became_active",       "type":"time"},
          {"name":"last_produced_block_time", "type":"time"}
->>>>>>> fbf155a7
       ]
     },{
       "name": "regproducer",
