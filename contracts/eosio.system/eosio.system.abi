{
  "types": [],
  "structs": [{
      "name": "nonce",
       "base": "",
       "fields": [
          {"name":"value", "type":"string"}
      ]
    },{
      "name": "buyram",
      "base": "",
      "fields": [
         {"name":"payer", "type":"account_name"},
         {"name":"receiver", "type":"account_name"},
         {"name":"quant", "type":"asset"}
      ]
    },{
      "name": "delegatebw",
      "base": "",
      "fields": [
         {"name":"from", "type":"account_name"},
         {"name":"receiver", "type":"account_name"},
         {"name":"stake_net_quantity", "type":"asset"},
<<<<<<< HEAD
         {"name":"stake_cpu_quantity", "type":"asset"}
=======
         {"name":"stake_cpu_quantity", "type":"asset"},
>>>>>>> acbc4c2c
      ]
    },{
      "name": "undelegatebw",
      "base": "",
      "fields": [
         {"name":"from", "type":"account_name"},
         {"name":"receiver", "type":"account_name"},
         {"name":"unstake_net_quantity", "type":"asset"},
<<<<<<< HEAD
         {"name":"unstake_cpu_quantity", "type":"asset"}
      ]
    },{
      "name": "buyram",
      "base": "",
      "fields": [
         {"name":"buyer", "type":"account_name"},
         {"name":"receiver", "type":"account_name"},
         {"name":"tokens", "type":"asset"}
      ]
    },{
      "name": "sellram",
      "base": "",
      "fields": [
         {"name":"receiver", "type":"account_name"},
         {"name":"bytes", "type":"uint64"}
=======
         {"name":"unstake_cpu_quantity", "type":"asset"},
>>>>>>> acbc4c2c
      ]
    },{
      "name": "refund",
      "base": "",
      "fields": [
         {"name":"owner", "type":"account_name"}
      ]
    },{
      "name": "delegated_bandwidth",
      "base": "",
      "fields": [
         {"name":"from", "type":"account_name"},
         {"name":"to", "type":"account_name"},
         {"name":"net_weight", "type":"uint64"},
         {"name":"cpu_weight", "type":"uint64"},
         {"name":"storage_bytes", "type":"uint64"}
      ]
    },{
      "name": "user_resources",
      "base": "",
      "fields": [
         {"name":"owner", "type":"account_name"},
         {"name":"net_weight", "type":"asset"},
         {"name":"cpu_weight", "type":"asset"},
         {"name":"storage_bytes", "type":"uint64"}
      ]
    },{
      "name": "refund_request",
      "base": "",
      "fields": [
         {"name":"owner", "type":"account_name"},
         {"name":"request_time", "type":"time"},
         {"name":"amount", "type":"uint64"}
      ]
    },{
      "name": "blockchain_parameters",
      "base": "",
      "fields": [
         {"name":"max_block_net_usage", "type": "uint64"},
         {"name":"target_block_net_usage_pct", "type": "uint32"},
         {"name":"max_transaction_net_usage", "type":"uint32"},
         {"name":"base_per_transaction_net_usage", "type":"uint32"},
         {"name":"context_free_discount_net_usage_num", "type":"uint64"},
         {"name":"context_free_discount_net_usage_den", "type":"uint64"},
         {"name":"max_block_cpu_usage", "type": "uint64"},
         {"name":"target_block_cpu_usage_pct", "type": "uint32"},
         {"name":"max_transaction_cpu_usage", "type":"uint32"},
         {"name":"base_per_transaction_cpu_usage", "type":"uint32"},
         {"name":"base_per_action_cpu_usage", "type":"uint32"},
         {"name":"base_setcode_cpu_usage", "type":"uint32"},
         {"name":"per_signature_cpu_usage", "type":"uint32"},
         {"name":"context_free_discount_cpu_usage_num", "type":"uint64"},
         {"name":"context_free_discount_cpu_usage_den", "type":"uint64"},
         {"name":"max_transaction_lifetime", "type":"uint32"},
         {"name":"deferred_trx_expiration_window", "type":"uint32"},
         {"name":"max_transaction_delay", "type":"uint32"},
         {"name":"max_inline_action_size", "type":"uint32"},
         {"name":"max_inline_action_depth", "type":"uint16"},
         {"name":"max_authority_depth", "type":"uint16"},
         {"name":"max_generated_transaction_count", "type":"uint32"}
      ]
    },{
      "name": "eosio_parameters",
      "base": "blockchain_parameters",
      "fields": [
         {"name":"max_storage_size", "type":"uint64"},
         {"name":"percent_of_max_inflation_rate", "type":"uint32"},
         {"name":"storage_reserve_ratio", "type":"uint32"}
      ]
    },{
      "name": "eosio_global_state",
      "base": "eosio_parameters",
      "fields": [
         {"name":"total_storage_bytes_reserved", "type":"uint64"},
         {"name":"total_storage_stake", "type":"uint64"},
         {"name":"payment_per_block", "type":"uint64"}
      ]
    },{
      "name": "producer_info",
      "base": "",
      "fields": [
         {"name":"owner",              "type":"account_name"},
         {"name":"total_votes",        "type":"uint128"},
         {"name":"packed_key",         "type":"public_key"},
         {"name":"per_block_payments", "type":"uint64"},
         {"name":"last_claim_time",    "type":"time"}
      ]
    },{
      "name": "regproducer",
      "base": "",
      "fields": [
        {"name":"producer",     "type":"account_name"},
        {"name":"producer_key", "type":"public_key"},
        {"name":"url",          "type":"string"}
      ]
    },{
      "name": "unregprod",
      "base": "",
      "fields": [
        {"name":"producer",     "type":"account_name"}
      ]
    },{
      "name": "setparams",
      "base": "",
      "fields": [
        {"name":"max_ram_size",     "type":"uint64"},
        {"name":"ram_reserve_ratio", "type":"uint32"}
      ]
    },{
      "name": "regproxy",
      "base": "",
      "fields": [
        {"name":"proxy",     "type":"account_name"}
        {"name":"isproxy",   "type":"bool"}
      ]
    },{
      "name": "voteproducer",
      "base": "",
      "fields": [
        {"name":"voter",     "type":"account_name"},
        {"name":"proxy",     "type":"account_name"},
        {"name":"producers", "type":"account_name[]"}
      ]
    },{
      "name": "voter_info",
      "base": "",
      "fields": [
        {"name":"owner",                "type":"account_name"},
        {"name":"proxy",                "type":"account_name"},
        {"name":"producers",            "type":"account_name[]"},
        {"name":"staked",               "type":"uint64"},
        {"name":"last_vote_weight",     "type":"float64"},
        {"name":"proxied_vote_weight",  "type":"float64"},
        {"name":"is_proxy",             "type":"bool"},
        {"name":"deferred_trx_id",      "type":"uint32"},
        {"name":"last_unstake_time",    "type":"time"},
        {"name":"unstaking",            "type":"asset"},
      ]
    },{
      "name": "claimrewards",
      "base": "",
      "fields": [
        {"name":"owner",   "type":"account_name"}
      ]
    }
  ],
  "actions": [
    {
      "name": "buyram",
      "type": "buyram",
      "ricardian_contract": ""
    },{
      "name": "delegatebw",
      "type": "delegatebw",
      "ricardian_contract": ""
    },{
      "name": "undelegatebw",
      "type": "undelegatebw",
      "ricardian_contract": ""
    },{
      "name": "buyram",
      "type": "buyram",
      "ricardian_contract": ""
    },{
      "name": "sellram",
      "type": "sellram",
      "ricardian_contract": ""
    },{
      "name": "refund",
      "type": "refund",
      "ricardian_contract": ""
    },{
      "name": "regproducer",
      "type": "regproducer",
      "ricardian_contract": ""
    },{
      "name": "setparams",
      "type": "setparams",
      "ricardian_contract": ""
    },{
      "name": "unregprod",
      "type": "unregprod",
      "ricardian_contract": ""
    },{
      "name": "regproxy",
      "type": "regproxy",
      "ricardian_contract": ""
    },{
      "name": "voteproducer",
      "type": "voteproducer",
      "ricardian_contract": ""
    },{
      "name": "claimrewards",
      "type": "claimrewards",
      "ricardian_contract": ""
    },{
      "name": "nonce",
      "type": "nonce",
      "ricardian_contract": ""
    }
  ],
  "tables": [{
      "name": "producerinfo",
      "type": "producer_info",
      "index_type": "i64",
      "key_names" : ["owner"],
      "key_types" : ["uint64"]
    },{
      "name": "global",
      "type": "eosio_global_state",
      "index_type": "i64",
      "key_names" : [],
      "key_types" : []
    },{
      "name": "voters",
      "type": "voter_info",
      "index_type": "i64",
      "key_names" : ["owner"],
      "key_types" : ["account_name"]
    },{
      "name": "userres",
      "type": "user_resources",
      "index_type": "i64",
      "key_names" : ["owner"],
      "key_types" : ["uint64"]
    },{
      "name": "delband",
      "type": "delegated_bandwidth",
      "index_type": "i64",
      "key_names" : ["to"],
      "key_types" : ["uint64"]
    },{
      "name": "refunds",
      "type": "refund_request",
      "index_type": "i64",
      "key_names" : ["owner"],
      "key_types" : ["uint64"]
    }
  ],
  "ricardian_clauses": []
}<|MERGE_RESOLUTION|>--- conflicted
+++ resolved
@@ -21,11 +21,7 @@
          {"name":"from", "type":"account_name"},
          {"name":"receiver", "type":"account_name"},
          {"name":"stake_net_quantity", "type":"asset"},
-<<<<<<< HEAD
          {"name":"stake_cpu_quantity", "type":"asset"}
-=======
-         {"name":"stake_cpu_quantity", "type":"asset"},
->>>>>>> acbc4c2c
       ]
     },{
       "name": "undelegatebw",
@@ -34,7 +30,6 @@
          {"name":"from", "type":"account_name"},
          {"name":"receiver", "type":"account_name"},
          {"name":"unstake_net_quantity", "type":"asset"},
-<<<<<<< HEAD
          {"name":"unstake_cpu_quantity", "type":"asset"}
       ]
     },{
@@ -51,9 +46,6 @@
       "fields": [
          {"name":"receiver", "type":"account_name"},
          {"name":"bytes", "type":"uint64"}
-=======
-         {"name":"unstake_cpu_quantity", "type":"asset"},
->>>>>>> acbc4c2c
       ]
     },{
       "name": "refund",
