--- conflicted
+++ resolved
@@ -172,14 +172,6 @@
       set_resource_limits( newact, 0, 0, 0 );
    }
 
-<<<<<<< HEAD
-   void system_contract::setparams( const eosio_parameters& params ) {
-      require_auth( N(eosio) );
-      (eosiosystem::eosio_parameters&)(_gstate) = params;
-      eosio_assert( 3 <= _gstate.max_authority_depth, "max_authority_depth should be at least 3" );
-      set_blockchain_parameters( params );
-   }
-
    void system_contract::blacklist(account_name producer) {
       require_auth( N(eosio) );
       auto prod = _producers.find( producer );
@@ -201,8 +193,6 @@
       });
    }
 
-=======
->>>>>>> bf3cd3ca
 } /// eosio.system
 
 
@@ -216,7 +206,6 @@
      // voting.cpp
      (regproducer)(unregprod)(voteproducer)(regproxy)
      // producer_pay.cpp
-<<<<<<< HEAD
      (regproxy)(regproducer)(unregprod)(voteproducer)
      (claimrewards)
      // native.hpp
@@ -226,7 +215,5 @@
      (bidname)
      (setpriv)
      (setparams)(blacklist)(unblacklist)
-=======
      (onblock)(claimrewards)
->>>>>>> bf3cd3ca
 )