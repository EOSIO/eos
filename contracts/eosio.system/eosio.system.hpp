/**
 *  @file
 *  @copyright defined in eos/LICENSE.txt
 */
#include <eosiolib/eosio.hpp>
#include <eosiolib/fixed_key.hpp>
#include <eosiolib/token.hpp>
#include <eosiolib/transaction.hpp>
#include <eosiolib/crypto.h>
#include <eosiolib/db.hpp>
#include <eosiolib/reflect.hpp>
#include <eosiolib/print.hpp>

#include <eosiolib/generic_currency.hpp>
#include <eosiolib/datastream.hpp>
#include <eosiolib/serialize.hpp>
#include <eosiolib/multi_index.hpp>
#include <eosiolib/privileged.h>

#include <array>
#include <algorithm>
#include <map>

namespace eosiosystem {
   using eosio::indexed_by;
   using eosio::const_mem_fun;
   using eosio::bytes;
   using std::map;
   using std::pair;
   using eosio::print;

   template<account_name SystemAccount>
   class contract {
      public:
         static const account_name system_account = SystemAccount;
         typedef eosio::generic_currency< eosio::token<system_account,S(4,EOS)> > currency;
         typedef typename currency::token_type system_token_type;
         using key256 = eosio::key256;

         struct producer_votes {
            account_name      owner;
            uint64_t          padding = 0;
            uint128_t         total_votes;

            uint64_t    primary_key()const { return owner;       }
            uint128_t   by_votes()const    { return total_votes; }

            EOSLIB_SERIALIZE( producer_votes, (owner)(total_votes) )
         };
         typedef eosio::multi_index< N(producervote), producer_votes,
            indexed_by<N(prototalvote), const_mem_fun<producer_votes, uint128_t, &producer_votes::by_votes>  >
         >  producer_votes_index_type;

         struct account_votes {
            account_name                owner;
            account_name                proxy;
            uint32_t                    last_update;
            system_token_type           staked;
            std::vector<account_name>   producers;

            uint64_t primary_key()const { return owner; }

            EOSLIB_SERIALIZE( account_votes, (owner)(proxy)(last_update)(staked)(producers) )
         };
         typedef eosio::multi_index< N(accountvotes), account_votes>  account_votes_index_type;


         struct producer_config {
            account_name      owner;
            eosio::bytes      packed_key; /// a packed public key object

            uint64_t primary_key()const { return owner;       }
            EOSLIB_SERIALIZE( producer_config, (owner)(packed_key) )
         };
         typedef eosio::multi_index< N(producercfg), producer_config>  producer_config_index_type;

         struct total_resources {
            account_name owner;
            typename currency::token_type total_net_weight;
            typename currency::token_type total_cpu_weight;
            uint32_t total_ram = 0;

            uint64_t primary_key()const { return owner; }

            EOSLIB_SERIALIZE( total_resources, (owner)(total_net_weight)(total_cpu_weight)(total_ram) )
         };


         /**
          *  Every user 'from' has a scope/table that uses every receipient 'to' as the primary key.
          */
         struct delegated_bandwidth {
            account_name from;
            account_name to;
            typename currency::token_type net_weight;
            typename currency::token_type cpu_weight;

            uint32_t start_pending_net_withdraw = 0;
            typename currency::token_type pending_net_withdraw;
            uint64_t deferred_net_withdraw_handler = 0;

            uint32_t start_pending_cpu_withdraw = 0;
            typename currency::token_type pending_cpu_withdraw;
            uint64_t deferred_cpu_withdraw_handler = 0;


            uint64_t  primary_key()const { return to; }

            EOSLIB_SERIALIZE( delegated_bandwidth, (from)(to)(net_weight)(cpu_weight)
                              (start_pending_net_withdraw)(pending_net_withdraw)(deferred_net_withdraw_handler)
                              (start_pending_cpu_withdraw)(pending_cpu_withdraw)(deferred_cpu_withdraw_handler) )

         };


         typedef eosio::multi_index< N(totalband), total_resources>  total_resources_index_type;
         typedef eosio::multi_index< N(delband), delegated_bandwidth> del_bandwidth_index_type;

         struct genesis_balance {
            uint64_t                       id; // required by multi_index, auto incremented
            key256                         pubkey_hash;
            typename currency::token_type  balance;

            uint64_t primary_key()const { return id; }
            const key256& get_pubkey_hash()const { return pubkey_hash; }

            EOSLIB_SERIALIZE( genesis_balance, (id)(pubkey_hash)(balance) )
         };
         typedef eosio::multi_index< N(genbal), genesis_balance,
               indexed_by<N(genpubkey), const_mem_fun<genesis_balance, const key256&, &genesis_balance::get_pubkey_hash> >
         > genesis_balance_index_type;


         ACTION( SystemAccount, finishundel ) {
            account_name from;
            account_name to;
            
            EOSLIB_SERIALIZE( finishundel, (from)(to) )
         };

         ACTION( SystemAccount, regproducer ) {
            account_name producer;
            bytes        producer_key;

            EOSLIB_SERIALIZE( regproducer, (producer)(producer_key) )
         };

         ACTION( SystemAccount, regproxy ) {
            account_name proxy_to_register;

            EOSLIB_SERIALIZE( regproxy, (proxy_to_register) )
         };

         ACTION( SystemAccount, delegatebw ) {
            account_name                    from;
            account_name                    receiver;
            typename currency::token_type   stake_net_quantity;
            typename currency::token_type   stake_cpu_quantity;


            EOSLIB_SERIALIZE( delegatebw, (from)(receiver)(stake_net_quantity)(stake_cpu_quantity) )
         };

         ACTION( SystemAccount, undelegatebw ) {
            account_name                    from;
            account_name                    receiver;
            typename currency::token_type   unstake_net_quantity;
            typename currency::token_type   unstake_cpu_quantity;

            EOSLIB_SERIALIZE( undelegatebw, (from)(receiver)(unstake_net_quantity)(unstake_cpu_quantity) )
         };

         ACTION( SystemAccount, setgen ) {
            std::map<checksum256, typename currency::token_type> genesis_balances;

            EOSLIB_SERIALIZE( setgen, (genesis_balances) )
         };

         ACTION( SystemAccount, claimgen ) {
            account_name   name;
            checksum256    pubkey_hash;
            uint32_t       cfa_idx; // context free action index

            EOSLIB_SERIALIZE( claimgen, (name)(pubkey_hash)(cfa_idx) )
         };

         // context free action
         ACTION( SystemAccount, keyproof ) {
            checksum256    pubkey_hash;
            checksum256    digest;  // hash of purchase agreement
            uint32_t       cfd_idx; // context free data index

            EOSLIB_SERIALIZE( keyproof, (pubkey_hash)(digest)(cfd_idx) )
         };

         ACTION( SystemAccount, nonce ) {
            eosio::string                   value;

            EOSLIB_SERIALIZE( nonce, (value) )
         };

         /// new id options:
         //  1. hash + collision
         //  2. incrementing count  (key=> tablename

         static void on( const delegatebw& del ) {
            eosio_assert( del.stake_cpu_quantity.quantity >= 0, "must stake a positive amount" );
            eosio_assert( del.stake_net_quantity.quantity >= 0, "must stake a positive amount" );

            auto total_stake = del.stake_cpu_quantity + del.stake_net_quantity;
            eosio_assert( total_stake.quantity >= 0, "must stake a positive amount" );


            require_auth( del.from );

            del_bandwidth_index_type     del_index( SystemAccount, del.from );
            total_resources_index_type   total_index( SystemAccount, del.receiver );

            //eosio_assert( is_account( del.receiver ), "can only delegate resources to an existing account" );

            auto itr = del_index.find( del.receiver);
            if( itr != del_index.end() ) {
               del_index.emplace( del.from, [&]( auto& dbo ){
                  dbo.from       = del.from;
                  dbo.to         = del.receiver;
                  dbo.net_weight = del.stake_net_quantity;
                  dbo.cpu_weight = del.stake_cpu_quantity;
               });
            }
            else {
               del_index.modify( itr, del.from, [&]( auto& dbo ){
                  dbo.net_weight = del.stake_net_quantity;
                  dbo.cpu_weight = del.stake_cpu_quantity;
               });
            }

            auto tot_itr = total_index.find( del.receiver );
            if( tot_itr == total_index.end() ) {
               tot_itr = total_index.emplace( del.from, [&]( auto& tot ) {
                  tot.owner = del.receiver;
                  tot.total_net_weight += del.stake_net_quantity;
                  tot.total_cpu_weight += del.stake_cpu_quantity;
               });
            } else {
               total_index.modify( tot_itr, 0, [&]( auto& tot ) {
                  tot.total_net_weight += del.stake_net_quantity;
                  tot.total_cpu_weight += del.stake_cpu_quantity;
               });
            }

            set_resource_limits( tot_itr->owner, tot_itr->total_ram, tot_itr->total_net_weight.quantity, tot_itr->total_cpu_weight.quantity, 0 );

            currency::inline_transfer( del.from, SystemAccount, total_stake, "stake bandwidth" );
         } // delegatebw



         static void on( const undelegatebw& del ) {
            eosio_assert( del.unstake_cpu_quantity.quantity >= 0, "must stake a positive amount" );
            eosio_assert( del.unstake_net_quantity.quantity >= 0, "must stake a positive amount" );

            auto total_stake = del.unstake_cpu_quantity + del.unstake_net_quantity;
            eosio_assert( total_stake.quantity >= 0, "must stake a positive amount" );

            require_auth( del.from );

            del_bandwidth_index_type     del_index( SystemAccount, del.from );
            total_resources_index_type   total_index( SystemAccount, del.receiver );

            //eosio_assert( is_account( del.receiver ), "can only delegate resources to an existing account" );

            const auto& dbw = del_index.get(del.receiver);
            eosio_assert( dbw.net_weight >= del.unstake_net_quantity, "insufficient staked net bandwidth" );
            eosio_assert( dbw.cpu_weight >= del.unstake_cpu_quantity, "insufficient staked cpu bandwidth" );

            del_index.modify( dbw, del.from, [&]( auto& dbo ){
               dbo.net_weight -= del.unstake_net_quantity;
               dbo.cpu_weight -= del.unstake_cpu_quantity;

            });

            const auto& totals = total_index.get( del.receiver );
            total_index.modify( totals, 0, [&]( auto& tot ) {
               tot.total_net_weight -= del.unstake_net_quantity;
               tot.total_cpu_weight -= del.unstake_cpu_quantity;
            });

            set_resource_limits( totals.owner, totals.total_ram, totals.total_net_weight.quantity, totals.total_cpu_weight.quantity, 0 );

            /// TODO: implement / enforce time delays on withdrawing
            currency::inline_transfer( SystemAccount, del.from, total_stake, "unstake bandwidth" );
         } // undelegatebw





         /**
          *  This method will create a producer_config and producer_votes object for 'producer'
          *
          *  @pre producer is not already registered
          *  @pre producer to register is an account
          *  @pre authority of producer to register
          *
          */
         static void on( const regproducer& reg ) {
            auto producer = reg.producer;
            require_auth( producer );

            producer_votes_index_type votes( SystemAccount, SystemAccount );
            auto existing = votes.find( producer );
            eosio_assert( existing == votes.end(), "producer already registered" );

            votes.emplace( producer, [&]( auto& pv ){
               pv.owner       = producer;
               pv.total_votes = 0;
            });

            producer_config_index_type proconfig( SystemAccount, SystemAccount );
            proconfig.emplace( producer, [&]( auto& pc ) {
               pc.owner      = producer;
               pc.packed_key = reg.producer_key;
            });
         }

         ACTION( SystemAccount, stakevote ) {
            account_name      voter;
            system_token_type amount;

            EOSLIB_SERIALIZE( stakevote, (voter)(amount) )
         };

         static void on( const stakevote& sv ) {
            print( "on stake vote\n" );
            eosio_assert( sv.amount.quantity > 0, "must stake some tokens" );
            require_auth( sv.voter );

            account_votes_index_type avotes( SystemAccount, SystemAccount );

            auto acv = avotes.find( sv.voter );
            if( acv == avotes.end() ) {
               acv = avotes.emplace( sv.voter, [&]( auto& av ) {
                 av.owner = sv.voter;
                 av.last_update = now();
                 av.proxy = 0;
               });
            }

            uint128_t old_weight = acv->staked.quantity;
            uint128_t new_weight = old_weight + sv.amount.quantity;

            producer_votes_index_type votes( SystemAccount, SystemAccount );

            for( auto p : acv->producers ) {
               votes.modify( votes.get( p ), 0, [&]( auto& v ) {
                  v.total_votes -= old_weight;
                  v.total_votes += new_weight;
               });
            }

            avotes.modify( acv, 0, [&]( auto av ) {
               av.last_update = now();
               av.staked += sv.amount;
            });

            currency::inline_transfer( sv.voter, SystemAccount, sv.amount, "stake for voting" );
         }

         ACTION( SystemAccount, voteproducer ) {
            account_name                voter;
            account_name                proxy;
            std::vector<account_name>   producers;

            EOSLIB_SERIALIZE( voteproducer, (voter)(proxy)(producers) )
         };

         /**
          *  @pre vp.producers must be sorted from lowest to highest
          *  @pre if proxy is set then no producers can be voted for
          *  @pre every listed producer or proxy must have been previously registered
          *  @pre vp.voter must authorize this action
          *  @pre voter must have previously staked some EOS for voting
          */
         static void on( const voteproducer& vp ) {
            eosio_assert( std::is_sorted( vp.producers.begin(), vp.producers.end() ), "producer votes must be sorted" );
            eosio_assert( vp.producers.size() <= 30, "attempt to vote for too many producers" );
            if( vp.proxy != 0 ) eosio_assert( vp.producers.size() == 0, "cannot vote for producers and proxy at same time" );

            require_auth( vp.voter );

            account_votes_index_type avotes( SystemAccount, SystemAccount );
            const auto& existing = avotes.get( vp.voter );

            std::map<account_name, pair<uint128_t, uint128_t> > producer_vote_changes;

            uint128_t old_weight = existing.staked.quantity; /// old time
            uint128_t new_weight = old_weight; /// TODO: update for current weight

            for( const auto& p : existing.producers )
               producer_vote_changes[p].first = old_weight;
            for( const auto& p : vp.producers )
               producer_vote_changes[p].second = new_weight;

            producer_votes_index_type votes( SystemAccount, SystemAccount );
            for( const auto& delta : producer_vote_changes ) {
               if( delta.second.first != delta.second.second ) {
                  const auto& provote = votes.get( delta.first );
                  votes.modify( provote, 0, [&]( auto& pv ){
                     pv.total_votes -= delta.second.first;
                     pv.total_votes += delta.second.second;
                  });
               }
            }

            avotes.modify( existing, 0, [&]( auto& av ) {
              av.proxy = vp.proxy;
              av.last_update = now();
              av.producers = vp.producers;
            });
         }

         static void on( const regproxy& reg ) {
            require_auth( reg.proxy_to_register );

         }

         static key256 to_key256(const checksum256& key) {
            std::array<uint8_t, 32> raw;
            std::copy( std::begin( key.hash ), std::end( key.hash ), std::begin( raw ) );
            return key256(raw);
         }

      /**
       * @pre setgen not previously applied
       * @param gen the map of pubkey to balance of genesis
       */
         static void on( const setgen& gen ) {
            require_auth( system_account );
            genesis_balance_index_type genesis_balances( system_account, system_account );
            eosio_assert( genesis_balances.begin() == genesis_balances.end(), "setgen already applied." );

            for( const auto& gb : gen.genesis_balances ) {
               key256 key = to_key256( gb.first );
               genesis_balances.emplace( system_account, [&key, &gb]( auto& v ) {
                  v.pubkey_hash = key;
                  v.balance = gb.second;
               });
            }
         }

         /**
          * @pre in transaction with an associated keyproof context free action
          * @param cg action to claim genesis balance for given account
          */
         static void on( const claimgen& cg ) {
            // verify associated keyproof context free action contains same pubkey_hash
            eosio::action cfa = eosio::get_action( 0, 0 );
            keyproof kp = cfa.data_as<keyproof>();
            eosio_assert( kp.pubkey_hash == cg.pubkey_hash, "claimgen pubkey_hash not equal to keyproof pubkey_hash" );

            genesis_balance_index_type genesis_balances( system_account, system_account );
            auto pubkeyidx = genesis_balances.template get_index<N(genpubkey)>();
            auto gbitr = pubkeyidx.find( to_key256(cg.pubkey_hash) );

            eosio_assert( gbitr != pubkeyidx.end(), "unable to find genesis pubkey_hash" );

            currency::inline_transfer( system_account, cg.name, gbitr->balance, "claimed genesis balance" );

            // remove genesis balance from claimable table
            pubkeyidx.erase( gbitr );
         }

         /**
          * Context free action.
          * Verifies associated context free data signature matches provided hashed public key.
          * @param kp the context free action data
          */
         static void on( const keyproof& kp ) {
            signature sig;
            int size = get_context_free_data( kp.cfd_idx, reinterpret_cast<char*>(&sig), sizeof(sig) );
            eosio_assert( size == sizeof(sig), "keyproof associated context free signature data wrong size" );

            public_key pk;
            recover_key( &kp.digest, reinterpret_cast<const char*>(&sig), sizeof(sig), reinterpret_cast<char*>(&pk), sizeof(pk) );

            assert_sha256(reinterpret_cast<char*>(&pk), sizeof(pk), &kp.pubkey_hash );
         }

         static void on( const nonce& ) {
         }
         
         static void on( const finishundel& ) {            
         }

         static void apply( account_name code, action_name act ) {

            if( !eosio::dispatch<contract,
                                 regproducer, regproxy,
                                 delegatebw, undelegatebw,
<<<<<<< HEAD
                                 regproducer, voteproducer, stakevote,
                                 setgen, claimgen, keyproof,
=======
                                 finishundel, voteproducer, stakevote,
>>>>>>> 3f08d6b0
                                 nonce>( code, act) ) {
               if ( !eosio::dispatch<currency, typename currency::transfer, typename currency::issue>( code, act ) ) {
                  eosio::print("Unexpected action: ", eosio::name(act), "\n");
                  eosio_assert( false, "received unexpected action");
               }
            }

         } /// apply
   };

} /// eosiosystem<|MERGE_RESOLUTION|>--- conflicted
+++ resolved
@@ -134,7 +134,7 @@
          ACTION( SystemAccount, finishundel ) {
             account_name from;
             account_name to;
-            
+
             EOSLIB_SERIALIZE( finishundel, (from)(to) )
          };
 
@@ -488,8 +488,8 @@
 
          static void on( const nonce& ) {
          }
-         
-         static void on( const finishundel& ) {            
+
+         static void on( const finishundel& ) {
          }
 
          static void apply( account_name code, action_name act ) {
@@ -497,12 +497,8 @@
             if( !eosio::dispatch<contract,
                                  regproducer, regproxy,
                                  delegatebw, undelegatebw,
-<<<<<<< HEAD
-                                 regproducer, voteproducer, stakevote,
+                                 finishundel, voteproducer, stakevote,
                                  setgen, claimgen, keyproof,
-=======
-                                 finishundel, voteproducer, stakevote,
->>>>>>> 3f08d6b0
                                  nonce>( code, act) ) {
                if ( !eosio::dispatch<currency, typename currency::transfer, typename currency::issue>( code, act ) ) {
                   eosio::print("Unexpected action: ", eosio::name(act), "\n");
