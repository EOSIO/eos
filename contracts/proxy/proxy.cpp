--- conflicted
+++ resolved
@@ -96,11 +96,7 @@
           }
        } else if ( code == N(currency) ) {
           if( action == N(transfer) ) {
-<<<<<<< HEAD
-             apply_transfer(code, unpack_action_data<currency::contract::transfer_memo>());
-=======
-             apply_transfer(code, unpack_action<eosio::currency::transfer>());
->>>>>>> 3f08d6b0
+             apply_transfer(code, unpack_action_data<eosio::currency::transfer>());
           }
        } else if (code == current_receiver() ) {
           if ( action == N(setowner)) {
