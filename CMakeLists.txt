--- conflicted
+++ resolved
@@ -1,12 +1,7 @@
 cmake_minimum_required( VERSION 3.8 )
 
-<<<<<<< HEAD
-project( EOSIO )
+project( UOS )
 include(CTest) # suppresses DartConfiguration.tcl error
-=======
-project( UOS )
-
->>>>>>> 9d33ccf9
 enable_testing()
 
 if ("${CMAKE_INSTALL_PREFIX}" STREQUAL "/usr/local")
