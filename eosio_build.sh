--- conflicted
+++ resolved
@@ -48,10 +48,7 @@
    DISK_MIN=8
    DOXYGEN=false
    ENABLE_COVERAGE_TESTING=false
-<<<<<<< HEAD
    CORE_SYMBOL_NAME="EOS"
-=======
-   CORE_SYMBOL_NAME="SYS"
    # Use current directory's tmp directory if noexec is enabled for /tmp
    if (mount | grep "/tmp " | grep --quiet noexec); then
         mkdir -p $SOURCE_DIR/tmp
@@ -60,7 +57,6 @@
    else # noexec wasn't found
         TEMP_DIR="/tmp"
    fi
->>>>>>> 1e9ca55c
    START_MAKE=true
    TIME_BEGIN=$( date -u +%s )
    VERSION=1.2
