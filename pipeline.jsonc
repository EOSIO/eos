{
    "eosio-code-coverage":
    {
        "exclude": [ // ignore coverage reports from source filenames matching these PCREs
            "^/build/",
            "^/coverage/",
            "^/.git/",
            "^/libraries/eos-vm/",
            "^/libraries/wasm-jit/",
            "^/node_modules/",
            "^/unittests/"
        ],
        "expect": [ // expect coverage reports from source filenames matching these PCREs
            "[.]c(pp)?([.]in)?$",
            "[.]h(pp)?([.]in)?$"
        ]
    },
    "eosio-docker-builds":
    {
        "environment":
        {
            "BUILDER_TAG": "v2.0.0"
        }
    },
    "eos-multiversion-tests":
    {
        "environment":
        {
            "IMAGE_TAG": "_1-8-0-rc2"
        },
        "configuration":
        [
            "170=v1.7.0",
            "209=v2.0.9"
        ]
    },
    // eosio-resume-from-state documentation: https://github.com/EOSIO/auto-eks-sync-nodes/blob/master/pipelines/eosio-resume-from-state/README.md
    "eosio-resume-from-state":
    {
        "test":
        [
            {
<<<<<<< HEAD
                "commit": "85ac2aae5f52c68b6b1d764b997bb020f3c496f8"
=======
                "commit": "16074742f8cfd481b029073e6f01bb920a1bad38" // test backwards-compatibility
>>>>>>> fa0208b6
            }
        ]
    }
}<|MERGE_RESOLUTION|>--- conflicted
+++ resolved
@@ -40,11 +40,7 @@
         "test":
         [
             {
-<<<<<<< HEAD
-                "commit": "85ac2aae5f52c68b6b1d764b997bb020f3c496f8"
-=======
-                "commit": "16074742f8cfd481b029073e6f01bb920a1bad38" // test backwards-compatibility
->>>>>>> fa0208b6
+                "commit": "85ac2aae5f52c68b6b1d764b997bb020f3c496f8" // test backwards-compatibility
             }
         ]
     }
