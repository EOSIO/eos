# BOSCore - Born for DApps. Born for Usability.

## BOSCore Version: v2.0.3
### Basic EOSIO Version: v1.6.4 (support REX)

# Background
The emergence of EOS has brought new imagination to the blockchain. In just a few months since the main network was launched, the version has undergone dozens of upgrades, not only the stability has been greatly improved, but also the new functions have been gradually realized. The node team is also actively involved in building the EOSIO ecosystem. What is even more exciting is that EOS has attracted more and more development teams. There are already hundreds of DApp running on the EOS main network. The transaction volume and circulation market value far exceed Ethereum, and the space for development is growing broader.
During the gradual development of the EOS main network, we found some deviations from expectations. As the most competitive third-generation public chain, we look forward to seeing more and more applications running on EOS. Developers will use EOS as their preferred platform for application development. But due to the limitations of the current EOS resource model, higher cost of use including creating more accounts for users and deploying operating DApp. The key technology IBC needed for the millions of TPS to be realized in the white paper has not been promoted. The main network has repeatedly experienced insufficient CPU computing resources, which has intensified the urgency of the demand for cross-chain communication. In addition, due to the Pipeline-DPOS consensus algorithm adopted by EOSIO, a transaction takes nearly three minutes to ensure that it cannot be changed. Although it is much better than Bitcoin and Ethereum, it also brings restrictions to a lot of EOS application scenarios. Fast payment can only focus on small transfers, large transfers must wait long enough to ensure that they cannot be changed, which limits the payment experience of users on the chain and under the chain.
In addition to the above mentioned, there are many other improvements that have been actively discussed in our community. From this, we feel that we should try more on EOS and let more developers or teams participate in the construction of EOSIO ecosystem. we will together make efforts for the blockchain to land in different scenarios in different industries. As a fully community-maintained EOS side chain, BOS will make more attempts based on its inherited good functions and will feed back to the EOSIO ecosystem its proven new features and functions.

# Overview
BOS is committed to providing users with easy-to-access and easy-to-use blockchain services, providing a more user-friendly infrastructure for DApp operations, working to support richer application scenarios, and actively experimenting with DApp booms. In addition to technical improvements, BOS will also try other aspects. For example, in order to increase the participation of users in voting, estimator technology can be used to motivate accounts that meet clear rules. The rewards of BP on BOS will be adjusted according to the number of DApp on the chain, TPS, market value, liquidity and other indicators. Each BP is an encouragement for providing more resources for the ecology. A resolution reached by a community referendum will be coded as much as possible, to reduce human factors in the process, keep the process on chain, and maintain fairness and transparency.
The codes of the BOS chain are fully contributed and maintained by the community. Each ecological participant can submit codes or suggestions. The related process will refer to existing open source software, such as PEP (Python Enhancement Proposals).
In order to encourage the development of DApp in BOS, the BOS Foundation will provide Token replacement of low-cost resource mortgage services for DApp in BOS, reduce the operating costs of DApp in the early stage; in addition, it will also regularly provide BOS incentives to developers who contribute on a regular basis in order to establish a mutually reinforcing community development trend.

# Developer Rewards 

An additional 0.8% issuance will be given to the BOS eco-contribution code developer every year. Fifty candidates will be nominated by the community. Top 50 BPs vote 40 winners to get the awards: the top 10 share 40%, people ranked 11 to 20 share 30%, the last 20 share the remaining 30% evenly. The reward happens once every 3 months and each reward will be carried out with a one-week publicity. It will be re-evaluated if there is a reasonable objection. And each reward list will be recorded on chain. 
As BOS continues to develop, developer rewards will be appropriately adjusted to allow the community to provide more momentum for the evolution of BOS. 

## Links
1. [Website](https://boscore.io)
2. [Developer Telegram Group](https://t.me/BOSDevelopers)
3. [Community Telegram Group](https://t.me/boscorecommunity)
4. [WhitePaper](https://github.com/boscore/Documentation/blob/master/BOSCoreTechnicalWhitePaper.md)
5. [白皮书](https://github.com/boscore/Documentation/blob/master/BOSCoreTechnicalWhitePaper_zh.md)

## Start
1. Build from code : `bash ./eosio_build.sh -s BOS`
2. Docker Style，check [Docker](./Docker/README.md)

## BOSCore Workflow
BOSCore encourage community developer actively participate in contributing the code, members should follow the workflow below.
![BOSCore Workflow](./images/bos-workflow.png)

Attention: 
1. Only allow Feature Branch or bug fix to submit PR to Develop Branch.
2. Rebase is required before submitting PR to Develop Branch.
3. Treat update of eosio/eos code as new feature.
4. Emergent issues must repaired by adopting hotfixes mode.

## BOSCore Workflow
BOSCore encourage community developer actively participate in contributing the code, members should follow the workflow below.
![BOSCore Workflow](./images/bos-workflow.png)

Attention: 
1. Only allow Feature Branch or bug fix to submit PR to Develop Branch.
2. Rebase is required before submitting PR to Develop Branch.
3. Treat update of eosio/eos code as new feature.
4. Emergent issues must repaired by adopting hotfixes mode.

BOSCore bases on EOSIO, so you can also referer:

[Getting Started](https://developers.eos.io/eosio-nodeos/docs/overview-1)  

[EOSIO Developer Portal](https://developers.eos.io).

<<<<<<< HEAD
=======

>>>>>>> 06aa9798
<|MERGE_RESOLUTION|>--- conflicted
+++ resolved
@@ -55,7 +55,4 @@
 
 [EOSIO Developer Portal](https://developers.eos.io).
 
-<<<<<<< HEAD
-=======
 
->>>>>>> 06aa9798
