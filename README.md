<<<<<<< HEAD
# UOS Overview
...


## Starting up the node

Clone the code
```
git clone https://github.com/UOSnetwork/uos
```

Update the submodules
```
cd uos
git submodule update --init --recursive
```

Install the additional libs:
```
Debian/Ubuntu: apt -y install libboost-all-dev
CentOS7: yum -y install boost-devel
```

Compile:
```
./eosio_build.sh
```

Install:
```
./eosio_install.sh
```

Run and stop the node to generate the default config
```
nodeos
Ctrl+C
```

Add the seed nodes to the default config at ~/.local/share/eosio/nodeos/config/config.ini
```
p2p-peer-address = node-1.uos.network:9876
p2p-peer-address = node-2.uos.network:9876
p2p-peer-address = node-3.uos.network:9876
p2p-peer-address = node-4.uos.network:9876
p2p-peer-address = node-5.uos.network:9876
```
=======

# EOSIO - The Most Powerful Infrastructure for Decentralized Applications

[![Build status](https://badge.buildkite.com/370fe5c79410f7d695e4e34c500b4e86e3ac021c6b1f739e20.svg?branch=master)](https://buildkite.com/EOSIO/eosio)

Welcome to the EOSIO source code repository! This software enables businesses to rapidly build and deploy high-performance and high-security blockchain-based applications.

Some of the groundbreaking features of EOSIO include:

1. Free Rate Limited Transactions 
1. Low Latency Block confirmation (0.5 seconds)
1. Low-overhead Byzantine Fault Tolerant Finality
1. Designed for optional high-overhead, low-latency BFT finality 
1. Smart contract platform powered by Web Assembly
1. Designed for Sparse Header Light Client Validation
1. Scheduled Recurring Transactions 
1. Time Delay Security
1. Hierarchical Role Based Permissions
1. Support for Biometric Hardware Secured Keys (e.g. Apple Secure Enclave)
1. Designed for Parallel Execution of Context Free Validation Logic
1. Designed for Inter Blockchain Communication 

EOSIO is released under the open source MIT license and is offered “AS IS” without warranty of any kind, express or implied. Any security provided by the EOSIO software depends in part on how it is used, configured, and deployed. EOSIO is built upon many third-party libraries such as Binaryen (Apache License) and WAVM  (BSD 3-clause) which are also provided “AS IS” without warranty of any kind. Without limiting the generality of the foregoing, Block.one makes no representation or guarantee that EOSIO or any third-party libraries will perform as intended or will be free of errors, bugs or faulty code. Both may fail in large or small ways that could completely or partially limit functionality or compromise computer systems. If you use or implement EOSIO, you do so at your own risk. In no event will Block.one be liable to any party for any damages whatsoever, even if it had been advised of the possibility of damage.  

Block.one is neither launching nor operating any initial public blockchains based upon the EOSIO software. This release refers only to version 1.0 of our open source software. We caution those who wish to use blockchains built on EOSIO to carefully vet the companies and organizations launching blockchains based on EOSIO before disclosing any private keys to their derivative software. 

There is no public testnet running currently.

**If you have previously installed EOSIO, please run the `eosio_uninstall` script (it is in the directory where you cloned EOSIO) before downloading and using the binary releases.**

#### Mac OS X Brew Install
```sh
$ brew tap eosio/eosio
$ brew install eosio
```
#### Mac OS X Brew Uninstall
```sh
$ brew remove eosio
```
#### Ubuntu 18.04 Debian Package Install
```sh
$ wget https://github.com/eosio/eos/releases/download/v1.4.3/eosio-1.4.3.ubuntu-18.04-x86_64.deb
$ sudo apt install ./eosio-1.4.3.ubuntu-18.04-x86_64.deb
```
#### Ubuntu 16.04 Debian Package Install
```sh
$ wget https://github.com/eosio/eos/releases/download/v1.4.3/eosio-1.4.3.ubuntu-16.04-x86_64.deb
$ sudo apt install ./eosio-1.4.3.ubuntu-16.04-x86_64.deb
```
#### Debian Package Uninstall
```sh
$ sudo apt remove eosio
```
#### RPM Package Install
```sh
$ wget https://github.com/eosio/eos/releases/download/v1.4.3/eosio-1.4.3.x86_64-0.x86_64.rpm
$ sudo yum install ./eosio-1.4.3.x86_64-0.x86_64.rpm
```
#### RPM Package Uninstall
```sh
$ sudo yum remove eosio.cdt
```

## Supported Operating Systems
EOSIO currently supports the following operating systems:  
1. Amazon 2017.09 and higher
2. Centos 7
3. Fedora 25 and higher (Fedora 27 recommended)
4. Mint 18
5. Ubuntu 16.04 (Ubuntu 16.10 recommended)
6. Ubuntu 18.04
7. MacOS Darwin 10.12 and higher (MacOS 10.13.x recommended)

## Resources
1. [Website](https://eos.io)
1. [Blog](https://medium.com/eosio)
1. [Developer Portal](https://developers.eos.io)
1. [StackExchange for Q&A](https://eosio.stackexchange.com/)
1. [Community Telegram Group](https://t.me/EOSProject)
1. [Developer Telegram Group](https://t.me/joinchat/EaEnSUPktgfoI-XPfMYtcQ)
1. [White Paper](https://github.com/EOSIO/Documentation/blob/master/TechnicalWhitePaper.md)
1. [Roadmap](https://github.com/EOSIO/Documentation/blob/master/Roadmap.md)

<a name="gettingstarted"></a>
## Getting Started
Instructions detailing the process of getting the software, building it, running a simple test network that produces blocks, account creation and uploading a sample contract to the blockchain can be found in [Getting Started](https://developers.eos.io/eosio-nodeos/docs/overview-1) on the [EOSIO Developer Portal](https://developers.eos.io).
>>>>>>> 2f4ce371
<|MERGE_RESOLUTION|>--- conflicted
+++ resolved
@@ -1,4 +1,3 @@
-<<<<<<< HEAD
 # UOS Overview
 ...
 
@@ -45,92 +44,4 @@
 p2p-peer-address = node-3.uos.network:9876
 p2p-peer-address = node-4.uos.network:9876
 p2p-peer-address = node-5.uos.network:9876
-```
-=======
-
-# EOSIO - The Most Powerful Infrastructure for Decentralized Applications
-
-[![Build status](https://badge.buildkite.com/370fe5c79410f7d695e4e34c500b4e86e3ac021c6b1f739e20.svg?branch=master)](https://buildkite.com/EOSIO/eosio)
-
-Welcome to the EOSIO source code repository! This software enables businesses to rapidly build and deploy high-performance and high-security blockchain-based applications.
-
-Some of the groundbreaking features of EOSIO include:
-
-1. Free Rate Limited Transactions 
-1. Low Latency Block confirmation (0.5 seconds)
-1. Low-overhead Byzantine Fault Tolerant Finality
-1. Designed for optional high-overhead, low-latency BFT finality 
-1. Smart contract platform powered by Web Assembly
-1. Designed for Sparse Header Light Client Validation
-1. Scheduled Recurring Transactions 
-1. Time Delay Security
-1. Hierarchical Role Based Permissions
-1. Support for Biometric Hardware Secured Keys (e.g. Apple Secure Enclave)
-1. Designed for Parallel Execution of Context Free Validation Logic
-1. Designed for Inter Blockchain Communication 
-
-EOSIO is released under the open source MIT license and is offered “AS IS” without warranty of any kind, express or implied. Any security provided by the EOSIO software depends in part on how it is used, configured, and deployed. EOSIO is built upon many third-party libraries such as Binaryen (Apache License) and WAVM  (BSD 3-clause) which are also provided “AS IS” without warranty of any kind. Without limiting the generality of the foregoing, Block.one makes no representation or guarantee that EOSIO or any third-party libraries will perform as intended or will be free of errors, bugs or faulty code. Both may fail in large or small ways that could completely or partially limit functionality or compromise computer systems. If you use or implement EOSIO, you do so at your own risk. In no event will Block.one be liable to any party for any damages whatsoever, even if it had been advised of the possibility of damage.  
-
-Block.one is neither launching nor operating any initial public blockchains based upon the EOSIO software. This release refers only to version 1.0 of our open source software. We caution those who wish to use blockchains built on EOSIO to carefully vet the companies and organizations launching blockchains based on EOSIO before disclosing any private keys to their derivative software. 
-
-There is no public testnet running currently.
-
-**If you have previously installed EOSIO, please run the `eosio_uninstall` script (it is in the directory where you cloned EOSIO) before downloading and using the binary releases.**
-
-#### Mac OS X Brew Install
-```sh
-$ brew tap eosio/eosio
-$ brew install eosio
-```
-#### Mac OS X Brew Uninstall
-```sh
-$ brew remove eosio
-```
-#### Ubuntu 18.04 Debian Package Install
-```sh
-$ wget https://github.com/eosio/eos/releases/download/v1.4.3/eosio-1.4.3.ubuntu-18.04-x86_64.deb
-$ sudo apt install ./eosio-1.4.3.ubuntu-18.04-x86_64.deb
-```
-#### Ubuntu 16.04 Debian Package Install
-```sh
-$ wget https://github.com/eosio/eos/releases/download/v1.4.3/eosio-1.4.3.ubuntu-16.04-x86_64.deb
-$ sudo apt install ./eosio-1.4.3.ubuntu-16.04-x86_64.deb
-```
-#### Debian Package Uninstall
-```sh
-$ sudo apt remove eosio
-```
-#### RPM Package Install
-```sh
-$ wget https://github.com/eosio/eos/releases/download/v1.4.3/eosio-1.4.3.x86_64-0.x86_64.rpm
-$ sudo yum install ./eosio-1.4.3.x86_64-0.x86_64.rpm
-```
-#### RPM Package Uninstall
-```sh
-$ sudo yum remove eosio.cdt
-```
-
-## Supported Operating Systems
-EOSIO currently supports the following operating systems:  
-1. Amazon 2017.09 and higher
-2. Centos 7
-3. Fedora 25 and higher (Fedora 27 recommended)
-4. Mint 18
-5. Ubuntu 16.04 (Ubuntu 16.10 recommended)
-6. Ubuntu 18.04
-7. MacOS Darwin 10.12 and higher (MacOS 10.13.x recommended)
-
-## Resources
-1. [Website](https://eos.io)
-1. [Blog](https://medium.com/eosio)
-1. [Developer Portal](https://developers.eos.io)
-1. [StackExchange for Q&A](https://eosio.stackexchange.com/)
-1. [Community Telegram Group](https://t.me/EOSProject)
-1. [Developer Telegram Group](https://t.me/joinchat/EaEnSUPktgfoI-XPfMYtcQ)
-1. [White Paper](https://github.com/EOSIO/Documentation/blob/master/TechnicalWhitePaper.md)
-1. [Roadmap](https://github.com/EOSIO/Documentation/blob/master/Roadmap.md)
-
-<a name="gettingstarted"></a>
-## Getting Started
-Instructions detailing the process of getting the software, building it, running a simple test network that produces blocks, account creation and uploading a sample contract to the blockchain can be found in [Getting Started](https://developers.eos.io/eosio-nodeos/docs/overview-1) on the [EOSIO Developer Portal](https://developers.eos.io).
->>>>>>> 2f4ce371
+```