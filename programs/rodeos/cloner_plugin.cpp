#include "cloner_plugin.hpp"
#include "ship_client.hpp"
#include "streams/stream.hpp"
#include "config.hpp"

#include <b1/rodeos/rodeos.hpp>

#include <fc/log/logger.hpp>
#include <fc/log/logger_config.hpp>
#include <fc/log/trace.hpp>

#include <boost/asio/connect.hpp>
#include <boost/asio/ip/tcp.hpp>
#include <boost/beast/core.hpp>
#include <boost/beast/websocket.hpp>

namespace b1 {

using namespace appbase;
using namespace std::literals;
using namespace eosio::ship_protocol;

namespace asio          = boost::asio;
namespace bpo           = boost::program_options;
namespace ship_protocol = eosio::ship_protocol;
namespace websocket     = boost::beast::websocket;

using asio::ip::tcp;
using boost::beast::flat_buffer;
using boost::system::error_code;

using rodeos::rodeos_db_partition;
using rodeos::rodeos_db_snapshot;
using rodeos::rodeos_filter;

struct cloner_session;

struct cloner_config : ship_client::connection_config {
   uint32_t    skip_to                   = 0;
   uint32_t    stop_before               = 0;
   bool        exit_on_filter_wasm_error = false;
   eosio::name filter_name = {}; // todo: remove
   std::string filter_wasm = {}; // todo: remove
   bool        profile = false;
<<<<<<< HEAD
   uint32_t    force_write_stride = 0;
=======
   uint32_t    force_write_stride = 200;
>>>>>>> 8f8d9094

#ifdef EOSIO_EOS_VM_OC_RUNTIME_ENABLED
   eosio::chain::eosvmoc::config eosvmoc_config;
   bool                          eosvmoc_tierup = false;
#endif
};

struct cloner_plugin_impl : std::enable_shared_from_this<cloner_plugin_impl> {
   std::shared_ptr<cloner_config>                                           config = std::make_shared<cloner_config>();
   std::shared_ptr<cloner_session>                                          session;
   boost::asio::deadline_timer                                              timer;
   std::shared_ptr<streamer_t>                                              streamer;

   cloner_plugin_impl() : timer(app().get_io_service()) {}

   ~cloner_plugin_impl();

   void schedule_retry() {
      timer.expires_from_now(boost::posix_time::seconds(1));
      timer.async_wait([this](auto&) {
         ilog("retry...");
         start();
      });
   }

   void start();
};

namespace {
   std::string to_string(const eosio::checksum256& cs) {
      auto bytes = cs.extract_as_byte_array();
      return fc::to_hex((const char*)bytes.data(), bytes.size());
   }
} // namespace

struct cloner_session : ship_client::connection_callbacks, std::enable_shared_from_this<cloner_session> {
   cloner_plugin_impl*                  my = nullptr;
   std::shared_ptr<cloner_config>       config;
   std::shared_ptr<chain_kv::database>  db = app().find_plugin<rocksdb_plugin>()->get_db();
   std::shared_ptr<rodeos_db_partition> partition =
         std::make_shared<rodeos_db_partition>(db, std::vector<char>{}); // todo: prefix

   std::optional<rodeos_db_snapshot>             rodeos_snapshot;
   std::shared_ptr<ship_client::connection_base> connection;
   bool                                          reported_block = false;
   std::unique_ptr<rodeos_filter>                filter         = {}; // todo: remove

   cloner_session(cloner_plugin_impl* my) : my(my), config(my->config) {
      // todo: remove
      if (!config->filter_wasm.empty())
         filter = std::make_unique<rodeos_filter>(config->filter_name, config->filter_wasm, config->profile
#ifdef EOSIO_EOS_VM_OC_RUNTIME_ENABLED
                                                  ,
                                                  app().data_dir(), config->eosvmoc_config, config->eosvmoc_tierup
#endif
         );
   }

   void connect(asio::io_context& ioc) {
      rodeos_snapshot.emplace(partition, true);
      rodeos_snapshot->force_write_stride = config->force_write_stride;

      ilog("cloner database status:");
      ilog("    revisions:    ${f} - ${r}",
           ("f", rodeos_snapshot->undo_stack->first_revision())("r", rodeos_snapshot->undo_stack->revision()));
      ilog("    chain:        ${a}", ("a", eosio::convert_to_json(rodeos_snapshot->chain_id)));
      ilog("    head:         ${a} ${b}",
           ("a", rodeos_snapshot->head)("b", eosio::convert_to_json(rodeos_snapshot->head_id)));
      ilog("    irreversible: ${a} ${b}",
           ("a", rodeos_snapshot->irreversible)("b", eosio::convert_to_json(rodeos_snapshot->irreversible_id)));

      rodeos_snapshot->end_write(true);
      db->flush(true, true);

      connection = ship_client::make_connection(ioc, *config, shared_from_this());
      connection->connect();
   }

   void received_abi() override {
      ilog("request status");
      connection->send(get_status_request_v0{});
   }

   bool received(get_status_result_v0& status, eosio::input_stream bin) override {
      ilog("nodeos has chain ${c}", ("c", eosio::convert_to_json(status.chain_id)));
      if (rodeos_snapshot->chain_id == eosio::checksum256{})
         rodeos_snapshot->chain_id = status.chain_id;
      if (rodeos_snapshot->chain_id != status.chain_id)
         throw std::runtime_error("database is for chain " + eosio::convert_to_json(rodeos_snapshot->chain_id) +
                                  " but nodeos has chain " + eosio::convert_to_json(status.chain_id));
      ilog("request blocks");
      connection->request_blocks(status, std::max(config->skip_to, rodeos_snapshot->head + 1), get_positions(),
                                 ship_client::request_block | ship_client::request_traces |
                                       ship_client::request_deltas);
      return true;
   }

   std::vector<block_position> get_positions() {
      std::vector<block_position> result;
      if (rodeos_snapshot->head) {
         rodeos::db_view_state view_state{ rodeos::state_account, *db, *rodeos_snapshot->write_session,
                                           partition->contract_kv_prefix };
         for (uint32_t i = rodeos_snapshot->irreversible; i <= rodeos_snapshot->head; ++i) {
            auto info = rodeos::get_state_row<rodeos::block_info>(
                  view_state.kv_state.view, std::make_tuple(eosio::name{ "block.info" }, eosio::name{ "primary" }, i));
            if (!info)
               throw std::runtime_error("database is missing block.info for block " + std::to_string(i));
            auto& info0 = std::get<rodeos::block_info_v0>(info->second);
            result.push_back({ info0.num, info0.id });
         }
      }
      return result;
   }

   static uint64_t to_trace_id(const eosio::checksum256& id) { 
      return fc::zipkin_span::to_id(fc::sha256{ reinterpret_cast<const char*>(id.extract_as_byte_array().data()), 32 }); 
   }

   template <typename Get_Blocks_Result>
   bool process_received(Get_Blocks_Result& result, eosio::input_stream bin) {
      if (!result.this_block)
         return true;
      if (config->stop_before && result.this_block->block_num >= config->stop_before) {
         ilog("block ${b}: stop requested", ("b", result.this_block->block_num));
         rodeos_snapshot->end_write(true);
         db->flush(false, false);
         return false;
      }
      if (rodeos_snapshot->head && result.this_block->block_num > rodeos_snapshot->head + 1)
         throw std::runtime_error("state-history plugin is missing block " + std::to_string(rodeos_snapshot->head + 1));

      using namespace eosio::literals;
      auto trace_id  = to_trace_id(result.this_block->block_id);
      auto token     = fc::zipkin_span::token{ "ship"_n.value, trace_id };
      auto blk_span  = fc_create_span_from_token(token, "process_received");
      fc_add_tag( blk_span, "block_id", to_string( result.this_block->block_id ) );
      fc_add_tag( blk_span, "block_num", result.this_block->block_num );
      
      rodeos_snapshot->start_block(result);
      if (result.this_block->block_num <= rodeos_snapshot->head)
         reported_block = false;

      bool near      = result.this_block->block_num + 4 >= result.last_irreversible.block_num;
      bool write_now = !(result.this_block->block_num % 200) || near;
      if (write_now || !reported_block)
         ilog("block ${b} ${i}",
              ("b", result.this_block->block_num)(
                    "i", result.this_block->block_num <= result.last_irreversible.block_num ? "irreversible" : ""));
      reported_block = true;

      {
         auto write_block_info_span = fc_create_span(blk_span, "write_block_info");
         rodeos_snapshot->write_block_info(result);
      }
      {
         auto write_deltas_span = fc_create_span(blk_span, "write_deltas");
         rodeos_snapshot->write_deltas(result, [] { return app().is_quiting(); });
      }

      if (filter) {
         auto filter_span = fc_create_span(blk_span, "filter");
         if (my->streamer)
            my->streamer->start_block(result.this_block->block_num);
         filter->process(*rodeos_snapshot, result, bin, [&](const char* data, uint64_t data_size) {
            if (my->streamer) {
               my->streamer->stream_data(data, data_size);
            }
         });
         if (my->streamer)
            my->streamer->stop_block(result.this_block->block_num);
      }
      if( app().is_quiting() )
         return false;

      rodeos_snapshot->end_block(result, false);
      {
         auto end_block_span = fc_create_span(blk_span, "end_block");
         rodeos_snapshot->end_block(result, false);
      }

      return true;
   }

   bool received(get_blocks_result_v0& result, eosio::input_stream bin) override {
      return process_received(result, bin);
   }

   bool received(get_blocks_result_v1& result, eosio::input_stream bin) override {
      return process_received(result, bin);
   }

   bool received(get_blocks_result_v2& result, eosio::input_stream bin) override {
      return process_received(result, bin);
   }

   void closed(bool retry) override {
      if (my) {
         rodeos_snapshot->end_write(true);
         db->flush(true, true);
         my->session.reset();
         if (retry) {
            my->schedule_retry();
         } else if (my->config->exit_on_filter_wasm_error) {
            appbase::app().quit();
         }
      }
   }

   ~cloner_session() {}
}; // cloner_session

static abstract_plugin& _cloner_plugin = app().register_plugin<cloner_plugin>();

cloner_plugin_impl::~cloner_plugin_impl() {
   if (session)
      session->my = nullptr;
}

void cloner_plugin_impl::start() {
   session = std::make_shared<cloner_session>(this);
   session->connect(app().get_io_service());
}

cloner_plugin::cloner_plugin() : my(std::make_shared<cloner_plugin_impl>()) {}

cloner_plugin::~cloner_plugin() {}

void cloner_plugin::set_program_options(options_description& cli, options_description& cfg) {
   auto op   = cfg.add_options();
   auto clop = cli.add_options();
   op("clone-connect-to,f", bpo::value<std::string>()->default_value("127.0.0.1:8080"),
      "State-history endpoint to connect to (nodeos)");
   op("clone-unix-connect-to,u", bpo::value<std::string>(),
      "State-history unix path to connect to (nodeos). Takes precedence over tcp endpoint if specified");
   clop("clone-skip-to,k", bpo::value<uint32_t>(), "Skip blocks before [arg]");
   clop("clone-stop,x", bpo::value<uint32_t>(), "Stop before block [arg]");
   op("clone-exit-on-filter-wasm-error", bpo::bool_switch()->default_value(false),
      "Shutdown application if filter wasm throws an exception");
   op("telemetry-url", bpo::value<std::string>(),
      "Send Zipkin spans to url. e.g. http://127.0.0.1:9411/api/v2/spans" );
   op("telemetry-service-name", bpo::value<std::string>()->default_value(b1::rodeos::config::rodeos_executable_name),
      "Zipkin localEndpoint.serviceName sent with each span" );
   op("telemetry-timeout-us", bpo::value<uint32_t>()->default_value(200000),
      "Timeout for sending Zipkin span." );
   op("telemetry-retry-interval-us", bpo::value<uint32_t>()->default_value(30000000),
      "Retry interval for connecting to Zipkin." );
   op("telemetry-wait-timeout-seconds", bpo::value<uint32_t>()->default_value(0),
      "Initial wait time for Zipkin to become available, stop the program if the connection cannot be established within the wait time.");
   // todo: remove
   op("filter-name", bpo::value<std::string>(), "Filter name");
   op("filter-wasm", bpo::value<std::string>(), "Filter wasm");
   op("profile-filter", bpo::bool_switch(), "Enable filter profiling");
   op("force-write-stride", bpo::value<uint32_t>()->default_value(200), 
      "Maximum number of blocks to process before forcing rocksdb to flush. This option is primarily useful to control re-sync durations under disaster recovery scenarios (when rodeos has unexpectedly exited). This option ensures blocks stored in rocksdb are at most force-write-stride blocks behind the current head block being processed by rodeos. However, saving too frequently may affect performance. It is likely that rocksdb itself will save rodeos data more frequently than this setting by flushing memtables to disk, based on various rocksdb options. In contrast, when rodeos exits normally, it saves the last block processed by rodeos into rocksdb and will continue processing new blocks from that last processed block number when it next starts up.");


   op("force-write-stride", bpo::value<uint32_t>()->default_value(200), 
      "Maximum number of blocks to process before forcing rocksdb to flush. This option is primarily useful to control re-sync durations \
      under disaster recovery scenarios (when rodeos has unexpectedly exited, the option ensures blocks stored in rocksdb are at most \
      force-write-stride blocks behind the current head block being processed by rodeos. However, saving too frequently may affect performance.\
      It is likely that rocksdb itself will save rodeos data more frequently than this setting by flushing memtables to disk, based on various rocksdb \
      options. In contrast, when rodeos exits normally, it saves the last block processed by rodeos into rocksdb and will continue processing \
      new blocks from that last processed block number when it next starts up.");


#ifdef EOSIO_EOS_VM_OC_RUNTIME_ENABLED
   op("eos-vm-oc-cache-size-mb",
      bpo::value<uint64_t>()->default_value(eosio::chain::eosvmoc::config().cache_size / (1024u * 1024u)),
      "Maximum size (in MiB) of the EOS VM OC code cache");
   op("eos-vm-oc-compile-threads", bpo::value<uint64_t>()->default_value(1u)->notifier([](const auto t) {
      if (t == 0) {
         elog("eos-vm-oc-compile-threads must be set to a non-zero value");
         EOS_ASSERT(false, eosio::chain::plugin_exception, "");
      }
   }),
      "Number of threads to use for EOS VM OC tier-up");
   op("eos-vm-oc-enable", bpo::bool_switch(), "Enable EOS VM OC tier-up runtime");
#endif
}

void cloner_plugin::plugin_initialize(const variables_map& options) {
   try {
      if(options.count("clone-unix-connect-to")) {
         boost::filesystem::path sock_path = options.at("clone-unix-connect-to").as<string>();
         if (sock_path.is_relative())
            sock_path = app().data_dir() / sock_path;
         my->config->connection_config = ship_client::unix_connection_config{sock_path.generic_string()};
      }
      else {
         auto endpoint = options.at("clone-connect-to").as<std::string>();
         if (endpoint.find(':') == std::string::npos)
            throw std::runtime_error("invalid endpoint: " + endpoint);

         auto port               = endpoint.substr(endpoint.find(':') + 1, endpoint.size());
         auto host               = endpoint.substr(0, endpoint.find(':'));
         my->config->connection_config = ship_client::tcp_connection_config{host, port};
      }
      my->config->skip_to     = options.count("clone-skip-to") ? options["clone-skip-to"].as<uint32_t>() : 0;
      my->config->stop_before = options.count("clone-stop") ? options["clone-stop"].as<uint32_t>() : 0;
      my->config->exit_on_filter_wasm_error = options["clone-exit-on-filter-wasm-error"].as<bool>();
      if (options.count("filter-name") && options.count("filter-wasm")) {
         my->config->filter_name = eosio::name{ options["filter-name"].as<std::string>() };
         my->config->filter_wasm = options["filter-wasm"].as<std::string>();
         my->config->profile     = options["profile-filter"].as<bool>();
      } else if (options.count("filter-name") || options.count("filter-wasm")) {
         throw std::runtime_error("filter-name and filter-wasm must be used together");
      }

#ifdef EOSIO_EOS_VM_OC_RUNTIME_ENABLED
      if (options.count("eos-vm-oc-cache-size-mb"))
         my->config->eosvmoc_config.cache_size = options.at("eos-vm-oc-cache-size-mb").as<uint64_t>() * 1024u * 1024u;
      if (options.count("eos-vm-oc-compile-threads"))
         my->config->eosvmoc_config.threads = options.at("eos-vm-oc-compile-threads").as<uint64_t>();
      if (options["eos-vm-oc-enable"].as<bool>())
         my->config->eosvmoc_tierup = true;
#endif

      if (options.count("telemetry-url")) {
         fc::zipkin_config::init( options["telemetry-url"].as<std::string>(),
                                  options["telemetry-service-name"].as<std::string>(),
                                  options["telemetry-timeout-us"].as<uint32_t>(),
                                  options["telemetry-wait-timeout-seconds"].as<uint32_t>() );
      }

<<<<<<< HEAD
       my->config->force_write_stride = options["force-write-stride"].as<uint32_t>();

=======
      my->config->force_write_stride = options["force-write-stride"].as<uint32_t>();
      
>>>>>>> 8f8d9094
   }
   FC_LOG_AND_RETHROW()
}

void cloner_plugin::plugin_startup() {
   handle_sighup();
   my->start();
}

void cloner_plugin::plugin_shutdown() {
   if (my->session)
      my->session->connection->close(false);
   my->timer.cancel();
   fc::zipkin_config::shutdown();
   ilog("cloner_plugin stopped");
}

void cloner_plugin::handle_sighup() {
   fc::zipkin_config::handle_sighup();
}

void cloner_plugin::set_streamer(std::shared_ptr<streamer_t> streamer) {
   my->streamer = std::move(streamer);
}

} // namespace b1<|MERGE_RESOLUTION|>--- conflicted
+++ resolved
@@ -42,11 +42,7 @@
    eosio::name filter_name = {}; // todo: remove
    std::string filter_wasm = {}; // todo: remove
    bool        profile = false;
-<<<<<<< HEAD
    uint32_t    force_write_stride = 0;
-=======
-   uint32_t    force_write_stride = 200;
->>>>>>> 8f8d9094
 
 #ifdef EOSIO_EOS_VM_OC_RUNTIME_ENABLED
    eosio::chain::eosvmoc::config eosvmoc_config;
@@ -371,13 +367,8 @@
                                   options["telemetry-wait-timeout-seconds"].as<uint32_t>() );
       }
 
-<<<<<<< HEAD
        my->config->force_write_stride = options["force-write-stride"].as<uint32_t>();
 
-=======
-      my->config->force_write_stride = options["force-write-stride"].as<uint32_t>();
-      
->>>>>>> 8f8d9094
    }
    FC_LOG_AND_RETHROW()
 }
