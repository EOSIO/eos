--- conflicted
+++ resolved
@@ -33,19 +33,14 @@
    uint32_t    skip_to                   = 0;
    uint32_t    stop_before               = 0;
    bool        exit_on_filter_wasm_error = false;
-<<<<<<< HEAD
    eosio::name filter_name = {}; // todo: remove
    std::string filter_wasm = {}; // todo: remove
    bool        profile = false;
-=======
-   eosio::name filter_name               = {}; // todo: remove
-   std::string filter_wasm               = {}; // todo: remove
 
 #ifdef EOSIO_EOS_VM_OC_RUNTIME_ENABLED
    eosio::chain::eosvmoc::config eosvmoc_config;
    bool                          eosvmoc_tierup = false;
 #endif
->>>>>>> 6a138038
 };
 
 struct cloner_plugin_impl : std::enable_shared_from_this<cloner_plugin_impl> {
@@ -84,16 +79,12 @@
    cloner_session(cloner_plugin_impl* my) : my(my), config(my->config) {
       // todo: remove
       if (!config->filter_wasm.empty())
-<<<<<<< HEAD
-         filter = std::make_unique<rodeos_filter>(config->filter_name, config->filter_wasm, config->profile);
-=======
-         filter = std::make_unique<rodeos_filter>(config->filter_name, config->filter_wasm
+         filter = std::make_unique<rodeos_filter>(config->filter_name, config->filter_wasm, config->profile
 #ifdef EOSIO_EOS_VM_OC_RUNTIME_ENABLED
                                                   ,
                                                   app().data_dir(), config->eosvmoc_config, config->eosvmoc_tierup
 #endif
          );
->>>>>>> 6a138038
    }
 
    void connect(asio::io_context& ioc) {
@@ -245,9 +236,7 @@
    // todo: remove
    op("filter-name", bpo::value<std::string>(), "Filter name");
    op("filter-wasm", bpo::value<std::string>(), "Filter wasm");
-<<<<<<< HEAD
    op("profile-filter", bpo::bool_switch(), "Enable filter profiling");
-=======
 
 #ifdef EOSIO_EOS_VM_OC_RUNTIME_ENABLED
    op("eos-vm-oc-cache-size-mb",
@@ -262,7 +251,6 @@
       "Number of threads to use for EOS VM OC tier-up");
    op("eos-vm-oc-enable", bpo::bool_switch(), "Enable EOS VM OC tier-up runtime");
 #endif
->>>>>>> 6a138038
 }
 
 void cloner_plugin::plugin_initialize(const variables_map& options) {
