#include "cloner_plugin.hpp"
#include "ship_client.hpp"
<<<<<<< HEAD
#include "streams/stream.hpp"
=======
>>>>>>> 1f6d46da
#include "config.hpp"

#include <b1/rodeos/rodeos.hpp>

#include <fc/log/logger.hpp>
#include <fc/log/logger_config.hpp>
#include <fc/log/trace.hpp>

#include <boost/asio/connect.hpp>
#include <boost/asio/ip/tcp.hpp>
#include <boost/beast/core.hpp>
#include <boost/beast/websocket.hpp>

namespace b1 {

using namespace appbase;
using namespace std::literals;
using namespace eosio::ship_protocol;

namespace asio          = boost::asio;
namespace bpo           = boost::program_options;
namespace ship_protocol = eosio::ship_protocol;
namespace websocket     = boost::beast::websocket;

using asio::ip::tcp;
using boost::beast::flat_buffer;
using boost::system::error_code;

using rodeos::rodeos_db_partition;
using rodeos::rodeos_db_snapshot;
using rodeos::rodeos_filter;

struct cloner_session;

struct cloner_config : ship_client::connection_config {
   uint32_t    skip_to                   = 0;
   uint32_t    stop_before               = 0;
   bool        exit_on_filter_wasm_error = false;
   eosio::name filter_name = {}; // todo: remove
   std::string filter_wasm = {}; // todo: remove
   bool        profile = false;

#ifdef EOSIO_EOS_VM_OC_RUNTIME_ENABLED
   eosio::chain::eosvmoc::config eosvmoc_config;
   bool                          eosvmoc_tierup = false;
#endif
};

struct cloner_plugin_impl : std::enable_shared_from_this<cloner_plugin_impl> {
   std::shared_ptr<cloner_config>                                           config = std::make_shared<cloner_config>();
   std::shared_ptr<cloner_session>                                          session;
   boost::asio::deadline_timer                                              timer;
   std::shared_ptr<streamer_t>                                              streamer;

   cloner_plugin_impl() : timer(app().get_io_service()) {}

   ~cloner_plugin_impl();

   void schedule_retry() {
      timer.expires_from_now(boost::posix_time::seconds(1));
      timer.async_wait([this](auto&) {
         ilog("retry...");
         start();
      });
   }

   void start();
};

struct cloner_session : ship_client::connection_callbacks, std::enable_shared_from_this<cloner_session> {
   cloner_plugin_impl*                  my = nullptr;
   std::shared_ptr<cloner_config>       config;
   std::shared_ptr<chain_kv::database>  db = app().find_plugin<rocksdb_plugin>()->get_db();
   std::shared_ptr<rodeos_db_partition> partition =
         std::make_shared<rodeos_db_partition>(db, std::vector<char>{}); // todo: prefix

   std::optional<rodeos_db_snapshot>        rodeos_snapshot;
   std::shared_ptr<ship_client::connection> connection;
   bool                                     reported_block = false;
   std::unique_ptr<rodeos_filter>           filter         = {}; // todo: remove

   cloner_session(cloner_plugin_impl* my) : my(my), config(my->config) {
      // todo: remove
      if (!config->filter_wasm.empty())
         filter = std::make_unique<rodeos_filter>(config->filter_name, config->filter_wasm, config->profile
#ifdef EOSIO_EOS_VM_OC_RUNTIME_ENABLED
                                                  ,
                                                  app().data_dir(), config->eosvmoc_config, config->eosvmoc_tierup
#endif
         );
   }

   void connect(asio::io_context& ioc) {
      rodeos_snapshot.emplace(partition, true);

      ilog("cloner database status:");
      ilog("    revisions:    ${f} - ${r}",
           ("f", rodeos_snapshot->undo_stack->first_revision())("r", rodeos_snapshot->undo_stack->revision()));
      ilog("    chain:        ${a}", ("a", eosio::convert_to_json(rodeos_snapshot->chain_id)));
      ilog("    head:         ${a} ${b}",
           ("a", rodeos_snapshot->head)("b", eosio::convert_to_json(rodeos_snapshot->head_id)));
      ilog("    irreversible: ${a} ${b}",
           ("a", rodeos_snapshot->irreversible)("b", eosio::convert_to_json(rodeos_snapshot->irreversible_id)));

      rodeos_snapshot->end_write(true);
      db->flush(true, true);

      connection = std::make_shared<ship_client::connection>(ioc, *config, shared_from_this());
      connection->connect();
   }

   void received_abi() override {
      ilog("request status");
      connection->send(get_status_request_v0{});
   }

   bool received(get_status_result_v0& status, eosio::input_stream bin) override {
      ilog("nodeos has chain ${c}", ("c", eosio::convert_to_json(status.chain_id)));
      if (rodeos_snapshot->chain_id == eosio::checksum256{})
         rodeos_snapshot->chain_id = status.chain_id;
      if (rodeos_snapshot->chain_id != status.chain_id)
         throw std::runtime_error("database is for chain " + eosio::convert_to_json(rodeos_snapshot->chain_id) +
                                  " but nodeos has chain " + eosio::convert_to_json(status.chain_id));
      ilog("request blocks");
      connection->request_blocks(status, std::max(config->skip_to, rodeos_snapshot->head + 1), get_positions(),
                                 ship_client::request_block | ship_client::request_traces |
                                       ship_client::request_deltas);
      return true;
   }

   std::vector<block_position> get_positions() {
      std::vector<block_position> result;
      if (rodeos_snapshot->head) {
         rodeos::db_view_state view_state{ rodeos::state_account, *db, *rodeos_snapshot->write_session,
                                           partition->contract_kv_prefix };
         for (uint32_t i = rodeos_snapshot->irreversible; i <= rodeos_snapshot->head; ++i) {
            auto info = rodeos::get_state_row<rodeos::block_info>(
                  view_state.kv_state.view, std::make_tuple(eosio::name{ "block.info" }, eosio::name{ "primary" }, i));
            if (!info)
               throw std::runtime_error("database is missing block.info for block " + std::to_string(i));
            auto& info0 = std::get<rodeos::block_info_v0>(info->second);
            result.push_back({ info0.num, info0.id });
         }
      }
      return result;
   }

   template <typename Get_Blocks_Result>
   bool process_received(Get_Blocks_Result& result, eosio::input_stream bin) {
      if (!result.this_block)
         return true;
      if (config->stop_before && result.this_block->block_num >= config->stop_before) {
         ilog("block ${b}: stop requested", ("b", result.this_block->block_num));
         rodeos_snapshot->end_write(true);
         db->flush(false, false);
         return false;
      }
      if (rodeos_snapshot->head && result.this_block->block_num > rodeos_snapshot->head + 1)
         throw std::runtime_error("state-history plugin is missing block " + std::to_string(rodeos_snapshot->head + 1));

      rodeos_snapshot->start_block(result);
      if (result.this_block->block_num <= rodeos_snapshot->head)
         reported_block = false;

      bool near      = result.this_block->block_num + 4 >= result.last_irreversible.block_num;
      bool write_now = !(result.this_block->block_num % 200) || near;
      if (write_now || !reported_block)
         ilog("block ${b} ${i}",
              ("b", result.this_block->block_num)(
                    "i", result.this_block->block_num <= result.last_irreversible.block_num ? "irreversible" : ""));
      reported_block = true;

      rodeos_snapshot->write_block_info(result);
      rodeos_snapshot->write_deltas(result, [] { return app().is_quiting(); });

      if (filter) {
         if (my->streamer)
            my->streamer->start_block(result.this_block->block_num);
         filter->process(*rodeos_snapshot, result, bin, [&](const char* data, uint64_t data_size) {
            if (my->streamer) {
               my->streamer->stream_data(data, data_size);
            }
         });
         if (my->streamer)
            my->streamer->stop_block(result.this_block->block_num);
      }

      rodeos_snapshot->end_block(result, false);
      return true;
   }

   bool received(get_blocks_result_v0& result, eosio::input_stream bin) override {
      return process_received(result, bin);
   }

   bool received(get_blocks_result_v1& result, eosio::input_stream bin) override {
      return process_received(result, bin);
   }

   void closed(bool retry) override {
      if (my) {
         my->session.reset();
         if (retry) {
            my->schedule_retry();
         } else if (my->config->exit_on_filter_wasm_error) {
            appbase::app().quit();
         }
      }
   }

   ~cloner_session() {}
}; // cloner_session

static abstract_plugin& _cloner_plugin = app().register_plugin<cloner_plugin>();

cloner_plugin_impl::~cloner_plugin_impl() {
   if (session)
      session->my = nullptr;
}

void cloner_plugin_impl::start() {
   session = std::make_shared<cloner_session>(this);
   session->connect(app().get_io_service());
}

cloner_plugin::cloner_plugin() : my(std::make_shared<cloner_plugin_impl>()) {}

cloner_plugin::~cloner_plugin() {}

void cloner_plugin::set_program_options(options_description& cli, options_description& cfg) {
   auto op   = cfg.add_options();
   auto clop = cli.add_options();
   op("clone-connect-to,f", bpo::value<std::string>()->default_value("127.0.0.1:8080"),
      "State-history endpoint to connect to (nodeos)");
   clop("clone-skip-to,k", bpo::value<uint32_t>(), "Skip blocks before [arg]");
   clop("clone-stop,x", bpo::value<uint32_t>(), "Stop before block [arg]");
   op("clone-exit-on-filter-wasm-error", bpo::bool_switch()->default_value(false),
      "Shutdown application if filter wasm throws an exception");
   op("telemetry-url", bpo::value<std::string>(),
      "Send Zipkin spans to url. e.g. http://127.0.0.1:9411/api/v2/spans" );
   op("telemetry-service-name", bpo::value<std::string>()->default_value(b1::rodeos::config::rodeos_executable_name),
      "Zipkin localEndpoint.serviceName sent with each span" );
   op("telemetry-timeout-us", bpo::value<uint32_t>()->default_value(200000),
      "Timeout for sending Zipkin span." );
   // todo: remove
   op("filter-name", bpo::value<std::string>(), "Filter name");
   op("filter-wasm", bpo::value<std::string>(), "Filter wasm");
   op("profile-filter", bpo::bool_switch(), "Enable filter profiling");

#ifdef EOSIO_EOS_VM_OC_RUNTIME_ENABLED
   op("eos-vm-oc-cache-size-mb",
      bpo::value<uint64_t>()->default_value(eosio::chain::eosvmoc::config().cache_size / (1024u * 1024u)),
      "Maximum size (in MiB) of the EOS VM OC code cache");
   op("eos-vm-oc-compile-threads", bpo::value<uint64_t>()->default_value(1u)->notifier([](const auto t) {
      if (t == 0) {
         elog("eos-vm-oc-compile-threads must be set to a non-zero value");
         EOS_ASSERT(false, eosio::chain::plugin_exception, "");
      }
   }),
      "Number of threads to use for EOS VM OC tier-up");
   op("eos-vm-oc-enable", bpo::bool_switch(), "Enable EOS VM OC tier-up runtime");
#endif
}

void cloner_plugin::plugin_initialize(const variables_map& options) {
   try {
      auto endpoint = options.at("clone-connect-to").as<std::string>();
      if (endpoint.find(':') == std::string::npos)
         throw std::runtime_error("invalid endpoint: " + endpoint);

      auto port               = endpoint.substr(endpoint.find(':') + 1, endpoint.size());
      auto host               = endpoint.substr(0, endpoint.find(':'));
      my->config->host        = host;
      my->config->port        = port;
      my->config->skip_to     = options.count("clone-skip-to") ? options["clone-skip-to"].as<uint32_t>() : 0;
      my->config->stop_before = options.count("clone-stop") ? options["clone-stop"].as<uint32_t>() : 0;
      my->config->exit_on_filter_wasm_error = options["clone-exit-on-filter-wasm-error"].as<bool>();
      if (options.count("filter-name") && options.count("filter-wasm")) {
         my->config->filter_name = eosio::name{ options["filter-name"].as<std::string>() };
         my->config->filter_wasm = options["filter-wasm"].as<std::string>();
         my->config->profile     = options["profile-filter"].as<bool>();
      } else if (options.count("filter-name") || options.count("filter-wasm")) {
         throw std::runtime_error("filter-name and filter-wasm must be used together");
      }
<<<<<<< HEAD

#ifdef EOSIO_EOS_VM_OC_RUNTIME_ENABLED
      if (options.count("eos-vm-oc-cache-size-mb"))
         my->config->eosvmoc_config.cache_size = options.at("eos-vm-oc-cache-size-mb").as<uint64_t>() * 1024u * 1024u;
      if (options.count("eos-vm-oc-compile-threads"))
         my->config->eosvmoc_config.threads = options.at("eos-vm-oc-compile-threads").as<uint64_t>();
      if (options["eos-vm-oc-enable"].as<bool>())
         my->config->eosvmoc_tierup = true;
#endif
=======
>>>>>>> 1f6d46da
      if (options.count("telemetry-url")) {
         fc::zipkin_config::init( options["telemetry-url"].as<std::string>(),
                                  options["telemetry-service-name"].as<std::string>(),
                                  options["telemetry-timeout-us"].as<uint32_t>() );
      }
   }
   FC_LOG_AND_RETHROW()
}

void cloner_plugin::plugin_startup() {
   handle_sighup();
   my->start();
}

void cloner_plugin::plugin_shutdown() {
   if (my->session)
      my->session->connection->close(false);
   my->timer.cancel();
   fc::zipkin_config::shutdown();
   ilog("cloner_plugin stopped");
}

<<<<<<< HEAD
void cloner_plugin::handle_sighup() {
}

void cloner_plugin::set_streamer(std::shared_ptr<streamer_t> streamer) {
   my->streamer = std::move(streamer);
=======
void cloner_plugin::set_streamer(std::function<void(const char* data, uint64_t data_size)> streamer_func) {
   my->streamer = std::move(streamer_func);
}

void cloner_plugin::handle_sighup() {
>>>>>>> 1f6d46da
}

} // namespace b1<|MERGE_RESOLUTION|>--- conflicted
+++ resolved
@@ -1,9 +1,6 @@
 #include "cloner_plugin.hpp"
 #include "ship_client.hpp"
-<<<<<<< HEAD
 #include "streams/stream.hpp"
-=======
->>>>>>> 1f6d46da
 #include "config.hpp"
 
 #include <b1/rodeos/rodeos.hpp>
@@ -288,7 +285,6 @@
       } else if (options.count("filter-name") || options.count("filter-wasm")) {
          throw std::runtime_error("filter-name and filter-wasm must be used together");
       }
-<<<<<<< HEAD
 
 #ifdef EOSIO_EOS_VM_OC_RUNTIME_ENABLED
       if (options.count("eos-vm-oc-cache-size-mb"))
@@ -298,8 +294,7 @@
       if (options["eos-vm-oc-enable"].as<bool>())
          my->config->eosvmoc_tierup = true;
 #endif
-=======
->>>>>>> 1f6d46da
+
       if (options.count("telemetry-url")) {
          fc::zipkin_config::init( options["telemetry-url"].as<std::string>(),
                                   options["telemetry-service-name"].as<std::string>(),
@@ -322,19 +317,11 @@
    ilog("cloner_plugin stopped");
 }
 
-<<<<<<< HEAD
 void cloner_plugin::handle_sighup() {
 }
 
 void cloner_plugin::set_streamer(std::shared_ptr<streamer_t> streamer) {
    my->streamer = std::move(streamer);
-=======
-void cloner_plugin::set_streamer(std::function<void(const char* data, uint64_t data_size)> streamer_func) {
-   my->streamer = std::move(streamer_func);
-}
-
-void cloner_plugin::handle_sighup() {
->>>>>>> 1f6d46da
 }
 
 } // namespace b1