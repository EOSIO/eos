--- conflicted
+++ resolved
@@ -296,11 +296,8 @@
       "Timeout for sending Zipkin span." );
    op("telemetry-retry-interval-us", bpo::value<uint32_t>()->default_value(30000000),
       "Retry interval for connecting to Zipkin." );
-<<<<<<< HEAD
-=======
    op("telemetry-wait-timeout-seconds", bpo::value<uint32_t>()->default_value(0),
       "Initial wait time for Zipkin to become available, stop the program if the connection cannot be established within the wait time.");
->>>>>>> ff6516de
    // todo: remove
    op("filter-name", bpo::value<std::string>(), "Filter name");
    op("filter-wasm", bpo::value<std::string>(), "Filter wasm");
@@ -372,11 +369,7 @@
          fc::zipkin_config::init( options["telemetry-url"].as<std::string>(),
                                   options["telemetry-service-name"].as<std::string>(),
                                   options["telemetry-timeout-us"].as<uint32_t>(),
-<<<<<<< HEAD
-                                  options["telemetry-retry-interval-us"].as<uint32_t>() );
-=======
                                   options["telemetry-wait-timeout-seconds"].as<uint32_t>() );
->>>>>>> ff6516de
       }
       my->config->force_write_stride = options["force-write-stride"].as<uint32_t>();
    }
@@ -400,13 +393,8 @@
    fc::zipkin_config::handle_sighup();
 }
 
-<<<<<<< HEAD
-void cloner_plugin::handle_sighup() {
-   fc::zipkin_config::handle_sighup();
-=======
 void cloner_plugin::set_streamer(std::shared_ptr<streamer_t> streamer) {
    my->streamer = std::move(streamer);
->>>>>>> ff6516de
 }
 
 } // namespace b1