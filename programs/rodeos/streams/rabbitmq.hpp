#pragma once

#include "amqpcpp.h"
#include "amqpcpp/libboostasio.h"
#include "amqpcpp/linux_tcp.h"
#include "stream.hpp"
#include <appbase/application.hpp>
#include <eosio/amqp/amqp_handler.hpp>
#include <eosio/amqp/transactional_amqp_publisher.hpp>
#include <fc/log/logger.hpp>
#include <boost/filesystem/operations.hpp>
#include <memory>

namespace b1 {

class rabbitmq : public stream_handler {
<<<<<<< HEAD
   std::unique_ptr<eosio::transactional_amqp_publisher> amqp_publisher_;
   const AMQP::Address                  address_;
   const bool                           publish_immediately_ = false;
   const std::string                    exchange_name_;
   const std::string                    queue_name_;
   // capture all messages per block and send as one amqp transaction
   std::deque<std::pair<std::string, std::vector<char>>> queue_;

private:
   void init() {
      amqp_publisher_ =
            std::make_unique<eosio::transactional_amqp_publisher>( address_, exchange_name_,
                                                                   fc::seconds( 60 ),
                                                                   []( const std::string& err ) {
                                                                      elog( "AMQP fatal error: ${e}", ("e", err) );
                                                                      appbase::app().quit();
                                                                   } );
=======
   std::shared_ptr<rabbitmq_handler>    handler_;
   std::shared_ptr<AMQP::TcpConnection> connection_;
   std::shared_ptr<AMQP::TcpChannel>    channel_;
   std::string                          exchangeName_;
   std::string                          queueName_;
   std::vector<eosio::name>             routes_;

 public:
   rabbitmq(boost::asio::io_service& io_service, std::vector<eosio::name> routes, const AMQP::Address& address,
            std::string queue_name)
       : queueName_(std::move(queue_name)), routes_(std::move(routes)) {
      ilog("Connecting to RabbitMQ address ${a} - Queue: ${q}...", ("a", std::string(address))("q", queueName_));

      init(io_service, address);

      exchangeName_ = DEFAULT_EXCHANGE;

public:
   rabbitmq(std::vector<std::string> routes, const AMQP::Address& address, bool publish_immediately, std::string queue_name)
       : stream_handler(std::move(routes))
       , address_(address)
       , publish_immediately_(publish_immediately)
       , queue_name_( std::move( queue_name))
   {
      ilog("Connecting to RabbitMQ address ${a} - Queue: ${q}...", ("a", address)( "q", queue_name_));
      std::atomic<bool> error = false;
      eosio::amqp_handler declare_queue( address_, [&error](const std::string& err){
         elog("AMQP Queue error: ${e}", ("e", err));
         appbase::app().quit();
         error = true;
      } );
      if( !error ) declare_queue.declare_queue(queue_name_);
      if( error ) return;
      init();
   }

   rabbitmq(boost::asio::io_service& io_service, std::vector<eosio::name> routes, const AMQP::Address& address,
            std::string exchange_name, std::string exchange_type)
       : stream_handler(std::move(routes))
       , address_(address)
       , publish_immediately_(publish_immediately)
       , exchange_name_( std::move( exchange_name))
   {
      ilog("Connecting to RabbitMQ address ${a} - Exchange: ${e}...", ("a", address)( "e", exchange_name_));
      std::atomic<bool> error = false;
      eosio::amqp_handler declare_exchange( address_, [&error](const std::string& err){
         elog("AMQP Exchange error: ${e}", ("e", err));
         appbase::app().quit();
         error = true;
      } );
      if( !error ) declare_exchange.declare_exchange(exchange_name_, exchange_type);
      if( error ) return;
      init();
   }

      declare_exchange(exchange_type);
>>>>>>> 96facb06
   }

public:
   rabbitmq(std::vector<std::string> routes, const AMQP::Address& address, bool publish_immediately, std::string queue_name)
       : stream_handler(std::move(routes))
       , address_(address)
       , publish_immediately_(publish_immediately)
       , queue_name_( std::move( queue_name))
   {
      ilog("Connecting to RabbitMQ address ${a} - Queue: ${q}...", ("a", address)( "q", queue_name_));
      bool error = false;
      eosio::amqp_handler declare_queue( address_, queue_name_, [&error](const std::string& err){
         elog("AMQP Queue error: ${e}", ("e", err));
         appbase::app().quit();
         error = true;
      } );
      if( error ) return;
      init();
   }

   rabbitmq(std::vector<std::string> routes, const AMQP::Address& address, bool publish_immediately,
            std::string exchange_name, std::string exchange_type)
       : stream_handler(std::move(routes))
       , address_(address)
       , publish_immediately_(publish_immediately)
       , exchange_name_( std::move( exchange_name))
   {
      ilog("Connecting to RabbitMQ address ${a} - Exchange: ${e}...", ("a", address)( "e", exchange_name_));
      bool error = false;
      eosio::amqp_handler declare_exchange( address_, exchange_name_, exchange_type, [&error](const std::string& err){
         elog("AMQP Exchange error: ${e}", ("e", err));
         appbase::app().quit();
         error = true;
      } );
      if( error ) return;
      init();
   }

   void start_block(uint32_t block_num) override {
      queue_.clear();
   }

   void stop_block(uint32_t block_num) override {
      if( !publish_immediately_ && !queue_.empty() ) {
         amqp_publisher_->publish_messages_raw( std::move( queue_ ) );
         queue_.clear();
      }
   }

   void publish(const std::vector<char>& data, const std::string& routing_key) override {
      if (exchange_name_.empty()) {
         if( publish_immediately_ ) {
            amqp_publisher_->publish_message_direct( queue_name_, data,
                                                     []( const std::string& err ) {
                                                        elog( "AMQP direct message error: ${e}", ("e", err) );
                                                     } );
         } else {
            queue_.emplace_back( std::make_pair( queue_name_, data ) );
         }
      } else {
         if( publish_immediately_ ) {
            amqp_publisher_->publish_message_direct( routing_key, data,
                                                     []( const std::string& err ) {
                                                        elog( "AMQP direct message error: ${e}", ("e", err) );
                                                     } );
         } else {
            queue_.emplace_back( std::make_pair( routing_key, data ) );
         }
      }
   }

 };

// Parse the specified argument of a '--stream-rabbits'
// or '--stream-rabbits-exchange' option and split it into:
//
// - RabbitMQ address, returned as an instance of AMQP::Address;
// - (optional) queue name or exchange specification, saved to
//   the output argument 'queue_name_or_exchange_spec';
// - (optional) RabbitMQ routes, saved to the output argument 'routes'.
//
// Because all of the above fields use slashes as separators, the following
// precedence rules are applied when parsing:
//
// Input                   Output
// ------------------      ----------------------------------------
// amqp://a                host='a' vhost='' queue='' routes=[]
// amqp://a/b              host='a' vhost='' queue='b' routes=[]
// amqp://a/b/c            host='a' vhost='' queue='b' routes='c'.split(',')
// amqp://a/b/c/d          host='a' vhost='b' queue='c' routes='d'.split(',')
//
// To specify a vhost without specifying a queue name or routes, omit
// the queue name and use an asterisk or an empty string for the routes,
// like so:
//
//    amqp://host/vhost//*
//    amqp:///vhost//*
//
inline AMQP::Address parse_rabbitmq_address(const std::string& cmdline_arg, std::string& queue_name_or_exchange_spec,
                                            std::vector<std::string>& routes) {
   // AMQP address starts with "amqp://" or "amqps://".
   const auto double_slash_pos = cmdline_arg.find("//");
   if (double_slash_pos == std::string::npos) {
      // Invalid RabbitMQ address - AMQP::Address constructor
      // will throw an exception.
      return AMQP::Address(cmdline_arg);
   }

   const auto first_slash_pos = cmdline_arg.find('/', double_slash_pos + 2);
   if (first_slash_pos == std::string::npos) {
      return AMQP::Address(cmdline_arg);
   }

   const auto second_slash_pos = cmdline_arg.find('/', first_slash_pos + 1);
   if (second_slash_pos == std::string::npos) {
      queue_name_or_exchange_spec = cmdline_arg.substr(first_slash_pos + 1);
      return AMQP::Address(cmdline_arg.substr(0, first_slash_pos));
   }

   const auto third_slash_pos = cmdline_arg.find('/', second_slash_pos + 1);
   if (third_slash_pos == std::string::npos) {
      queue_name_or_exchange_spec = cmdline_arg.substr(first_slash_pos + 1, second_slash_pos - (first_slash_pos + 1));
      routes                      = extract_routes(cmdline_arg.substr(second_slash_pos + 1));
      return AMQP::Address(cmdline_arg.substr(0, first_slash_pos));
   }

   queue_name_or_exchange_spec = cmdline_arg.substr(second_slash_pos + 1, third_slash_pos - (second_slash_pos + 1));
   routes                      = extract_routes(cmdline_arg.substr(third_slash_pos + 1));
   return AMQP::Address(cmdline_arg.substr(0, second_slash_pos));
}

inline void initialize_rabbits_queue(std::vector<std::unique_ptr<stream_handler>>& streams,
                                     const std::vector<std::string>&               rabbits,
                                     bool                                          publish_immediately,
                                     const boost::filesystem::path&                p) {
   for (const std::string& rabbit : rabbits) {
      std::string              queue_name;
      std::vector<std::string> routes;

      AMQP::Address address = parse_rabbitmq_address(rabbit, queue_name, routes);

      if (queue_name.empty()) {
         queue_name = "stream.default";
      }

      streams.emplace_back(std::make_unique<rabbitmq>(std::move(routes), address, publish_immediately, std::move(queue_name)));
   }
}

inline void initialize_rabbits_exchange(std::vector<std::unique_ptr<stream_handler>>& streams,
                                        const std::vector<std::string>&               rabbits,
                                        bool                                          publish_immediately,
                                        const boost::filesystem::path&                p) {
   for (const std::string& rabbit : rabbits) {
      std::string              exchange;
      std::vector<std::string> routes;

      AMQP::Address address = parse_rabbitmq_address(rabbit, exchange, routes);

      std::string exchange_type;

      const auto double_column_pos = exchange.find("::");
      if (double_column_pos != std::string::npos) {
         exchange_type = exchange.substr(double_column_pos + 2);
         exchange.erase(double_column_pos);
      }

      streams.emplace_back(std::make_unique<rabbitmq>(std::move(routes), address, publish_immediately,
                                                      std::move(exchange), std::move(exchange_type)));
   }
}

} // namespace b1<|MERGE_RESOLUTION|>--- conflicted
+++ resolved
@@ -14,7 +14,6 @@
 namespace b1 {
 
 class rabbitmq : public stream_handler {
-<<<<<<< HEAD
    std::unique_ptr<eosio::transactional_amqp_publisher> amqp_publisher_;
    const AMQP::Address                  address_;
    const bool                           publish_immediately_ = false;
@@ -32,23 +31,7 @@
                                                                       elog( "AMQP fatal error: ${e}", ("e", err) );
                                                                       appbase::app().quit();
                                                                    } );
-=======
-   std::shared_ptr<rabbitmq_handler>    handler_;
-   std::shared_ptr<AMQP::TcpConnection> connection_;
-   std::shared_ptr<AMQP::TcpChannel>    channel_;
-   std::string                          exchangeName_;
-   std::string                          queueName_;
-   std::vector<eosio::name>             routes_;
-
- public:
-   rabbitmq(boost::asio::io_service& io_service, std::vector<eosio::name> routes, const AMQP::Address& address,
-            std::string queue_name)
-       : queueName_(std::move(queue_name)), routes_(std::move(routes)) {
-      ilog("Connecting to RabbitMQ address ${a} - Queue: ${q}...", ("a", std::string(address))("q", queueName_));
-
-      init(io_service, address);
-
-      exchangeName_ = DEFAULT_EXCHANGE;
+   }
 
 public:
    rabbitmq(std::vector<std::string> routes, const AMQP::Address& address, bool publish_immediately, std::string queue_name)
@@ -69,7 +52,7 @@
       init();
    }
 
-   rabbitmq(boost::asio::io_service& io_service, std::vector<eosio::name> routes, const AMQP::Address& address,
+   rabbitmq(std::vector<std::string> routes, const AMQP::Address& address, bool publish_immediately,
             std::string exchange_name, std::string exchange_type)
        : stream_handler(std::move(routes))
        , address_(address)
@@ -84,46 +67,6 @@
          error = true;
       } );
       if( !error ) declare_exchange.declare_exchange(exchange_name_, exchange_type);
-      if( error ) return;
-      init();
-   }
-
-      declare_exchange(exchange_type);
->>>>>>> 96facb06
-   }
-
-public:
-   rabbitmq(std::vector<std::string> routes, const AMQP::Address& address, bool publish_immediately, std::string queue_name)
-       : stream_handler(std::move(routes))
-       , address_(address)
-       , publish_immediately_(publish_immediately)
-       , queue_name_( std::move( queue_name))
-   {
-      ilog("Connecting to RabbitMQ address ${a} - Queue: ${q}...", ("a", address)( "q", queue_name_));
-      bool error = false;
-      eosio::amqp_handler declare_queue( address_, queue_name_, [&error](const std::string& err){
-         elog("AMQP Queue error: ${e}", ("e", err));
-         appbase::app().quit();
-         error = true;
-      } );
-      if( error ) return;
-      init();
-   }
-
-   rabbitmq(std::vector<std::string> routes, const AMQP::Address& address, bool publish_immediately,
-            std::string exchange_name, std::string exchange_type)
-       : stream_handler(std::move(routes))
-       , address_(address)
-       , publish_immediately_(publish_immediately)
-       , exchange_name_( std::move( exchange_name))
-   {
-      ilog("Connecting to RabbitMQ address ${a} - Exchange: ${e}...", ("a", address)( "e", exchange_name_));
-      bool error = false;
-      eosio::amqp_handler declare_exchange( address_, exchange_name_, exchange_type, [&error](const std::string& err){
-         elog("AMQP Exchange error: ${e}", ("e", err));
-         appbase::app().quit();
-         error = true;
-      } );
       if( error ) return;
       init();
    }
