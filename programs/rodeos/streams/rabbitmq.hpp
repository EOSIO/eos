--- conflicted
+++ resolved
@@ -29,9 +29,6 @@
 
       exchangeName_ = DEFAULT_EXCHANGE;
 
-<<<<<<< HEAD
-      declare_queue();
-=======
 public:
    rabbitmq(std::vector<std::string> routes, const AMQP::Address& address, bool publish_immediately, std::string queue_name)
        : stream_handler(std::move(routes))
@@ -49,17 +46,10 @@
       if( !error ) declare_queue.declare_queue(queue_name_);
       if( error ) return;
       init();
->>>>>>> dcb7eba0
    }
 
    rabbitmq(boost::asio::io_service& io_service, std::vector<eosio::name> routes, const AMQP::Address& address,
             std::string exchange_name, std::string exchange_type)
-<<<<<<< HEAD
-       : exchangeName_(std::move(exchange_name)), routes_(std::move(routes)) {
-      ilog("Connecting to RabbitMQ address ${a} - Exchange: ${e}...", ("a", std::string(address))("e", exchangeName_));
-
-      init(io_service, address);
-=======
        : stream_handler(std::move(routes))
        , address_(address)
        , publish_immediately_(publish_immediately)
@@ -76,7 +66,6 @@
       if( error ) return;
       init();
    }
->>>>>>> dcb7eba0
 
       declare_exchange(exchange_type);
    }
