add_executable( ${NODE_EXECUTABLE_NAME} main.cpp )

if( UNIX AND NOT APPLE )
  set(rt_library rt )
endif()

if(EXISTS ${CMAKE_CURRENT_SOURCE_DIR}/../../.git)
  find_package(Git)
  if(GIT_FOUND)
    execute_process(
      COMMAND ${GIT_EXECUTABLE} rev-parse --short=8 HEAD
      WORKING_DIRECTORY "${CMAKE_CURRENT_SOURCE_DIR}/../.."
      OUTPUT_VARIABLE "nodeos_BUILD_VERSION"
      ERROR_QUIET
      OUTPUT_STRIP_TRAILING_WHITESPACE)
    message(STATUS "Git commit revision: ${nodeos_BUILD_VERSION}")
  else()
    set(nodeos_BUILD_VERSION 0)
  endif()
else()
  set(nodeos_BUILD_VERSION 0)
endif()

configure_file(config.hpp.in config.hpp ESCAPE_QUOTES)

target_include_directories(${NODE_EXECUTABLE_NAME} PUBLIC ${CMAKE_CURRENT_BINARY_DIR})

if(UNIX)
  if(APPLE)
    set(whole_archive_flag "-force_load")
    set(no_whole_archive_flag "")
    set(build_id_flag "")
  else()
    set(whole_archive_flag "--whole-archive")
    set(no_whole_archive_flag "--no-whole-archive")
    set(build_id_flag "--build-id")
  endif()
else()
  set(whole_archive_flag "--whole-archive")
  set(no_whole_archive_flag "--no-whole-archive")
  set(build_id_flag "")
endif()

target_link_libraries( ${NODE_EXECUTABLE_NAME}
        PRIVATE appbase version
        PRIVATE -Wl,${whole_archive_flag} login_plugin               -Wl,${no_whole_archive_flag}
        PRIVATE -Wl,${whole_archive_flag} history_plugin             -Wl,${no_whole_archive_flag}
        PRIVATE -Wl,${whole_archive_flag} state_history_plugin       -Wl,${no_whole_archive_flag}
        PRIVATE -Wl,${whole_archive_flag} trace_api_plugin           -Wl,${no_whole_archive_flag}
        PRIVATE -Wl,${whole_archive_flag} history_api_plugin         -Wl,${no_whole_archive_flag}
        PRIVATE -Wl,${whole_archive_flag} chain_api_plugin           -Wl,${no_whole_archive_flag}
        PRIVATE -Wl,${whole_archive_flag} net_plugin                 -Wl,${no_whole_archive_flag}
        PRIVATE -Wl,${whole_archive_flag} net_api_plugin             -Wl,${no_whole_archive_flag}
        PRIVATE -Wl,${whole_archive_flag} txn_test_gen_plugin        -Wl,${no_whole_archive_flag}
        PRIVATE -Wl,${whole_archive_flag} db_size_api_plugin         -Wl,${no_whole_archive_flag}
        PRIVATE -Wl,${whole_archive_flag} producer_api_plugin        -Wl,${no_whole_archive_flag}
        PRIVATE -Wl,${whole_archive_flag} resource_monitor_plugin    -Wl,${no_whole_archive_flag}
        PRIVATE -Wl,${whole_archive_flag} test_control_plugin        -Wl,${no_whole_archive_flag}
        PRIVATE -Wl,${whole_archive_flag} test_control_api_plugin    -Wl,${no_whole_archive_flag}
<<<<<<< HEAD
=======
        PRIVATE -Wl,${whole_archive_flag} amqp_trx_plugin            -Wl,${no_whole_archive_flag}
>>>>>>> d81b13fa
        PRIVATE -Wl,${whole_archive_flag} blockvault_client_plugin    -Wl,${no_whole_archive_flag}
        PRIVATE -Wl,${build_id_flag}
        PRIVATE chain_plugin http_plugin producer_plugin http_client_plugin
        PRIVATE eosio_chain_wrap fc ${CMAKE_DL_LIBS} ${PLATFORM_SPECIFIC_LIBS} )

include(additionalPlugins)

copy_bin( ${NODE_EXECUTABLE_NAME} )
install( TARGETS
   ${NODE_EXECUTABLE_NAME} RUNTIME DESTINATION ${CMAKE_INSTALL_FULL_BINDIR} COMPONENT base
)
install(DIRECTORY DESTINATION ${CMAKE_INSTALL_FULL_LOCALSTATEDIR}/log/eosio
        DIRECTORY_PERMISSIONS OWNER_READ
                              OWNER_WRITE
                              OWNER_EXECUTE
                              GROUP_READ
                              GROUP_WRITE
                              GROUP_EXECUTE
                              WORLD_READ
                              WORLD_EXECUTE
)
install(DIRECTORY DESTINATION ${CMAKE_INSTALL_FULL_LOCALSTATEDIR}/lib/eosio
        DIRECTORY_PERMISSIONS OWNER_READ
                              OWNER_WRITE
                              OWNER_EXECUTE
                              GROUP_READ
                              GROUP_WRITE
                              GROUP_EXECUTE
                              WORLD_READ
                              WORLD_EXECUTE
			)

mas_sign(${NODE_EXECUTABLE_NAME})<|MERGE_RESOLUTION|>--- conflicted
+++ resolved
@@ -57,10 +57,7 @@
         PRIVATE -Wl,${whole_archive_flag} resource_monitor_plugin    -Wl,${no_whole_archive_flag}
         PRIVATE -Wl,${whole_archive_flag} test_control_plugin        -Wl,${no_whole_archive_flag}
         PRIVATE -Wl,${whole_archive_flag} test_control_api_plugin    -Wl,${no_whole_archive_flag}
-<<<<<<< HEAD
-=======
         PRIVATE -Wl,${whole_archive_flag} amqp_trx_plugin            -Wl,${no_whole_archive_flag}
->>>>>>> d81b13fa
         PRIVATE -Wl,${whole_archive_flag} blockvault_client_plugin    -Wl,${no_whole_archive_flag}
         PRIVATE -Wl,${build_id_flag}
         PRIVATE chain_plugin http_plugin producer_plugin http_client_plugin
