--- conflicted
+++ resolved
@@ -829,7 +829,6 @@
    transfer->add_flag("-s,--skip-sign", skip_sign, localized("Specify that unlocked wallet keys should not be used to sign transaction"));
    add_standard_transaction_options(transfer);
    transfer->set_callback([&] {
-<<<<<<< HEAD
       auto transfer = fc::mutable_variant_object
             ("from", sender)
             ("to", recipient)
@@ -840,40 +839,15 @@
             ("action", "transfer")
             ("args", transfer);
 
-      cerr << "before call" << endl;
       auto result = call(json_to_bin_func, args);
-      cerr << "after call" << endl;
-
-      signed_transaction trx;
-      trx.actions.emplace_back(vector<chain::permission_level>{{sender,"active"}},
+
+      std::vector<chain::action> actions;
+      actions.emplace_back(vector<chain::permission_level>{{sender,"active"}},
                                config::eosio_system_acount_name, "transfer", result.get_object()["binargs"].as<bytes>());
 
       if (tx_force_unique) {
          trx.actions.emplace_back( generate_nonce() );
       }
-
-      auto info = get_info();
-      trx.expiration = info.head_block_time + tx_expiration;
-      trx.set_reference_block( info.head_block_id);
-      if (!skip_sign) {
-         sign_transaction(trx);
-      }
-=======
-      std::vector<chain::action> actions;
-
-      if (tx_force_unique) {
-         if (memo.size() == 0) {
-            // use the memo to add a nonce
-            memo = fc::to_string(generate_nonce_value());
-         } else {
-            // add a nonce actions
-            actions.emplace_back( generate_nonce() );
-         }
-      }
-
-      actions.emplace_back( vector<chain::permission_level>{{sender,"active"}},
-                            contracts::transfer{ .from = sender, .to = recipient, .amount = amount, .memo = memo});
->>>>>>> 841b6d8c
 
       send_actions(std::move(actions), skip_sign);
    });
