--- conflicted
+++ resolved
@@ -116,121 +116,6 @@
    cmd->add_flag("-f,--force-unique", tx_force_unique, localized("force the transaction to be unique. this will consume extra bandwidth and remove any protections against accidently issuing the same transaction multiple times"));
 }
 
-<<<<<<< HEAD
-=======
-uint64_t generate_nonce_value() {
-   return fc::time_point::now().time_since_epoch().count();
-}
-
-chain::action generate_nonce() {
-   return chain::action( {}, contracts::nonce{.value = generate_nonce_value()} ); 
-}
-
-vector<chain::permission_level> get_account_permissions(const vector<string>& permissions) {
-   auto fixedPermissions = permissions | boost::adaptors::transformed([](const string& p) {
-      vector<string> pieces;
-      split(pieces, p, boost::algorithm::is_any_of("@"));
-      EOSC_ASSERT(pieces.size() == 2, "Invalid permission: ${p}", ("p", p));
-      return chain::permission_level{ .actor = pieces[0], .permission = pieces[1] };
-   });
-   vector<chain::permission_level> accountPermissions;
-   boost::range::copy(fixedPermissions, back_inserter(accountPermissions));
-   return accountPermissions;
-}
-
-fc::variant call( const std::string& server, uint16_t port,
-                  const std::string& path,
-                  const fc::variant& postdata = fc::variant() );
-
-
-template<typename T>
-fc::variant call( const std::string& server, uint16_t port,
-                  const std::string& path,
-                  const T& v ) { return call( server, port, path, fc::variant(v) ); }
-
-template<typename T>
-fc::variant call( const std::string& path,
-                  const T& v ) { return call( host, port, path, fc::variant(v) ); }
-
-eosio::chain_apis::read_only::get_info_results get_info() {
-  return call(host, port, get_info_func ).as<eosio::chain_apis::read_only::get_info_results>();
-}
-
-void sign_transaction(signed_transaction& trx) {
-   // TODO better error checking
-   const auto& public_keys = call(wallet_host, wallet_port, wallet_public_keys);
-   auto get_arg = fc::mutable_variant_object
-         ("transaction", (transaction)trx)
-         ("available_keys", public_keys);
-   const auto& required_keys = call(host, port, get_required_keys, get_arg);
-   // TODO determine chain id
-   fc::variants sign_args = {fc::variant(trx), required_keys["required_keys"], fc::variant(chain_id_type{})};
-   const auto& signed_trx = call(wallet_host, wallet_port, wallet_sign_trx, sign_args);
-   trx = signed_trx.as<signed_transaction>();
-}
-
-fc::variant push_transaction( signed_transaction& trx, bool skip_sign, packed_transaction::compression_type compression = packed_transaction::none ) {
-    auto info = get_info();
-    trx.expiration = info.head_block_time + tx_expiration;
-    trx.set_reference_block(info.head_block_id);
-
-    if (!skip_sign) {
-       sign_transaction(trx);
-    }
-
-    return call( push_txn_func, packed_transaction(trx, compression) );
-}
-
-fc::variant push_actions(std::vector<chain::action>&& actions, bool skip_sign, packed_transaction::compression_type compression = packed_transaction::none ) {
-   signed_transaction trx;
-   trx.actions = std::forward<decltype(actions)>(actions);
-
-   return push_transaction(trx, skip_sign, compression);
-}
-
-void send_actions(std::vector<chain::action>&& actions, bool skip_sign, packed_transaction::compression_type compression = packed_transaction::none ) {
-   std::cout << fc::json::to_pretty_string(push_actions(std::forward<decltype(actions)>(actions), skip_sign, compression)) << std::endl;
-}
-
-void send_transaction( signed_transaction& trx, bool skip_sign, packed_transaction::compression_type compression = packed_transaction::none  ) {
-   std::cout << fc::json::to_pretty_string(push_transaction(trx, skip_sign, compression)) << std::endl;
-}
-
-void create_account(name creator, name newaccount, public_key_type owner, public_key_type active, bool sign, uint64_t staked_deposit) {
-      auto owner_auth   = eosio::chain::authority{1, {{owner, 1}}, {}};
-      auto active_auth  = eosio::chain::authority{1, {{active, 1}}, {}};
-      auto recovery_auth = eosio::chain::authority{1, {}, {{{creator, "active"}, 1}}};
-
-      asset deposit(staked_deposit);
-
-      vector<chain::action> actions;
-      actions.emplace_back( vector<chain::permission_level>{{creator,"active"}},
-                                contracts::newaccount{creator, newaccount, owner_auth, active_auth, recovery_auth, deposit});
-
-      send_actions(std::move(actions), !sign);
-}
-
-chain::action create_updateauth(const name& account, const name& permission, const name& parent, const authority& auth, const name& permissionAuth) {
-   return action { vector<chain::permission_level>{{account,permissionAuth}},
-                   contracts::updateauth{account, permission, parent, auth}};
-}
-
-chain::action create_deleteauth(const name& account, const name& permission, const name& permissionAuth) {
-   return action { vector<chain::permission_level>{{account,permissionAuth}},
-                   contracts::deleteauth{account, permission}};
-}
-
-chain::action create_linkauth(const name& account, const name& code, const name& type, const name& requirement) {
-   return action { vector<chain::permission_level>{{account,"active"}},
-                   contracts::linkauth{account, code, type, requirement}};
-}
-
-chain::action create_unlinkauth(const name& account, const name& code, const name& type) {
-   return action { vector<chain::permission_level>{{account,"active"}},
-                   contracts::unlinkauth{account, code, type}};
-}
-
->>>>>>> 841b6d8c
 struct set_account_permission_subcommand {
    string accountStr;
    string permissionStr;
@@ -248,64 +133,12 @@
       permissions->add_option("parent", parentStr, localized("[create] The permission name of this parents permission (Defaults to: \"Active\")"));
       permissions->add_flag("-s,--skip-sign", skip_sign, localized("Specify if unlocked wallet keys should be used to sign transaction"));
       add_standard_transaction_options(permissions);
-
-<<<<<<< HEAD
       permissions->set_callback([this] { helper.set_account_permission(accountStr,
                                                                     permissionStr,
                                                                     authorityJsonOrFile,
                                                                     parentStr,
                                                                     permissionAuth,
                                                                     skip_sign); });
-=======
-      permissions->set_callback([this] {
-         name account = name(accountStr);
-         name permission = name(permissionStr);
-         bool is_delete = boost::iequals(authorityJsonOrFile, "null");
-         
-         if (is_delete) {
-            send_actions({create_deleteauth(account, permission, name(permissionAuth))}, skip_sign);
-         } else {
-            authority auth;
-            if (boost::istarts_with(authorityJsonOrFile, "EOS")) {
-               auth = authority(public_key_type(authorityJsonOrFile));
-            } else {
-               fc::variant parsedAuthority;
-               if (boost::istarts_with(authorityJsonOrFile, "{")) {
-                  parsedAuthority = fc::json::from_string(authorityJsonOrFile);
-               } else {
-                  parsedAuthority = fc::json::from_file(authorityJsonOrFile);
-               }
-
-               auth = parsedAuthority.as<authority>();
-            }
-
-            name parent;
-            if (parentStr.size() == 0 && permissionStr != "owner") {
-               // see if we can auto-determine the proper parent
-               const auto account_result = call(get_account_func, fc::mutable_variant_object("account_name", accountStr));
-               const auto& existing_permissions = account_result.get_object()["permissions"].get_array();
-               auto permissionPredicate = [this](const auto& perm) { 
-                  return perm.is_object() && 
-                        perm.get_object().contains("permission") &&
-                        boost::equals(perm.get_object()["permission"].get_string(), permissionStr); 
-               };
-
-               auto itr = boost::find_if(existing_permissions, permissionPredicate);
-               if (itr != existing_permissions.end()) {
-                  parent = name((*itr).get_object()["parent"].get_string());
-               } else {
-                  // if this is a new permission and there is no parent we default to "active"
-                  parent = name("active");
-
-               }
-            } else {
-               parent = name(parentStr);
-            }
-
-            send_actions({create_updateauth(account, permission, parent, auth, name(permissionAuth))}, skip_sign);
-         }      
-      });
->>>>>>> 841b6d8c
    }
 };
 
@@ -324,28 +157,11 @@
       permissions->add_option("requirement", requirementStr, localized("[delete] NULL, [set/update] The permission name require for executing the given action"))->required();
       permissions->add_flag("-s,--skip-sign", skip_sign, localized("Specify if unlocked wallet keys should be used to sign transaction"));
       add_standard_transaction_options(permissions);
-
-<<<<<<< HEAD
       permissions->set_callback([this] { helper.set_action_permission(accountStr,
                                                                            codeStr,
                                                                            typeStr,
                                                                            requirementStr,
                                                                            skip_sign); });
-=======
-      permissions->set_callback([this] {
-         name account = name(accountStr);
-         name code = name(codeStr);
-         name type = name(typeStr);
-         bool is_delete = boost::iequals(requirementStr, "null");
-         
-         if (is_delete) {
-            send_actions({create_unlinkauth(account, code, type)}, skip_sign);
-         } else {
-            name requirement = name(requirementStr);
-            send_actions({create_linkauth(account, code, type, requirement)}, skip_sign);
-         }      
-      });
->>>>>>> 841b6d8c
    }
 };
 
@@ -457,20 +273,8 @@
    createProducer->add_flag("-s,--skip-signature", skip_sign, localized("Specify that unlocked wallet keys should not be used to sign transaction"));
    add_standard_transaction_options(createProducer);
    createProducer->set_callback([&account_name, &ownerKey, &permissions, &skip_sign] {
-<<<<<<< HEAD
        helper.create_producer(account_name, ownerKey, permissions, skip_sign);
       });
-=======
-      if (permissions.empty()) {
-         permissions.push_back(account_name + "@active");
-      }
-      auto account_permissions = get_account_permissions(permissions);
-
-      vector<chain::action> actions;
-      actions.emplace_back(  account_permissions, contracts::setproducer{account_name, public_key_type(ownerKey), chain_config{}} );
-      send_actions(std::move(actions), skip_sign);
-   });
->>>>>>> 841b6d8c
 
    // Get subcommand
    auto get = app.add_subcommand("get", localized("Retrieve various items and information from the blockchain"), false);
@@ -559,33 +363,7 @@
    getTransactions->add_option("account_name", account_name, localized("name of account to query on"))->required();
    getTransactions->add_option("skip_seq", skip_seq, localized("Number of most recent transactions to skip (0 would start at most recent transaction)"));
    getTransactions->add_option("num_seq", num_seq, localized("Number of transactions to return"));
-<<<<<<< HEAD
    getTransactions->set_callback([&] { helper.print_transactions(account_name, skip_seq, num_seq); });
-=======
-   getTransactions->set_callback([&] {
-      auto arg = (skip_seq.empty())
-                  ? fc::mutable_variant_object( "account_name", account_name)
-                  : (num_seq.empty())
-                     ? fc::mutable_variant_object( "account_name", account_name)("skip_seq", skip_seq)
-                     : fc::mutable_variant_object( "account_name", account_name)("skip_seq", skip_seq)("num_seq", num_seq);
-      auto result = call(get_transactions_func, arg);
-      std::cout << fc::json::to_pretty_string(call(get_transactions_func, arg)) << std::endl;
-
-
-      const auto& trxs = result.get_object()["transactions"].get_array();
-      for( const auto& t : trxs ) {
-         const auto& tobj = t.get_object();
-         int64_t seq_num  = tobj["seq_num"].as<int64_t>();
-         string  id       = tobj["transaction_id"].as_string();
-         const auto& trx  = tobj["transaction"].get_object();
-         const auto& data = trx["data"].get_object();
-         const auto& exp  = data["expiration"].as<fc::time_point_sec>();
-         const auto& msgs = data["actions"].get_array();
-         std::cout << tobj["seq_num"].as_string() <<"] " << id << "  " << data["expiration"].as_string() << std::endl;
-      }
-
-   });
->>>>>>> 841b6d8c
 
    // set subcommand
    auto setSubcommand = app.add_subcommand("set", localized("Set or update blockchain state"));
@@ -603,43 +381,7 @@
          ->check(CLI::ExistingFile);
    contractSubcommand->add_flag("-s,--skip-sign", skip_sign, localized("Specify if unlocked wallet keys should be used to sign transaction"));
    add_standard_transaction_options(contractSubcommand);
-<<<<<<< HEAD
    contractSubcommand->set_callback([&] { helper.create_and_update_contract(account, wastPath, abiPath, skip_sign); });
-=======
-   contractSubcommand->set_callback([&] {
-      std::string wast;
-      std::cout << localized("Reading WAST...") << std::endl;
-      fc::read_file_contents(wastPath, wast);
-
-      vector<uint8_t> wasm;
-      const string binary_wasm_header = "\x00\x61\x73\x6d";
-      if(wast.compare(0, 4, binary_wasm_header) == 0) {
-         std::cout << localized("Using already assembled WASM...") << std::endl;
-         wasm = vector<uint8_t>(wast.begin(), wast.end());
-      }
-      else {
-         std::cout << localized("Assembling WASM...") << std::endl;
-         wasm = assemble_wast(wast);
-      }
-
-      contracts::setcode handler;
-      handler.account = account;
-      handler.code.assign(wasm.begin(), wasm.end());
-
-      vector<chain::action> actions;
-      actions.emplace_back( vector<chain::permission_level>{{account,"active"}}, handler);
-
-      if (abi->count()) {
-         contracts::setabi handler;
-         handler.account = account;
-         handler.abi = fc::json::from_file(abiPath).as<contracts::abi_def>();
-         actions.emplace_back( vector<chain::permission_level>{{account,"active"}}, handler);
-      }
-
-      std::cout << localized("Publishing contract...") << std::endl;
-      send_actions(std::move(actions), skip_sign, packed_transaction::zlib);
-   });
->>>>>>> 841b6d8c
 
    // set producer approve/unapprove subcommand
    string producer;
@@ -653,30 +395,12 @@
                               localized("An account and permission level to authorize, as in 'account@permission' (default user@active)"));
    producerSubcommand->add_flag("-s,--skip-signature", skip_sign, localized("Specify that unlocked wallet keys should not be used to sign transaction"));
    add_standard_transaction_options(producerSubcommand);
-<<<<<<< HEAD
    bool approve = producerSubcommand->got_subcommand(approveCommand);
    producerSubcommand->set_callback([&] { helper.approve_unapprove_producer(account_name,
                                                                                  producer,
                                                                                  permissions,
                                                                                  approve,
                                                                                  skip_sign); });
-=======
-   producerSubcommand->set_callback([&] {
-      // don't need to check unapproveCommand because one of approve or unapprove is required
-      bool approve = producerSubcommand->got_subcommand(approveCommand);
-      if (permissions.empty()) {
-         permissions.push_back(account_name + "@active");
-      }
-      auto account_permissions = get_account_permissions(permissions);
-
-      vector<chain::action> actions;
-      actions.emplace_back( account_permissions, contracts::okproducer{account_name, producer, approve});
-
-      push_actions(std::move(actions), skip_sign);
-      std::cout << localized("Set producer approval from ${name} for ${producer} to ${approve}",
-         ("name", account_name)("producer", producer)("value", approve ? "approve" : "unapprove")) << std::endl;
-   });
->>>>>>> 841b6d8c
 
    // set proxy subcommand
    string proxy;
@@ -687,28 +411,10 @@
                                   localized("An account and permission level to authorize, as in 'account@permission' (default user@active)"));
    proxySubcommand->add_flag("-s,--skip-signature", skip_sign, localized("Specify that unlocked wallet keys should not be used to sign transaction"));
    add_standard_transaction_options(proxySubcommand);
-<<<<<<< HEAD
    proxySubcommand->set_callback([&] { helper.set_proxy_account_for_voting(account_name,
                                                                                 proxy,
                                                                                 permissions,
                                                                                 skip_sign); });
-=======
-   proxySubcommand->set_callback([&] {
-      if (permissions.empty()) {
-         permissions.push_back(account_name + "@active");
-      }
-      auto account_permissions = get_account_permissions(permissions);
-      if (proxy.empty()) {
-         proxy = account_name;
-      }
-
-      vector<chain::action> actions;
-      actions.emplace_back( account_permissions, contracts::setproxy{account_name, proxy});
-
-      push_actions(std::move(actions), skip_sign);
-      std::cout << localized("Set proxy for ${name} to ${proxy}", ("name", account_name)("proxy", proxy)) << std::endl;
-   });
->>>>>>> 841b6d8c
 
    // set account
    auto setAccount = setSubcommand->add_subcommand("account", localized("set or update blockchain account state"))->require_subcommand();
@@ -734,7 +440,6 @@
    transfer->add_option("memo", memo, localized("The memo for the transfer"));
    transfer->add_flag("-s,--skip-sign", skip_sign, localized("Specify that unlocked wallet keys should not be used to sign transaction"));
    add_standard_transaction_options(transfer);
-<<<<<<< HEAD
    transfer->set_callback([&] { helper.transfer(sender,
                                                      recipient,
                                                      amount,
@@ -742,28 +447,6 @@
                                                      skip_sign,
                                                      tx_force_unique); });
    // Net subcommand
-=======
-   transfer->set_callback([&] {
-      std::vector<chain::action> actions;
-
-      if (tx_force_unique) {
-         if (memo.size() == 0) {
-            // use the memo to add a nonce
-            memo = fc::to_string(generate_nonce_value());
-         } else {
-            // add a nonce actions
-            actions.emplace_back( generate_nonce() );
-         }
-      }
-
-      actions.emplace_back( vector<chain::permission_level>{{sender,"active"}},
-                            contracts::transfer{ .from = sender, .to = recipient, .amount = amount, .memo = memo});
-
-      send_actions(std::move(actions), skip_sign);
-   });
-
-   // Net subcommand 
->>>>>>> 841b6d8c
    string new_host;
    auto net = app.add_subcommand( "net", localized("Interact with local p2p network connections"), false );
    net->require_subcommand();
@@ -876,35 +559,12 @@
                                  localized("An account and permission level to authorize, as in 'account@permission'"));
    actionsSubcommand->add_flag("-s,--skip-sign", skip_sign, localized("Specify that unlocked wallet keys should not be used to sign transaction"));
    add_standard_transaction_options(actionsSubcommand);
-<<<<<<< HEAD
    actionsSubcommand->set_callback([&] { helper.push_transaction_with_single_action(contract,
                                                                                          action,
                                                                                          data,
                                                                                          permissions,
                                                                                          skip_sign,
-                                                                                         tx_force_unique);
-
-=======
-   actionsSubcommand->set_callback([&] {
-      ilog("Converting argument to binary...");
-      auto arg= fc::mutable_variant_object
-                ("code", contract)
-                ("action", action)
-                ("args", fc::json::from_string(data));
-      auto result = call(json_to_bin_func, arg);
-
-      auto accountPermissions = get_account_permissions(permissions);
-
-      vector<chain::action> actions;
-      actions.emplace_back(accountPermissions, contract, action, result.get_object()["binargs"].as<bytes>());
-
-      if (tx_force_unique) {
-         actions.emplace_back( generate_nonce() );
-      }                                                      
-
-      send_actions(std::move(actions), skip_sign);
->>>>>>> 841b6d8c
-   });
+                                                                                         tx_force_unique); });
 
    // push transaction
    string trxJson;
