//
// sync_client.cpp
// ~~~~~~~~~~~~~~~
//
// Copyright (c) 2003-2012 Christopher M. Kohlhoff (chris at kohlhoff dot com)
//
// Distributed under the Boost Software License, Version 1.0. (See accompanying
// file LICENSE_1_0.txt or copy at http://www.boost.org/LICENSE_1_0.txt)
//

#include <iostream>
#include <istream>
#include <ostream>
#include <string>
#include <regex>
#include <boost/asio.hpp>
#include <boost/asio/ssl.hpp>
#include <fc/variant.hpp>
#include <fc/io/json.hpp>
#include <eosio/chain/exceptions.hpp>
#include <eosio/http_plugin/http_plugin.hpp>
#include <eosio/chain_plugin/chain_plugin.hpp>
#include "httpc.hpp"

using boost::asio::ip::tcp;
namespace eosio { namespace client { namespace http {
   void do_connect(tcp::socket& sock, const std::string& server, const std::string& port) {
      // Get a list of endpoints corresponding to the server name.
      tcp::resolver resolver(sock.get_io_service());
      tcp::resolver::query query(server, port);
      boost::asio::connect(sock, resolver.resolve(query));
   }

   template<class T>
   std::string do_txrx(T& socket, boost::asio::streambuf& request_buff, unsigned int& status_code) {
      // Send the request.
      boost::asio::write(socket, request_buff);

      // Read the response status line. The response streambuf will automatically
      // grow to accommodate the entire line. The growth may be limited by passing
      // a maximum size to the streambuf constructor.
      boost::asio::streambuf response;
      boost::asio::read_until(socket, response, "\r\n");

      // Check that response is OK.
      std::istream response_stream(&response);
      std::string http_version;
      response_stream >> http_version;
      response_stream >> status_code;
      std::string status_message;
      std::getline(response_stream, status_message);
      FC_ASSERT( !(!response_stream || http_version.substr(0, 5) != "HTTP/"), "Invalid Response" );

      // Read the response headers, which are terminated by a blank line.
      boost::asio::read_until(socket, response, "\r\n\r\n");

      // Process the response headers.
      std::string header;
      int response_content_length = -1;
      std::regex clregex(R"xx(^content-length:\s+(\d+))xx", std::regex_constants::icase);
      while (std::getline(response_stream, header) && header != "\r") {
         std::smatch match;
         if(std::regex_search(header, match, clregex))
            response_content_length = std::stoi(match[1]);
      }
      FC_ASSERT(response_content_length >= 0, "Invalid content-length response");

      std::stringstream re;
      // Write whatever content we already have to output.
      response_content_length -= response.size();
      if (response.size() > 0)
         re << &response;

      boost::asio::read(socket, response, boost::asio::transfer_exactly(response_content_length));
      re << &response;

      return re.str();
   }

<<<<<<< HEAD
   parsed_url parse_url( const string& server_url ) {
      parsed_url res;

      //via rfc3986 and modified a bit to suck out the port number
      //Sadly this doesn't work for ipv6 addresses
      std::regex rgx(R"xx(^(([^:/?#]+):)?(//([^:/?#]*)(:(\d+))?)?([^?#]*)(\?([^#]*))?(#(.*))?)xx");
      std::smatch match;
      if(std::regex_search(server_url.begin(), server_url.end(), match, rgx)) {
         res.scheme = match[2];
         res.server = match[4];
         res.port = match[6];
         res.path_prefix = match[7];
      }
      if(res.scheme != "http" && res.scheme != "https")
         FC_THROW("Unrecognized URL scheme (${s}) in URL \"${u}\"", ("s", res.scheme)("u", server_url));
      if(res.server.empty())
         FC_THROW("No server parsed from URL \"${u}\"", ("u", server_url));
      if(res.port.empty())
         res.port = res.scheme == "http" ? "8888" : "443";
      boost::trim_right_if(res.path_prefix, boost::is_any_of("/"));
      return res;
   }

   fc::variant call( const std::string& server_url,
=======
   fc::variant do_http_call( const std::string& server_url,
>>>>>>> f17c28c8
                     const std::string& path,
                     const fc::variant& postdata ) {
   std::string postjson;
   if( !postdata.is_null() )
      postjson = fc::json::to_string( postdata );

   boost::asio::io_service io_service;

   auto url = parse_url( server_url );
       
   boost::asio::streambuf request;
   std::ostream request_stream(&request);
   request_stream << "POST " << url.path_prefix + path << " HTTP/1.0\r\n";
   request_stream << "Host: " << url.server << "\r\n";
   request_stream << "content-length: " << postjson.size() << "\r\n";
   request_stream << "Accept: */*\r\n";
   request_stream << "Connection: close\r\n\r\n";
   request_stream << postjson;

   unsigned int status_code;
   std::string re;

   if(url.scheme == "http") {
      tcp::socket socket(io_service);
      do_connect(socket, url.server, url.port);
      re = do_txrx(socket, request, status_code);
   }
   else { //https
      boost::asio::ssl::context ssl_context(boost::asio::ssl::context::sslv23_client);
#if defined( __APPLE__ )
      //TODO: this is undocumented/not supported; fix with keychain based approach
      ssl_context.load_verify_file("/private/etc/ssl/cert.pem");
#elif defined( _WIN32 )
      FC_THROW("HTTPS on Windows not supported");
#else
      ssl_context.set_default_verify_paths();
#endif

      boost::asio::ssl::stream<boost::asio::ip::tcp::socket> socket(io_service, ssl_context);
      socket.set_verify_mode(boost::asio::ssl::verify_peer);

      do_connect(socket.next_layer(), url.server, url.port);
      socket.handshake(boost::asio::ssl::stream_base::client);
      re = do_txrx(socket, request, status_code);
      //try and do a clean shutdown; but swallow if this fails (other side could have already gave TCP the ax)
      try {socket.shutdown();} catch(...) {}
   }
   
   const auto response_result = fc::json::from_string(re);
   if( status_code == 200 || status_code == 201 || status_code == 202 ) {
      return response_result;
   } else if( status_code == 404 ) {
      // Unknown endpoint
      if (path.compare(0, chain_func_base.size(), chain_func_base) == 0) {
         throw chain::missing_chain_api_plugin_exception(FC_LOG_MESSAGE(error, "Chain API plugin is not enabled"));
      } else if (path.compare(0, wallet_func_base.size(), wallet_func_base) == 0) {
         throw chain::missing_wallet_api_plugin_exception(FC_LOG_MESSAGE(error, "Wallet is not available"));
      } else if (path.compare(0, account_history_func_base.size(), account_history_func_base) == 0) {
         throw chain::missing_account_history_api_plugin_exception(FC_LOG_MESSAGE(error, "Account History API plugin is not enabled"));
      } else if (path.compare(0, net_func_base.size(), net_func_base) == 0) {
         throw chain::missing_net_api_plugin_exception(FC_LOG_MESSAGE(error, "Net API plugin is not enabled"));
      }
   } else {
      auto &&error_info = response_result.as<eosio::error_results>().error;
      // Construct fc exception from error
      const auto &error_details = error_info.details;

      fc::log_messages logs;
      for (auto itr = error_details.begin(); itr != error_details.end(); itr++) {
         const auto& context = fc::log_context(fc::log_level::error, itr->file.data(), itr->line_number, itr->method.data());
         logs.emplace_back(fc::log_message(context, itr->message));
      }

      throw fc::exception(logs, error_info.code, error_info.name, error_info.what);
   }

   FC_ASSERT( status_code == 200, "Error code ${c}\n: ${msg}\n", ("c", status_code)("msg", re) );
   return response_result;
   }
}}}<|MERGE_RESOLUTION|>--- conflicted
+++ resolved
@@ -77,7 +77,6 @@
       return re.str();
    }
 
-<<<<<<< HEAD
    parsed_url parse_url( const string& server_url ) {
       parsed_url res;
 
@@ -101,12 +100,9 @@
       return res;
    }
 
-   fc::variant call( const std::string& server_url,
-=======
    fc::variant do_http_call( const std::string& server_url,
->>>>>>> f17c28c8
-                     const std::string& path,
-                     const fc::variant& postdata ) {
+                             const std::string& path,
+                             const fc::variant& postdata ) {
    std::string postjson;
    if( !postdata.is_null() )
       postjson = fc::json::to_string( postdata );
