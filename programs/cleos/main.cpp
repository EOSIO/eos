--- conflicted
+++ resolved
@@ -453,27 +453,6 @@
          EOSC_ASSERT( !tx_rtn_failure_trace, "ERROR: --return-failure-trace can not be used with --use-old-send-rpc" );
          return call(send_txn_func, pt_v0);
       } else {
-<<<<<<< HEAD
-         try {
-             auto args = fc::mutable_variant_object()
-                        ("return_failure_traces", tx_rtn_failure_trace)
-                        ("transaction", pt_v0);
-            if (tx_read_only){
-               tx_ro_print_json = true;
-               return call(send_ro_txns_func, args);
-            } else {
-               return call(send_txn_func_v2, args);
-            }
-         }
-         catch (chain::missing_chain_api_plugin_exception &) {
-            if (tx_read_only || tx_rtn_failure_trace) {
-               std::cerr << "New RPC /v2/chain/send_transaction or send_ro_transaction may not be supported." << std::endl
-                         << "Add flag --use-old-send-rpc or --use-old-rpc to use old RPC send_transaction or " << std::endl
-                         << "push_transaction instead or submit your transaction to a different node." << std::endl;
-               throw;
-            }
-            return call(send_txn_func, pt_v0);  // With compatible options, silently fall back to v1 API
-=======
 
          if( !amqp_address.empty() ) {
             fc::variant result;
@@ -511,7 +490,6 @@
                }
                return call(send_txn_func, pt_v0);  // With compatible options, silently fall back to v1 API
             }
->>>>>>> 0ed55dc6
          }
       }
    } else {
