/**
  @defgroup eosclienttool

  @section intro Introduction to cleos

  `cleos` is a command line tool that interfaces with the REST api exposed by @ref nodeos. In order to use `cleos` you will need to
  have a local copy of `nodeos` running and configured to load the 'eosio::chain_api_plugin'.

   cleos contains documentation for all of its commands. For a list of all commands known to cleos, simply run it with no arguments:
```
$ ./cleos
Command Line Interface to EOSIO Client
Usage: programs/cleos/cleos [OPTIONS] SUBCOMMAND

Options:
  -h,--help                   Print this help message and exit
  -u,--url TEXT=http://localhost:8888/
                              the http/https URL where nodeos is running
  --wallet-url TEXT=http://localhost:8888/
                              the http/https URL where keosd is running
  -r,--header                 pass specific HTTP header, repeat this option to pass multiple headers
  -n,--no-verify              don't verify peer certificate when using HTTPS
  -v,--verbose                output verbose errors and action output

Subcommands:
  version                     Retrieve version information
  create                      Create various items, on and off the blockchain
  get                         Retrieve various items and information from the blockchain
  set                         Set or update blockchain state
  transfer                    Transfer tokens from account to account
  net                         Interact with local p2p network connections
  wallet                      Interact with local wallet
  sign                        Sign a transaction
  push                        Push arbitrary transactions to the blockchain
  multisig                    Multisig contract commands

```
To get help with any particular subcommand, run it with no arguments as well:
```
$ ./cleos create
Create various items, on and off the blockchain
Usage: ./cleos create SUBCOMMAND

Subcommands:
  key                         Create a new keypair and print the public and private keys
  account                     Create a new account on the blockchain (assumes system contract does not restrict RAM usage)

$ ./cleos create account
Create a new account on the blockchain (assumes system contract does not restrict RAM usage)
Usage: ./cleos create account [OPTIONS] creator name OwnerKey ActiveKey

Positionals:
  creator TEXT                The name of the account creating the new account
  name TEXT                   The name of the new account
  OwnerKey TEXT               The owner public key for the new account
  ActiveKey TEXT              The active public key for the new account

Options:
  -x,--expiration             set the time in seconds before a transaction expires, defaults to 30s
  -f,--force-unique           force the transaction to be unique. this will consume extra bandwidth and remove any protections against accidently issuing the same transaction multiple times
  -s,--skip-sign              Specify if unlocked wallet keys should be used to sign transaction
  -d,--dont-broadcast         don't broadcast transaction to the network (just print to stdout)
  -p,--permission TEXT ...    An account and permission level to authorize, as in 'account@permission' (defaults to 'creator@active')
```
*/

#include <pwd.h>
#include <string>
#include <vector>
#include <regex>
#include <iostream>
#include <fc/crypto/hex.hpp>
#include <fc/variant.hpp>
#include <fc/io/datastream.hpp>
#include <fc/io/json.hpp>
#include <fc/io/console.hpp>
#include <fc/exception/exception.hpp>
#include <fc/variant_object.hpp>
#include <fc/static_variant.hpp>

#include <eosio/chain/name.hpp>
#include <eosio/chain/config.hpp>
#include <eosio/chain/trace.hpp>
#include <eosio/chain_plugin/chain_plugin.hpp>
#include <eosio/chain/contract_types.hpp>
#include <eosio/chain/thread_utils.hpp>

#include <eosio/amqp_trx_plugin/amqp_trx_plugin.hpp>
#include <eosio/amqp/amqp_handler.hpp>

#include <eosio/version/version.hpp>

#pragma push_macro("N")
#undef N

#include <boost/asio.hpp>
#include <boost/format.hpp>
#include <boost/dll/runtime_symbol_info.hpp>
#include <boost/filesystem.hpp>
#include <boost/process.hpp>
#include <boost/process/spawn.hpp>
#include <boost/range/adaptor/transformed.hpp>
#include <boost/algorithm/string/predicate.hpp>
#include <boost/range/algorithm/copy.hpp>

#pragma pop_macro("N")

#include <fc/io/fstream.hpp>

#define CLI11_HAS_FILESYSTEM 0
#include "CLI11.hpp"
#include "help_text.hpp"
#include "localize.hpp"
#include "config.hpp"
#include "httpc.hpp"

using namespace std;
using namespace eosio;
using namespace eosio::chain;
using namespace eosio::client::help;
using namespace eosio::client::http;
using namespace eosio::client::localize;
using namespace eosio::client::config;
using namespace boost::filesystem;

FC_DECLARE_EXCEPTION( explained_exception, 9000000, "explained exception, see error log" );
FC_DECLARE_EXCEPTION( localized_exception, 10000000, "an error occured" );
#define EOSC_ASSERT( TEST, ... ) \
  FC_EXPAND_MACRO( \
    FC_MULTILINE_MACRO_BEGIN \
      if( UNLIKELY(!(TEST)) ) \
      {                                                   \
        std::cerr << localized( __VA_ARGS__ ) << std::endl;  \
        FC_THROW_EXCEPTION( explained_exception, #TEST ); \
      }                                                   \
    FC_MULTILINE_MACRO_END \
  )

//copy pasta from keosd's main.cpp
bfs::path determine_home_directory()
{
   bfs::path home;
   struct passwd* pwd = getpwuid(getuid());
   if(pwd) {
      home = pwd->pw_dir;
   }
   else {
      home = getenv("HOME");
   }
   if(home.empty())
      home = "./";
   return home;
}

std::string clean_output( std::string str ) {
   const bool escape_control_chars = false;
   return fc::escape_string( str, nullptr, escape_control_chars );
}

string default_url = "http://127.0.0.1:8888/";
string default_wallet_url = "unix://" + (determine_home_directory() / "eosio-wallet" / (string(key_store_executable_name) + ".sock")).string();
string wallet_url; //to be set to default_wallet_url in main
string amqp_address;
string amqp_reply_to;
string amqp_queue_name = "trx";
std::map<name, std::string>  abi_files_override;

bool no_verify = false;
vector<string> headers;

auto   tx_expiration = fc::seconds(30);
const fc::microseconds abi_serializer_max_time = fc::seconds(10); // No risk to client side serialization taking a long time
string tx_ref_block_num_or_id;
bool   tx_force_unique = false;
bool   tx_dont_broadcast = false;
bool   tx_return_packed = false;
bool   tx_skip_sign = false;
bool   tx_print_json = false;
bool   tx_use_old_rpc = false;
string tx_json_save_file;
bool   print_request = false;
bool   print_response = false;
bool   no_auto_keosd = false;
bool   verbose = false;

uint8_t  tx_max_cpu_usage = 0;
uint32_t tx_max_net_usage = 0;

uint32_t delaysec = 0;

vector<string> tx_permission;

eosio::client::http::http_context context;

enum class tx_compression_type {
   none,
   zlib,
   default_compression
};
static std::map<std::string, tx_compression_type> compression_type_map{
   {"none", tx_compression_type::none },
   {"zlib", tx_compression_type::zlib }
};
tx_compression_type tx_compression = tx_compression_type::default_compression;
packed_transaction::compression_type to_compression_type( tx_compression_type t ) {
   switch( t ) {
      case tx_compression_type::none: return packed_transaction::compression_type::none;
      case tx_compression_type::zlib: return packed_transaction::compression_type::zlib;
      case tx_compression_type::default_compression: return packed_transaction::compression_type::none;
   }
}

void add_standard_transaction_options(CLI::App* cmd, string default_permission = "") {
   CLI::callback_t parse_expiration = [](CLI::results_t res) -> bool {
      double value_s;
      if (res.size() == 0 || !CLI::detail::lexical_cast(res[0], value_s)) {
         return false;
      }

      tx_expiration = fc::seconds(static_cast<uint64_t>(value_s));
      return true;
   };

   cmd->add_option("-x,--expiration", parse_expiration, localized("Set the time in seconds before a transaction expires, defaults to 30s"));
   cmd->add_flag("-f,--force-unique", tx_force_unique, localized("Force the transaction to be unique. this will consume extra bandwidth and remove any protections against accidently issuing the same transaction multiple times"));
   cmd->add_flag("-s,--skip-sign", tx_skip_sign, localized("Specify if unlocked wallet keys should be used to sign transaction"));
   cmd->add_flag("-j,--json", tx_print_json, localized("Print result as JSON"));
   cmd->add_option("--json-file", tx_json_save_file, localized("Save result in JSON format into a file"));
   cmd->add_flag("-d,--dont-broadcast", tx_dont_broadcast, localized("Don't broadcast transaction to the network (just print to stdout)"));
   cmd->add_flag("--return-packed", tx_return_packed, localized("Used in conjunction with --dont-broadcast to get the packed transaction"));
   cmd->add_option("-r,--ref-block", tx_ref_block_num_or_id, (localized("Set the reference block num or block id used for TAPOS (Transaction as Proof-of-Stake)")));
   cmd->add_flag("--use-old-rpc", tx_use_old_rpc, localized("Use old RPC push_transaction, rather than new RPC send_transaction"));
   cmd->add_option("--compression", tx_compression, localized("Compression for transaction 'none' or 'zlib'"))->transform(
         CLI::CheckedTransformer(compression_type_map, CLI::ignore_case));

   string msg = "An account and permission level to authorize, as in 'account@permission'";
   if(!default_permission.empty())
      msg += " (defaults to '" + default_permission + "')";
   cmd->add_option("-p,--permission", tx_permission, localized(msg.c_str()));

   cmd->add_option("--max-cpu-usage-ms", tx_max_cpu_usage, localized("Set an upper limit on the milliseconds of cpu usage budget, for the execution of the transaction (defaults to 0 which means no limit)"));
   cmd->add_option("--max-net-usage", tx_max_net_usage, localized("Set an upper limit on the net usage budget, in bytes, for the transaction (defaults to 0 which means no limit)"));

   cmd->add_option("--delay-sec", delaysec, localized("Set the delay_sec seconds, defaults to 0s"));
}

bool is_public_key_str(const std::string& potential_key_str) {
   return boost::istarts_with(potential_key_str, "EOS") || boost::istarts_with(potential_key_str, "PUB_R1") ||  boost::istarts_with(potential_key_str, "PUB_K1") ||  boost::istarts_with(potential_key_str, "PUB_WA");
}

class signing_keys_option {
public:
   signing_keys_option() {}
   void add_option(CLI::App* cmd) {
      cmd->add_option("--sign-with", public_key_json, localized("The public key or json array of public keys to sign with"));
   }

   std::vector<public_key_type> get_keys() {
      std::vector<public_key_type> signing_keys;
      if (!public_key_json.empty()) {
         if (is_public_key_str(public_key_json)) {
            try {
               signing_keys.push_back(public_key_type(public_key_json));
            } EOS_RETHROW_EXCEPTIONS(public_key_type_exception, "Invalid public key: ${public_key}", ("public_key", public_key_json))
         } else {
            fc::variant json_keys;
            try {
               json_keys = fc::json::from_string(public_key_json, fc::json::parse_type::relaxed_parser);
            } EOS_RETHROW_EXCEPTIONS(json_parse_exception, "Fail to parse JSON from string: ${string}", ("string", public_key_json));
            try {
               std::vector<public_key_type> keys = json_keys.template as<std::vector<public_key_type>>();
               signing_keys = std::move(keys);
            } EOS_RETHROW_EXCEPTIONS(public_key_type_exception, "Invalid public key array format '${data}'",
                                     ("data", fc::json::to_string(json_keys, fc::time_point::maximum())))
         }
      }
      return signing_keys;
   }
private:
   string public_key_json;
};

signing_keys_option signing_keys_opt;


void add_standard_transaction_options_plus_signing(CLI::App* cmd, string default_permission = "") {
   add_standard_transaction_options(cmd, default_permission);
   signing_keys_opt.add_option(cmd);
}

vector<chain::permission_level> get_account_permissions(const vector<string>& permissions) {
   auto fixedPermissions = permissions | boost::adaptors::transformed([](const string& p) {
      vector<string> pieces;
      split(pieces, p, boost::algorithm::is_any_of("@"));
      if( pieces.size() == 1 ) pieces.push_back( "active" );
      return chain::permission_level{ .actor = name(pieces[0]), .permission = name(pieces[1]) };
   });
   vector<chain::permission_level> accountPermissions;
   boost::range::copy(fixedPermissions, back_inserter(accountPermissions));
   return accountPermissions;
}

vector<chain::permission_level> get_account_permissions(const vector<string>& permissions, const chain::permission_level& default_permission) {
   if (permissions.empty())
      return vector<chain::permission_level>{default_permission};
   else
      return get_account_permissions(tx_permission);
}

template<typename T>
fc::variant call( const std::string& url,
                  const std::string& path,
                  const T& v ) {
   try {
      auto sp = std::make_unique<eosio::client::http::connection_param>(context, parse_url(url) + path, no_verify ? false : true, headers);
      return eosio::client::http::do_http_call(*sp, fc::variant(v), print_request, print_response );
   }
   catch(boost::system::system_error& e) {
      if(url == ::default_url)
         std::cerr << localized("Failed to connect to ${n} at ${u}; is ${n} running?", ("n", node_executable_name)("u", url)) << std::endl;
      else if(url == ::wallet_url)
         std::cerr << localized("Failed to connect to ${k} at ${u}; is ${k} running?", ("k", key_store_executable_name)("u", url)) << std::endl;
      throw connection_exception(fc::log_messages{FC_LOG_MESSAGE(error, e.what())});
   }
}

template<typename T>
fc::variant call( const std::string& path,
                  const T& v ) { return call( default_url, path, fc::variant( v) ); }

template<>
fc::variant call( const std::string& url,
                  const std::string& path) { return call( url, path, fc::variant() ); }

eosio::chain_apis::read_only::get_info_results get_info() {
   return call(default_url, get_info_func).as<eosio::chain_apis::read_only::get_info_results>();
}

string generate_nonce_string() {
   return fc::to_string(fc::time_point::now().time_since_epoch().count());
}

chain::action generate_nonce_action() {
   return chain::action( {}, config::null_account_name, name("nonce"), fc::raw::pack(fc::time_point::now().time_since_epoch().count()));
}

//resolver for ABI serializer to decode actions in proposed transaction in multisig contract
auto abi_serializer_resolver = [](const name& account) -> std::optional<abi_serializer> {
  static unordered_map<account_name, std::optional<abi_serializer> > abi_cache;
  auto it = abi_cache.find( account );
  if ( it == abi_cache.end() ) {

    std::optional<abi_serializer> abis;
    if (abi_files_override.find(account) != abi_files_override.end()) {
      abis.emplace( fc::json::from_file(abi_files_override[account]).as<abi_def>(), abi_serializer::create_yield_function( abi_serializer_max_time ));
    } else {
      const auto raw_abi_result = call(get_raw_abi_func, fc::mutable_variant_object("account_name", account));
      const auto raw_abi_blob = raw_abi_result["abi"].as_blob().data;
      if (raw_abi_blob.size() != 0) {
        abis.emplace(fc::raw::unpack<abi_def>(raw_abi_blob), abi_serializer::create_yield_function( abi_serializer_max_time ));
      } else {
        std::cerr << "ABI for contract " << account.to_string() << " not found. Action data will be shown in hex only." << std::endl;
      }
    }
    abi_cache.emplace( account, abis );

    return abis;
  }

  return it->second;
};

auto abi_serializer_resolver_empty = [](const name& account) -> std::optional<abi_serializer> {
   return std::optional<abi_serializer>();
};

void prompt_for_wallet_password(string& pw, const string& name) {
   if(pw.size() == 0 && name != "SecureEnclave") {
      std::cout << localized("password: ");
      fc::set_console_echo(false);
      std::getline( std::cin, pw, '\n' );
      fc::set_console_echo(true);
   }
}

fc::variant determine_required_keys(const signed_transaction& trx) {
   // TODO better error checking
   //wdump((trx));
   const auto& public_keys = call(wallet_url, wallet_public_keys);
   auto get_arg = fc::mutable_variant_object
           ("transaction", (transaction)trx)
           ("available_keys", public_keys);
   const auto& required_keys = call(get_required_keys, get_arg);
   return required_keys["required_keys"];
}

void sign_transaction(signed_transaction& trx, fc::variant& required_keys, const chain_id_type& chain_id) {
   fc::variants sign_args = {fc::variant(trx), required_keys, fc::variant(chain_id)};
   const auto& signed_trx = call(wallet_url, wallet_sign_trx, sign_args);
   trx = signed_trx.as<signed_transaction>();
}

fc::variant push_transaction( signed_transaction& trx, const std::vector<public_key_type>& signing_keys = std::vector<public_key_type>() )
{
   auto info = get_info();

   if (trx.signatures.size() == 0) { // #5445 can't change txn content if already signed
      trx.expiration = info.head_block_time + tx_expiration;

      // Set tapos, default to last irreversible block if it's not specified by the user
      block_id_type ref_block_id = info.last_irreversible_block_id;
      try {
         fc::variant ref_block;
         if (!tx_ref_block_num_or_id.empty()) {
            ref_block = call(get_block_func, fc::mutable_variant_object("block_num_or_id", tx_ref_block_num_or_id));
            ref_block_id = ref_block["id"].as<block_id_type>();
         }
      } EOS_RETHROW_EXCEPTIONS(invalid_ref_block_exception, "Invalid reference block num or id: ${block_num_or_id}", ("block_num_or_id", tx_ref_block_num_or_id));
      trx.set_reference_block(ref_block_id);

      if (tx_force_unique) {
         trx.context_free_actions.emplace_back( generate_nonce_action() );
      }

      trx.max_cpu_usage_ms = tx_max_cpu_usage;
      trx.max_net_usage_words = (tx_max_net_usage + 7)/8;
      trx.delay_sec = delaysec;
   }

   if (!tx_skip_sign) {
      fc::variant required_keys;
      if (signing_keys.size() > 0) {
         required_keys = fc::variant(signing_keys);
      }
      else {
         required_keys = determine_required_keys(trx);
      }
      sign_transaction(trx, required_keys, info.chain_id);
   }

   packed_transaction::compression_type compression = to_compression_type( tx_compression );
   if (!tx_dont_broadcast) {
      if (tx_use_old_rpc) {
         return call(push_txn_func, packed_transaction_v0(trx, compression));
      } else {
         if( !amqp_address.empty() ) {
            fc::variant result;
            eosio::transaction_msg msg{packed_transaction( std::move( trx ), true, compression )};
            auto buf = fc::raw::pack( msg );
            const auto& tid = std::get<packed_transaction>(msg).id();
            string id = tid.str();
            eosio::amqp_handler qp_trx( amqp_address, fc::seconds(5), fc::milliseconds(100), []( const std::string& err ) {
               std::cerr << "AMQP trx error: " << err << std::endl;
               exit( 1 );
            } );
            result = fc::mutable_variant_object()
                  ( "transaction_id", id )
                  ( "status", "submitted" );
            qp_trx.publish( "", amqp_queue_name, std::move( id ), amqp_reply_to, std::move( buf ) );
            return result;
         } else {
            try {
               return call( send_txn_func, packed_transaction_v0( trx, compression ) );
            } catch( chain::missing_chain_api_plugin_exception& ) {
               std::cerr << "New RPC send_transaction may not be supported. "
                            "Add flag --use-old-rpc to use old RPC push_transaction instead." << std::endl;
               throw;
            }
         }
      }
   } else {
      if (!tx_return_packed) {
         try {
            fc::variant unpacked_data_trx;
            abi_serializer::to_variant(trx, unpacked_data_trx, abi_serializer_resolver, abi_serializer::create_yield_function( abi_serializer_max_time ));
            return unpacked_data_trx;
         } catch (...) {
            return fc::variant(trx);
         }
      } else {
        return fc::variant(packed_transaction_v0(trx, compression));
      }
   }
}

fc::variant push_actions(std::vector<chain::action>&& actions, const std::vector<public_key_type>& signing_keys = std::vector<public_key_type>() ) {
   signed_transaction trx;
   trx.actions = std::forward<decltype(actions)>(actions);

   return push_transaction(trx, signing_keys);
}

void print_return_value( const fc::variant& at ) {
   std::string return_value, return_value_prefix{"return value: "};
   const auto  & iter_value = at.get_object().find("return_value_data");
   const auto  & iter_hex   = at.get_object().find("return_value_hex_data");

   if( iter_value != at.get_object().end() ) {
      return_value = fc::json::to_string(iter_value->value(), fc::time_point::maximum());
   }
   else if( iter_hex != at.get_object().end() ) {
      return_value = iter_hex->value().as_string();
      return_value_prefix = "return value (hex): ";
   }

   if( !return_value.empty() ) {
      if( return_value.size() > 100 ) {
         return_value = return_value.substr(0, 100) + "...";
      }
      cout << "=>" << std::setw(46) << std::right << return_value_prefix << return_value << "\n";
   }
}

void print_action( const fc::variant& at ) {
   auto receiver = at["receiver"].as_string();
   const auto& act = at["act"].get_object();
   auto code = act["account"].as_string();
   auto func = act["name"].as_string();
   auto args = fc::json::to_string( act["data"], fc::time_point::maximum() );
   auto console = at["console"].as_string();

   /*
   if( code == "eosio" && func == "setcode" )
      args = args.substr(40)+"...";
   if( name(code) == config::system_account_name && func == "setabi" )
      args = args.substr(40)+"...";
   */
   if( args.size() > 100 ) args = args.substr(0,100) + "...";
   cout << "#" << std::setw(14) << right << receiver << " <= " << std::setw(28) << std::left << (code +"::" + func) << " " << args << "\n";
   print_return_value(at);
   if( console.size() ) {
      std::stringstream ss(console);
      string line;
      while( std::getline( ss, line ) ) {
         cout << ">> " << clean_output( std::move( line ) ) << "\n";
         if( !verbose ) break;
         line.clear();
      }
   }
}

bytes variant_to_bin( const account_name& account, const action_name& action, const fc::variant& action_args_var ) {
   auto abis = abi_serializer_resolver( account );
   FC_ASSERT( abis, "No ABI found for ${contract}", ("contract", account));

   auto action_type = abis->get_action_type( action );
   FC_ASSERT( !action_type.empty(), "Unknown action ${action} in contract ${contract}", ("action", action)( "contract", account ));
   return abis->variant_to_binary( action_type, action_args_var, abi_serializer::create_yield_function( abi_serializer_max_time ) );
}

fc::variant bin_to_variant( const account_name& account, const action_name& action, const bytes& action_args) {
   auto abis = abi_serializer_resolver( account );
   FC_ASSERT( abis, "No ABI found for ${contract}", ("contract", account));

   auto action_type = abis->get_action_type( action );
   FC_ASSERT( !action_type.empty(), "Unknown action ${action} in contract ${contract}", ("action", action)( "contract", account ));
   return abis->binary_to_variant( action_type, action_args, abi_serializer::create_yield_function( abi_serializer_max_time ) );
}

fc::variant json_from_file_or_string(const string& file_or_str, fc::json::parse_type ptype = fc::json::parse_type::legacy_parser)
{
   regex r("^[ \t]*[\{\[]");
   if ( !regex_search(file_or_str, r) && fc::is_regular_file(file_or_str) ) {
      try {
         return fc::json::from_file(file_or_str, ptype);
      } EOS_RETHROW_EXCEPTIONS(json_parse_exception, "Fail to parse JSON from file: ${file}", ("file", file_or_str));

   } else {
      try {
         return fc::json::from_string(file_or_str, ptype);
      } EOS_RETHROW_EXCEPTIONS(json_parse_exception, "Fail to parse JSON from string: ${string}", ("string", file_or_str));
   }
}

bytes json_or_file_to_bin( const account_name& account, const action_name& action, const string& data_or_filename ) {
   fc::variant action_args_var;
   if( !data_or_filename.empty() ) {
      action_args_var = json_from_file_or_string(data_or_filename, fc::json::parse_type::relaxed_parser);
   }
   return variant_to_bin( account, action, action_args_var );
}

void print_action_tree( const fc::variant& action ) {
   print_action( action );
   if( action.get_object().contains( "inline_traces" ) ) {
      const auto& inline_traces = action["inline_traces"].get_array();
      for( const auto& t : inline_traces ) {
         print_action_tree( t );
      }
   }
}

void print_result( const fc::variant& result ) { try {
      if (result.is_object() && result.get_object().contains("processed")) {
         const auto& processed = result["processed"];
         const auto& transaction_id = processed["id"].as_string();
         string status = "failed";
         int64_t net = -1;
         int64_t cpu = -1;
         if( processed.get_object().contains( "receipt" )) {
            const auto& receipt = processed["receipt"];
            if( receipt.is_object()) {
               status = receipt["status"].as_string();
               net = receipt["net_usage_words"].as_int64() * 8;
               cpu = receipt["cpu_usage_us"].as_int64();
            }
         }

         cerr << status << " transaction: " << transaction_id << "  ";
         if( net < 0 ) {
            cerr << "<unknown>";
         } else {
            cerr << net;
         }
         cerr << " bytes  ";
         if( cpu < 0 ) {
            cerr << "<unknown>";
         } else {
            cerr << cpu;
         }

         cerr << " us\n";

         if( status == "failed" ) {
            auto soft_except = processed["except"].as<std::optional<fc::exception>>();
            if( soft_except ) {
               edump((soft_except->to_detail_string()));
            }
         } else {
            const auto& actions = processed["action_traces"].get_array();
            for( const auto& a : actions ) {
               print_action_tree( a );
            }
            wlog( "\rwarning: transaction executed locally, but may not be confirmed by the network yet" );
         }
      } else {
         cerr << fc::json::to_pretty_string( result ) << endl;
      }
} FC_CAPTURE_AND_RETHROW() }

using std::cout;
void send_actions(std::vector<chain::action>&& actions, const std::vector<public_key_type>& signing_keys = std::vector<public_key_type>() ) {
   std::ofstream out;
   if (tx_json_save_file.length()) {
      out.open(tx_json_save_file);
      EOSC_ASSERT(!out.fail(), "ERROR: Failed to create file \"${p}\"", ("p", tx_json_save_file));
   }
   auto result = push_actions( move(actions), signing_keys);

   string jsonstr;
   if (tx_json_save_file.length()) {
      jsonstr = fc::json::to_pretty_string( result );
      out << jsonstr;
      out.close();
   }
   if( tx_print_json ) {
      if (jsonstr.length() == 0) {
         jsonstr = fc::json::to_pretty_string( result );
      }
      cout << jsonstr << endl;
   } else {
      print_result( result );
   }
}

chain::permission_level to_permission_level(const std::string& s) {
   auto at_pos = s.find('@');
   return permission_level { name(s.substr(0, at_pos)), name(s.substr(at_pos + 1)) };
}

chain::action create_newaccount(const name& creator, const name& newaccount, authority owner, authority active) {
   return action {
      get_account_permissions(tx_permission, {creator,config::active_name}),
      eosio::chain::newaccount{
         .creator      = creator,
         .name         = newaccount,
         .owner        = owner,
         .active       = active
      }
   };
}

chain::action create_action(const vector<permission_level>& authorization, const account_name& code, const action_name& act, const fc::variant& args) {
   return chain::action{authorization, code, act, variant_to_bin(code, act, args)};
}

chain::action create_buyram(const name& creator, const name& newaccount, const asset& quantity) {
   fc::variant act_payload = fc::mutable_variant_object()
         ("payer", creator.to_string())
         ("receiver", newaccount.to_string())
         ("quant", quantity.to_string());
   return create_action(get_account_permissions(tx_permission, {creator,config::active_name}),
                        config::system_account_name, "buyram"_n, act_payload);
}

chain::action create_buyrambytes(const name& creator, const name& newaccount, uint32_t numbytes) {
   fc::variant act_payload = fc::mutable_variant_object()
         ("payer", creator.to_string())
         ("receiver", newaccount.to_string())
         ("bytes", numbytes);
   return create_action(get_account_permissions(tx_permission, {creator,config::active_name}),
                        config::system_account_name, "buyrambytes"_n, act_payload);
}

chain::action create_delegate(const name& from, const name& receiver, const asset& net, const asset& cpu, bool transfer) {
   fc::variant act_payload = fc::mutable_variant_object()
         ("from", from.to_string())
         ("receiver", receiver.to_string())
         ("stake_net_quantity", net.to_string())
         ("stake_cpu_quantity", cpu.to_string())
         ("transfer", transfer);
   return create_action(get_account_permissions(tx_permission, {from,config::active_name}),
                        config::system_account_name, "delegatebw"_n, act_payload);
}

fc::variant regproducer_variant(const account_name& producer, const public_key_type& key, const string& url, uint16_t location) {
   return fc::mutable_variant_object()
            ("producer", producer)
            ("producer_key", key)
            ("url", url)
            ("location", location)
            ;
}

chain::action create_open(const string& contract, const name& owner, symbol sym, const name& ram_payer) {
   auto open_ = fc::mutable_variant_object
      ("owner", owner)
      ("symbol", sym)
      ("ram_payer", ram_payer);
    return action {
      get_account_permissions(tx_permission, {ram_payer, config::active_name}),
      name(contract), "open"_n, variant_to_bin( name(contract), "open"_n, open_ )
   };
}

chain::action create_transfer(const string& contract, const name& sender, const name& recipient, asset amount, const string& memo ) {

   auto transfer = fc::mutable_variant_object
      ("from", sender)
      ("to", recipient)
      ("quantity", amount)
      ("memo", memo);

   return action {
      get_account_permissions(tx_permission, {sender,config::active_name}),
      name(contract), "transfer"_n, variant_to_bin( name(contract), "transfer"_n, transfer )
   };
}

chain::action create_setabi(const name& account, const bytes& abi) {
   return action {
      get_account_permissions(tx_permission, {account,config::active_name}),
      setabi{
         .account   = account,
         .abi       = abi
      }
   };
}

chain::action create_setcode(const name& account, const bytes& code) {
   return action {
      get_account_permissions(tx_permission, {account,config::active_name}),
      setcode{
         .account   = account,
         .vmtype    = 0,
         .vmversion = 0,
         .code      = code
      }
   };
}

chain::action create_updateauth(const name& account, const name& permission, const name& parent, const authority& auth) {
   return action { get_account_permissions(tx_permission, {account,config::active_name}),
                   updateauth{account, permission, parent, auth}};
}

chain::action create_deleteauth(const name& account, const name& permission) {
   return action { get_account_permissions(tx_permission, {account,config::active_name}),
                   deleteauth{account, permission}};
}

chain::action create_linkauth(const name& account, const name& code, const name& type, const name& requirement) {
   return action { get_account_permissions(tx_permission, {account,config::active_name}),
                   linkauth{account, code, type, requirement}};
}

chain::action create_unlinkauth(const name& account, const name& code, const name& type) {
   return action { get_account_permissions(tx_permission, {account,config::active_name}),
                   unlinkauth{account, code, type}};
}

authority parse_json_authority(const std::string& authorityJsonOrFile) {
   fc::variant authority_var = json_from_file_or_string(authorityJsonOrFile);
   try {
      return authority_var.as<authority>();
   } EOS_RETHROW_EXCEPTIONS(authority_type_exception, "Invalid authority format '${data}'",
                            ("data", fc::json::to_string(authority_var, fc::time_point::maximum())))
}

authority parse_json_authority_or_key(const std::string& authorityJsonOrFile) {
   if (is_public_key_str(authorityJsonOrFile)) {
      try {
         return authority(public_key_type(authorityJsonOrFile));
      } EOS_RETHROW_EXCEPTIONS(public_key_type_exception, "Invalid public key: ${public_key}", ("public_key", authorityJsonOrFile))
   } else {
      auto result = parse_json_authority(authorityJsonOrFile);
      EOS_ASSERT( eosio::chain::validate(result), authority_type_exception, "Authority failed validation! ensure that keys, accounts, and waits are sorted and that the threshold is valid and satisfiable!");
      return result;
   }
}

asset to_asset( account_name code, const string& s ) {
   static map< pair<account_name, eosio::chain::symbol_code>, eosio::chain::symbol> cache;
   auto a = asset::from_string( s );
   eosio::chain::symbol_code sym = a.get_symbol().to_symbol_code();
   auto it = cache.find( make_pair(code, sym) );
   auto sym_str = a.symbol_name();
   if ( it == cache.end() ) {
      auto json = call(get_currency_stats_func, fc::mutable_variant_object("json", false)
                       ("code", code)
                       ("symbol", sym_str)
      );
      auto obj = json.get_object();
      auto obj_it = obj.find( sym_str );
      if (obj_it != obj.end()) {
         auto result = obj_it->value().as<eosio::chain_apis::read_only::get_currency_stats_result>();
         auto p = cache.emplace( make_pair( code, sym ), result.max_supply.get_symbol() );
         it = p.first;
      } else {
         EOS_THROW(symbol_type_exception, "Symbol ${s} is not supported by token contract ${c}", ("s", sym_str)("c", code));
      }
   }
   auto expected_symbol = it->second;
   if ( a.decimals() < expected_symbol.decimals() ) {
      auto factor = expected_symbol.precision() / a.precision();
      a = asset( a.get_amount() * factor, expected_symbol );
   } else if ( a.decimals() > expected_symbol.decimals() ) {
      EOS_THROW(symbol_type_exception, "Too many decimal digits in {a}, only {d} supported",
                ("a", a.to_string())("d", expected_symbol.decimals()));
   } // else precision matches
   return a;
}

inline asset to_asset( const string& s ) {
   return to_asset( "eosio.token"_n, s );
}

struct set_account_permission_subcommand {
   string account;
   string permission;
   string authority_json_or_file;
   string parent;
   bool add_code = false;
   bool remove_code = false;

   set_account_permission_subcommand(CLI::App* accountCmd) {
      auto permissions = accountCmd->add_subcommand("permission", localized("Set parameters dealing with account permissions"));
      permissions->add_option("account", account, localized("The account to set/delete a permission authority for"))->required();
      permissions->add_option("permission", permission, localized("The permission name to set/delete an authority for"))->required();
      permissions->add_option("authority", authority_json_or_file, localized("[delete] NULL, [create/update] public key, JSON string or filename defining the authority, [code] contract name"));
      permissions->add_option("parent", parent, localized("[create] The permission name of this parents permission, defaults to 'active'"));
      permissions->add_flag("--add-code", add_code, localized("[code] add '${code}' permission to specified permission authority", ("code", name(config::eosio_code_name))));
      permissions->add_flag("--remove-code", remove_code, localized("[code] remove '${code}' permission from specified permission authority", ("code", name(config::eosio_code_name))));

      add_standard_transaction_options(permissions, "account@active");

      permissions->callback([this] {
         EOSC_ASSERT( !(add_code && remove_code), "ERROR: Either --add-code or --remove-code can be set" );
         EOSC_ASSERT( (add_code ^ remove_code) || !authority_json_or_file.empty(), "ERROR: authority should be specified unless add or remove code permission" );

         authority auth;

         bool need_parent = parent.empty() && (name(permission) != name("owner"));
         bool need_auth = add_code || remove_code;

         if ( !need_auth && boost::iequals(authority_json_or_file, "null") ) {
            send_actions( { create_deleteauth(name(account), name(permission)) } );
            return;
         }

         if ( need_parent || need_auth ) {
            fc::variant json = call(get_account_func, fc::mutable_variant_object("account_name", account));
            auto res = json.as<eosio::chain_apis::read_only::get_account_results>();
            auto itr = std::find_if(res.permissions.begin(), res.permissions.end(), [&](const auto& perm) {
               return perm.perm_name == name(permission);
            });

            if ( need_parent ) {
               // see if we can auto-determine the proper parent
               if ( itr != res.permissions.end() ) {
                  parent = (*itr).parent.to_string();
               } else {
                  // if this is a new permission and there is no parent we default to "active"
                  parent = config::active_name.to_string();
               }
            }

            if ( need_auth ) {
               auto actor = (authority_json_or_file.empty()) ? name(account) : name(authority_json_or_file);
               auto code_name = config::eosio_code_name;

               if ( itr != res.permissions.end() ) {
                  // fetch existing authority
                  auth = std::move((*itr).required_auth);

                  auto code_perm = permission_level { actor, code_name };
                  auto itr2 = std::lower_bound(auth.accounts.begin(), auth.accounts.end(), code_perm, [&](const auto& perm_level, const auto& value) {
                     return perm_level.permission < value; // Safe since valid authorities must order the permissions in accounts in ascending order
                  });

                  if ( add_code ) {
                     if ( itr2 != auth.accounts.end() && itr2->permission == code_perm ) {
                        // authority already contains code permission, promote its weight to satisfy threshold
                        if ( (*itr2).weight < auth.threshold ) {
                           if ( auth.threshold > std::numeric_limits<weight_type>::max() ) {
                              std::cerr << "ERROR: Threshold is too high to be satisfied by sole code permission" << std::endl;
                              return;
                           }
                           std::cerr << localized("The weight of '${actor}@${code}' in '${permission}' permission authority will be increased up to threshold",
                                                  ("actor", actor)("code", code_name)("permission", permission)) << std::endl;
                           (*itr2).weight = static_cast<weight_type>(auth.threshold);
                        } else {
                           std::cerr << localized("ERROR: The permission '${permission}' already contains '${actor}@${code}'",
                                                  ("permission", permission)("actor", actor)("code", code_name)) << std::endl;
                           return ;
                        }
                     } else {
                        // add code permission to specified authority
                        if ( auth.threshold > std::numeric_limits<weight_type>::max() ) {
                           std::cerr << "ERROR: Threshold is too high to be satisfied by sole code permission" << std::endl;
                           return;
                        }
                        auth.accounts.insert( itr2, permission_level_weight {
                           .permission = { actor, code_name },
                           .weight = static_cast<weight_type>(auth.threshold)
                        });
                     }
                  } else {
                     if ( itr2 != auth.accounts.end() && itr2->permission == code_perm ) {
                        // remove code permission, if authority becomes empty by the removal of code permission, delete permission
                        auth.accounts.erase( itr2 );
                        if ( auth.keys.empty() && auth.accounts.empty() && auth.waits.empty() ) {
                           send_actions( { create_deleteauth(name(account), name(permission)) } );
                           return;
                        }
                     } else {
                        // authority doesn't contain code permission
                        std::cerr << localized("ERROR: '${actor}@${code}' does not exist in '${permission}' permission authority",
                                               ("actor", actor)("code", code_name)("permission", permission)) << std::endl;
                        return;
                     }
                  }
               } else {
                  if ( add_code ) {
                     // create new permission including code permission
                     auth.threshold = 1;
                     auth.accounts.push_back( permission_level_weight {
                        .permission = { actor, code_name },
                        .weight = 1
                     });
                  } else {
                     // specified permission doesn't exist, so failed to remove code permission from it
                     std::cerr << localized("ERROR: The permission '${permission}' does not exist", ("permission", permission)) << std::endl;
                     return;
                  }
               }
            }
         }

         if ( !need_auth ) {
            auth = parse_json_authority_or_key(authority_json_or_file);
         }

         send_actions( { create_updateauth(name(account), name(permission), name(parent), auth) } );
      });
   }
};

struct set_action_permission_subcommand {
   string accountStr;
   string codeStr;
   string typeStr;
   string requirementStr;

   set_action_permission_subcommand(CLI::App* actionRoot) {
      auto permissions = actionRoot->add_subcommand("permission", localized("Set paramaters dealing with account permissions"));
      permissions->add_option("account", accountStr, localized("The account to set/delete a permission authority for"))->required();
      permissions->add_option("code", codeStr, localized("The account that owns the code for the action"))->required();
      permissions->add_option("type", typeStr, localized("The type of the action"))->required();
      permissions->add_option("requirement", requirementStr, localized("[delete] NULL, [set/update] The permission name require for executing the given action"))->required();

      add_standard_transaction_options_plus_signing(permissions, "account@active");

      permissions->callback([this] {
         name account = name(accountStr);
         name code = name(codeStr);
         name type = name(typeStr);
         bool is_delete = boost::iequals(requirementStr, "null");

         if (is_delete) {
            send_actions({create_unlinkauth(account, code, type)}, signing_keys_opt.get_keys());
         } else {
            name requirement = name(requirementStr);
            send_actions({create_linkauth(account, code, type, requirement)}, signing_keys_opt.get_keys());
         }
      });
   }
};


bool local_port_used() {
    using namespace boost::asio;

    io_service ios;
    local::stream_protocol::endpoint endpoint(wallet_url.substr(strlen("unix://")));
    local::stream_protocol::socket socket(ios);
    boost::system::error_code ec;
    socket.connect(endpoint, ec);

    return !ec;
}

void try_local_port(uint32_t duration) {
   using namespace std::chrono;
   auto start_time = duration_cast<std::chrono::milliseconds>( system_clock::now().time_since_epoch() ).count();
   while ( !local_port_used()) {
      if (duration_cast<std::chrono::milliseconds>( system_clock::now().time_since_epoch()).count() - start_time > duration ) {
         std::cerr << "Unable to connect to " << key_store_executable_name << ", if " << key_store_executable_name << " is running please kill the process and try again.\n";
         throw connection_exception(fc::log_messages{FC_LOG_MESSAGE(error, "Unable to connect to ${k}", ("k", key_store_executable_name))});
      }
   }
}

void ensure_keosd_running(CLI::App* app) {
    if (no_auto_keosd)
        return;
    // get, version, net, convert do not require keosd
    if (tx_skip_sign || app->got_subcommand("get") || app->got_subcommand("version") || app->got_subcommand("net") || app->got_subcommand("convert"))
        return;
    if (app->get_subcommand("create")->got_subcommand("key")) // create key does not require wallet
       return;
    if (app->get_subcommand("multisig")->got_subcommand("review")) // multisig review does not require wallet
       return;
    if (auto* subapp = app->get_subcommand("system")) {
       if (subapp->got_subcommand("listproducers") || subapp->got_subcommand("listbw") || subapp->got_subcommand("bidnameinfo")) // system list* do not require wallet
         return;
    }
    if (wallet_url != default_wallet_url)
      return;

    if (local_port_used())
       return;

    boost::filesystem::path binPath = boost::dll::program_location();
    binPath.remove_filename();
    // This extra check is necessary when running cleos like this: ./cleos ...
    if (binPath.filename_is_dot())
        binPath.remove_filename();
    binPath.append(key_store_executable_name); // if cleos and keosd are in the same installation directory
    if (!boost::filesystem::exists(binPath)) {
        binPath.remove_filename().remove_filename().append("keosd").append(key_store_executable_name);
    }

    if (boost::filesystem::exists(binPath)) {
        namespace bp = boost::process;
        binPath = boost::filesystem::canonical(binPath);

        vector<std::string> pargs;
        pargs.push_back("--http-server-address");
        pargs.push_back("");
        pargs.push_back("--https-server-address");
        pargs.push_back("");
        pargs.push_back("--unix-socket-path");
        pargs.push_back(string(key_store_executable_name) + ".sock");

        ::boost::process::child keos(binPath, pargs,
                                     bp::std_in.close(),
                                     bp::std_out > bp::null,
                                     bp::std_err > bp::null);
        if (keos.running()) {
            std::cerr << binPath << " launched" << std::endl;
            keos.detach();
            try_local_port(2000);
        } else {
            std::cerr << "No wallet service listening on " << wallet_url << ". Failed to launch " << binPath << std::endl;
        }
    } else {
        std::cerr << "No wallet service listening on "
                  << ". Cannot automatically start " << key_store_executable_name << " because " << key_store_executable_name << " was not found." << std::endl;
    }
}


CLI::callback_t obsoleted_option_host_port = [](CLI::results_t) {
   std::cerr << localized("Host and port options (-H, --wallet-host, etc.) have been replaced with -u/--url and --wallet-url\n"
                          "Use for example -u http://localhost:8888 or --url https://example.invalid/\n");
   exit(1);
   return false;
};

struct register_producer_subcommand {
   string producer_str;
   string producer_key_str;
   string url;
   uint16_t loc = 0;

   register_producer_subcommand(CLI::App* actionRoot) {
      auto register_producer = actionRoot->add_subcommand("regproducer", localized("Register a new producer"));
      register_producer->add_option("account", producer_str, localized("The account to register as a producer"))->required();
      register_producer->add_option("producer_key", producer_key_str, localized("The producer's public key"))->required();
      register_producer->add_option("url", url, localized("The URL where info about producer can be found"), true);
      register_producer->add_option("location", loc, localized("Relative location for purpose of nearest neighbor scheduling"), true);
      add_standard_transaction_options_plus_signing(register_producer, "account@active");


      register_producer->callback([this] {
         public_key_type producer_key;
         try {
            producer_key = public_key_type(producer_key_str);
         } EOS_RETHROW_EXCEPTIONS(public_key_type_exception, "Invalid producer public key: ${public_key}", ("public_key", producer_key_str))

         auto regprod_var = regproducer_variant(name(producer_str), producer_key, url, loc );
         auto accountPermissions = get_account_permissions(tx_permission, {name(producer_str), config::active_name});
         send_actions({create_action(accountPermissions, config::system_account_name, "regproducer"_n, regprod_var)}, signing_keys_opt.get_keys());
      });
   }
};

struct create_account_subcommand {
   string creator;
   string account_name;
   string owner_key_str;
   string active_key_str;
   string stake_net;
   string stake_cpu;
   uint32_t buy_ram_bytes_in_kbytes = 0;
   uint32_t buy_ram_bytes = 0;
   string buy_ram_eos;
   bool transfer = false;
   bool simple = false;

   create_account_subcommand(CLI::App* actionRoot, bool s) : simple(s) {
      auto createAccount = actionRoot->add_subcommand(
                              (simple ? "account" : "newaccount"),
                              (simple ? localized("Create a new account on the blockchain (assumes system contract does not restrict RAM usage)")
                                      : localized("Create a new account on the blockchain with initial resources") )
      );
      createAccount->add_option("creator", creator, localized("The name of the account creating the new account"))->required();
      createAccount->add_option("name", account_name, localized("The name of the new account"))->required();
      createAccount->add_option("OwnerKey", owner_key_str, localized("The owner public key, permission level, or authority for the new account"))->required();
      createAccount->add_option("ActiveKey", active_key_str, localized("The active public key, permission level, or authority for the new account"));

      if (!simple) {
         createAccount->add_option("--stake-net", stake_net,
                                   (localized("The amount of tokens delegated for net bandwidth")))->required();
         createAccount->add_option("--stake-cpu", stake_cpu,
                                   (localized("The amount of tokens delegated for CPU bandwidth")))->required();
         createAccount->add_option("--buy-ram-kbytes", buy_ram_bytes_in_kbytes,
                                   (localized("The amount of RAM bytes to purchase for the new account in kibibytes (KiB)")));
         createAccount->add_option("--buy-ram-bytes", buy_ram_bytes,
                                   (localized("The amount of RAM bytes to purchase for the new account in bytes")));
         createAccount->add_option("--buy-ram", buy_ram_eos,
                                   (localized("The amount of RAM bytes to purchase for the new account in tokens")));
         createAccount->add_flag("--transfer", transfer,
                                 (localized("Transfer voting power and right to unstake tokens to receiver")));
      }

      add_standard_transaction_options_plus_signing(createAccount, "creator@active");

      createAccount->callback([this] {
            authority owner, active;
            if( owner_key_str.find('{') != string::npos ) {
               try{
                  owner = parse_json_authority_or_key(owner_key_str);
               } EOS_RETHROW_EXCEPTIONS( explained_exception, "Invalid owner authority: ${authority}", ("authority", owner_key_str) )
            } else if( owner_key_str.find('@') != string::npos ) {
               try {
                  owner = authority(to_permission_level(owner_key_str));
               } EOS_RETHROW_EXCEPTIONS( explained_exception, "Invalid owner permission level: ${permission}", ("permission", owner_key_str) )
            } else {
               try {
                  owner = authority(public_key_type(owner_key_str));
               } EOS_RETHROW_EXCEPTIONS( public_key_type_exception, "Invalid owner public key: ${public_key}", ("public_key", owner_key_str) );
            }

            if( active_key_str.empty() ) {
               active = owner;
            } else if ( active_key_str.find('{') != string::npos ) {
               try{
                  active = parse_json_authority_or_key(active_key_str);
               } EOS_RETHROW_EXCEPTIONS( explained_exception, "Invalid active authority: ${authority}", ("authority", owner_key_str) )
            }else if( active_key_str.find('@') != string::npos ) {
               try {
                  active = authority(to_permission_level(active_key_str));
               } EOS_RETHROW_EXCEPTIONS( explained_exception, "Invalid active permission level: ${permission}", ("permission", active_key_str) )
            } else {
               try {
                  active = authority(public_key_type(active_key_str));
               } EOS_RETHROW_EXCEPTIONS( public_key_type_exception, "Invalid active public key: ${public_key}", ("public_key", active_key_str) );
            }

            auto create = create_newaccount(name(creator), name(account_name), owner, active);
            if (!simple) {
               EOSC_ASSERT( buy_ram_eos.size() || buy_ram_bytes_in_kbytes || buy_ram_bytes, "ERROR: One of --buy-ram, --buy-ram-kbytes or --buy-ram-bytes should have non-zero value" );
               EOSC_ASSERT( !buy_ram_bytes_in_kbytes || !buy_ram_bytes, "ERROR: --buy-ram-kbytes and --buy-ram-bytes cannot be set at the same time" );
               action buyram = !buy_ram_eos.empty() ? create_buyram(name(creator), name(account_name), to_asset(buy_ram_eos))
                  : create_buyrambytes(name(creator), name(account_name), (buy_ram_bytes_in_kbytes) ? (buy_ram_bytes_in_kbytes * 1024) : buy_ram_bytes);
               auto net = to_asset(stake_net);
               auto cpu = to_asset(stake_cpu);
               if ( net.get_amount() != 0 || cpu.get_amount() != 0 ) {
                  action delegate = create_delegate( name(creator), name(account_name), net, cpu, transfer);
                  send_actions( { create, buyram, delegate } );
               } else {
                  send_actions( { create, buyram } );
               }
            } else {
               send_actions( { create } );
            }
      });
   }
};

struct unregister_producer_subcommand {
   string producer_str;

   unregister_producer_subcommand(CLI::App* actionRoot) {
      auto unregister_producer = actionRoot->add_subcommand("unregprod", localized("Unregister an existing producer"));
      unregister_producer->add_option("account", producer_str, localized("The account to unregister as a producer"))->required();
      add_standard_transaction_options_plus_signing(unregister_producer, "account@active");

      unregister_producer->callback([this] {
         fc::variant act_payload = fc::mutable_variant_object()
                  ("producer", producer_str);

         auto accountPermissions = get_account_permissions(tx_permission, {name(producer_str), config::active_name});
         send_actions({create_action(accountPermissions, config::system_account_name, "unregprod"_n, act_payload)}, signing_keys_opt.get_keys());
      });
   }
};

struct vote_producer_proxy_subcommand {
   string voter_str;
   string proxy_str;

   vote_producer_proxy_subcommand(CLI::App* actionRoot) {
      auto vote_proxy = actionRoot->add_subcommand("proxy", localized("Vote your stake through a proxy"));
      vote_proxy->add_option("voter", voter_str, localized("The voting account"))->required();
      vote_proxy->add_option("proxy", proxy_str, localized("The proxy account"))->required();
      add_standard_transaction_options_plus_signing(vote_proxy, "voter@active");

      vote_proxy->callback([this] {
         fc::variant act_payload = fc::mutable_variant_object()
                  ("voter", voter_str)
                  ("proxy", proxy_str)
                  ("producers", std::vector<account_name>{});
         auto accountPermissions = get_account_permissions(tx_permission, {name(voter_str), config::active_name});
         send_actions({create_action(accountPermissions, config::system_account_name, "voteproducer"_n, act_payload)}, signing_keys_opt.get_keys());
      });
   }
};

struct vote_producers_subcommand {
   string voter_str;
   vector<std::string> producer_names;

   vote_producers_subcommand(CLI::App* actionRoot) {
      auto vote_producers = actionRoot->add_subcommand("prods", localized("Vote for one or more producers"));
      vote_producers->add_option("voter", voter_str, localized("The voting account"))->required();
      vote_producers->add_option("producers", producer_names, localized("The account(s) to vote for. All options from this position and following will be treated as the producer list."))->required();
      add_standard_transaction_options_plus_signing(vote_producers, "voter@active");

      vote_producers->callback([this] {

         std::sort( producer_names.begin(), producer_names.end() );

         fc::variant act_payload = fc::mutable_variant_object()
                  ("voter", voter_str)
                  ("proxy", "")
                  ("producers", producer_names);
         auto accountPermissions = get_account_permissions(tx_permission, {name(voter_str), config::active_name});
         send_actions({create_action(accountPermissions, config::system_account_name, "voteproducer"_n, act_payload)}, signing_keys_opt.get_keys());
      });
   }
};

struct approve_producer_subcommand {
   string voter;
   string producer_name;

   approve_producer_subcommand(CLI::App* actionRoot) {
      auto approve_producer = actionRoot->add_subcommand("approve", localized("Add one producer to list of voted producers"));
      approve_producer->add_option("voter", voter, localized("The voting account"))->required();
      approve_producer->add_option("producer", producer_name, localized("The account to vote for"))->required();
      add_standard_transaction_options_plus_signing(approve_producer, "voter@active");

      approve_producer->callback([this] {
            auto result = call(get_table_func, fc::mutable_variant_object("json", true)
                               ("code", name(config::system_account_name).to_string())
                               ("scope", name(config::system_account_name).to_string())
                               ("table", "voters")
                               ("table_key", "owner")
                               ("lower_bound", name(voter).to_uint64_t())
                               ("upper_bound", name(voter).to_uint64_t() + 1)
                               // Less than ideal upper_bound usage preserved so cleos can still work with old buggy nodeos versions
                               // Change to voter.value when cleos no longer needs to support nodeos versions older than 1.5.0
                               ("limit", 1)
            );
            auto res = result.as<eosio::chain_apis::read_only::get_table_rows_result>();
            // Condition in if statement below can simply be res.rows.empty() when cleos no longer needs to support nodeos versions older than 1.5.0
            // Although since this subcommand will actually change the voter's vote, it is probably better to just keep this check to protect
            //  against future potential chain_plugin bugs.
            if( res.rows.empty() || res.rows[0].get_object()["owner"].as_string() != name(voter).to_string() ) {
               std::cerr << "Voter info not found for account " << voter << std::endl;
               return;
            }
            EOS_ASSERT( 1 == res.rows.size(), multiple_voter_info, "More than one voter_info for account" );
            auto prod_vars = res.rows[0]["producers"].get_array();
            vector<eosio::name> prods;
            for ( auto& x : prod_vars ) {
               prods.push_back( name(x.as_string()) );
            }
            prods.push_back( name(producer_name) );
            std::sort( prods.begin(), prods.end() );
            auto it = std::unique( prods.begin(), prods.end() );
            if (it != prods.end() ) {
               std::cerr << "Producer \"" << producer_name << "\" is already on the list." << std::endl;
               return;
            }
            fc::variant act_payload = fc::mutable_variant_object()
               ("voter", voter)
               ("proxy", "")
               ("producers", prods);
            auto accountPermissions = get_account_permissions(tx_permission, {name(voter), config::active_name});
            send_actions({create_action(accountPermissions, config::system_account_name, "voteproducer"_n, act_payload)}, signing_keys_opt.get_keys());
      });
   }
};

struct unapprove_producer_subcommand {
   string voter;
   string producer_name;

   unapprove_producer_subcommand(CLI::App* actionRoot) {
      auto approve_producer = actionRoot->add_subcommand("unapprove", localized("Remove one producer from list of voted producers"));
      approve_producer->add_option("voter", voter, localized("The voting account"))->required();
      approve_producer->add_option("producer", producer_name, localized("The account to remove from voted producers"))->required();
      add_standard_transaction_options_plus_signing(approve_producer, "voter@active");

      approve_producer->callback([this] {
            auto result = call(get_table_func, fc::mutable_variant_object("json", true)
                               ("code", name(config::system_account_name).to_string())
                               ("scope", name(config::system_account_name).to_string())
                               ("table", "voters")
                               ("table_key", "owner")
                               ("lower_bound", name(voter).to_uint64_t())
                               ("upper_bound", name(voter).to_uint64_t() + 1)
                               // Less than ideal upper_bound usage preserved so cleos can still work with old buggy nodeos versions
                               // Change to voter.value when cleos no longer needs to support nodeos versions older than 1.5.0
                               ("limit", 1)
            );
            auto res = result.as<eosio::chain_apis::read_only::get_table_rows_result>();
            // Condition in if statement below can simply be res.rows.empty() when cleos no longer needs to support nodeos versions older than 1.5.0
            // Although since this subcommand will actually change the voter's vote, it is probably better to just keep this check to protect
            //  against future potential chain_plugin bugs.
            if( res.rows.empty() || res.rows[0].get_object()["owner"].as_string() != name(voter).to_string() ) {
               std::cerr << "Voter info not found for account " << voter << std::endl;
               return;
            }
            EOS_ASSERT( 1 == res.rows.size(), multiple_voter_info, "More than one voter_info for account" );
            auto prod_vars = res.rows[0]["producers"].get_array();
            vector<eosio::name> prods;
            for ( auto& x : prod_vars ) {
               prods.push_back( name(x.as_string()) );
            }
            auto it = std::remove( prods.begin(), prods.end(), name(producer_name) );
            if (it == prods.end() ) {
               std::cerr << "Cannot remove: producer \"" << producer_name << "\" is not on the list." << std::endl;
               return;
            }
            prods.erase( it, prods.end() ); //should always delete only one element
            fc::variant act_payload = fc::mutable_variant_object()
               ("voter", voter)
               ("proxy", "")
               ("producers", prods);
            auto accountPermissions = get_account_permissions(tx_permission, {name(voter), config::active_name});
            send_actions({create_action(accountPermissions, config::system_account_name, "voteproducer"_n, act_payload)}, signing_keys_opt.get_keys());
      });
   }
};

struct list_producers_subcommand {
   bool print_json = false;
   uint32_t limit = 50;
   std::string lower;

   list_producers_subcommand(CLI::App* actionRoot) {
      auto list_producers = actionRoot->add_subcommand("listproducers", localized("List producers"));
      list_producers->add_flag("--json,-j", print_json, localized("Output in JSON format"));
      list_producers->add_option("-l,--limit", limit, localized("The maximum number of rows to return"));
      list_producers->add_option("-L,--lower", lower, localized("Lower bound value of key, defaults to first"));
      list_producers->callback([this] {
         auto rawResult = call(get_producers_func, fc::mutable_variant_object
            ("json", true)("lower_bound", lower)("limit", limit));
         if ( print_json ) {
            std::cout << fc::json::to_pretty_string(rawResult) << std::endl;
            return;
         }
         auto result = rawResult.as<eosio::chain_apis::read_only::get_producers_result>();
         if ( result.rows.empty() ) {
            std::cout << "No producers found" << std::endl;
            return;
         }
         auto weight = result.total_producer_vote_weight;
         if ( !weight )
            weight = 1;
         printf("%-13s %-57s %-59s %s\n", "Producer", "Producer key", "Url", "Scaled votes");
         for ( auto& row : result.rows )
            printf("%-13.13s %-57.57s %-59.59s %1.4f\n",
                   row["owner"].as_string().c_str(),
                   row["producer_key"].as_string().c_str(),
                   clean_output( row["url"].as_string() ).c_str(),
                   row["total_votes"].as_double() / weight);
         if ( !result.more.empty() )
            std::cout << "-L " << clean_output( result.more ) << " for more" << std::endl;
      });
   }
};

struct get_schedule_subcommand {
   bool print_json = false;

   void print(const char* name, const fc::variant& schedule) {
      if (schedule.is_null()) {
         printf("%s schedule empty\n\n", name);
         return;
      }
      printf("%s schedule version %s\n", name, schedule["version"].as_string().c_str());
      printf("    %-13s %s\n", "Producer", "Producer Authority");
      printf("    %-13s %s\n", "=============", "==================");
      for( auto& row: schedule["producers"].get_array() ) {
         if( row.get_object().contains("block_signing_key") ) {
            // pre 2.0
            printf( "    %-13s %s\n", row["producer_name"].as_string().c_str(), row["block_signing_key"].as_string().c_str() );
         } else {
            printf( "    %-13s ", row["producer_name"].as_string().c_str() );
            auto a = row["authority"].as<block_signing_authority>();
            static_assert( std::is_same<decltype(a), std::variant<block_signing_authority_v0>>::value,
                           "Updates maybe needed if block_signing_authority changes" );
            block_signing_authority_v0 auth = std::get<block_signing_authority_v0>(a);
            printf( "%s\n", fc::json::to_string( auth, fc::time_point::maximum() ).c_str() );
         }
      }
      printf("\n");
   }

   get_schedule_subcommand(CLI::App* actionRoot) {
      auto get_schedule = actionRoot->add_subcommand("schedule", localized("Retrieve the producer schedule"));
      get_schedule->add_flag("--json,-j", print_json, localized("Output in JSON format"));
      get_schedule->callback([this] {
         auto result = call(get_schedule_func, fc::mutable_variant_object());
         if ( print_json ) {
            std::cout << fc::json::to_pretty_string(result) << std::endl;
            return;
         }
         print("active", result["active"]);
         print("pending", result["pending"]);
         print("proposed", result["proposed"]);
      });
   }
};

struct get_transaction_id_subcommand {
   string trx_to_check;

   get_transaction_id_subcommand(CLI::App* actionRoot) {
      auto get_transaction_id = actionRoot->add_subcommand("transaction_id", localized("Get transaction id given transaction object"));
      get_transaction_id->add_option("transaction", trx_to_check, localized("The JSON string or filename defining the transaction which transaction id we want to retrieve"))->required();

      get_transaction_id->callback([&] {
         try {
            fc::variant trx_var = json_from_file_or_string(trx_to_check);
            if( trx_var.is_object() ) {
               fc::variant_object& vo = trx_var.get_object();
               // if actions.data & actions.hex_data provided, use the hex_data since only currently support unexploded data
               if( vo.contains("actions") ) {
                  if( vo["actions"].is_array() ) {
                     fc::mutable_variant_object mvo = vo;
                     fc::variants& action_variants = mvo["actions"].get_array();
                     for( auto& action_v : action_variants ) {
                        if( !action_v.is_object() ) {
                           std::cerr << "Empty 'action' in transaction" << endl;
                           return;
                        }
                        fc::variant_object& action_vo = action_v.get_object();
                        if( action_vo.contains( "data" ) && action_vo.contains( "hex_data" ) ) {
                           fc::mutable_variant_object maction_vo = action_vo;
                           maction_vo["data"] = maction_vo["hex_data"];
                           action_vo = maction_vo;
                           vo = mvo;
                        } else if( action_vo.contains( "data" ) ) {
                           if( !action_vo["data"].is_string() ) {
                              std::cerr << "get transaction_id only supports un-exploded 'data' (hex form)" << std::endl;
                              return;
                           }
                        }
                     }
                  } else {
                     std::cerr << "transaction json 'actions' is not an array" << std::endl;
                     return;
                  }
               } else {
                  std::cerr << "transaction json does not include 'actions'" << std::endl;
                  return;
               }
               auto trx = trx_var.as<transaction>();
               transaction_id_type id = trx.id();
               if( id == transaction().id() ) {
                  std::cerr << "file/string does not represent a transaction" << std::endl;
               } else {
                  std::cout << string( id ) << std::endl;
               }
            } else {
               std::cerr << "file/string does not represent a transaction" << std::endl;
            }
         } EOS_RETHROW_EXCEPTIONS(transaction_type_exception, "Fail to parse transaction JSON '${data}'", ("data",trx_to_check))
      });
   }
};

struct delegate_bandwidth_subcommand {
   string from_str;
   string receiver_str;
   string stake_net_amount;
   string stake_cpu_amount;
   string stake_storage_amount;
   string buy_ram_amount;
   uint32_t buy_ram_bytes = 0;
   bool transfer = false;

   delegate_bandwidth_subcommand(CLI::App* actionRoot) {
      auto delegate_bandwidth = actionRoot->add_subcommand("delegatebw", localized("Delegate bandwidth"));
      delegate_bandwidth->add_option("from", from_str, localized("The account to delegate bandwidth from"))->required();
      delegate_bandwidth->add_option("receiver", receiver_str, localized("The account to receive the delegated bandwidth"))->required();
      delegate_bandwidth->add_option("stake_net_quantity", stake_net_amount, localized("The amount of tokens to stake for network bandwidth"))->required();
      delegate_bandwidth->add_option("stake_cpu_quantity", stake_cpu_amount, localized("The amount of tokens to stake for CPU bandwidth"))->required();
      delegate_bandwidth->add_option("--buyram", buy_ram_amount, localized("The amount of tokens to buy RAM with"));
      delegate_bandwidth->add_option("--buy-ram-bytes", buy_ram_bytes, localized("The amount of RAM to buy in bytes"));
      delegate_bandwidth->add_flag("--transfer", transfer, localized("Transfer voting power and right to unstake tokens to receiver"));
      add_standard_transaction_options_plus_signing(delegate_bandwidth, "from@active");

      delegate_bandwidth->callback([this] {
         fc::variant act_payload = fc::mutable_variant_object()
                  ("from", from_str)
                  ("receiver", receiver_str)
                  ("stake_net_quantity", to_asset(stake_net_amount))
                  ("stake_cpu_quantity", to_asset(stake_cpu_amount))
                  ("transfer", transfer);
         auto accountPermissions = get_account_permissions(tx_permission, {name(from_str), config::active_name});
         std::vector<chain::action> acts{create_action(accountPermissions, config::system_account_name, "delegatebw"_n, act_payload)};
         EOSC_ASSERT( !(buy_ram_amount.size()) || !buy_ram_bytes, "ERROR: --buyram and --buy-ram-bytes cannot be set at the same time" );
         if (buy_ram_amount.size()) {
            acts.push_back( create_buyram(name(from_str), name(receiver_str), to_asset(buy_ram_amount)) );
         } else if (buy_ram_bytes) {
            acts.push_back( create_buyrambytes(name(from_str), name(receiver_str), buy_ram_bytes) );
         }
         send_actions(std::move(acts), signing_keys_opt.get_keys());
      });
   }
};

struct undelegate_bandwidth_subcommand {
   string from_str;
   string receiver_str;
   string unstake_net_amount;
   string unstake_cpu_amount;
   uint64_t unstake_storage_bytes;

   undelegate_bandwidth_subcommand(CLI::App* actionRoot) {
      auto undelegate_bandwidth = actionRoot->add_subcommand("undelegatebw", localized("Undelegate bandwidth"));
      undelegate_bandwidth->add_option("from", from_str, localized("The account undelegating bandwidth"))->required();
      undelegate_bandwidth->add_option("receiver", receiver_str, localized("The account to undelegate bandwidth from"))->required();
      undelegate_bandwidth->add_option("unstake_net_quantity", unstake_net_amount, localized("The amount of tokens to undelegate for network bandwidth"))->required();
      undelegate_bandwidth->add_option("unstake_cpu_quantity", unstake_cpu_amount, localized("The amount of tokens to undelegate for CPU bandwidth"))->required();
      add_standard_transaction_options_plus_signing(undelegate_bandwidth, "from@active");

      undelegate_bandwidth->callback([this] {
         fc::variant act_payload = fc::mutable_variant_object()
                  ("from", from_str)
                  ("receiver", receiver_str)
                  ("unstake_net_quantity", to_asset(unstake_net_amount))
                  ("unstake_cpu_quantity", to_asset(unstake_cpu_amount));
         auto accountPermissions = get_account_permissions(tx_permission, {name(from_str), config::active_name});
         send_actions({create_action(accountPermissions, config::system_account_name, "undelegatebw"_n, act_payload)}, signing_keys_opt.get_keys());
      });
   }
};

struct bidname_subcommand {
   string bidder_str;
   string newname_str;
   string bid_amount;
   bidname_subcommand(CLI::App *actionRoot) {
      auto bidname = actionRoot->add_subcommand("bidname", localized("Name bidding"));
      bidname->add_option("bidder", bidder_str, localized("The bidding account"))->required();
      bidname->add_option("newname", newname_str, localized("The bidding name"))->required();
      bidname->add_option("bid", bid_amount, localized("The amount of tokens to bid"))->required();
      add_standard_transaction_options_plus_signing(bidname, "bidder@active");

      bidname->callback([this] {
         fc::variant act_payload = fc::mutable_variant_object()
                  ("bidder", bidder_str)
                  ("newname", newname_str)
                  ("bid", to_asset(bid_amount));
         auto accountPermissions = get_account_permissions(tx_permission, {name(bidder_str), config::active_name});
         send_actions({create_action(accountPermissions, config::system_account_name, "bidname"_n, act_payload)}, signing_keys_opt.get_keys());
      });
   }
};

struct bidname_info_subcommand {
   bool print_json = false;
   string newname;
   bidname_info_subcommand(CLI::App* actionRoot) {
      auto list_producers = actionRoot->add_subcommand("bidnameinfo", localized("Get bidname info"));
      list_producers->add_flag("--json,-j", print_json, localized("Output in JSON format"));
      list_producers->add_option("newname", newname, localized("The bidding name"))->required();
      list_producers->callback([this] {
         auto rawResult = call(get_table_func, fc::mutable_variant_object("json", true)
                               ("code", name(config::system_account_name).to_string())
                               ("scope", name(config::system_account_name).to_string())
                               ("table", "namebids")
                               ("lower_bound", name(newname).to_uint64_t())
                               ("upper_bound", name(newname).to_uint64_t() + 1)
                               // Less than ideal upper_bound usage preserved so cleos can still work with old buggy nodeos versions
                               // Change to newname.value when cleos no longer needs to support nodeos versions older than 1.5.0
                               ("limit", 1));
         if ( print_json ) {
            std::cout << fc::json::to_pretty_string(rawResult) << std::endl;
            return;
         }
         auto result = rawResult.as<eosio::chain_apis::read_only::get_table_rows_result>();
         // Condition in if statement below can simply be res.rows.empty() when cleos no longer needs to support nodeos versions older than 1.5.0
         if( result.rows.empty() || result.rows[0].get_object()["newname"].as_string() != name(newname).to_string() ) {
            std::cout << "No bidname record found" << std::endl;
            return;
         }
         const auto& row = result.rows[0];
         string time = row["last_bid_time"].as_string();
         try {
             time = (string)fc::time_point(fc::microseconds(to_uint64(time)));
         } catch (fc::parse_error_exception&) {
         }
         int64_t bid = row["high_bid"].as_int64();
         std::cout << std::left << std::setw(18) << "bidname:" << std::right << std::setw(24) << row["newname"].as_string() << "\n"
                   << std::left << std::setw(18) << "highest bidder:" << std::right << std::setw(24) << row["high_bidder"].as_string() << "\n"
                   << std::left << std::setw(18) << "highest bid:" << std::right << std::setw(24) << (bid > 0 ? bid : -bid) << "\n"
                   << std::left << std::setw(18) << "last bid time:" << std::right << std::setw(24) << time << std::endl;
         if (bid < 0) std::cout << "This auction has already closed" << std::endl;
      });
   }
};

struct list_bw_subcommand {
   string account;
   bool print_json = false;

   list_bw_subcommand(CLI::App* actionRoot) {
      auto list_bw = actionRoot->add_subcommand("listbw", localized("List delegated bandwidth"));
      list_bw->add_option("account", account, localized("The account delegated bandwidth"))->required();
      list_bw->add_flag("--json,-j", print_json, localized("Output in JSON format") );

      list_bw->callback([this] {
            //get entire table in scope of user account
            auto result = call(get_table_func, fc::mutable_variant_object("json", true)
                               ("code", name(config::system_account_name).to_string())
                               ("scope", name(account).to_string())
                               ("table", "delband")
            );
            if (!print_json) {
               auto res = result.as<eosio::chain_apis::read_only::get_table_rows_result>();
               if ( !res.rows.empty() ) {
                  std::cout << std::setw(13) << std::left << "Receiver" << std::setw(21) << std::left << "Net bandwidth"
                            << std::setw(21) << std::left << "CPU bandwidth" << std::endl;
                  for ( auto& r : res.rows ){
                     std::cout << std::setw(13) << std::left << r["to"].as_string()
                               << std::setw(21) << std::left << r["net_weight"].as_string()
                               << std::setw(21) << std::left << r["cpu_weight"].as_string()
                               << std::endl;
                  }
               } else {
                  std::cerr << "Delegated bandwidth not found" << std::endl;
               }
            } else {
               std::cout << fc::json::to_pretty_string(result) << std::endl;
            }
      });
   }
};

struct buyram_subcommand {
   string from_str;
   string receiver_str;
   string amount;
   bool kbytes = false;
   bool bytes = false;

   buyram_subcommand(CLI::App* actionRoot) {
      auto buyram = actionRoot->add_subcommand("buyram", localized("Buy RAM"));
      buyram->add_option("payer", from_str, localized("The account paying for RAM"))->required();
      buyram->add_option("receiver", receiver_str, localized("The account receiving bought RAM"))->required();
      buyram->add_option("amount", amount, localized("The amount of tokens to pay for RAM, or number of bytes/kibibytes of RAM if --bytes/--kbytes is set"))->required();
      buyram->add_flag("--kbytes,-k", kbytes, localized("The amount to buy in kibibytes (KiB)"));
      buyram->add_flag("--bytes,-b", bytes, localized("The amount to buy in bytes"));
      add_standard_transaction_options_plus_signing(buyram, "payer@active");
      buyram->callback([this] {
         EOSC_ASSERT( !kbytes || !bytes, "ERROR: --kbytes and --bytes cannot be set at the same time" );
         if (kbytes || bytes) {
            send_actions( { create_buyrambytes(name(from_str), name(receiver_str), fc::to_uint64(amount) * ((kbytes) ? 1024ull : 1ull)) }, signing_keys_opt.get_keys());
         } else {
            send_actions( { create_buyram(name(from_str), name(receiver_str), to_asset(amount)) }, signing_keys_opt.get_keys());
         }
      });
   }
};

struct sellram_subcommand {
   string from_str;
   string receiver_str;
   uint64_t amount;

   sellram_subcommand(CLI::App* actionRoot) {
      auto sellram = actionRoot->add_subcommand("sellram", localized("Sell RAM"));
      sellram->add_option("account", receiver_str, localized("The account to receive tokens for sold RAM"))->required();
      sellram->add_option("bytes", amount, localized("The amount of RAM bytes to sell"))->required();
      add_standard_transaction_options_plus_signing(sellram, "account@active");

      sellram->callback([this] {
            fc::variant act_payload = fc::mutable_variant_object()
               ("account", receiver_str)
               ("bytes", amount);
            auto accountPermissions = get_account_permissions(tx_permission, {name(receiver_str), config::active_name});
            send_actions({create_action(accountPermissions, config::system_account_name, "sellram"_n, act_payload)}, signing_keys_opt.get_keys());
         });
   }
};

struct claimrewards_subcommand {
   string owner;

   claimrewards_subcommand(CLI::App* actionRoot) {
      auto claim_rewards = actionRoot->add_subcommand("claimrewards", localized("Claim producer rewards"));
      claim_rewards->add_option("owner", owner, localized("The account to claim rewards for"))->required();
      add_standard_transaction_options_plus_signing(claim_rewards, "owner@active");

      claim_rewards->callback([this] {
         fc::variant act_payload = fc::mutable_variant_object()
                  ("owner", owner);
         auto accountPermissions = get_account_permissions(tx_permission, {name(owner), config::active_name});
         send_actions({create_action(accountPermissions, config::system_account_name, "claimrewards"_n, act_payload)}, signing_keys_opt.get_keys());
      });
   }
};

struct regproxy_subcommand {
   string proxy;

   regproxy_subcommand(CLI::App* actionRoot) {
      auto register_proxy = actionRoot->add_subcommand("regproxy", localized("Register an account as a proxy (for voting)"));
      register_proxy->add_option("proxy", proxy, localized("The proxy account to register"))->required();
      add_standard_transaction_options_plus_signing(register_proxy, "proxy@active");

      register_proxy->callback([this] {
         fc::variant act_payload = fc::mutable_variant_object()
                  ("proxy", proxy)
                  ("isproxy", true);
         auto accountPermissions = get_account_permissions(tx_permission, {name(proxy), config::active_name});
         send_actions({create_action(accountPermissions, config::system_account_name, "regproxy"_n, act_payload)}, signing_keys_opt.get_keys());
      });
   }
};

struct unregproxy_subcommand {
   string proxy;

   unregproxy_subcommand(CLI::App* actionRoot) {
      auto unregister_proxy = actionRoot->add_subcommand("unregproxy", localized("Unregister an account as a proxy (for voting)"));
      unregister_proxy->add_option("proxy", proxy, localized("The proxy account to unregister"))->required();
      add_standard_transaction_options_plus_signing(unregister_proxy, "proxy@active");

      unregister_proxy->callback([this] {
         fc::variant act_payload = fc::mutable_variant_object()
                  ("proxy", proxy)
                  ("isproxy", false);
         auto accountPermissions = get_account_permissions(tx_permission, {name(proxy), config::active_name});
         send_actions({create_action(accountPermissions, config::system_account_name, "regproxy"_n, act_payload)}, signing_keys_opt.get_keys());
      });
   }
};

struct canceldelay_subcommand {
   string canceling_account;
   string canceling_permission;
   string trx_id;

   canceldelay_subcommand(CLI::App* actionRoot) {
      auto cancel_delay = actionRoot->add_subcommand("canceldelay", localized("Cancel a delayed transaction"));
      cancel_delay->add_option("canceling_account", canceling_account, localized("Account from authorization on the original delayed transaction"))->required();
      cancel_delay->add_option("canceling_permission", canceling_permission, localized("Permission from authorization on the original delayed transaction"))->required();
      cancel_delay->add_option("trx_id", trx_id, localized("The transaction id of the original delayed transaction"))->required();
      add_standard_transaction_options_plus_signing(cancel_delay, "canceling_account@canceling_permission");

      cancel_delay->callback([this] {
         auto canceling_auth = permission_level{name(canceling_account), name(canceling_permission)};
         fc::variant act_payload = fc::mutable_variant_object()
                  ("canceling_auth", canceling_auth)
                  ("trx_id", trx_id);
         auto accountPermissions = get_account_permissions(tx_permission, canceling_auth);
         send_actions({create_action(accountPermissions, config::system_account_name, "canceldelay"_n, act_payload)}, signing_keys_opt.get_keys());
      });
   }
};

struct deposit_subcommand {
   string owner_str;
   string amount_str;
   const name act_name{ "deposit"_n };

   deposit_subcommand(CLI::App* actionRoot) {
      auto deposit = actionRoot->add_subcommand("deposit", localized("Deposit into owner's REX fund by transfering from owner's liquid token balance"));
      deposit->add_option("owner",  owner_str,  localized("Account which owns the REX fund"))->required();
      deposit->add_option("amount", amount_str, localized("Amount to be deposited into REX fund"))->required();
      add_standard_transaction_options_plus_signing(deposit, "owner@active");
      deposit->callback([this] {
         fc::variant act_payload = fc::mutable_variant_object()
            ("owner",  owner_str)
            ("amount", amount_str);
         auto accountPermissions = get_account_permissions(tx_permission, {name(owner_str), config::active_name});
         send_actions({create_action(accountPermissions, config::system_account_name, act_name, act_payload)}, signing_keys_opt.get_keys());
      });
   }
};

struct withdraw_subcommand {
   string owner_str;
   string amount_str;
   const name act_name{ "withdraw"_n };

   withdraw_subcommand(CLI::App* actionRoot) {
      auto withdraw = actionRoot->add_subcommand("withdraw", localized("Withdraw from owner's REX fund by transfering to owner's liquid token balance"));
      withdraw->add_option("owner",  owner_str,  localized("Account which owns the REX fund"))->required();
      withdraw->add_option("amount", amount_str, localized("Amount to be withdrawn from REX fund"))->required();
      add_standard_transaction_options_plus_signing(withdraw, "owner@active");
      withdraw->callback([this] {
         fc::variant act_payload = fc::mutable_variant_object()
            ("owner",  owner_str)
            ("amount", amount_str);
         auto accountPermissions = get_account_permissions(tx_permission, {name(owner_str), config::active_name});
         send_actions({create_action(accountPermissions, config::system_account_name, act_name, act_payload)}, signing_keys_opt.get_keys());
      });
   }
};

struct buyrex_subcommand {
   string from_str;
   string amount_str;
   const name act_name{ "buyrex"_n };

   buyrex_subcommand(CLI::App* actionRoot) {
      auto buyrex = actionRoot->add_subcommand("buyrex", localized("Buy REX using tokens in owner's REX fund"));
      buyrex->add_option("from",   from_str,   localized("Account buying REX tokens"))->required();
      buyrex->add_option("amount", amount_str, localized("Amount to be taken from REX fund and used in buying REX"))->required();
      add_standard_transaction_options_plus_signing(buyrex, "from@active");
      buyrex->callback([this] {
         fc::variant act_payload = fc::mutable_variant_object()
            ("from",   from_str)
            ("amount", amount_str);
         auto accountPermissions = get_account_permissions(tx_permission, {name(from_str), config::active_name});
         send_actions({create_action(accountPermissions, config::system_account_name, act_name, act_payload)}, signing_keys_opt.get_keys());
      });
   }
};

struct lendrex_subcommand {
   string from_str;
   string amount_str;
   const name act_name1{ "deposit"_n };
   const name act_name2{ "buyrex"_n };

   lendrex_subcommand(CLI::App* actionRoot) {
      auto lendrex = actionRoot->add_subcommand("lendrex", localized("Deposit tokens to REX fund and use the tokens to buy REX"));
      lendrex->add_option("from",   from_str,   localized("Account buying REX tokens"))->required();
      lendrex->add_option("amount", amount_str, localized("Amount of liquid tokens to be used in buying REX"))->required();
      add_standard_transaction_options_plus_signing(lendrex, "from@active");
      lendrex->callback([this] {
         fc::variant act_payload1 = fc::mutable_variant_object()
            ("owner",  from_str)
            ("amount", amount_str);
         fc::variant act_payload2 = fc::mutable_variant_object()
            ("from",   from_str)
            ("amount", amount_str);
         auto accountPermissions = get_account_permissions(tx_permission, {name(from_str), config::active_name});
         send_actions({create_action(accountPermissions, config::system_account_name, act_name1, act_payload1),
                       create_action(accountPermissions, config::system_account_name, act_name2, act_payload2)}, signing_keys_opt.get_keys());
      });
   }
};

struct unstaketorex_subcommand {
   string owner_str;
   string receiver_str;
   string from_net_str;
   string from_cpu_str;
   const name act_name{ "unstaketorex"_n };

   unstaketorex_subcommand(CLI::App* actionRoot) {
      auto unstaketorex = actionRoot->add_subcommand("unstaketorex", localized("Buy REX using staked tokens"));
      unstaketorex->add_option("owner",    owner_str,    localized("Account buying REX tokens"))->required();
      unstaketorex->add_option("receiver", receiver_str, localized("Account that tokens have been staked to"))->required();
      unstaketorex->add_option("from_net", from_net_str, localized("Amount to be unstaked from Net resources and used in REX purchase"))->required();
      unstaketorex->add_option("from_cpu", from_cpu_str, localized("Amount to be unstaked from CPU resources and used in REX purchase"))->required();
      add_standard_transaction_options_plus_signing(unstaketorex, "owner@active");
      unstaketorex->callback([this] {
         fc::variant act_payload = fc::mutable_variant_object()
            ("owner",    owner_str)
            ("receiver", receiver_str)
            ("from_net", from_net_str)
            ("from_cpu", from_cpu_str);
         auto accountPermissions = get_account_permissions(tx_permission, {name(owner_str), config::active_name});
         send_actions({create_action(accountPermissions, config::system_account_name, act_name, act_payload)}, signing_keys_opt.get_keys());
      });
   }
};

struct sellrex_subcommand {
   string from_str;
   string rex_str;
   const name act_name{ "sellrex"_n };

   sellrex_subcommand(CLI::App* actionRoot) {
      auto sellrex = actionRoot->add_subcommand("sellrex", localized("Sell REX tokens"));
      sellrex->add_option("from", from_str, localized("Account selling REX tokens"))->required();
      sellrex->add_option("rex",  rex_str,  localized("Amount of REX tokens to be sold"))->required();
      add_standard_transaction_options_plus_signing(sellrex, "from@active");
      sellrex->callback([this] {
         fc::variant act_payload = fc::mutable_variant_object()
            ("from", from_str)
            ("rex",  rex_str);
         auto accountPermissions = get_account_permissions(tx_permission, {name(from_str), config::active_name});
         send_actions({create_action(accountPermissions, config::system_account_name, act_name, act_payload)}, signing_keys_opt.get_keys());
      });
   }
};

struct cancelrexorder_subcommand {
   string owner_str;
   const name act_name{ "cnclrexorder"_n };

   cancelrexorder_subcommand(CLI::App* actionRoot) {
      auto cancelrexorder = actionRoot->add_subcommand("cancelrexorder", localized("Cancel queued REX sell order if one exists"));
      cancelrexorder->add_option("owner", owner_str, localized("Owner account of sell order"))->required();
      add_standard_transaction_options_plus_signing(cancelrexorder, "owner@active");
      cancelrexorder->callback([this] {
         fc::variant act_payload = fc::mutable_variant_object()("owner", owner_str);
         auto accountPermissions = get_account_permissions(tx_permission, {name(owner_str), config::active_name});
         send_actions({create_action(accountPermissions, config::system_account_name, act_name, act_payload)}, signing_keys_opt.get_keys());
      });
   }
};

struct rentcpu_subcommand {
   string from_str;
   string receiver_str;
   string loan_payment_str;
   string loan_fund_str;
   const name act_name{ "rentcpu"_n };

   rentcpu_subcommand(CLI::App* actionRoot) {
      auto rentcpu = actionRoot->add_subcommand("rentcpu", localized("Rent CPU bandwidth for 30 days"));
      rentcpu->add_option("from",         from_str,         localized("Account paying rent fees"))->required();
      rentcpu->add_option("receiver",     receiver_str,     localized("Account to whom rented CPU bandwidth is staked"))->required();
      rentcpu->add_option("loan_payment", loan_payment_str, localized("Loan fee to be paid, used to calculate amount of rented bandwidth"))->required();
      rentcpu->add_option("loan_fund",    loan_fund_str,    localized("Loan fund to be used in automatic renewal, can be 0 tokens"))->required();
      add_standard_transaction_options_plus_signing(rentcpu, "from@active");
      rentcpu->callback([this] {
         fc::variant act_payload = fc::mutable_variant_object()
            ("from",         from_str)
            ("receiver",     receiver_str)
            ("loan_payment", loan_payment_str)
            ("loan_fund",    loan_fund_str);
         auto accountPermissions = get_account_permissions(tx_permission, {name(from_str), config::active_name});
         send_actions({create_action(accountPermissions, config::system_account_name, act_name, act_payload)}, signing_keys_opt.get_keys());
      });
   }
};

struct rentnet_subcommand {
   string from_str;
   string receiver_str;
   string loan_payment_str;
   string loan_fund_str;
   const name act_name{ "rentnet"_n };

   rentnet_subcommand(CLI::App* actionRoot) {
      auto rentnet = actionRoot->add_subcommand("rentnet", localized("Rent Network bandwidth for 30 days"));
      rentnet->add_option("from",         from_str,         localized("Account paying rent fees"))->required();
      rentnet->add_option("receiver",     receiver_str,     localized("Account to whom rented Network bandwidth is staked"))->required();
      rentnet->add_option("loan_payment", loan_payment_str, localized("Loan fee to be paid, used to calculate amount of rented bandwidth"))->required();
      rentnet->add_option("loan_fund",    loan_fund_str,    localized("Loan fund to be used in automatic renewal, can be 0 tokens"))->required();
      add_standard_transaction_options_plus_signing(rentnet, "from@active");
      rentnet->callback([this] {
         fc::variant act_payload = fc::mutable_variant_object()
            ("from",         from_str)
            ("receiver",     receiver_str)
            ("loan_payment", loan_payment_str)
            ("loan_fund",    loan_fund_str);
         auto accountPermissions = get_account_permissions(tx_permission, {name(from_str), config::active_name});
         send_actions({create_action(accountPermissions, config::system_account_name, act_name, act_payload)}, signing_keys_opt.get_keys());
      });
   }
};

struct fundcpuloan_subcommand {
   string from_str;
   string loan_num_str;
   string payment_str;
   const name act_name{ "fundcpuloan"_n };

   fundcpuloan_subcommand(CLI::App* actionRoot) {
      auto fundcpuloan = actionRoot->add_subcommand("fundcpuloan", localized("Deposit into a CPU loan fund"));
      fundcpuloan->add_option("from",     from_str,     localized("Loan owner"))->required();
      fundcpuloan->add_option("loan_num", loan_num_str, localized("Loan ID"))->required();
      fundcpuloan->add_option("payment",  payment_str,  localized("Amount to be deposited"))->required();
      add_standard_transaction_options_plus_signing(fundcpuloan, "from@active");
      fundcpuloan->callback([this] {
         fc::variant act_payload = fc::mutable_variant_object()
            ("from",     from_str)
            ("loan_num", loan_num_str)
            ("payment",  payment_str);
         auto accountPermissions = get_account_permissions(tx_permission, {name(from_str), config::active_name});
         send_actions({create_action(accountPermissions, config::system_account_name, act_name, act_payload)}, signing_keys_opt.get_keys());
      });
   }
};

struct fundnetloan_subcommand {
   string from_str;
   string loan_num_str;
   string payment_str;
   const name act_name{ "fundnetloan"_n };

   fundnetloan_subcommand(CLI::App* actionRoot) {
      auto fundnetloan = actionRoot->add_subcommand("fundnetloan", localized("Deposit into a Network loan fund"));
      fundnetloan->add_option("from",     from_str,     localized("Loan owner"))->required();
      fundnetloan->add_option("loan_num", loan_num_str, localized("Loan ID"))->required();
      fundnetloan->add_option("payment",  payment_str,  localized("Amount to be deposited"))->required();
      add_standard_transaction_options_plus_signing(fundnetloan, "from@active");
      fundnetloan->callback([this] {
         fc::variant act_payload = fc::mutable_variant_object()
            ("from",     from_str)
            ("loan_num", loan_num_str)
            ("payment",  payment_str);
         auto accountPermissions = get_account_permissions(tx_permission, {name(from_str), config::active_name});
         send_actions({create_action(accountPermissions, config::system_account_name, act_name, act_payload)}, signing_keys_opt.get_keys());
      });
   }
};

struct defcpuloan_subcommand {
   string from_str;
   string loan_num_str;
   string amount_str;
   const name act_name{ "defcpuloan"_n };

   defcpuloan_subcommand(CLI::App* actionRoot) {
      auto defcpuloan = actionRoot->add_subcommand("defundcpuloan", localized("Withdraw from a CPU loan fund"));
      defcpuloan->add_option("from",     from_str,     localized("Loan owner"))->required();
      defcpuloan->add_option("loan_num", loan_num_str, localized("Loan ID"))->required();
      defcpuloan->add_option("amount",   amount_str,  localized("Amount to be withdrawn"))->required();
      add_standard_transaction_options_plus_signing(defcpuloan, "from@active");
      defcpuloan->callback([this] {
         fc::variant act_payload = fc::mutable_variant_object()
            ("from",     from_str)
            ("loan_num", loan_num_str)
            ("amount",   amount_str);
         auto accountPermissions = get_account_permissions(tx_permission, {name(from_str), config::active_name});
         send_actions({create_action(accountPermissions, config::system_account_name, act_name, act_payload)}, signing_keys_opt.get_keys());
      });
   }
};

struct defnetloan_subcommand {
   string from_str;
   string loan_num_str;
   string amount_str;
   const name act_name{ "defnetloan"_n };

   defnetloan_subcommand(CLI::App* actionRoot) {
      auto defnetloan = actionRoot->add_subcommand("defundnetloan", localized("Withdraw from a Network loan fund"));
      defnetloan->add_option("from",     from_str,     localized("Loan owner"))->required();
      defnetloan->add_option("loan_num", loan_num_str, localized("Loan ID"))->required();
      defnetloan->add_option("amount",   amount_str,  localized("Amount to be withdrawn"))->required();
      add_standard_transaction_options_plus_signing(defnetloan, "from@active");
      defnetloan->callback([this] {
         fc::variant act_payload = fc::mutable_variant_object()
            ("from",     from_str)
            ("loan_num", loan_num_str)
            ("amount",   amount_str);
         auto accountPermissions = get_account_permissions(tx_permission, {name(from_str), config::active_name});
         send_actions({create_action(accountPermissions, config::system_account_name, act_name, act_payload)}, signing_keys_opt.get_keys());
      });
   }
};

struct mvtosavings_subcommand {
   string owner_str;
   string rex_str;
   const name act_name{ "mvtosavings"_n };

   mvtosavings_subcommand(CLI::App* actionRoot) {
      auto mvtosavings = actionRoot->add_subcommand("mvtosavings", localized("Move REX tokens to savings bucket"));
      mvtosavings->add_option("owner", owner_str, localized("REX owner"))->required();
      mvtosavings->add_option("rex",   rex_str,   localized("Amount of REX to be moved to savings bucket"))->required();
      add_standard_transaction_options_plus_signing(mvtosavings, "owner@active");
      mvtosavings->callback([this] {
         fc::variant act_payload = fc::mutable_variant_object()
            ("owner", owner_str)
            ("rex",   rex_str);
         auto accountPermissions = get_account_permissions(tx_permission, {name(owner_str), config::active_name});
         send_actions({create_action(accountPermissions, config::system_account_name, act_name, act_payload)}, signing_keys_opt.get_keys());
      });
   }
};

struct mvfrsavings_subcommand {
   string owner_str;
   string rex_str;
   const name act_name{ "mvfrsavings"_n };

   mvfrsavings_subcommand(CLI::App* actionRoot) {
      auto mvfrsavings = actionRoot->add_subcommand("mvfromsavings", localized("Move REX tokens out of savings bucket"));
      mvfrsavings->add_option("owner", owner_str, localized("REX owner"))->required();
      mvfrsavings->add_option("rex",   rex_str,   localized("Amount of REX to be moved out of savings bucket"))->required();
      add_standard_transaction_options_plus_signing(mvfrsavings, "owner@active");
      mvfrsavings->callback([this] {
         fc::variant act_payload = fc::mutable_variant_object()
            ("owner", owner_str)
            ("rex",   rex_str);
         auto accountPermissions = get_account_permissions(tx_permission, {name(owner_str), config::active_name});
         send_actions({create_action(accountPermissions, config::system_account_name, act_name, act_payload)}, signing_keys_opt.get_keys());
      });
   }
};

struct updaterex_subcommand {
   string owner_str;
   const name act_name{ "updaterex"_n };

   updaterex_subcommand(CLI::App* actionRoot) {
      auto updaterex = actionRoot->add_subcommand("updaterex", localized("Update REX owner vote stake and vote weight"));
      updaterex->add_option("owner", owner_str, localized("REX owner"))->required();
      add_standard_transaction_options_plus_signing(updaterex, "owner@active");
      updaterex->callback([this] {
         fc::variant act_payload = fc::mutable_variant_object()("owner", owner_str);
         auto accountPermissions = get_account_permissions(tx_permission, {name(owner_str), config::active_name});
         send_actions({create_action(accountPermissions, config::system_account_name, act_name, act_payload)}, signing_keys_opt.get_keys());
      });
   }
};

struct consolidate_subcommand {
   string owner_str;
   const name act_name{ "consolidate"_n };

   consolidate_subcommand(CLI::App* actionRoot) {
      auto consolidate = actionRoot->add_subcommand("consolidate", localized("Consolidate REX maturity buckets into one that matures in 4 days"));
      consolidate->add_option("owner", owner_str, localized("REX owner"))->required();
      add_standard_transaction_options_plus_signing(consolidate, "owner@active");
      consolidate->callback([this] {
         fc::variant act_payload = fc::mutable_variant_object()("owner", owner_str);
         auto accountPermissions = get_account_permissions(tx_permission, {name(owner_str), config::active_name});
         send_actions({create_action(accountPermissions, config::system_account_name, act_name, act_payload)}, signing_keys_opt.get_keys());
      });
   }
};

struct rexexec_subcommand {
   string user_str;
   string max_str;
   const name act_name{ "rexexec"_n };

   rexexec_subcommand(CLI::App* actionRoot) {
      auto rexexec = actionRoot->add_subcommand("rexexec", localized("Perform REX maintenance by processing expired loans and unfilled sell orders"));
      rexexec->add_option("user", user_str, localized("User executing the action"))->required();
      rexexec->add_option("max",  max_str,  localized("Maximum number of CPU loans, Network loans, and sell orders to be processed"))->required();
      add_standard_transaction_options_plus_signing(rexexec, "user@active");
      rexexec->callback([this] {
            fc::variant act_payload = fc::mutable_variant_object()
               ("user", user_str)
               ("max",  max_str);
         auto accountPermissions = get_account_permissions(tx_permission, {name(user_str), config::active_name});
         send_actions({create_action(accountPermissions, config::system_account_name, act_name, act_payload)}, signing_keys_opt.get_keys());
      });
   }
};

struct closerex_subcommand {
   string owner_str;
   const name act_name{ "closerex"_n };

   closerex_subcommand(CLI::App* actionRoot) {
      auto closerex = actionRoot->add_subcommand("closerex", localized("Delete unused REX-related user table entries"));
      closerex->add_option("owner", owner_str, localized("REX owner"))->required();
      add_standard_transaction_options_plus_signing(closerex, "owner@active");
      closerex->callback([this] {
         fc::variant act_payload = fc::mutable_variant_object()("owner", owner_str);
         auto accountPermissions = get_account_permissions(tx_permission, {name(owner_str), config::active_name});
         send_actions({create_action(accountPermissions, config::system_account_name, act_name, act_payload)}, signing_keys_opt.get_keys());
      });
   }
};

void get_account( const string& accountName, const string& coresym, bool json_format ) {
   fc::variant json;
   if (coresym.empty()) {
      json = call(get_account_func, fc::mutable_variant_object("account_name", accountName));
   }
   else {
      json = call(get_account_func, fc::mutable_variant_object("account_name", accountName)("expected_core_symbol", symbol::from_string(coresym)));
   }

   auto res = json.as<eosio::chain_apis::read_only::get_account_results>();
   if (!json_format) {
      asset staked;
      asset unstaking;

      if( res.core_liquid_balance ) {
         unstaking = asset( 0, res.core_liquid_balance->get_symbol() ); // Correct core symbol for unstaking asset.
         staked = asset( 0, res.core_liquid_balance->get_symbol() );    // Correct core symbol for staked asset.
      }

      std::cout << "created: " << string(res.created) << std::endl;

      if(res.privileged) std::cout << "privileged: true" << std::endl;

      constexpr size_t indent_size = 5;
      const string indent(indent_size, ' ');

      std::cout << "permissions: " << std::endl;
      unordered_map<name, vector<name>/*children*/> tree;
      vector<name> roots; //we don't have multiple roots, but we can easily handle them here, so let's do it just in case
      unordered_map<name, eosio::chain_apis::permission> cache;
      for ( auto& perm : res.permissions ) {
         if ( perm.parent ) {
            tree[perm.parent].push_back( perm.perm_name );
         } else {
            roots.push_back( perm.perm_name );
         }
         auto name = perm.perm_name; //keep copy before moving `perm`, since thirst argument of emplace can be evaluated first
         // looks a little crazy, but should be efficient
         cache.insert( std::make_pair(name, std::move(perm)) );
      }
      
      using dfs_fn_t = std::function<void (const eosio::chain_apis::permission&, int)>;
      std::function<void (account_name, int, dfs_fn_t&)> dfs_exec = [&]( account_name name, int depth, dfs_fn_t& f ) -> void {
         auto& p = cache.at(name);
<<<<<<< HEAD

         f(p, depth);
=======
         std::cout << indent << std::string(depth*3, ' ') << name << ' ' << std::setw(5) << p.required_auth.threshold << ":    ";
         const char *sep = "";
         for ( auto it = p.required_auth.keys.begin(); it != p.required_auth.keys.end(); ++it ) {
            std::cout << sep << it->weight << ' ' << it->key.str();
            sep = ", ";
         }
         for ( auto& acc : p.required_auth.accounts ) {
            std::cout << sep << acc.weight << ' ' << acc.permission.actor.to_string() << '@' << acc.permission.permission.to_string();
            sep = ", ";
         }
         std::cout << std::endl;
>>>>>>> 01a80b29
         auto it = tree.find( name );
         if (it != tree.end()) {
            auto& children = it->second;
            sort( children.begin(), children.end() );
            for ( auto& n : children ) {
               // we have a tree, not a graph, so no need to check for already visited nodes
               dfs_exec( n, depth+1, f );
            }
         } // else it's a leaf node
      };

      dfs_fn_t print_auth = [&]( const eosio::chain_apis::permission& p, int depth ) -> void {
         std::cout << indent << std::string(depth*3, ' ') << p.perm_name << ' ' << std::setw(5) << p.required_auth.threshold << ":    ";

         const char *sep = "";
         for ( auto it = p.required_auth.keys.begin(); it != p.required_auth.keys.end(); ++it ) {
            std::cout << sep << it->weight << ' ' << it->key.to_string();
            sep = ", ";
         }
         for ( auto& acc : p.required_auth.accounts ) {
            std::cout << sep << acc.weight << ' ' << acc.permission.actor.to_string() << '@' << acc.permission.permission.to_string();
            sep = ", ";
         }
         std::cout << std::endl;
      };
      std::sort(roots.begin(), roots.end());
      for ( auto r : roots ) {
         dfs_exec( r, 0, print_auth );
      }
      std::cout << std::endl;

      std::cout << "permission links: " << std::endl;
      dfs_fn_t print_links = [&](const eosio::chain_apis::permission& p, int) -> void {
         if (p.linked_actions) {
            if (!p.linked_actions->empty()) {
               std::cout << indent << p.perm_name.to_string() + ":" << std::endl;
               for ( auto it = p.linked_actions->begin(); it != p.linked_actions->end(); ++it ) {
                  auto action_value = it->action ? it->action->to_string() : std::string("*");
                  std::cout << indent << indent << it->account << "::" << action_value << std::endl;
               }
            }
         }
      };

      for ( auto r : roots ) {
         dfs_exec( r, 0, print_links);
      }

      // print linked actions 
      std::cout << indent << "eosio.any: " << std::endl;
      for (const auto& it : res.eosio_any_linked_actions) {
         auto action_value = it.action ? it.action->to_string() : std::string("*");
         std::cout << indent << indent << it.account << "::" << action_value << std::endl;
      }

      std::cout << std::endl;
 
      auto to_pretty_net = []( int64_t nbytes, uint8_t width_for_units = 5 ) {
         if(nbytes == -1) {
             // special case. Treat it as unlimited
             return std::string("unlimited");
         }

         string unit = "bytes";
         double bytes = static_cast<double> (nbytes);
         if (bytes >= 1024 * 1024 * 1024 * 1024ll) {
             unit = "TiB";
             bytes /= 1024 * 1024 * 1024 * 1024ll;
         } else if (bytes >= 1024 * 1024 * 1024) {
             unit = "GiB";
             bytes /= 1024 * 1024 * 1024;
         } else if (bytes >= 1024 * 1024) {
             unit = "MiB";
             bytes /= 1024 * 1024;
         } else if (bytes >= 1024) {
             unit = "KiB";
             bytes /= 1024;
         }
         std::stringstream ss;
         ss << setprecision(4);
         ss << bytes << " ";
         if( width_for_units > 0 )
            ss << std::left << setw( width_for_units );
         ss << unit;
         return ss.str();
      };



      std::cout << "memory: " << std::endl
                << indent << "quota: " << std::setw(15) << to_pretty_net(res.ram_quota) << "  used: " << std::setw(15) << to_pretty_net(res.ram_usage) << std::endl << std::endl;

      std::cout << "net bandwidth: " << std::endl;
      if ( res.total_resources.is_object() ) {
         auto net_total = to_asset(res.total_resources.get_object()["net_weight"].as_string());

         if( net_total.get_symbol() != unstaking.get_symbol() ) {
            // Core symbol of nodeos responding to the request is different than core symbol built into cleos
            unstaking = asset( 0, net_total.get_symbol() ); // Correct core symbol for unstaking asset.
            staked = asset( 0, net_total.get_symbol() ); // Correct core symbol for staked asset.
         }

         if( res.self_delegated_bandwidth.is_object() ) {
            asset net_own =  asset::from_string( res.self_delegated_bandwidth.get_object()["net_weight"].as_string() );
            staked = net_own;

            auto net_others = net_total - net_own;

            std::cout << indent << "staked:" << std::setw(20) << net_own
                      << std::string(11, ' ') << "(total stake delegated from account to self)" << std::endl
                      << indent << "delegated:" << std::setw(17) << net_others
                      << std::string(11, ' ') << "(total staked delegated to account from others)" << std::endl;
         }
         else {
            auto net_others = net_total;
            std::cout << indent << "delegated:" << std::setw(17) << net_others
                      << std::string(11, ' ') << "(total staked delegated to account from others)" << std::endl;
         }
      }


      auto to_pretty_time = []( int64_t nmicro, uint8_t width_for_units = 5 ) {
         if(nmicro == -1) {
             // special case. Treat it as unlimited
             return std::string("unlimited");
         }
         string unit = "us";
         double micro = static_cast<double>(nmicro);

         if( micro > 1000000*60*60ll ) {
            micro /= 1000000*60*60ll;
            unit = "hr";
         }
         else if( micro > 1000000*60 ) {
            micro /= 1000000*60;
            unit = "min";
         }
         else if( micro > 1000000 ) {
            micro /= 1000000;
            unit = "sec";
         }
         else if( micro > 1000 ) {
            micro /= 1000;
            unit = "ms";
         }
         std::stringstream ss;
         ss << setprecision(4);
         ss << micro << " ";
         if( width_for_units > 0 )
            ss << std::left << setw( width_for_units );
         ss << unit;
         return ss.str();
      };

      std::cout << std::fixed << setprecision(3);
      std::cout << indent << std::left << std::setw(11) << "used:" << std::right << std::setw(18);
      if( res.net_limit.current_used ) {
         std::cout << to_pretty_net(*res.net_limit.current_used) << "\n";
      } else {
         std::cout << to_pretty_net(res.net_limit.used) << "    ( out of date )\n";
      }
      std::cout << indent << std::left << std::setw(11) << "available:" << std::right << std::setw(18) << to_pretty_net( res.net_limit.available ) << "\n";
      std::cout << indent << std::left << std::setw(11) << "limit:"     << std::right << std::setw(18) << to_pretty_net( res.net_limit.max ) << "\n";
      std::cout << std::endl;

      std::cout << "cpu bandwidth:" << std::endl;

      if ( res.total_resources.is_object() ) {
         auto cpu_total = to_asset(res.total_resources.get_object()["cpu_weight"].as_string());

         if( res.self_delegated_bandwidth.is_object() ) {
            asset cpu_own = asset::from_string( res.self_delegated_bandwidth.get_object()["cpu_weight"].as_string() );
            staked += cpu_own;

            auto cpu_others = cpu_total - cpu_own;

            std::cout << indent << "staked:" << std::setw(20) << cpu_own
                      << std::string(11, ' ') << "(total stake delegated from account to self)" << std::endl
                      << indent << "delegated:" << std::setw(17) << cpu_others
                      << std::string(11, ' ') << "(total staked delegated to account from others)" << std::endl;
         } else {
            auto cpu_others = cpu_total;
            std::cout << indent << "delegated:" << std::setw(17) << cpu_others
                      << std::string(11, ' ') << "(total staked delegated to account from others)" << std::endl;
         }
      }

      std::cout << std::fixed << setprecision(3);
      std::cout << indent << std::left << std::setw(11) << "used:" << std::right << std::setw(18);
      if( res.cpu_limit.current_used ) {
         std::cout << to_pretty_time(*res.cpu_limit.current_used) << "\n";
      } else {
         std::cout << to_pretty_time(res.cpu_limit.used) << "    ( out of date )\n";
      }
      std::cout << indent << std::left << std::setw(11) << "available:" << std::right << std::setw(18) << to_pretty_time( res.cpu_limit.available ) << "\n";
      std::cout << indent << std::left << std::setw(11) << "limit:"     << std::right << std::setw(18) << to_pretty_time( res.cpu_limit.max ) << "\n";
      std::cout << std::endl;

      if( res.refund_request.is_object() ) {
         auto obj = res.refund_request.get_object();
         auto request_time = fc::time_point_sec::from_iso_string( obj["request_time"].as_string() );
         fc::time_point refund_time = request_time + fc::days(3);
         auto now = res.head_block_time;
         asset net = asset::from_string( obj["net_amount"].as_string() );
         asset cpu = asset::from_string( obj["cpu_amount"].as_string() );
         unstaking = net + cpu;

         if( unstaking > asset( 0, unstaking.get_symbol() ) ) {
            std::cout << std::fixed << setprecision(3);
            std::cout << "unstaking tokens:" << std::endl;
            std::cout << indent << std::left << std::setw(25) << "time of unstake request:" << std::right << std::setw(20) << string(request_time);
            if( now >= refund_time ) {
               std::cout << " (available to claim now with 'eosio::refund' action)\n";
            } else {
               std::cout << " (funds will be available in " << to_pretty_time( (refund_time - now).count(), 0 ) << ")\n";
            }
            std::cout << indent << std::left << std::setw(25) << "from net bandwidth:" << std::right << std::setw(18) << net << std::endl;
            std::cout << indent << std::left << std::setw(25) << "from cpu bandwidth:" << std::right << std::setw(18) << cpu << std::endl;
            std::cout << indent << std::left << std::setw(25) << "total:" << std::right << std::setw(18) << unstaking << std::endl;
            std::cout << std::endl;
         }
      }

      if( res.core_liquid_balance ) {
         std::cout << res.core_liquid_balance->get_symbol().name() << " balances: " << std::endl;
         std::cout << indent << std::left << std::setw(11)
                   << "liquid:" << std::right << std::setw(18) << *res.core_liquid_balance << std::endl;
         std::cout << indent << std::left << std::setw(11)
                   << "staked:" << std::right << std::setw(18) << staked << std::endl;
         std::cout << indent << std::left << std::setw(11)
                   << "unstaking:" << std::right << std::setw(18) << unstaking << std::endl;
         std::cout << indent << std::left << std::setw(11) << "total:" << std::right << std::setw(18) << (*res.core_liquid_balance + staked + unstaking) << std::endl;
         std::cout << std::endl;
      }

      if( res.rex_info.is_object() ) {
         auto& obj = res.rex_info.get_object();
         asset vote_stake = asset::from_string( obj["vote_stake"].as_string() );
         asset rex_balance = asset::from_string( obj["rex_balance"].as_string() );
         std::cout << rex_balance.get_symbol().name() << " balances: " << std::endl;
         std::cout << indent << std::left << std::setw(11)
                   << "balance:" << std::right << std::setw(18) << rex_balance << std::endl;
         std::cout << indent << std::left << std::setw(11)
                   << "staked:" << std::right << std::setw(18) << vote_stake << std::endl;
         std::cout << std::endl;
      }

      if ( res.voter_info.is_object() ) {
         auto& obj = res.voter_info.get_object();
         string proxy = obj["proxy"].as_string();
         if ( proxy.empty() ) {
            auto& prods = obj["producers"].get_array();
            std::cout << "producers:";
            if ( !prods.empty() ) {
               for ( size_t i = 0; i < prods.size(); ++i ) {
                  if ( i%3 == 0 ) {
                     std::cout << std::endl << indent;
                  }
                  std::cout << std::setw(16) << std::left << prods[i].as_string();
               }
               std::cout << std::endl;
            } else {
               std::cout << indent << "<not voted>" << std::endl;
            }
         } else {
            std::cout << "proxy:" << indent << proxy << std::endl;
         }
      }
      std::cout << std::endl;
   } else {
      std::cout << fc::json::to_pretty_string(json) << std::endl;
   }
}

CLI::callback_t header_opt_callback = [](CLI::results_t res) {
   vector<string>::iterator itr;

   for (itr = res.begin(); itr != res.end(); itr++) {
       headers.push_back(*itr);
   }

   return true;
};

CLI::callback_t abi_files_overide_callback = [](CLI::results_t account_abis) {
   for (vector<string>::iterator itr = account_abis.begin(); itr != account_abis.end(); ++itr) {
      size_t delim = itr->find(":");
      std::string acct_name, abi_path;
      if (delim != std::string::npos) {
         acct_name = itr->substr(0, delim);
         abi_path = itr->substr(delim + 1);
      }
      if (acct_name.length() == 0 || abi_path.length() == 0) {
         std::cerr << "please specify --abi-file in form of <contract name>:<abi file path>.";
         return false;
      }
      abi_files_override[name(acct_name)] = abi_path;
   }
   return true;
};

int main( int argc, char** argv ) {

   fc::logger::get(DEFAULT_LOGGER).set_log_level(fc::log_level::debug);
   context = eosio::client::http::create_http_context();
   wallet_url = default_wallet_url;

   CLI::App app{"Command Line Interface to EOSIO Client"};
   app.require_subcommand();
   // Hide obsolete options by putting them into a group with an empty name.
   app.add_option( "-H,--host", obsoleted_option_host_port, localized("The host where ${n} is running", ("n", node_executable_name)) )->group("");
   app.add_option( "-p,--port", obsoleted_option_host_port, localized("The port where ${n} is running", ("n", node_executable_name)) )->group("");
   app.add_option( "--wallet-host", obsoleted_option_host_port, localized("The host where ${k} is running", ("k", key_store_executable_name)) )->group("");
   app.add_option( "--wallet-port", obsoleted_option_host_port, localized("The port where ${k} is running", ("k", key_store_executable_name)) )->group("");

   app.add_option( "-u,--url", default_url, localized( "The http/https URL where ${n} is running", ("n", node_executable_name)), true );
   app.add_option( "--wallet-url", wallet_url, localized("The http/https URL where ${k} is running", ("k", key_store_executable_name)), true );

   app.add_option( "--abi-file", abi_files_overide_callback, localized("In form of <contract name>:<abi file path>, use a local abi file for serialization and deserialization instead of getting the abi data from the blockchain; repeat this option to pass multiple abi files for different contracts"))->type_size(0, 1000);

   app.add_option( "--amqp", amqp_address, localized("The ampq URL where AMQP is running amqp://USER:PASSWORD@ADDRESS:PORT"), false )->envname(EOSIO_AMQP_ADDRESS_ENV_VAR);
   app.add_option( "--amqp-queue-name", amqp_queue_name, localized("The ampq queue to send transaction to"), true );
   app.add_option( "--amqp-reply-to", amqp_reply_to, localized("The ampq reply to string"), false );

   app.add_option( "-r,--header", header_opt_callback, localized("Pass specific HTTP header; repeat this option to pass multiple headers"));
   app.add_flag( "-n,--no-verify", no_verify, localized("Don't verify peer certificate when using HTTPS"));
   app.add_flag( "--no-auto-" + string(key_store_executable_name), no_auto_keosd, localized("Don't automatically launch a ${k} if one is not currently running", ("k", key_store_executable_name)));
   app.parse_complete_callback([&app]{ ensure_keosd_running(&app);});

   app.add_flag( "-v,--verbose", verbose, localized("Output verbose errors and action console output"));
   app.add_flag("--print-request", print_request, localized("Print HTTP request to STDERR"));
   app.add_flag("--print-response", print_response, localized("Print HTTP response to STDERR"));

   auto version = app.add_subcommand("version", localized("Retrieve version information"));
   version->require_subcommand();

   version->add_subcommand("client", localized("Retrieve basic version information of the client"))->callback([] {
      std::cout << eosio::version::version_client() << '\n';
   });

   version->add_subcommand("full", localized("Retrieve full version information of the client"))->callback([] {
     std::cout << eosio::version::version_full() << '\n';
   });

   // Create subcommand
   auto create = app.add_subcommand("create", localized("Create various items, on and off the blockchain"));
   create->require_subcommand();

   bool r1 = false;
   string key_file;
   bool print_console = false;
   // create key
   auto create_key = create->add_subcommand("key", localized("Create a new keypair and print the public and private keys"))->callback( [&r1, &key_file, &print_console](){
      if (key_file.empty() && !print_console) {
         std::cerr << "ERROR: Either indicate a file using \"--file\" or pass \"--to-console\"" << std::endl;
         return;
      }

      auto pk    = r1 ? private_key_type::generate_r1() : private_key_type::generate();
<<<<<<< HEAD
      auto privs = pk.to_string();
      auto pubs  = pk.get_public_key().to_string();
=======
      auto privs = pk.str();
      auto pubs  = pk.get_public_key().str();
>>>>>>> 01a80b29
      if (print_console) {
         std::cout << localized("Private key: ${key}", ("key",  privs) ) << std::endl;
         std::cout << localized("Public key: ${key}", ("key", pubs ) ) << std::endl;
      } else {
         std::cerr << localized("saving keys to ${filename}", ("filename", key_file)) << std::endl;
         std::ofstream out( key_file.c_str() );
         out << localized("Private key: ${key}", ("key",  privs) ) << std::endl;
         out << localized("Public key: ${key}", ("key", pubs ) ) << std::endl;
      }
   });
   create_key->add_flag( "--r1", r1, "Generate a key using the R1 curve (iPhone), instead of the K1 curve (Bitcoin)"  );
   create_key->add_option("-f,--file", key_file, localized("Name of file to write private/public key output to. (Must be set, unless \"--to-console\" is passed"));
   create_key->add_flag( "--to-console", print_console, localized("Print private/public keys to console."));

   // create account
   auto createAccount = create_account_subcommand( create, true /*simple*/ );

   // convert subcommand
   auto convert = app.add_subcommand("convert", localized("Pack and unpack transactions")); // TODO also add converting action args based on abi from here ?
   convert->require_subcommand();

   // pack transaction
   string plain_signed_transaction_json;
   bool pack_action_data_flag = false;
   auto pack_transaction = convert->add_subcommand("pack_transaction", localized("From plain signed JSON to packed form"));
   pack_transaction->add_option("transaction", plain_signed_transaction_json, localized("The plain signed JSON (string)"))->required();
   pack_transaction->add_flag("--pack-action-data", pack_action_data_flag, localized("Pack all action data within transaction, needs interaction with ${n}", ("n", node_executable_name)));
   pack_transaction->callback([&] {
      fc::variant trx_var = json_from_file_or_string( plain_signed_transaction_json );
      if( pack_action_data_flag ) {
         signed_transaction trx;
         try {
            abi_serializer::from_variant( trx_var, trx, abi_serializer_resolver, abi_serializer::create_yield_function( abi_serializer_max_time ) );
         } EOS_RETHROW_EXCEPTIONS( transaction_type_exception, "Invalid transaction format: '${data}'",
                                   ("data", fc::json::to_string(trx_var, fc::time_point::maximum())))
         std::cout << fc::json::to_pretty_string( packed_transaction_v0( trx, packed_transaction_v0::compression_type::none )) << std::endl;
      } else {
         try {
            signed_transaction trx = trx_var.as<signed_transaction>();
            std::cout << fc::json::to_pretty_string( fc::variant( packed_transaction_v0( trx, packed_transaction_v0::compression_type::none ))) << std::endl;
         } EOS_RETHROW_EXCEPTIONS( transaction_type_exception, "Fail to convert transaction, --pack-action-data likely needed" )
      }
   });

   // unpack transaction
   string packed_transaction_json;
   bool unpack_action_data_flag = false;
   auto unpack_transaction = convert->add_subcommand("unpack_transaction", localized("From packed to plain signed JSON form"));
   unpack_transaction->add_option("transaction", packed_transaction_json, localized("The packed transaction JSON (string containing packed_trx and optionally compression fields)"))->required();
   unpack_transaction->add_flag("--unpack-action-data", unpack_action_data_flag, localized("Unpack all action data within transaction, needs interaction with ${n}", ("n", node_executable_name)));
   unpack_transaction->callback([&] {
      fc::variant packed_trx_var = json_from_file_or_string( packed_transaction_json );
      packed_transaction_v0 packed_trx;
      try {
         fc::from_variant<packed_transaction_v0>( packed_trx_var, packed_trx );
      } EOS_RETHROW_EXCEPTIONS( transaction_type_exception, "Invalid packed transaction format: '${data}'",
                                ("data", fc::json::to_string(packed_trx_var, fc::time_point::maximum())))
      const signed_transaction& strx = packed_trx.get_signed_transaction();
      fc::variant trx_var;
      if( unpack_action_data_flag ) {
         abi_serializer::to_variant( strx, trx_var, abi_serializer_resolver, abi_serializer::create_yield_function( abi_serializer_max_time ) );
      } else {
         trx_var = strx;
      }
      std::cout << fc::json::to_pretty_string( trx_var ) << std::endl;
   });

   // pack action data
   string unpacked_action_data_account_string;
   string unpacked_action_data_name_string;
   string unpacked_action_data_string;
   auto pack_action_data = convert->add_subcommand("pack_action_data", localized("From JSON action data to packed form"));
   pack_action_data->add_option("account", unpacked_action_data_account_string, localized("The name of the account hosting the contract"))->required();
   pack_action_data->add_option("name", unpacked_action_data_name_string, localized("The name of the function called by this action"))->required();
   pack_action_data->add_option("unpacked_action_data", unpacked_action_data_string, localized("The action data expressed as JSON"))->required();
   pack_action_data->callback([&] {
      fc::variant unpacked_action_data_json = json_from_file_or_string(unpacked_action_data_string);
      bytes packed_action_data_string;
      try {
         packed_action_data_string = variant_to_bin(name(unpacked_action_data_account_string), name(unpacked_action_data_name_string), unpacked_action_data_json);
      } EOS_RETHROW_EXCEPTIONS(transaction_type_exception, "Fail to parse unpacked action data JSON")
      std::cout << fc::to_hex(packed_action_data_string.data(), packed_action_data_string.size()) << std::endl;
   });

   // unpack action data
   string packed_action_data_account_string;
   string packed_action_data_name_string;
   string packed_action_data_string;
   auto unpack_action_data = convert->add_subcommand("unpack_action_data", localized("From packed to JSON action data form"));
   unpack_action_data->add_option("account", packed_action_data_account_string, localized("The name of the account that hosts the contract"))->required();
   unpack_action_data->add_option("name", packed_action_data_name_string, localized("The name of the function that's called by this action"))->required();
   unpack_action_data->add_option("packed_action_data", packed_action_data_string, localized("The action data expressed as packed hex string"))->required();
   unpack_action_data->callback([&] {
      EOS_ASSERT( packed_action_data_string.size() >= 2, transaction_type_exception, "No packed_action_data found" );
      vector<char> packed_action_data_blob(packed_action_data_string.size()/2);
      fc::from_hex(packed_action_data_string, packed_action_data_blob.data(), packed_action_data_blob.size());
      fc::variant unpacked_action_data_json = bin_to_variant(name(packed_action_data_account_string), name(packed_action_data_name_string), packed_action_data_blob);
      std::cout << fc::json::to_pretty_string(unpacked_action_data_json) << std::endl;
   });

   // validate subcommand
   auto validate = app.add_subcommand("validate", localized("Validate transactions"));
   validate->require_subcommand();

   // validate signatures
   string trx_json_to_validate;
   string str_chain_id;
   auto validate_signatures = validate->add_subcommand("signatures", localized("Validate signatures and recover public keys"));
   validate_signatures->add_option("transaction", trx_json_to_validate,
                                   localized("The JSON string or filename defining the transaction to validate"), true)->required();
   validate_signatures->add_option("-c,--chain-id", str_chain_id, localized("The chain id that will be used in signature verification"));

   validate_signatures->callback([&] {
      fc::variant trx_var = json_from_file_or_string(trx_json_to_validate);
      signed_transaction trx;
      try {
        abi_serializer::from_variant( trx_var, trx, abi_serializer_resolver_empty, abi_serializer::create_yield_function( abi_serializer_max_time ) );
      } EOS_RETHROW_EXCEPTIONS(transaction_type_exception, "Invalid transaction format: '${data}'",
                               ("data", fc::json::to_string(trx_var, fc::time_point::maximum())))

      std::optional<chain_id_type> chain_id;

      if( str_chain_id.size() == 0 ) {
         ilog( "grabbing chain_id from ${n}", ("n", node_executable_name) );
         auto info = get_info();
         chain_id = info.chain_id;
      } else {
         chain_id = chain_id_type(str_chain_id);
      }

      flat_set<public_key_type> recovered_pub_keys;
      trx.get_signature_keys( *chain_id, fc::time_point::maximum(), recovered_pub_keys, false );

      std::cout << fc::json::to_pretty_string(recovered_pub_keys) << std::endl;
   });

   // Get subcommand
   auto get = app.add_subcommand("get", localized("Retrieve various items and information from the blockchain"));
   get->require_subcommand();

   // get info
   get->add_subcommand("info", localized("Get current blockchain information"))->callback([] {
      std::cout << fc::json::to_pretty_string(get_info()) << std::endl;
   });

   // get block
   string blockArg;
   bool get_bhs = false;
   bool get_binfo = false;
   auto getBlock = get->add_subcommand("block", localized("Retrieve a full block from the blockchain"));
   getBlock->add_option("block", blockArg, localized("The number or ID of the block to retrieve"))->required();
   getBlock->add_flag("--header-state", get_bhs, localized("Get block header state from fork database instead") );
   getBlock->add_flag("--info", get_binfo, localized("Get block info from the blockchain by block num only") );
   getBlock->callback([&blockArg, &get_bhs, &get_binfo] {
      EOSC_ASSERT( !(get_bhs && get_binfo), "ERROR: Either --header-state or --info can be set" );
      if (get_binfo) {
         std::optional<int64_t> block_num;
         try {
            block_num = fc::to_int64(blockArg);
         } catch (...) {
            // error is handled in assertion below
         }
         EOSC_ASSERT( block_num && (*block_num > 0), "Invalid block num: ${block_num}", ("block_num", blockArg) );
         const auto arg = fc::variant_object("block_num", static_cast<uint32_t>(*block_num));
         std::cout << fc::json::to_pretty_string(call(get_block_info_func, arg)) << std::endl;
      } else {
         const auto arg = fc::variant_object("block_num_or_id", blockArg);
         if (get_bhs) {
            std::cout << fc::json::to_pretty_string(call(get_block_header_state_func, arg)) << std::endl;
         } else {
            std::cout << fc::json::to_pretty_string(call(get_block_func, arg)) << std::endl;
         }
      }
   });

   // get account
   string accountName;
   string coresym;
   bool print_json = false;
   auto getAccount = get->add_subcommand("account", localized("Retrieve an account from the blockchain"));
   getAccount->add_option("name", accountName, localized("The name of the account to retrieve"))->required();
   getAccount->add_option("core-symbol", coresym, localized("The expected core symbol of the chain you are querying"));
   getAccount->add_flag("--json,-j", print_json, localized("Output in JSON format") );
   getAccount->callback([&]() { get_account(accountName, coresym, print_json); });

   // get code
   string codeFilename;
   string abiFilename;
   bool code_as_wasm = true;
   auto getCode = get->add_subcommand("code", localized("Retrieve the code and ABI for an account"));
   getCode->add_option("name", accountName, localized("The name of the account whose code should be retrieved"))->required();
   getCode->add_option("-c,--code",codeFilename, localized("The name of the file to save the contract wasm to") );
   getCode->add_option("-a,--abi",abiFilename, localized("The name of the file to save the contract .abi to") );
   getCode->add_flag("--wasm", code_as_wasm, localized("Save contract as wasm (ignored, default)"));
   getCode->callback([&] {
      string code_hash, wasm, abi;
      try {
         const auto result = call(get_raw_code_and_abi_func, fc::mutable_variant_object("account_name", accountName));
         const std::vector<char> wasm_v = result["wasm"].as_blob().data;
         const std::vector<char> abi_v = result["abi"].as_blob().data;

         fc::sha256 hash;
         if(wasm_v.size())
            hash = fc::sha256::hash(wasm_v.data(), wasm_v.size());
         code_hash = (string)hash;

         wasm = string(wasm_v.begin(), wasm_v.end());

         abi_def abi_d;
         if(abi_serializer::to_abi(abi_v, abi_d))
            abi = fc::json::to_pretty_string(abi_d);
      }
      catch(chain::missing_chain_api_plugin_exception&) {
         //see if this is an old nodeos that doesn't support get_raw_code_and_abi
         const auto old_result = call(get_code_func, fc::mutable_variant_object("account_name", accountName)("code_as_wasm",code_as_wasm));
         code_hash = old_result["code_hash"].as_string();
         wasm = old_result["wasm"].as_string();
         std::cout << localized("Warning: communicating to older ${n} which returns malformed binary wasm", ("n", node_executable_name)) << std::endl;
         abi = fc::json::to_pretty_string(old_result["abi"]);
      }

      std::cout << localized("code hash: ${code_hash}", ("code_hash", code_hash)) << std::endl;

      if( codeFilename.size() ){
         std::cout << localized("saving wasm to ${codeFilename}", ("codeFilename", codeFilename)) << std::endl;

         std::ofstream out( codeFilename.c_str() );
         out << wasm;
      }
      if( abiFilename.size() ) {
         std::cout << localized("saving abi to ${abiFilename}", ("abiFilename", abiFilename)) << std::endl;
         std::ofstream abiout( abiFilename.c_str() );
         abiout << abi;
      }
   });

   // get abi
   string filename;
   auto getAbi = get->add_subcommand("abi", localized("Retrieve the ABI for an account"));
   getAbi->add_option("name", accountName, localized("The name of the account whose abi should be retrieved"))->required();
   getAbi->add_option("-f,--file",filename, localized("The name of the file to save the contract .abi to instead of writing to console") );
   getAbi->callback([&] {
      const auto raw_abi_result = call(get_raw_abi_func, fc::mutable_variant_object("account_name", accountName));
      const auto raw_abi_blob = raw_abi_result["abi"].as_blob().data;
      if (raw_abi_blob.size() != 0) {
          const auto abi = fc::json::to_pretty_string(fc::raw::unpack<abi_def>(raw_abi_blob));
          if (filename.size()) {
              std::cerr << localized("saving abi to ${filename}", ("filename", filename)) << std::endl;
              std::ofstream abiout(filename.c_str());
              abiout << abi;
          } else {
              std::cout << abi << "\n";
          }
      } else {
        FC_THROW_EXCEPTION(key_not_found_exception, "Key ${key}", ("key", "abi"));
      }
   });

   // get table
   string scope;
   string code;
   string table;
   string lower;
   string upper;
   string table_key;
   string key_type;
   string encode_type{"dec"};
   bool binary = false;
   uint32_t limit = 10;
   string index_position;
   bool reverse = false;
   bool show_payer = false;
   auto getTable = get->add_subcommand( "table", localized("Retrieve the contents of a database table"));
   getTable->add_option( "account", code, localized("The account who owns the table") )->required();
   getTable->add_option( "scope", scope, localized("The scope within the contract in which the table is found") )->required();
   getTable->add_option( "table", table, localized("The name of the table as specified by the contract abi") )->required();
   getTable->add_option( "-l,--limit", limit, localized("The maximum number of rows to return") );
   getTable->add_option( "-k,--key", table_key, localized("Deprecated") );
   getTable->add_option( "-L,--lower", lower, localized("JSON representation of lower bound value of key, defaults to first") );
   getTable->add_option( "-U,--upper", upper, localized("JSON representation of upper bound value of key, defaults to last") );
   getTable->add_option( "--index", index_position,
                         localized("Index number, 1 - primary (first), 2 - secondary index (in order defined by multi_index), 3 - third index, etc.\n"
                                   "\t\t\t\tNumber or name of index can be specified, e.g. 'secondary' or '2'."));
   getTable->add_option( "--key-type", key_type,
                         localized("The key type of --index, primary only supports (i64), all others support (i64, i128, i256, float64, float128, ripemd160, sha256).\n"
                                   "\t\t\t\tSpecial type 'name' indicates an account name."));
   getTable->add_option( "--encode-type", encode_type,
                         localized("The encoding type of key_type (i64 , i128 , float64, float128) only support decimal encoding e.g. 'dec'"
                                    "i256 - supports both 'dec' and 'hex', ripemd160 and sha256 is 'hex' only"));
   getTable->add_flag("-b,--binary", binary, localized("Return the value as BINARY rather than using abi to interpret as JSON"));
   getTable->add_flag("-r,--reverse", reverse, localized("Iterate in reverse order"));
   getTable->add_flag("--show-payer", show_payer, localized("Show RAM payer"));


   getTable->callback([&] {
      auto result = call(get_table_func, fc::mutable_variant_object("json", !binary)
                         ("code",code)
                         ("scope",scope)
                         ("table",table)
                         ("table_key",table_key) // not used
                         ("lower_bound",lower)
                         ("upper_bound",upper)
                         ("limit",limit)
                         ("key_type",key_type)
                         ("index_position", index_position)
                         ("encode_type", encode_type)
                         ("reverse", reverse)
                         ("show_payer", show_payer)
                         );

      std::cout << fc::json::to_pretty_string(result)
                << std::endl;
   });

   // get kv_table
   string index_name;
   string index_value;
   encode_type = "bytes";
   auto getKvTable = get->add_subcommand("kv_table", localized("Retrieve the contents of a database kv_table"));
   getKvTable->add_option( "account", code, localized("The account who owns the table") )->required();
   getKvTable->add_option( "table", table, localized("The name of the kv_table as specified by the contract abi") )->required();
   getKvTable->add_option( "index_name", index_name, localized("The name of the kv_table index as specified by the contract abi") )->required();
   getKvTable->add_option( "-l,--limit", limit, localized("The maximum number of rows to return") );
   getKvTable->add_option("-i,--index", index_value, localized("Index value"));
   getKvTable->add_option( "-L,--lower", lower, localized("lower bound value of index, optional with -r") );
   getKvTable->add_option( "-U,--upper", upper, localized("upper bound value of index, optional without -r") );
   getKvTable->add_option( "--encode-type", encode_type,
                           localized("The encoding type of index_value, lower bound, upper bound"
                           " 'bytes' for hexdecimal encoded bytes"
                           " 'string' for string value"
                           " 'dec' for decimal encoding of (uint[64|32|16|8], int[64|32|16|8], float64)"
                           " 'hex' for hexdecimal encoding of (uint[64|32|16|8], int[64|32|16|8], sha256, ripemd160" ));
   getKvTable->add_flag("-b,--binary", binary, localized("Return the value as BINARY rather than using abi to interpret as JSON"));
   getKvTable->add_flag("-r,--reverse", reverse, localized("Iterate in reverse order"));
   getKvTable->add_flag("--show-payer", show_payer, localized("Show RAM payer"));


   getKvTable->callback([&] {
      auto result = call(get_kv_table_func, fc::mutable_variant_object("json", !binary)
                         ("code",code)
                         ("table",table)
                         ("index_name",index_name)
                         ("index_value",index_value)
                         ("lower_bound",lower)
                         ("upper_bound",upper)
                         ("limit",limit)
                         ("encode_type", encode_type)
                         ("reverse", reverse)
                         ("show_payer", show_payer)
                         );

      std::cout << fc::json::to_pretty_string(result)
                << std::endl;
   });

   auto getScope = get->add_subcommand( "scope", localized("Retrieve a list of scopes and tables owned by a contract"));
   getScope->add_option( "contract", code, localized("The contract who owns the table") )->required();
   getScope->add_option( "-t,--table", table, localized("The name of the table as filter") );
   getScope->add_option( "-l,--limit", limit, localized("The maximum number of rows to return") );
   getScope->add_option( "-L,--lower", lower, localized("Lower bound of scope") );
   getScope->add_option( "-U,--upper", upper, localized("Upper bound of scope") );
   getScope->add_flag("-r,--reverse", reverse, localized("Iterate in reverse order"));
   getScope->callback([&] {
      auto result = call(get_table_by_scope_func, fc::mutable_variant_object("code",code)
                         ("table",table)
                         ("lower_bound",lower)
                         ("upper_bound",upper)
                         ("limit",limit)
                         ("reverse", reverse)
                         );
      std::cout << fc::json::to_pretty_string(result)
                << std::endl;
   });

   // currency accessors
   // get currency balance
   string symbol;
   bool currency_balance_print_json = false;
   auto get_currency = get->add_subcommand( "currency", localized("Retrieve information related to standard currencies"));
   get_currency->require_subcommand();
   auto get_balance = get_currency->add_subcommand( "balance", localized("Retrieve the balance of an account for a given currency"));
   get_balance->add_option( "contract", code, localized("The contract that operates the currency") )->required();
   get_balance->add_option( "account", accountName, localized("The account to query balances for") )->required();
   get_balance->add_option( "symbol", symbol, localized("The symbol for the currency if the contract operates multiple currencies") );
   get_balance->add_flag("--json,-j", currency_balance_print_json, localized("Output in JSON format") );
   get_balance->callback([&] {
      auto result = call(get_currency_balance_func, fc::mutable_variant_object
         ("account", accountName)
         ("code", code)
         ("symbol", symbol.empty() ? fc::variant() : symbol)
      );
      if (!currency_balance_print_json) {
        const auto& rows = result.get_array();
        for( const auto& r : rows ) {
           std::cout << clean_output( r.as_string() ) << std::endl;
        }
      } else {
        std::cout << fc::json::to_pretty_string(result) << std::endl;
      }
   });

   auto get_currency_stats = get_currency->add_subcommand( "stats", localized("Retrieve the stats of for a given currency"));
   get_currency_stats->add_option( "contract", code, localized("The contract that operates the currency") )->required();
   get_currency_stats->add_option( "symbol", symbol, localized("The symbol for the currency if the contract operates multiple currencies") )->required();
   get_currency_stats->callback([&] {
      auto result = call(get_currency_stats_func, fc::mutable_variant_object("json", false)
         ("code", code)
         ("symbol", symbol)
      );

      std::cout << fc::json::to_pretty_string(result)
                << std::endl;
   });

   // get accounts
   string public_key_str;
   auto getAccounts = get->add_subcommand("accounts", localized("Retrieve accounts associated with a public key"));
   getAccounts->add_option("public_key", public_key_str, localized("The public key to retrieve accounts for"))->required();
   getAccounts->callback([&] {
      public_key_type public_key;
      try {
         public_key = public_key_type(public_key_str);
      } EOS_RETHROW_EXCEPTIONS(public_key_type_exception, "Invalid public key: ${public_key}", ("public_key", public_key_str))
      auto arg = fc::mutable_variant_object( "public_key", public_key);
      std::cout << fc::json::to_pretty_string(call(get_key_accounts_func, arg)) << std::endl;
   });


   // get servants
   string controllingAccount;
   auto getServants = get->add_subcommand("servants", localized("Retrieve accounts which are servants of a given account "));
   getServants->add_option("account", controllingAccount, localized("The name of the controlling account"))->required();
   getServants->callback([&] {
      auto arg = fc::mutable_variant_object( "controlling_account", controllingAccount);
      std::cout << fc::json::to_pretty_string(call(get_controlled_accounts_func, arg)) << std::endl;
   });

   // get transaction
   string transaction_id_str;
   uint32_t block_num_hint = 0;
   auto getTransaction = get->add_subcommand("transaction", localized("Retrieve a transaction from the blockchain"));
   getTransaction->add_option("id", transaction_id_str, localized("ID of the transaction to retrieve"))->required();
   getTransaction->add_option( "-b,--block-hint", block_num_hint, localized("The block number this transaction may be in") );
   getTransaction->callback([&] {
      auto arg= fc::mutable_variant_object( "id", transaction_id_str);
      if ( block_num_hint > 0 ) {
         arg = arg("block_num_hint", block_num_hint);
      }
      std::cout << fc::json::to_pretty_string(call(get_transaction_func, arg)) << std::endl;
   });

   // get actions
   string account_name;
   string skip_seq_str;
   string num_seq_str;
   bool printjson = false;
   bool fullact = false;
   bool prettyact = false;
   bool printconsole = false;

   int32_t pos_seq = -1;
   int32_t offset = -20;
   auto getActions = get->add_subcommand("actions", localized("Retrieve all actions with specific account name referenced in authorization or receiver"));
   getActions->add_option("account_name", account_name, localized("Name of account to query on"))->required();
   getActions->add_option("pos", pos_seq, localized("Sequence number of action for this account, -1 for last"));
   getActions->add_option("offset", offset, localized("Get actions [pos,pos+offset] for positive offset or [pos-offset,pos) for negative offset"));
   getActions->add_flag("--json,-j", printjson, localized("Print full JSON"));
   getActions->add_flag("--full", fullact, localized("Don't truncate action output"));
   getActions->add_flag("--pretty", prettyact, localized("Pretty print full action JSON"));
   getActions->add_flag("--console", printconsole, localized("Print console output generated by action "));
   getActions->callback([&] {
      fc::mutable_variant_object arg;
      arg( "account_name", account_name );
      arg( "pos", pos_seq );
      arg( "offset", offset);

      auto result = call(get_actions_func, arg);


      if( printjson ) {
         std::cout << fc::json::to_pretty_string(result) << std::endl;
      } else {
          auto& traces = result["actions"].get_array();
          uint32_t lib = result["last_irreversible_block"].as_uint64();


          cout  << "#" << setw(5) << "seq" << "  " << setw( 24 ) << left << "when"<< "  " << setw(24) << right << "contract::action" << " => " << setw(13) << left << "receiver" << " " << setw(11) << left << "trx id..." << " args\n";
          cout  << "================================================================================================================\n";
          for( const auto& trace: traces ) {
              std::stringstream out;
              if( trace["block_num"].as_uint64() <= lib )
                 out << "#";
              else
                 out << "?";

              out << setw(5) << trace["account_action_seq"].as_uint64() <<"  ";
              out << setw(24) << trace["block_time"].as_string() <<"  ";

              const auto& at = trace["action_trace"].get_object();

              auto id = at["trx_id"].as_string();
              const auto& receipt = at["receipt"];
              auto receiver = receipt["receiver"].as_string();
              const auto& act = at["act"].get_object();
              auto code = act["account"].as_string();
              auto func = act["name"].as_string();
              string args;
              if( prettyact ) {
                  args = fc::json::to_pretty_string( act["data"] );
              }
              else {
                 args = fc::json::to_string( act["data"], fc::time_point::maximum() );
                 if( !fullact ) {
                    args = args.substr(0,60) + "...";
                 }
              }
              out << std::setw(24) << std::right<< (code +"::" + func) << " => " << left << std::setw(13) << receiver;

              out << " " << setw(11) << (id.substr(0,8) + "...");

              if( fullact || prettyact ) out << "\n";
              else out << " ";

              out << args ;//<< "\n";

              if( trace["block_num"].as_uint64() <= lib ) {
                 dlog( "\r${m}", ("m",out.str()) );
              } else {
                 wlog( "\r${m}", ("m",out.str()) );
              }
              if( printconsole ) {
                 auto console = at["console"].as_string();
                 if( console.size() ) {
                    stringstream sout;
                    std::stringstream ss(console);
                    string line;
                    while( std::getline( ss, line ) ) {
                       sout << ">> " << clean_output( std::move( line ) ) << "\n";
                       if( !fullact ) break;
                       line.clear();
                    }
                    cerr << sout.str(); //ilog( "\r${m}                                   ", ("m",out.str()) );
                 }
              }
          }
      }
   });

   auto getSchedule = get_schedule_subcommand{get};
   auto getTransactionId = get_transaction_id_subcommand{get};

   auto getCmd = get->add_subcommand("best", localized("Display message based on account name"));
   getCmd->add_option("name", accountName, localized("The name of the account to use"))->required();
   uint8_t easterMsg[] = {
      0x9c, 0x7d, 0x7c, 0x0c, 0x22, 0x45, 0x01, 0x1d, 0x1f, 0x18, 0xe1, 0xbe, 0xeb, 0xae, 0xbb, 0xbc, 0xa6, 0x47, 0x5d, 0x2b, 0x39, 0xd7, 
      0x94, 0xb6, 0x75, 0x23, 0xa8, 0xc5, 0xba, 0x84, 0x50, 0x00, 0xff, 0xa8, 0xbf, 0xf5, 0x2b, 0xda, 0x23, 0xb5, 0xca, 0xf1, 0x3b, 0x61, 
      0x41, 0xb1, 0xee, 0x61, 0x5f, 0x58, 0x74, 0x81, 0x32, 0xd2, 0x48, 0xd4, 0xbb, 0xf5, 0xa4, 0xdf, 0x63, 0x26, 0xcc, 0xda, 0x9c, 0x7d, 
      0x7c, 0x0c, 0x22, 0x45, 0x03, 0x1f, 0x1f, 0x18, 0xe1, 0xbe, 0xeb, 0xae, 0xb9, 0x98, 0xa4, 0x45, 0x5f, 0x29, 0x39, 0xd7, 0x94, 0xb6, 
      0x75, 0x23, 0xa8, 0xc5, 0xba, 0x84, 0x50, 0x00, 0xff, 0xa8, 0xbf, 0xf5, 0x2b, 0xda, 0x23, 0xb5, 0xca, 0xf1, 0x39, 0x63, 0x43, 0xb3, 
      0xec, 0x63, 0x5d, 0x58, 0x74, 0x81, 0x32, 0xd2, 0x48, 0xd4, 0xbb, 0xf7, 0xa6, 0xdd, 0x61, 0x26, 0xcc, 0xda, 0x9e, 0x7f, 0x7e, 0x0e, 
      0x20, 0x47, 0x01, 0x1d, 0x1f, 0x18, 0xe1, 0xbe, 0xeb, 0xae, 0xbb, 0xbe, 0xa4, 0x45, 0x5f, 0x29, 0x3b, 0xd5, 0x96, 0xb4, 0x75, 0x23, 
      0xa8, 0xc5, 0xba, 0x84, 0x52, 0x24, 0xfd, 0xaa, 0xbf, 0xf5, 0x2b, 0xda, 0x23, 0xb5, 0xca, 0xf1, 0x39, 0x63, 0x43, 0xb3, 0xec, 0x63, 
      0x5d, 0x58, 0x74, 0x81, 0x32, 0xd2, 0x48, 0xd4, 0xbb, 0xf5, 0xa4, 0xdf, 0x63, 0x24, 0xce, 0xd8, 0x9e, 0x7f, 0x7e, 0x0e, 0x20, 0x47, 
      0x01, 0x1d, 0x1f, 0x1a, 0xe3, 0xbc, 0xe9, 0xac, 0xb9, 0xbe, 0xa6, 0x47, 0x5d, 0x2b, 0x39, 0xd7, 0x94, 0xb6, 0x75, 0x23, 0xa8, 0xc5, 
      0xba, 0x84, 0x50, 0x00, 0xfd, 0xaa, 0xbd, 0xf7, 0x29, 0xd8, 0x21, 0xb7, 0xc8, 0xf1, 0x39, 0x63, 0x43, 0xb3, 0xec, 0x47, 0x5f, 0x58, 
      0x74, 0x81, 0x32, 0xd2, 0x48, 0xd4, 0xbb, 0xf5, 0xa4, 0xdf, 0x63, 0x24, 0xce, 0xd8, 0x9e, 0x7f, 0x7e, 0x0e, 0x20, 0x47, 0x01, 0x1d, 
      0x1f, 0x18, 0xe1, 0xbe, 0xeb, 0xae, 0xbb, 0xbc, 0xa6, 0x47, 0x5d, 0x2b, 0x39, 0xd5, 0x90, 0xb2, 0x77, 0x23, 0xaa, 0xc7, 0xb8, 0x86, 
      0x52, 0x00, 0xff, 0xa8, 0xbf, 0xf5, 0x2b, 0xda, 0x23, 0xb5, 0xca, 0xf1, 0x39, 0x63, 0x43, 0xb3, 0xec, 0x61, 0x5f, 0x5a, 0x76, 0x83, 
      0x30, 0xd0, 0x4a, 0xd6, 0xb9, 0xf5, 0xa4, 0xdf, 0x63, 0x24, 0xce, 0xfc, 0x9e, 0x7f, 0x7e, 0x0e, 0x20, 0x47, 0x01, 0x1d, 0x1f, 0x18, 
      0xe1, 0xbe, 0xeb, 0xae, 0xbb, 0xbc, 0xa6, 0x47, 0x5d, 0x2b, 0x39, 0xd7, 0x94, 0xb6, 0x75, 0x23, 0xa8, 0xc5, 0xba, 0x84, 0x50, 0x00, 
      0xff, 0xa8, 0xbf, 0xf5, 0x29, 0xd1, 0x28, 0xbe, 0xdb, 0xf3, 0x39, 0x61, 0x41, 0xb1, 0xee, 0x63, 0x5d, 0x58, 0x74, 0x81, 0x32, 0xd2, 
      0x48, 0xd4, 0xbb, 0xf5, 0xa4, 0xdf, 0x63, 0x24, 0xce, 0xda, 0x9c, 0x7d, 0x7c, 0x0c, 0x22, 0x45, 0x03, 0x1f, 0x1d, 0x18, 0xe1, 0xbe, 
      0xeb, 0xae, 0xbb, 0x98, 0xa6, 0x47, 0x5d, 0x2b, 0x39, 0xd7, 0x94, 0xb6, 0x75, 0x23, 0xa8, 0xc5, 0xba, 0x84, 0x50, 0x00, 0xff, 0xa8, 
      0xbf, 0xf5, 0x2b, 0xda, 0x23, 0xb5, 0xca, 0xf1, 0x39, 0x63, 0x43, 0xb3, 0xec, 0x63, 0x5d, 0x58, 0x74, 0x95, 0x4f, 0xc3, 0x4a, 0xd6, 
      0xaa, 0x88, 0xb0, 0xdf, 0x61, 0x26, 0xce, 0xd8, 0x9e, 0x7f, 0x7e, 0x0e, 0x20, 0x47, 0x01, 0x1d, 0x1f, 0x18, 0xe1, 0xbe, 0xeb, 0xae, 
      0xbb, 0xbc, 0xa6, 0x45, 0x5f, 0x29, 0x3b, 0xd5, 0x96, 0xb4, 0x77, 0x21, 0xa8, 0xc5, 0xba, 0x84, 0x50, 0x24, 0xff, 0xaa, 0xbf, 0xf5, 
      0x2b, 0xda, 0x23, 0xb5, 0xca, 0xf1, 0x39, 0x63, 0x43, 0xb3, 0xec, 0x63, 0x5d, 0x58, 0x74, 0x81, 0x32, 0xd2, 0x48, 0xd4, 0xbb, 0xf5, 
      0xa4, 0xdf, 0x63, 0x24, 0xce, 0xd8, 0x9e, 0x7f, 0x7b, 0x73, 0x24, 0x47, 0x01, 0x1d, 0x1d, 0x1c, 0x9c, 0xab, 0xeb, 0xae, 0xbb, 0xbc, 
      0xa6, 0x47, 0x5d, 0x2b, 0x39, 0xd7, 0x94, 0xb6, 0x75, 0x23, 0xa8, 0xc5, 0xba, 0x84, 0x50, 0x00, 0xff, 0xa8, 0xbd, 0xf7, 0x29, 0xd8, 
      0x21, 0xb7, 0xc8, 0xf3, 0x39, 0x63, 0x43, 0xb3, 0xec, 0x47, 0x5f, 0x58, 0x74, 0x81, 0x32, 0xd2, 0x48, 0xd4, 0xbb, 0xf5, 0xa4, 0xdf, 
      0x63, 0x24, 0xce, 0xd8, 0x9e, 0x7f, 0x7e, 0x0e, 0x20, 0x47, 0x01, 0x1d, 0x1f, 0x18, 0xe1, 0xbe, 0xeb, 0xae, 0xbb, 0xbc, 0xa6, 0x43, 
      0x20, 0x3e, 0x39, 0xd7, 0x96, 0xb4, 0x77, 0x23, 0xbd, 0xb8, 0xbe, 0x84, 0x50, 0x00, 0xff, 0xa8, 0xbf, 0xf5, 0x2b, 0xda, 0x23, 0xb5, 
      0xca, 0xf1, 0x39, 0x63, 0x43, 0xb3, 0xec, 0x63, 0x5d, 0x58, 0x76, 0x83, 0x30, 0xd0, 0x4a, 0xd6, 0xb9, 0xf7, 0xa4, 0xdf, 0x63, 0x24, 
      0xce, 0xfc, 0x9e, 0x7f, 0x7e, 0x0e, 0x20, 0x47, 0x01, 0x1d, 0x1f, 0x18, 0xe1, 0xbe, 0xeb, 0xae, 0xbb, 0xbc, 0xa6, 0x47, 0x5d, 0x2b, 
      0x39, 0xd7, 0x94, 0xb6, 0x75, 0x23, 0xa8, 0xc5, 0xba, 0x84, 0x50, 0x02, 0xf4, 0xa3, 0xab, 0xf5, 0x2b, 0xda, 0x21, 0xb7, 0xc8, 0xf3, 
      0x39, 0x77, 0x3e, 0xa2, 0xee, 0x63, 0x5d, 0x58, 0x74, 0x81, 0x32, 0xd2, 0x48, 0xd4, 0xbb, 0xf5, 0xa4, 0xdf, 0x63, 0x24, 0xce, 0xd8, 
      0x9e, 0x7f, 0x7e, 0x0c, 0x22, 0x45, 0x03, 0x1f, 0x1d, 0x1a, 0xe1, 0xbe, 0xeb, 0xae, 0xbb, 0x98, 0xa6, 0x47, 0x5d, 0x2b, 0x39, 0xd7, 
      0x94, 0xb6, 0x75, 0x23, 0xa8, 0xc5, 0xba, 0x84, 0x50, 0x00, 0xff, 0xa8, 0xbf, 0xf5, 0x2b, 0xda, 0x23, 0xb5, 0xca, 0xf1, 0x39, 0x63, 
      0x43, 0xb3, 0xf8, 0x1e, 0x4c, 0x5a, 0x74, 0x81, 0x32, 0xd0, 0x4a, 0xd6, 0xb9, 0xf7, 0xa6, 0xdf, 0x61, 0x35, 0xb3, 0xcc, 0x9e, 0x7f, 
      0x7e, 0x0e, 0x20, 0x47, 0x01, 0x1d, 0x1f, 0x18, 0xe1, 0xbe, 0xeb, 0xae, 0xbb, 0xbc, 0xa6, 0x47, 0x5d, 0x29, 0x3b, 0xd5, 0x96, 0xb4, 
      0x77, 0x21, 0xa8, 0xc5, 0xba, 0x84, 0x50, 0x24, 0xff, 0xa8, 0xbf, 0xf5, 0x2b, 0xda, 0x23, 0xb5, 0xca, 0xf1, 0x39, 0x63, 0x43, 0xb3, 
      0xec, 0x63, 0x5d, 0x58, 0x74, 0x81, 0x32, 0xd2, 0x48, 0xd4, 0xbb, 0xf5, 0xa4, 0xdf, 0x63, 0x31, 0xb3, 0xdc, 0x9e, 0x7f, 0x7e, 0x0e, 
      0x22, 0x45, 0x03, 0x1f, 0x1d, 0x1a, 0xe3, 0xbe, 0xeb, 0xae, 0xbf, 0xc1, 0xb3, 0x47, 0x5d, 0x2b, 0x39, 0xd7, 0x94, 0xb6, 0x75, 0x23, 
      0xa8, 0xc5, 0xba, 0x84, 0x50, 0x00, 0xff, 0xa8, 0xbf, 0xf7, 0x29, 0xd8, 0x21, 0xb7, 0xc8, 0xf3, 0x39, 0x63, 0x43, 0xb3, 0xec, 0x47, 
      0x5d, 0x58, 0x74, 0x81, 0x32, 0xd2, 0x48, 0xd4, 0xbb, 0xf5, 0xa4, 0xdf, 0x63, 0x24, 0xce, 0xd8, 0x9e, 0x7f, 0x7e, 0x0e, 0x20, 0x47, 
      0x01, 0x1d, 0x1f, 0x18, 0xe1, 0xbe, 0xef, 0xd3, 0xae, 0xbc, 0xa6, 0x47, 0x5d, 0x29, 0x3b, 0xd5, 0x96, 0xb4, 0x77, 0x21, 0xa8, 0xc5, 
      0xba, 0x84, 0x50, 0x15, 0x82, 0xac, 0xbf, 0xf5, 0x2b, 0xda, 0x23, 0xb5, 0xca, 0xf1, 0x39, 0x63, 0x43, 0xb3, 0xec, 0x63, 0x5d, 0x58, 
      0x74, 0x83, 0x30, 0xd0, 0x4a, 0xd6, 0xb9, 0xf7, 0xa4, 0xdf, 0x63, 0x24, 0xce, 0xfc, 0x9e, 0x7f, 0x7e, 0x0e, 0x20, 0x47, 0x01, 0x1d, 
      0x1f, 0x18, 0xe1, 0xbe, 0xeb, 0xae, 0xbb, 0xbc, 0xa6, 0x47, 0x5d, 0x2b, 0x39, 0xd7, 0x94, 0xb6, 0x75, 0x23, 0xaa, 0xd4, 0xc7, 0x90, 
      0x50, 0x00, 0xff, 0xa8, 0xbd, 0xf7, 0x29, 0xd8, 0x21, 0xb7, 0xc8, 0xf1, 0x39, 0x63, 0x43, 0xb3, 0xec, 0x63, 0x49, 0x25, 0x65, 0x83, 
      0x32, 0xd2, 0x48, 0xd4, 0xbb, 0xf5, 0xa4, 0xdf, 0x63, 0x24, 0xce, 0xd8, 0x9e, 0x7f, 0x7e, 0x0c, 0x22, 0x45, 0x03, 0x1f, 0x1d, 0x1a, 
      0xe3, 0xbe, 0xeb, 0xae, 0xbb, 0x98, 0xa6, 0x47, 0x5d, 0x2b, 0x39, 0xd7, 0x94, 0xb6, 0x75, 0x23, 0xa8, 0xc5, 0xba, 0x84, 0x50, 0x00, 
      0xff, 0xa8, 0xbf, 0xf5, 0x2b, 0xda, 0x23, 0xb5, 0xca, 0xf3, 0x32, 0x1e, 0x41, 0xb3, 0xec, 0x63, 0x5d, 0x58, 0x76, 0x83, 0x30, 0xd0, 
      0x4a, 0xd6, 0xb9, 0xf5, 0xa4, 0xdf, 0x63, 0x24, 0xce, 0xd8, 0x9e, 0x7d, 0x03, 0x05, 0x22, 0x47, 0x01, 0x1d, 0x1f, 0x18, 0xe1, 0xbe, 
      0xeb, 0xae, 0xbb, 0xbc, 0xa6, 0x47, 0x5d, 0x29, 0x3b, 0xd5, 0x96, 0xb4, 0x77, 0x21, 0xaa, 0xc5, 0xba, 0x84, 0x50, 0x24, 0xff, 0xa8, 
      0xbf, 0xf5, 0x2b, 0xda, 0x4f, 0xb5, 0x91, 0xf1, 0x7e, 0x63, 0x01, 0xb3, 0xb6, 0x63, 0x5d, 0x58, 0x74, 0x81, 0x32, 0xd2, 0x48, 0xd4, 
      0xbb, 0xe0, 0xa9, 0xd2, 0x76, 0x24, 0xce, 0xd8, 0x9e, 0x7d, 0x7c, 0x0c, 0x22, 0x45, 0x03, 0x1f, 0x1f, 0x18, 0xe1, 0xbe, 0xeb, 0xae, 
      0xbb, 0xbc, 0xa6, 0x52, 0x50, 0x26, 0x2d, 0xd7, 0x94, 0xb6, 0x75, 0x23, 0xa8, 0xc5, 0xba, 0x84, 0x50, 0x6c, 0xff, 0xf3, 0xbf, 0xb2, 
      0x29, 0x98, 0x21, 0xef, 0xc8, 0xf3, 0x3b, 0x63, 0x43, 0xb3, 0xec, 0x47, 0x5d, 0x58, 0x74, 0x81, 0x32, 0xd2, 0x48, 0xd4, 0xbb, 0xf5, 
      0xa4, 0xdf, 0x63, 0x24, 0xce, 0xd8, 0x9e, 0x7f, 0x7e, 0x0e, 0x20, 0x47, 0x01, 0x1d, 0x1f, 0x09, 0xea, 0xaf, 0xe0, 0xac, 0xbb, 0xbc, 
      0xa4, 0x45, 0x5f, 0x29, 0x3b, 0xd5, 0x96, 0xb6, 0x75, 0x23, 0xa8, 0xc5, 0xba, 0x84, 0x50, 0x00, 0xfd, 0xa3, 0xae, 0xfe, 0x2f, 0xda, 
      0x23, 0xb5, 0xca, 0xf1, 0x39, 0x63, 0x43, 0xb3, 0xec, 0x63, 0x5d, 0x58, 0x74, 0x81, 0x30, 0xd0, 0x4a, 0xd6, 0xb9, 0xf7, 0xa6, 0xdf, 
      0x63, 0x24, 0xce, 0xfc, 0x9e, 0x7f, 0x7e, 0x0e, 0x20, 0x47, 0x01, 0x1d, 0x77, 0x18, 0xa0, 0xbe, 0xb7, 0xae, 0xbb, 0xbc, 0xa6, 0x47, 
      0x5d, 0x2b, 0x39, 0xd7, 0x94, 0xb6, 0x77, 0x5e, 0xad, 0xc7, 0xb7, 0x81, 0x50, 0x02, 0xfd, 0xaa, 0xbd, 0xf7, 0x29, 0xd8, 0x23, 0xb5, 
      0xca, 0xf1, 0x39, 0x63, 0x43, 0xb3, 0xec, 0x63, 0x58, 0x55, 0x76, 0x85, 0x4f, 0xd0, 0x48, 0xd4, 0xbb, 0xf5, 0xa4, 0xdf, 0x63, 0x24, 
      0xce, 0xd8, 0xe7, 0x7f, 0x39, 0x0e, 0x7a, 0x45, 0x47, 0x1f, 0x1d, 0x1a, 0xe3, 0xbe, 0xeb, 0xae, 0xbb, 0x98, 0xa6, 0x47, 0x5d, 0x2b, 
      0x39, 0xd7, 0x94, 0xb6, 0x75, 0x23, 0xa8, 0xc5, 0xba, 0x84, 0x50, 0x00, 0xff, 0xa8, 0xbf, 0xf5, 0x2b, 0xda, 0x23, 0xb5, 0xdf, 0xfc, 
      0x2d, 0x63, 0x47, 0xce, 0xee, 0x63, 0x5f, 0x5a, 0x76, 0x83, 0x30, 0xd2, 0x48, 0xd4, 0xbb, 0xf5, 0xa4, 0xdf, 0x63, 0x24, 0xce, 0xda, 
      0xe3, 0x7b, 0x7e, 0x1a, 0x2d, 0x52, 0x01, 0x1d, 0x1f, 0x18, 0xe1, 0xbe, 0xeb, 0xae, 0xbb, 0xbc, 0xa6, 0x47, 0x5d, 0x2b, 0x3b, 0xd5, 
      0x96, 0xb4, 0x77, 0x21, 0xaa, 0xc5, 0xba, 0x84, 0x50, 0x24, 0xff, 0xa8, 0xbf, 0xf5, 0x2b, 0xda, 0x23, 0xb5, 0xb0, 0xf1, 0x7f, 0x63, 
      0x08, 0xb3, 0xec, 0x63, 0x5d, 0x58, 0x74, 0x81, 0x32, 0xd2, 0x48, 0xd4, 0xaa, 0xfe, 0xa4, 0xdf, 0x61, 0x59, 0xca, 0xd8, 0x9c, 0x7d, 
      0x7c, 0x0c, 0x20, 0x47, 0x01, 0x1d, 0x1f, 0x18, 0xe1, 0xbe, 0xeb, 0xae, 0xbb, 0xb8, 0xdb, 0x45, 0x5d, 0x2b, 0x32, 0xc6, 0x94, 0xb6, 
      0x75, 0x23, 0xa8, 0xc5, 0xba, 0x84, 0x50, 0x00, 0xff, 0xd2, 0xbf, 0xb3, 0x29, 0x91, 0x21, 0xb7, 0xc8, 0xf3, 0x3b, 0x63, 0x43, 0xb3, 
      0xec, 0x47, 0x5d, 0x58, 0x74, 0x81, 0x32, 0xd2, 0x48, 0xd4, 0xbb, 0xf5, 0xa4, 0xdf, 0x63, 0x24, 0xce, 0xd8, 0x9e, 0x7f, 0x7e, 0x0e, 
      0x20, 0x47, 0x01, 0x1f, 0x62, 0x1d, 0xe1, 0xbe, 0xeb, 0xab, 0xb6, 0xa8, 0xa6, 0x45, 0x5f, 0x2b, 0x39, 0xd7, 0x94, 0xb6, 0x75, 0x23, 
      0xa8, 0xc5, 0xba, 0x84, 0x44, 0x0d, 0xea, 0xa8, 0xbf, 0xf5, 0x2e, 0xa7, 0x21, 0xb5, 0xca, 0xf1, 0x39, 0x63, 0x43, 0xb3, 0xec, 0x63, 
      0x5d, 0x58, 0x74, 0x81, 0x30, 0xd0, 0x4a, 0xd6, 0xb9, 0xf7, 0xa6, 0xdf, 0x63, 0x24, 0xce, 0xfc, 0x9e, 0x7f, 0x7e, 0x0e, 0x20, 0x47, 
      0x6d, 0x1d, 0x54, 0x18, 0xbc, 0xbe, 0xb1, 0xae, 0xb4, 0xbc, 0xa6, 0x47, 0x5d, 0x2b, 0x39, 0xd7, 0x94, 0xb3, 0x78, 0x21, 0xa8, 0xc7, 
      0xb8, 0x86, 0x5b, 0x11, 0xff, 0xaa, 0xbd, 0xf5, 0x2b, 0xda, 0x23, 0xb5, 0xca, 0xf1, 0x39, 0x63, 0x43, 0xb3, 0xfd, 0x68, 0x5d, 0x58, 
      0x74, 0x81, 0x26, 0xdf, 0x5d, 0xd4, 0xbb, 0xf5, 0xa4, 0xdf, 0x63, 0x24, 0xce, 0xb4, 0x9e, 0x34, 0x7e, 0x53, 0x22, 0x1d, 0x03, 0x12, 
      0x1d, 0x1a, 0xe3, 0xbe, 0xeb, 0xae, 0xbb, 0x98, 0xa6, 0x47, 0x5d, 0x2b, 0x39, 0xd7, 0x94, 0xb6, 0x75, 0x23, 0xa8, 0xc5, 0xba, 0x84, 
      0x50, 0x00, 0xff, 0xa8, 0xbf, 0xf5, 0x2b, 0xda, 0x23, 0xbe, 0xdb, 0xf1, 0x3b, 0x61, 0x41, 0xb3, 0xf9, 0x6e, 0x48, 0x58, 0x74, 0x81, 
      0x32, 0xd2, 0x48, 0xd4, 0xbb, 0xf5, 0xa4, 0xdf, 0x63, 0x31, 0xc3, 0xcc, 0x9e, 0x7f, 0x7e, 0x0e, 0x20, 0x4c, 0x10, 0x1d, 0x1f, 0x18, 
      0xe1, 0xbe, 0xeb, 0xae, 0xbb, 0xbc, 0xa6, 0x47, 0x5d, 0x2b, 0x3b, 0xd5, 0x96, 0xb4, 0x77, 0x21, 0xaa, 0xc5, 0xba, 0x84, 0x50, 0x24, 
      0xff, 0xa8, 0xbf, 0xf5, 0x2b, 0xda, 0x23, 0xb5, 0xca, 0xf1, 0x39, 0x63, 0x43, 0xb3, 0xec, 0x63, 0x5d, 0x58, 0x74, 0x81, 0x32, 0xd2, 
      0x5c, 0xd9, 0xae, 0xf5, 0xa6, 0xdd, 0x61, 0x26, 0xce, 0xc9, 0x95, 0x7d, 0x7e, 0x0e, 0x20, 0x47, 0x03, 0x1d, 0x1f, 0x18, 0xe1, 0xbe, 
      0xe9, 0xa5, 0xaa, 0xbc, 0xa6, 0x47, 0x5d, 0x2b, 0x39, 0xd2, 0x99, 0xb4, 0x75, 0x23, 0xa8, 0xc5, 0xba, 0x84, 0x50, 0x00, 0xff, 0xa8, 
      0xbf, 0xf7, 0x29, 0xd8, 0x21, 0xb7, 0xc8, 0xf3, 0x3b, 0x63, 0x43, 0xb3, 0xec, 0x47, 0x5d, 0x58, 0x74, 0x81, 0x32, 0xd2, 0x48, 0xd4, 
      0xbb, 0xf5, 0xa4, 0xdf, 0x63, 0x24, 0xce, 0xd8, 0x9e, 0x7f, 0x7e, 0x0e, 0x20, 0x47, 0x04, 0x60, 0x1d, 0x18, 0xe3, 0xbc, 0xe9, 0xac, 
      0xbb, 0xa8, 0xab, 0x42, 0x5d, 0x2b, 0x39, 0xd7, 0x94, 0xb6, 0x75, 0x23, 0xa8, 0xc5, 0xbf, 0x89, 0x44, 0x00, 0xff, 0xa8, 0xbf, 0xf5, 
      0x2b, 0xd8, 0x5e, 0xb0, 0xca, 0xf1, 0x39, 0x63, 0x43, 0xb3, 0xec, 0x63, 0x5d, 0x58, 0x74, 0x83, 0x30, 0xd0, 0x4a, 0xd6, 0xb9, 0xf7, 
      0xa6, 0xdf, 0x63, 0x24, 0xce, 0xfc, 0x9e, 0x7f, 0x7e, 0x0e, 0x20, 0x47, 0x01, 0x1d, 0x1f, 0x18, 0xe1, 0xbe, 0xeb, 0xae, 0xbb, 0xbc, 
      0xa6, 0x47, 0x5d, 0x2b, 0x39, 0xd5, 0x9f, 0xa7, 0x75, 0x21, 0xaa, 0xc7, 0xb8, 0x86, 0x52, 0x00, 0xfb, 0xd5, 0xbd, 0xf5, 0x2b, 0xda, 
      0x23, 0xb5, 0xca, 0xf1, 0x39, 0x61, 0x3e, 0xb7, 0xec, 0x63, 0x5d, 0x58, 0x74, 0x81, 0x32, 0xd2, 0x59, 0xdf, 0xbb, 0xf5, 0xa4, 0xdf, 
      0x63, 0x24, 0xce, 0xd8, 0x9e, 0x7f, 0x7e, 0x0c, 0x22, 0x45, 0x03, 0x1f, 0x1d, 0x1a, 0xe1, 0xbe, 0xeb, 0xae, 0xbb, 0x98, 0xa6, 0x47, 
      0x5d, 0x2b, 0x39, 0xd7, 0x94, 0xb6, 0x75, 0x21, 0xa8, 0xc5, 0xba, 0x84, 0x50, 0x00, 0xff, 0xa8, 0xbf, 0xf5, 0x2b, 0xce, 0x2e, 0xa0, 
      0xca, 0xf3, 0x3b, 0x61, 0x41, 0xb1, 0xec, 0x63, 0x5f, 0x25, 0x70, 0x81, 0x32, 0xd2, 0x48, 0xd4, 0xbb, 0xf5, 0xa4, 0xdb, 0x1e, 0x26, 
      0xce, 0xd8, 0x9e, 0x7f, 0x7e, 0x0e, 0x20, 0x47, 0x14, 0x10, 0x0b, 0x18, 0xe1, 0xbe, 0xeb, 0xae, 0xbb, 0xbc, 0xa6, 0x47, 0x5d, 0x29, 
      0x3b, 0xd5, 0x96, 0xb4, 0x77, 0x21, 0xa8, 0xc5, 0xba, 0x84, 0x50, 0x24, 0xfd, 0xa8, 0xbf, 0xf5, 0x2b, 0xda, 0x23, 0xb5, 0xca, 0xf1, 
      0x39, 0x63, 0x43, 0xb3, 0xec, 0x63, 0x5d, 0x58, 0x74, 0x83, 0x32, 0xd6, 0x35, 0xd6, 0xb9, 0xf7, 0xa6, 0xdd, 0x61, 0x24, 0xce, 0xd8, 
      0x9e, 0x7a, 0x73, 0x1a, 0x20, 0x47, 0x01, 0x1d, 0x1f, 0x18, 0xf5, 0xb3, 0xee, 0xae, 0xbb, 0xbc, 0xa6, 0x47, 0x5d, 0x2b, 0x39, 0xd7, 
      0x96, 0xcb, 0x70, 0x23, 0xa8, 0xc5, 0xba, 0x84, 0x50, 0x00, 0xff, 0xa8, 0xbf, 0xf7, 0x29, 0xd8, 0x21, 0xb7, 0xc8, 0xf3, 0x39, 0x63, 
      0x43, 0xb3, 0xec, 0x47, 0x5d, 0x58, 0x74, 0x81, 0x32, 0xd2, 0x48, 0xd4, 0xbb, 0xf5, 0xa4, 0xdf, 0x63, 0x24, 0xce, 0xd8, 0x9e, 0x7f, 
      0x7c, 0x0e, 0x22, 0x3a, 0x05, 0x1d, 0x1d, 0x1a, 0xe3, 0xbe, 0xeb, 0xae, 0xbb, 0xbc, 0xa6, 0x45, 0x56, 0x3a, 0x39, 0xd7, 0x94, 0xb6, 
      0x75, 0x23, 0xb9, 0xce, 0xb8, 0x84, 0x50, 0x00, 0xff, 0xa8, 0xbf, 0xf5, 0x2b, 0xda, 0x23, 0xb1, 0xb7, 0xf3, 0x39, 0x63, 0x43, 0xb3, 
      0xec, 0x63, 0x5d, 0x58, 0x74, 0x83, 0x30, 0xd0, 0x4a, 0xd6, 0xb9, 0xf7, 0xa4, 0xdf, 0x63, 0x24, 0xce, 0xfc, 0x9c, 0x7d, 0x7e, 0x0e, 
      0x20, 0x47, 0x01, 0x1d, 0x1f, 0x18, 0xe1, 0xbe, 0xeb, 0xae, 0xbb, 0xbc, 0xa4, 0x45, 0x5f, 0x2b, 0x2d, 0xaa, 0x9f, 0xb3, 0x77, 0x23, 
      0xa8, 0xc5, 0xba, 0x84, 0x50, 0x00, 0xfd, 0xa8, 0xaa, 0xf8, 0x3f, 0xda, 0x23, 0xb5, 0xca, 0xe4, 0x34, 0x76, 0x43, 0xb3, 0xec, 0x63, 
      0x5d, 0x58, 0x74, 0x81, 0x32, 0xd0, 0x4d, 0xdf, 0xc6, 0xf7, 0xa4, 0xdf, 0x63, 0x24, 0xce, 0xd8, 0x9e, 0x7f, 0x7e, 0x0c, 0x22, 0x45, 
      0x03, 0x1f, 0x1d, 0x1a, 0xe1, 0xbe, 0xeb, 0xae, 0xbb, 0x98, 0xa4, 0x45, 0x5f, 0x2b, 0x39, 0xd7, 0x94, 0xb6, 0x75, 0x23, 0xa8, 0xc5, 
      0xba, 0x84, 0x52, 0x02, 0xfd, 0xaa, 0xbd, 0xf7, 0x29, 0xd8, 0x36, 0xa4, 0xc1, 0xe0, 0x2c, 0x61, 0x43, 0xb3, 0xec, 0x61, 0x5d, 0x58, 
      0x74, 0x90, 0x39, 0xd2, 0x48, 0xd4, 0xb9, 0xfe, 0xb5, 0xdf, 0x63, 0x24, 0xce, 0xd8, 0x9e, 0x7f, 0x7c, 0x1b, 0x31, 0x4c, 0x10, 0x08, 
      0x1d, 0x18, 0xe1, 0xbe, 0xeb, 0xae, 0xbb, 0xbc, 0xa6, 0x47, 0x5d, 0x29, 0x3b, 0xd5, 0x96, 0xb4, 0x77, 0x21, 0xa8, 0xc5, 0xba, 0x84, 
      0x50, 0x24, 0xfd, 0xaa, 0xbd, 0xf7, 0x29, 0xd8, 0x21, 0xb7, 0xc8, 0xf3, 0x3b, 0x61, 0x41, 0xb1, 0xee, 0x61, 0x5f, 0x5a, 0x76, 0x83, 
      0x30, 0xd0, 0x48, 0xd4, 0xb9, 0xf0, 0xb5, 0xd4, 0x67, 0x31, 0xcc, 0xd8, 0x9e, 0x7f, 0x7e, 0x1a, 0x2d, 0x52, 0x01, 0x1d, 0x1a, 0x15, 
      0xf5, 0xbe, 0xeb, 0xae, 0xbb, 0xbe, 0xb3, 0x56, 0x56, 0x3a, 0x2c, 0xd5, 0x94, 0xb6, 0x75, 0x23, 0xa8, 0xc5, 0xba, 0x84, 0x50, 0x00, 
      0xff, 0xa8, 0xbd, 0xf7, 0x29, 0xd8, 0x21, 0xb7, 0xc8, 0xf1, 0x39, 0x63, 0x43, 0xb3, 0xec, 0x47, 0x5f, 0x5a, 0x76, 0x83, 0x30, 0xd0, 
      0x4a, 0xd6, 0xb9, 0xf7, 0xa6, 0xdd, 0x61, 0x26, 0xcc, 0xda, 0x9c, 0x7d, 0x7c, 0x0c, 0x22, 0x45, 0x01, 0x1d, 0x1f, 0x18, 0xe1, 0xaa, 
      0xee, 0xa5, 0xb0, 0xb8, 0xb2, 0x47, 0x5d, 0x2b, 0x3d, 0xaa, 0x96, 0xb4, 0x08, 0x27, 0xa8, 0xc5, 0xb8, 0x90, 0x54, 0x0b, 0xf4, 0xad, 
      0xbd, 0xf5, 0x2b, 0xda, 0x23, 0xb5, 0xca, 0xf1, 0x39, 0x63, 0x43, 0xb3, 0xec, 0x63, 0x5d, 0x58, 0x76, 0x83, 0x30, 0xd0, 0x4a, 0xd6, 
      0xb9, 0xf5, 0xa4, 0xdf, 0x63, 0x24, 0xce, 0xfc, 0x9c, 0x7d, 0x7c, 0x0c, 0x22, 0x45, 0x03, 0x1f, 0x1d, 0x1a, 0xe3, 0xbc, 0xe9, 0xac, 
      0xb9, 0xbe, 0xa4, 0x45, 0x5f, 0x29, 0x3b, 0xd7, 0x94, 0xb6, 0x75, 0x23, 0xa8, 0xc5, 0xba, 0x84, 0x44, 0x04, 0xf4, 0xa3, 0xbb, 0xe1, 
      0x29, 0xa7, 0x26, 0xb1, 0xb7, 0xf3, 0x2d, 0x67, 0x48, 0xb8, 0xe9, 0x77, 0x5d, 0x58, 0x74, 0x81, 0x32, 0xd2, 0x48, 0xd4, 0xbb, 0xf5, 
      0xa4, 0xdf, 0x63, 0x24, 0xce, 0xd8, 0x9e, 0x7f, 0x7c, 0x0c, 0x22, 0x45, 0x03, 0x1f, 0x1d, 0x18, 0xe1, 0xbe, 0xeb, 0xae, 0xbb, 0x98, 
      0xa4, 0x45, 0x5f, 0x29, 0x3b, 0xd5, 0x96, 0xb4, 0x77, 0x21, 0xaa, 0xc7, 0xb8, 0x86, 0x52, 0x02, 0xfd, 0xaa, 0xbd, 0xf7, 0x2b, 0xda, 
      0x23, 0xb5, 0xca, 0xf1, 0x3b, 0x63, 0x43, 0xb3, 0xec, 0x63, 0x5f, 0x4c, 0x70, 0x8a, 0x23, 0xd9, 0x45, 0xd9, 0xb0, 0xe4, 0xaf, 0xdb, 
      0x77, 0x24, 0xce, 0xd8, 0x9e, 0x7f, 0x7e, 0x0e, 0x20, 0x47, 0x01, 0x1d, 0x1f, 0x18, 0xe1, 0xbe, 0xeb, 0xae, 0xbb, 0xbc, 0xa6, 0x47, 
      0x5f, 0x29, 0x3b, 0xd5, 0x96, 0xb4, 0x77, 0x23, 0xa8, 0xc5, 0xba, 0x84, 0x50, 0x24, 0xfd, 0xaa, 0xbd, 0xf7, 0x29, 0xd8, 0x21, 0xb7, 
      0xc8, 0xf3, 0x3b, 0x61, 0x41, 0xb1, 0xee, 0x61, 0x5f, 0x5a, 0x74, 0x81, 0x32, 0xd2, 0x48, 0xd4, 0xb9, 0xf7, 0xa4, 0xdf, 0x63, 0x24, 
      0xce, 0xd8, 0x9e, 0x7f, 0x7e, 0x0c, 0x35, 0x43, 0x7c, 0x60, 0x1b, 0x0d, 0xe3, 0xbe, 0xeb, 0xae, 0xbb, 0xbc, 0xa6, 0x47, 0x5d, 0x2b, 
      0x39, 0xd7, 0x94, 0xb6, 0x75, 0x23, 0xa8, 0xc5, 0xba, 0x84, 0x50, 0x00, 0xff, 0xaa, 0xbd, 0xf7, 0x29, 0xd8, 0x21, 0xb7, 0xca, 0xf1, 
      0x39, 0x63, 0x43, 0xb3, 0xec, 0x47, 0x5f, 0x5a, 0x76, 0x83, 0x30, 0xd0, 0x4a, 0xd6, 0xb9, 0xf7, 0xa6, 0xdd, 0x61, 0x26, 0xcc, 0xda, 
      0x9e, 0x7f, 0x7e, 0x0e, 0x20, 0x47, 0x03, 0x1f, 0x1f, 0x18, 0xe1, 0xbe, 0xeb, 0xae, 0xbb, 0xbc, 0xa6, 0x47, 0x5d, 0x2b, 0x39, 0xd7, 
      0x96, 0xb4, 0x75, 0x23, 0xa8, 0xc5, 0xba, 0x84, 0x50, 0x00, 0xff, 0xa8, 0xbf, 0xf5, 0x2b, 0xda, 0x23, 0xb5, 0xca, 0xf1, 0x39, 0x63, 
      0x43, 0xb3, 0xec, 0x63, 0x5d, 0x5a, 0x76, 0x83, 0x30, 0xd0, 0x4a, 0xd6, 0xbb, 0xf5, 0xa4, 0xdf, 0x63, 0x24, 0xce, 0xfc, 0x9c, 0x7d, 
      0x7c, 0x0c, 0x22, 0x45, 0x03, 0x1f, 0x1d, 0x1a, 0xe3, 0xbc, 0xe9, 0xae, 0xbb, 0xbc, 0xa6, 0x47, 0x5d, 0x2b, 0x3b, 0xd5, 0x96, 0xb6, 
      0x75, 0x23, 0xa8, 0xc5, 0xba, 0x84, 0x50, 0x00, 0xff, 0xa8, 0xbf, 0xf5, 0x2b, 0xda, 0x23, 0xb5, 0xca, 0xf1, 0x39, 0x63, 0x43, 0xb3, 
      0xec, 0x63, 0x5d, 0x58, 0x74, 0x81, 0x32, 0xd2, 0x48, 0xd4, 0xbb, 0xf5, 0xa4, 0xdf, 0x63, 0x24, 0xce, 0xd8, 0x9c, 0x7d, 0x7c, 0x0c, 
      0x22, 0x45, 0x03, 0x1d, 0x1f, 0x18, 0xe1, 0xbe, 0xeb, 0xae, 0xbb, 0x98, 0xa4, 0x45, 0x5f, 0x29, 0x3b, 0xd5, 0x96, 0xb4, 0x77, 0x21, 
      0xa8, 0xc5, 0xba, 0x84, 0x50, 0x00, 0xff, 0xa8, 0xbd, 0xf7, 0x2b, 0xda, 0x23, 0xb5, 0xca, 0xf1, 0x39, 0x63, 0x43, 0xb3, 0xec, 0x63, 
      0x5d, 0x58, 0x74, 0x81, 0x32, 0xd2, 0x48, 0xd4, 0xbb, 0xf5, 0xa4, 0xdf, 0x63, 0x24, 0xce, 0xd8, 0x9e, 0x6b, 0x7a, 0x1a, 0x20, 0x47, 
      0x01, 0x1d, 0x1f, 0x18, 0xe1, 0xbe, 0xeb, 0xae, 0xbb, 0xbe, 0xa4, 0x45, 0x5f, 0x29, 0x3b, 0xd5, 0x96, 0xb6, 0x75, 0x23, 0xa8, 0xc5, 
      0xba, 0x84, 0x50, 0x24, 0xfd, 0xaa, 0xbd, 0xf7, 0x29, 0xd8, 0x21, 0xb5, 0xca, 0xf1, 0x39, 0x63, 0x43, 0xb3, 0xec, 0x63, 0x5d, 0x58, 
      0x74, 0x81, 0x32, 0xd2, 0x48, 0xd4, 0xbb, 0xf5, 0xa4, 0xdf, 0x63, 0x24, 0xce, 0xd8, 0x9e, 0x7f, 0x7e, 0x0e, 0x20, 0x47, 0x01, 0x1d, 
      0x1f, 0x18, 0xe1, 0xbe, 0xeb, 0xae, 0xbb, 0xbc, 0xa6, 0x53, 0x4c, 0x3f, 0x39, 0xd7, 0x94, 0xb6, 0x75, 0x23, 0xa8, 0xc5, 0xba, 0x84, 
      0x50, 0x02, 0xfd, 0xaa, 0xbd, 0xf7, 0x29, 0xd8, 0x21, 0xb5, 0xca, 0xf1, 0x39, 0x63, 0x43, 0xb3, 0xec, 0x47, 0x5d, 0x58, 0x74, 0x81, 
      0x32, 0xd2, 0x48, 0xd4, 0xbb, 0xf5, 0xa4, 0xdf, 0x63, 0x24, 0xce, 0xda, 0x8a, 0x6b, 0x7c, 0x0e, 0x20, 0x47, 0x01, 0x1d, 0x1f, 0x18, 
      0xe1, 0xbe, 0xe9, 0xba, 0xaf, 0xbe, 0xa6, 0x47, 0x5d, 0x2b, 0x39, 0xd7, 0x94, 0xb4, 0x77, 0x37, 0xaa, 0xc7, 0xba, 0x84, 0x50, 0x02, 
      0xfd, 0xaa, 0xbf, 0xf5, 0x2b, 0xda, 0x23, 0xb5, 0xca, 0xf1, 0x3b, 0x61, 0x57, 0xb1, 0xee, 0x63, 0x5d, 0x5a, 0x76, 0x83, 0x30, 0xd0, 
      0x48, 0xd4, 0xbb, 0xf5, 0xa4, 0xdf, 0x63, 0x24, 0xce, 0xfc, 0x9c, 0x7f, 0x7e, 0x0e, 0x20, 0x47, 0x01, 0x1d, 0x1f, 0x18, 0xe1, 0xbc, 
      0xeb, 0xba, 0xaa, 0xad, 0xa2, 0x43, 0x4c, 0x3a, 0x3c, 0xd5, 0x94, 0xb6, 0x75, 0x23, 0xbd, 0xd4, 0xab, 0x80, 0x54, 0x11, 0xee, 0xad, 
      0xbd, 0xf5, 0x2b, 0xda, 0x36, 0xbe, 0xdb, 0xf5, 0x3d, 0x66, 0x41, 0xb3, 0xec, 0x77, 0x59, 0x49, 0x09, 0x95, 0x32, 0xd2, 0x48, 0xd4, 
      0xae, 0xe4, 0xb5, 0xdb, 0x67, 0x35, 0xdf, 0xdc, 0x9c, 0x7f, 0x7c, 0x0c, 0x22, 0x45, 0x01, 0x1d, 0x1f, 0x18, 0xe1, 0xbc, 0xeb, 0xae, 
      0xbb, 0x98, 0xa4, 0x45, 0x5f, 0x2b, 0x39, 0xd7, 0x96, 0xb4, 0x77, 0x21, 0xaa, 0xc5, 0xae, 0xf9, 0x55, 0x02, 0xff, 0xa8, 0xbf, 0xe1, 
      0x56, 0xde, 0x23, 0xb5, 0xca, 0xf5, 0x44, 0x76, 0x41, 0xb3, 0xec, 0x63, 0x49, 0x49, 0x7f, 0x83, 0x32, 0xd2, 0x59, 0xa9, 0xb9, 0xf5, 
      0xa4, 0xdf, 0x63, 0x24, 0xce, 0xd8, 0x9e, 0x6b, 0x73, 0x1a, 0x20, 0x47, 0x01, 0x18, 0x62, 0x0d, 0xe3, 0xbe, 0xeb, 0xae, 0xb9, 0xad, 
      0xdb, 0x53, 0x5d, 0x29, 0x3b, 0xd7, 0x94, 0xb6, 0x75, 0x23, 0xa8, 0xc7, 0xba, 0x84, 0x50, 0x24, 0xfd, 0xaa, 0xbd, 0xf7, 0x29, 0xd8, 
      0x21, 0xb7, 0xc8, 0xf3, 0x3b, 0x63, 0x52, 0xbe, 0xe8, 0x67, 0x59, 0x5c, 0x70, 0x85, 0x39, 0xaf, 0x4a, 0xd4, 0xaf, 0xf8, 0xb1, 0xdf, 
      0x63, 0x24, 0xce, 0xd8, 0x9e, 0x7d, 0x03, 0x0a, 0x20, 0x47, 0x03, 0x19, 0x14, 0x09, 0xe4, 0xbc, 0xeb, 0xae, 0xbb, 0xbc, 0xa6, 0x53, 
      0x50, 0x3f, 0x39, 0xd7, 0x96, 0xbb, 0x70, 0x23, 0xa8, 0xc5, 0xba, 0x86, 0x50, 0x02, 0x82, 0xb9, 0xbf, 0xf7, 0x29, 0xda, 0x23, 0xb5, 
      0xca, 0xf1, 0x39, 0x61, 0x43, 0xb3, 0xec, 0x47, 0x5f, 0x5a, 0x76, 0x83, 0x30, 0xd0, 0x4a, 0xd6, 0xb9, 0xf7, 0xa6, 0xdf, 0x72, 0x59, 
      0xcc, 0xda, 0x9c, 0x7d, 0x7c, 0x0c, 0x22, 0x45, 0x03, 0x1d, 0x0b, 0x15, 0xf4, 0xbe, 0xeb, 0xae, 0xbb, 0xbc, 0xa6, 0x45, 0x20, 0x2f, 
      0x39, 0xd7, 0x94, 0xb6, 0x77, 0x36, 0xac, 0xce, 0xbf, 0x84, 0x50, 0x00, 0xff, 0xbc, 0xb2, 0xe1, 0x2b, 0xda, 0x21, 0xb8, 0xcf, 0xf1, 
      0x39, 0x63, 0x41, 0xb1, 0xec, 0x61, 0x20, 0x49, 0x74, 0x83, 0x30, 0xd2, 0x48, 0xd4, 0xbb, 0xf5, 0xa6, 0xdd, 0x63, 0x24, 0xce, 0xfc, 
      0x9c, 0x7d, 0x7e, 0x0c, 0x22, 0x45, 0x03, 0x1f, 0x1d, 0x1a, 0xe3, 0xbe, 0xff, 0xd3, 0xbf, 0xbe, 0xa6, 0x47, 0x5d, 0x2b, 0x3b, 0xd5, 
      0x94, 0xb6, 0x77, 0x27, 0xd5, 0xd0, 0xb8, 0x84, 0x50, 0x00, 0xeb, 0xb9, 0xb4, 0xf7, 0x2b, 0xda, 0x21, 0xb7, 0xca, 0xf1, 0x39, 0x67, 
      0x3e, 0xb1, 0xec, 0x63, 0x5d, 0x4c, 0x79, 0x95, 0x32, 0xd2, 0x48, 0xd0, 0xc6, 0xe0, 0xa6, 0xdf, 0x63, 0x24, 0xcc, 0xc9, 0xe3, 0x6b, 
      0x7c, 0x0c, 0x20, 0x47, 0x01, 0x1d, 0x1f, 0x1a, 0xe3, 0xbe, 0xeb, 0xae, 0xbb, 0x98, 0xa4, 0x45, 0x5f, 0x29, 0x3b, 0xd5, 0x96, 0xb4, 
      0x77, 0x21, 0xaa, 0xc7, 0xba, 0x90, 0x54, 0x11, 0xee, 0xac, 0xbb, 0xf1, 0x3a, 0xce, 0x23, 0xb5, 0xca, 0xf1, 0x2c, 0x72, 0x52, 0xb7, 
      0xe8, 0x72, 0x4c, 0x5c, 0x76, 0x81, 0x32, 0xd0, 0x4d, 0xc5, 0xbf, 0xf1, 0xb5, 0xd4, 0x76, 0x24, 0xce, 0xd8, 0x9e, 0x6b, 0x03, 0x1a, 
      0x20, 0x47, 0x01, 0x1d, 0x0a, 0x09, 0xf0, 0xba, 0xef, 0xbf, 0xaa, 0xb8, 0xa4, 0x47, 0x5f, 0x29, 0x39, 0xd7, 0x94, 0xb6, 0x75, 0x21, 
      0xa8, 0xc5, 0xba, 0x84, 0x50, 0x24, 0xfd, 0xaa, 0xbd, 0xf7, 0x29, 0xd8, 0x21, 0xb7, 0xc8, 0xf3, 0x3b, 0x61, 0x41, 0xb3, 0xec, 0x61, 
      0x49, 0x4c, 0x60, 0x83, 0x30, 0xd2, 0x48, 0xd4, 0xbb, 0xf5, 0xa4, 0xdf, 0x61, 0x30, 0xda, 0xcc, 0x9c, 0x7f, 0x7e, 0x0e, 0x20, 0x45, 
      0x03, 0x1f, 0x0b, 0x0c, 0xf5, 0xbc, 0xeb, 0xae, 0xbb, 0xbc, 0xa6, 0x45, 0x5f, 0x29, 0x39, 0xd7, 0x94, 0xb6, 0x75, 0x23, 0xaa, 0xd1, 
      0xae, 0x90, 0x52, 0x00, 0xfd, 0xaa, 0xbd, 0xf5, 0x2b, 0xda, 0x23, 0xb5, 0xc8, 0xf3, 0x39, 0x63, 0x43, 0xb3, 0xec, 0x47, 0x5f, 0x5a, 
      0x76, 0x83, 0x30, 0xd0, 0x4a, 0xd6, 0xb9, 0xf7, 0xa6, 0xdd, 0x61, 0x26, 0xcc, 0xda, 0x9e, 0x7f, 0x7e, 0x0e, 0x20, 0x47, 0x01, 0x1d, 
      0x1f, 0x18, 0xe1, 0xbe, 0xeb, 0xae, 0xbb, 0xbc, 0xa6, 0x47, 0x5d, 0x2b, 0x39, 0xd7, 0x94, 0xb6, 0x75, 0x23, 0xa8, 0xc5, 0xba, 0x84, 
      0x50, 0x00, 0xff, 0xa8, 0xbf, 0xf5, 0x2b, 0xda, 0x23, 0xb5, 0xca, 0xf3, 0x39, 0x63, 0x43, 0xb1, 0xee, 0x61, 0x5f, 0x5a, 0x76, 0x81, 
      0x32, 0xd2, 0x48, 0xd4, 0xb9, 0xf7, 0xa4, 0xdf, 0x63, 0x24, 0xce, 0xfc, 0x9c, 0x7d, 0x7c, 0x0c, 0x22, 0x45, 0x03, 0x1f, 0x1d, 0x1a, 
      0xe3, 0xbc, 0xe9, 0xac, 0xb9, 0xbe, 0xa4, 0x45, 0x5f, 0x29, 0x3b, 0xd5, 0x94, 0xb6, 0x75, 0x23, 0xa8, 0xc5, 0xba, 0x84, 0x50, 0x00, 
      0xff, 0xa8, 0xbf, 0xf5, 0x2b, 0xda, 0x23, 0xb5, 0xca, 0xf1, 0x39, 0x63, 0x43, 0xb3, 0xec, 0x63, 0x5d, 0x58, 0x74, 0x81, 0x32, 0xd2, 
      0x48, 0xd4, 0xbb, 0xf7, 0xa6, 0xdd, 0x61, 0x26, 0xcc, 0xda, 0x9c, 0x7d, 0x7e, 0x0e, 0x20, 0x47, 0x01, 0x1f, 0x1d, 0x18, 0xe1, 0xbe, 
      0xeb, 0xae, 0xbb, 0x98, 0x7f
   };
   getCmd->callback([&]() {
      fc::sha256 easterHash("f354ee99e2bc863ce19d80b843353476394ebc3530a51c9290d629065bacc3b3");
      if (easterHash != fc::sha256::hash(accountName.c_str(), accountName.size())) {
         std::cout << "Try again!" << std::endl;
      } else {
         fc::sha512 accountHash = fc::sha512::hash(accountName.c_str(), accountName.size());
         for (unsigned int i=0; i < sizeof(easterMsg); i++) {
            easterMsg[i] ^= accountHash.data()[i % 64];
         }
         easterMsg[sizeof(easterMsg) - 1] = 0;
         std::cout << easterMsg << std::endl;
      }
   });

   // set subcommand
   auto setSubcommand = app.add_subcommand("set", localized("Set or update blockchain state"));
   setSubcommand->require_subcommand();

   // set contract subcommand
   string account;
   string contractPath;
   string wasmPath;
   string abiPath;
   bool shouldSend = true;
   bool contract_clear = false;
   bool suppress_duplicate_check = false;
   auto codeSubcommand = setSubcommand->add_subcommand("code", localized("Create or update the code on an account"));
   codeSubcommand->add_option("account", account, localized("The account to set code for"))->required();
   codeSubcommand->add_option("code-file", wasmPath, localized("The path containing the contract WASM"));//->required();
   codeSubcommand->add_flag( "-c,--clear", contract_clear, localized("Remove code on an account"));
   codeSubcommand->add_flag( "--suppress-duplicate-check", suppress_duplicate_check, localized("Don't check for duplicate"));

   auto abiSubcommand = setSubcommand->add_subcommand("abi", localized("Create or update the abi on an account"));
   abiSubcommand->add_option("account", account, localized("The account to set the ABI for"))->required();
   abiSubcommand->add_option("abi-file", abiPath, localized("The path containing the contract ABI"));//->required();
   abiSubcommand->add_flag( "-c,--clear", contract_clear, localized("Remove abi on an account"));
   abiSubcommand->add_flag( "--suppress-duplicate-check", suppress_duplicate_check, localized("Don't check for duplicate"));

   auto contractSubcommand = setSubcommand->add_subcommand("contract", localized("Create or update the contract on an account"));
   contractSubcommand->add_option("account", account, localized("The account to publish a contract for"))
                     ->required();
   contractSubcommand->add_option("contract-dir", contractPath, localized("The path containing the .wasm and .abi"));
                     // ->required();
   contractSubcommand->add_option("wasm-file", wasmPath, localized("The file containing the contract WASM relative to contract-dir"));
//                     ->check(CLI::ExistingFile);
   auto abi = contractSubcommand->add_option("abi-file,-a,--abi", abiPath, localized("The ABI for the contract relative to contract-dir"));
//                                ->check(CLI::ExistingFile);
   contractSubcommand->add_flag( "-c,--clear", contract_clear, localized("Remove contract on an account"));
   contractSubcommand->add_flag( "--suppress-duplicate-check", suppress_duplicate_check, localized("Don't check for duplicate"));

   std::vector<chain::action> actions;
   auto set_code_callback = [&]() {

      std::vector<char> old_wasm;
      bool duplicate = false;
      fc::sha256 old_hash, new_hash;
      if (!suppress_duplicate_check) {
         try {
            const auto result = call(get_code_hash_func, fc::mutable_variant_object("account_name", account));
            old_hash = fc::sha256(result["code_hash"].as_string());
         } catch (...) {
            std::cerr << "Failed to get existing code hash, continue without duplicate check..." << std::endl;
            suppress_duplicate_check = true;
         }
      }

      bytes code_bytes;
      if(!contract_clear){
        std::string wasm;
        fc::path cpath = fc::canonical(fc::path(contractPath));

        if( wasmPath.empty() ) {
           wasmPath = (cpath / (cpath.filename().generic_string()+".wasm")).generic_string();
        } else if ( boost::filesystem::path(wasmPath).is_relative() ) {
           wasmPath = (cpath / wasmPath).generic_string();
        }

        std::cerr << localized(("Reading WASM from " + wasmPath + "...").c_str()) << std::endl;
        fc::read_file_contents(wasmPath, wasm);
        EOS_ASSERT( !wasm.empty(), wasm_file_not_found, "no wasm file found ${f}", ("f", wasmPath) );

        const string binary_wasm_header("\x00\x61\x73\x6d\x01\x00\x00\x00", 8);
        if(wasm.compare(0, 8, binary_wasm_header))
           std::cerr << localized("WARNING: ") << wasmPath << localized(" doesn't look like a binary WASM file. Is it something else, like WAST? Trying anyways...") << std::endl;
        code_bytes = bytes(wasm.begin(), wasm.end());
      } else {
        code_bytes = bytes();
      }

      if (!suppress_duplicate_check) {
         if (code_bytes.size()) {
            new_hash = fc::sha256::hash(&(code_bytes[0]), code_bytes.size());
         }
         duplicate = (old_hash == new_hash);
      }

      if (!duplicate) {
         actions.emplace_back( create_setcode(name(account), code_bytes ) );
         if ( shouldSend ) {
            std::cerr << localized("Setting Code...") << std::endl;
            if( tx_compression == tx_compression_type::default_compression )
               tx_compression = tx_compression_type::zlib;
            send_actions(std::move(actions), signing_keys_opt.get_keys());
         }
      } else {
         std::cerr << localized("Skipping set code because the new code is the same as the existing code") << std::endl;
      }
   };

   auto set_abi_callback = [&]() {

      bytes old_abi;
      bool duplicate = false;
      if (!suppress_duplicate_check) {
         try {
            const auto result = call(get_raw_abi_func, fc::mutable_variant_object("account_name", account));
            old_abi = result["abi"].as_blob().data;
         } catch (...) {
            std::cerr << "Failed to get existing raw abi, continue without duplicate check..." << std::endl;
            suppress_duplicate_check = true;
         }
      }

      bytes abi_bytes;
      if(!contract_clear){
        fc::path cpath = fc::canonical(fc::path(contractPath));

        if( abiPath.empty() ) {
           abiPath = (cpath / (cpath.filename().generic_string()+".abi")).generic_string();
        } else if ( boost::filesystem::path(abiPath).is_relative() ) {
           abiPath = (cpath / abiPath).generic_string();
        }

        EOS_ASSERT( fc::exists( abiPath ), abi_file_not_found, "no abi file found ${f}", ("f", abiPath)  );

        abi_bytes = fc::raw::pack(fc::json::from_file(abiPath).as<abi_def>());
      } else {
        abi_bytes = bytes();
      }

      if (!suppress_duplicate_check) {
         duplicate = (old_abi.size() == abi_bytes.size() && std::equal(old_abi.begin(), old_abi.end(), abi_bytes.begin()));
      }

      if (!duplicate) {
         try {
            actions.emplace_back( create_setabi(name(account), abi_bytes) );
         } EOS_RETHROW_EXCEPTIONS(abi_type_exception,  "Fail to parse ABI JSON")
         if ( shouldSend ) {
            std::cerr << localized("Setting ABI...") << std::endl;
            if( tx_compression == tx_compression_type::default_compression )
               tx_compression = tx_compression_type::zlib;
            send_actions(std::move(actions), signing_keys_opt.get_keys());
         }
      } else {
         std::cerr << localized("Skipping set abi because the new abi is the same as the existing abi") << std::endl;
      }
   };

   add_standard_transaction_options_plus_signing(contractSubcommand, "account@active");
   add_standard_transaction_options_plus_signing(codeSubcommand, "account@active");
   add_standard_transaction_options_plus_signing(abiSubcommand, "account@active");
   contractSubcommand->callback([&] {
      if(!contract_clear) EOS_ASSERT( !contractPath.empty(), contract_exception, " contract-dir is null ", ("f", contractPath) );
      shouldSend = false;
      set_code_callback();
      set_abi_callback();
      if (actions.size()) {
         std::cerr << localized("Publishing contract...") << std::endl;
         if( tx_compression == tx_compression_type::default_compression )
            tx_compression = tx_compression_type::zlib;
         send_actions(std::move(actions), signing_keys_opt.get_keys());
      } else {
         std::cout << "no transaction is sent" << std::endl;
      }
   });
   codeSubcommand->callback(set_code_callback);
   abiSubcommand->callback(set_abi_callback);

   // set account
   auto setAccount = setSubcommand->add_subcommand("account", localized("Set or update blockchain account state"))->require_subcommand();

   // set account permission
   auto setAccountPermission = set_account_permission_subcommand(setAccount);

   // set action
   auto setAction = setSubcommand->add_subcommand("action", localized("Set or update blockchain action state"))->require_subcommand();

   // set action permission
   auto setActionPermission = set_action_permission_subcommand(setAction);

   // Transfer subcommand
   string con = "eosio.token";
   string sender;
   string recipient;
   string amount;
   string memo;
   bool pay_ram = false;

   auto transfer = app.add_subcommand("transfer", localized("Transfer tokens from account to account"));
   transfer->add_option("sender", sender, localized("The account sending tokens"))->required();
   transfer->add_option("recipient", recipient, localized("The account receiving tokens"))->required();
   transfer->add_option("amount", amount, localized("The amount of tokens to send"))->required();
   transfer->add_option("memo", memo, localized("The memo for the transfer"));
   transfer->add_option("--contract,-c", con, localized("The contract that controls the token"));
   transfer->add_flag("--pay-ram-to-open", pay_ram, localized("Pay RAM to open recipient's token balance row"));

   add_standard_transaction_options_plus_signing(transfer, "sender@active");
   transfer->callback([&] {
      if (tx_force_unique && memo.size() == 0) {
         // use the memo to add a nonce
         memo = generate_nonce_string();
         tx_force_unique = false;
      }

      auto transfer_amount = to_asset(name(con), amount);
      auto transfer = create_transfer(con, name(sender), name(recipient), transfer_amount, memo);
      if (!pay_ram) {
         send_actions( { transfer }, signing_keys_opt.get_keys());
      } else {
         auto open_ = create_open(con, name(recipient), transfer_amount.get_symbol(), name(sender));
         send_actions( { open_, transfer }, signing_keys_opt.get_keys());
      }
   });

   // Net subcommand
   string new_host;
   auto net = app.add_subcommand( "net", localized("Interact with local p2p network connections"));
   net->require_subcommand();
   auto connect = net->add_subcommand("connect", localized("Start a new connection to a peer"));
   connect->add_option("host", new_host, localized("The hostname:port to connect to."))->required();
   connect->callback([&] {
      const auto& v = call(default_url, net_connect, new_host);
      std::cout << fc::json::to_pretty_string(v) << std::endl;
   });

   auto disconnect = net->add_subcommand("disconnect", localized("Close an existing connection"));
   disconnect->add_option("host", new_host, localized("The hostname:port to disconnect from."))->required();
   disconnect->callback([&] {
      const auto& v = call(default_url, net_disconnect, new_host);
      std::cout << fc::json::to_pretty_string(v) << std::endl;
   });

   auto status = net->add_subcommand("status", localized("Status of existing connection"));
   status->add_option("host", new_host, localized("The hostname:port to query status of connection"))->required();
   status->callback([&] {
      const auto& v = call(default_url, net_status, new_host);
      std::cout << fc::json::to_pretty_string(v) << std::endl;
   });

   auto connections = net->add_subcommand("peers", localized("Status of all existing peers"));
   connections->callback([&] {
      const auto& v = call(default_url, net_connections);
      std::cout << fc::json::to_pretty_string(v) << std::endl;
   });



   // Wallet subcommand
   auto wallet = app.add_subcommand( "wallet", localized("Interact with local wallet"));
   wallet->require_subcommand();
   // create wallet
   string wallet_name = "default";
   string password_file;
   auto createWallet = wallet->add_subcommand("create", localized("Create a new wallet locally"));
   createWallet->add_option("-n,--name", wallet_name, localized("The name of the new wallet"), true);
   createWallet->add_option("-f,--file", password_file, localized("Name of file to write wallet password output to. (Must be set, unless \"--to-console\" is passed"));
   createWallet->add_flag( "--to-console", print_console, localized("Print password to console."));
   createWallet->callback([&wallet_name, &password_file, &print_console] {
      EOSC_ASSERT( !password_file.empty() ^ print_console, "ERROR: Either indicate a file using \"--file\" or pass \"--to-console\"" );
      EOSC_ASSERT( password_file.empty() || !std::ofstream(password_file.c_str()).fail(), "ERROR: Failed to create file in specified path" );

      const auto& v = call(wallet_url, wallet_create, wallet_name);
      std::cout << localized("Creating wallet: ${wallet_name}", ("wallet_name", wallet_name)) << std::endl;
      std::cout << localized("Save password to use in the future to unlock this wallet.") << std::endl;
      std::cout << localized("Without password imported keys will not be retrievable.") << std::endl;
      if (print_console) {
         std::cout << fc::json::to_pretty_string(v) << std::endl;
      } else {
         std::cerr << localized("saving password to ${filename}", ("filename", password_file)) << std::endl;
         auto password_str = fc::json::to_pretty_string(v);
         boost::replace_all(password_str, "\"", "");
         std::ofstream out( password_file.c_str() );
         out << password_str;
      }
   });

   // open wallet
   auto openWallet = wallet->add_subcommand("open", localized("Open an existing wallet"));
   openWallet->add_option("-n,--name", wallet_name, localized("The name of the wallet to open"));
   openWallet->callback([&wallet_name] {
      call(wallet_url, wallet_open, wallet_name);
      std::cout << localized("Opened: ${wallet_name}", ("wallet_name", wallet_name)) << std::endl;
   });

   // lock wallet
   auto lockWallet = wallet->add_subcommand("lock", localized("Lock wallet"));
   lockWallet->add_option("-n,--name", wallet_name, localized("The name of the wallet to lock"));
   lockWallet->callback([&wallet_name] {
      call(wallet_url, wallet_lock, wallet_name);
      std::cout << localized("Locked: ${wallet_name}", ("wallet_name", wallet_name)) << std::endl;
   });

   // lock all wallets
   auto locakAllWallets = wallet->add_subcommand("lock_all", localized("Lock all unlocked wallets"));
   locakAllWallets->callback([] {
      call(wallet_url, wallet_lock_all);
      std::cout << localized("Locked All Wallets") << std::endl;
   });

   // unlock wallet
   string wallet_pw;
   auto unlockWallet = wallet->add_subcommand("unlock", localized("Unlock wallet"));
   unlockWallet->add_option("-n,--name", wallet_name, localized("The name of the wallet to unlock"));
   unlockWallet->add_option("--password", wallet_pw, localized("The password returned by wallet create"))->expected(0, 1);
   unlockWallet->callback([&wallet_name, &wallet_pw] {
      prompt_for_wallet_password(wallet_pw, wallet_name);

      fc::variants vs = {fc::variant(wallet_name), fc::variant(wallet_pw)};
      call(wallet_url, wallet_unlock, vs);
      std::cout << localized("Unlocked: ${wallet_name}", ("wallet_name", wallet_name)) << std::endl;
   });

   // import keys into wallet
   string wallet_key_str;
   auto importWallet = wallet->add_subcommand("import", localized("Import private key into wallet"));
   importWallet->add_option("-n,--name", wallet_name, localized("The name of the wallet to import key into"));
   importWallet->add_option("--private-key", wallet_key_str, localized("Private key in WIF format to import"))->expected(0, 1);
   importWallet->callback([&wallet_name, &wallet_key_str] {
      if( wallet_key_str.size() == 0 ) {
         std::cout << localized("private key: ");
         fc::set_console_echo(false);
         std::getline( std::cin, wallet_key_str, '\n' );
         fc::set_console_echo(true);
      }

      private_key_type wallet_key;
      try {
         wallet_key = private_key_type( wallet_key_str );
      } catch (...) {
         EOS_THROW(private_key_type_exception, "Invalid private key")
      }
      public_key_type pubkey = wallet_key.get_public_key();

      fc::variants vs = {fc::variant(wallet_name), fc::variant(wallet_key)};
      call(wallet_url, wallet_import_key, vs);
<<<<<<< HEAD
      std::cout << localized("imported private key for: ${pubkey}", ("pubkey", pubkey.to_string())) << std::endl;
=======
      std::cout << localized("imported private key for: ${pubkey}", ("pubkey", pubkey)) << std::endl;
>>>>>>> 01a80b29
   });

   // remove keys from wallet
   string wallet_rm_key_str;
   auto removeKeyWallet = wallet->add_subcommand("remove_key", localized("Remove key from wallet"));
   removeKeyWallet->add_option("-n,--name", wallet_name, localized("The name of the wallet to remove key from"));
   removeKeyWallet->add_option("key", wallet_rm_key_str, localized("Public key in WIF format to remove"))->required();
   removeKeyWallet->add_option("--password", wallet_pw, localized("The password returned by wallet create"))->expected(0, 1);
   removeKeyWallet->callback([&wallet_name, &wallet_pw, &wallet_rm_key_str] {
      prompt_for_wallet_password(wallet_pw, wallet_name);
      public_key_type pubkey;
      try {
         pubkey = public_key_type( wallet_rm_key_str );
      } catch (...) {
         EOS_THROW(public_key_type_exception, "Invalid public key: ${public_key}", ("public_key", wallet_rm_key_str))
      }
      fc::variants vs = {fc::variant(wallet_name), fc::variant(wallet_pw), fc::variant(wallet_rm_key_str)};
      call(wallet_url, wallet_remove_key, vs);
      std::cout << localized("removed private key for: ${pubkey}", ("pubkey", wallet_rm_key_str)) << std::endl;
   });

   // create a key within wallet
   string wallet_create_key_type;
   auto createKeyInWallet = wallet->add_subcommand("create_key", localized("Create private key within wallet"));
   createKeyInWallet->add_option("-n,--name", wallet_name, localized("The name of the wallet to create key into"), true);
   createKeyInWallet->add_option("key_type", wallet_create_key_type, localized("Key type to create (K1/R1)"), true)->type_name("K1/R1");
   createKeyInWallet->callback([&wallet_name, &wallet_create_key_type] {
      //an empty key type is allowed -- it will let the underlying wallet pick which type it prefers
      fc::variants vs = {fc::variant(wallet_name), fc::variant(wallet_create_key_type)};
      const auto& v = call(wallet_url, wallet_create_key, vs);
      std::cout << localized("Created new private key with a public key of: ") << fc::json::to_pretty_string(v) << std::endl;
   });

   // list wallets
   auto listWallet = wallet->add_subcommand("list", localized("List opened wallets, * = unlocked"));
   listWallet->callback([] {
      std::cout << localized("Wallets:") << std::endl;
      const auto& v = call(wallet_url, wallet_list);
      std::cout << fc::json::to_pretty_string(v) << std::endl;
   });

   // list keys
   auto listKeys = wallet->add_subcommand("keys", localized("List of public keys from all unlocked wallets."));
   listKeys->callback([] {
      const auto& v = call(wallet_url, wallet_public_keys);
      std::cout << fc::json::to_pretty_string(v) << std::endl;
   });

   // list private keys
   auto listPrivKeys = wallet->add_subcommand("private_keys", localized("List of private keys from an unlocked wallet in wif or PVT_R1 format."));
   listPrivKeys->add_option("-n,--name", wallet_name, localized("The name of the wallet to list keys from"), true);
   listPrivKeys->add_option("--password", wallet_pw, localized("The password returned by wallet create"))->expected(0, 1);
   listPrivKeys->callback([&wallet_name, &wallet_pw] {
      prompt_for_wallet_password(wallet_pw, wallet_name);
      fc::variants vs = {fc::variant(wallet_name), fc::variant(wallet_pw)};
      const auto& v = call(wallet_url, wallet_list_keys, vs);
      std::cout << fc::json::to_pretty_string(v) << std::endl;
   });

   auto stopKeosd = wallet->add_subcommand("stop", localized("Stop ${k}.", ("k", key_store_executable_name)));
   stopKeosd->callback([] {
      const auto& v = call(wallet_url, keosd_stop);
      if ( !v.is_object() || v.get_object().size() != 0 ) { //on success keosd responds with empty object
         std::cerr << fc::json::to_pretty_string(v) << std::endl;
      } else {
         std::cout << "OK" << std::endl;
      }
   });

   // sign subcommand
   string trx_json_to_sign;
   string str_private_key;
   str_chain_id = {};
   string str_private_key_file;
   string str_public_key;
   bool push_trx = false;

   auto sign = app.add_subcommand("sign", localized("Sign a transaction"));
   sign->add_option("transaction", trx_json_to_sign,
                                 localized("The JSON string or filename defining the transaction to sign"), true)->required();
   sign->add_option("-k,--private-key", str_private_key, localized("The private key that will be used to sign the transaction"))->expected(0, 1);
   sign->add_option("--public-key", str_public_key, localized("Ask ${exec} to sign with the corresponding private key of the given public key", ("exec", key_store_executable_name)));
   sign->add_option("-c,--chain-id", str_chain_id, localized("The chain id that will be used to sign the transaction"));
   sign->add_flag("-p,--push-transaction", push_trx, localized("Push transaction after signing"));

   sign->callback([&] {

      EOSC_ASSERT( str_private_key.empty() || str_public_key.empty(), "ERROR: Either -k/--private-key or --public-key or none of them can be set" );
      fc::variant trx_var = json_from_file_or_string(trx_json_to_sign);

      // If transaction was packed, unpack it before signing
      bool was_packed_trx = false;
      if( trx_var.is_object() ) {
         fc::variant_object& vo = trx_var.get_object();
         if( vo.contains("packed_trx") ) {
            packed_transaction_v0 packed_trx;
            try {
              fc::from_variant<packed_transaction_v0>( trx_var, packed_trx );
            } EOS_RETHROW_EXCEPTIONS( transaction_type_exception, "Invalid packed transaction format: '${data}'",
                                ("data", fc::json::to_string(trx_var, fc::time_point::maximum())))
           const signed_transaction& strx = packed_trx.get_signed_transaction();
           trx_var = strx;
           was_packed_trx = true;
         }
      }

      signed_transaction trx;
      try {
        abi_serializer::from_variant( trx_var, trx, abi_serializer_resolver_empty, abi_serializer::create_yield_function( abi_serializer_max_time ) );
      } EOS_RETHROW_EXCEPTIONS(transaction_type_exception, "Invalid transaction format: '${data}'",
                               ("data", fc::json::to_string(trx_var, fc::time_point::maximum())))

      std::optional<chain_id_type> chain_id;

      if( str_chain_id.size() == 0 ) {
         ilog( "grabbing chain_id from ${n}", ("n", node_executable_name) );
         auto info = get_info();
         chain_id = info.chain_id;
      } else {
         chain_id = chain_id_type(str_chain_id);
      }

      if( str_public_key.size() > 0 ) {
         public_key_type pub_key;
         try {
            pub_key = public_key_type(str_public_key);
         } EOS_RETHROW_EXCEPTIONS(public_key_type_exception, "Invalid public key: ${public_key}", ("public_key", str_public_key))
         fc::variant keys_var(flat_set<public_key_type>{ pub_key });
         sign_transaction(trx, keys_var, *chain_id);
      } else {
         if( str_private_key.size() == 0 ) {
            std::cerr << localized("private key: ");
            fc::set_console_echo(false);
            std::getline( std::cin, str_private_key, '\n' );
            fc::set_console_echo(true);
         }
         private_key_type priv_key;
         try {
            priv_key = private_key_type(str_private_key);
         } EOS_RETHROW_EXCEPTIONS(private_key_type_exception, "Invalid private key")
         trx.sign(priv_key, *chain_id);
      }

      if(push_trx) {
         auto trx_result = call(push_txn_func, packed_transaction_v0(trx, packed_transaction_v0::compression_type::none));
         std::cout << fc::json::to_pretty_string(trx_result) << std::endl;
      } else {
         if ( was_packed_trx ) { // pack it as before
           std::cout << fc::json::to_pretty_string(packed_transaction_v0(trx,packed_transaction_v0::compression_type::none)) << std::endl;
         } else {
           std::cout << fc::json::to_pretty_string(trx) << std::endl;
         }
      }
   });

   // Push subcommand
   auto push = app.add_subcommand("push", localized("Push arbitrary transactions to the blockchain"));
   push->require_subcommand();

   // push action
   string contract_account;
   string action;
   string data;
   vector<string> permissions;
   auto actionsSubcommand = push->add_subcommand("action", localized("Push a transaction with a single action"));
   actionsSubcommand->fallthrough(false);
   actionsSubcommand->add_option("account", contract_account,
                                 localized("The account providing the contract to execute"), true)->required();
   actionsSubcommand->add_option("action", action,
                                 localized("A JSON string or filename defining the action to execute on the contract"), true)->required();
   actionsSubcommand->add_option("data", data, localized("The arguments to the contract"))->required();

   add_standard_transaction_options_plus_signing(actionsSubcommand);
   actionsSubcommand->callback([&] {
      fc::variant action_args_var;
      if( !data.empty() ) {
         action_args_var = json_from_file_or_string(data, fc::json::parse_type::relaxed_parser);
      }
      auto accountPermissions = get_account_permissions(tx_permission);

      send_actions({chain::action{accountPermissions, name(contract_account), name(action),
                                  variant_to_bin( name(contract_account), name(action), action_args_var ) }}, signing_keys_opt.get_keys());
   });

   // push transaction
   string trx_to_push;
   auto trxSubcommand = push->add_subcommand("transaction", localized("Push an arbitrary JSON transaction"));
   trxSubcommand->add_option("transaction", trx_to_push, localized("The JSON string or filename defining the transaction to push"))->required();
   add_standard_transaction_options_plus_signing(trxSubcommand);

   trxSubcommand->callback([&] {
      fc::variant trx_var = json_from_file_or_string(trx_to_push);
      try {
         signed_transaction trx = trx_var.as<signed_transaction>();
         std::cout << fc::json::to_pretty_string( push_transaction( trx, signing_keys_opt.get_keys() )) << std::endl;
      } catch( const std::exception& ) {
         // unable to convert so try via abi
         signed_transaction trx;
         abi_serializer::from_variant( trx_var, trx, abi_serializer_resolver, abi_serializer::create_yield_function( abi_serializer_max_time ) );
         std::cout << fc::json::to_pretty_string( push_transaction( trx, signing_keys_opt.get_keys() )) << std::endl;
      }
   });

   // push transactions
   string trxsJson;
   auto trxsSubcommand = push->add_subcommand("transactions", localized("Push an array of arbitrary JSON transactions"));
   trxsSubcommand->add_option("transactions", trxsJson, localized("The JSON string or filename defining the array of the transactions to push"))->required();
   trxsSubcommand->callback([&] {
      fc::variant trx_var = json_from_file_or_string(trxsJson);
      auto trxs_result = call(push_txns_func, trx_var);
      std::cout << fc::json::to_pretty_string(trxs_result) << std::endl;
   });


   // multisig subcommand
   auto msig = app.add_subcommand("multisig", localized("Multisig contract commands"));
   msig->require_subcommand();

   // multisig propose
   string proposal_name;
   string requested_perm;
   string transaction_perm;
   string proposed_transaction;
   string proposed_contract;
   string proposed_action;
   string proposer;
   unsigned int proposal_expiration_hours = 24;
   CLI::callback_t parse_expiration_hours = [&](CLI::results_t res) -> bool {
      unsigned int value_s;
      if (res.size() == 0 || !CLI::detail::lexical_cast(res[0], value_s)) {
         return false;
      }

      proposal_expiration_hours = static_cast<uint64_t>(value_s);
      return true;
   };

   auto propose_action = msig->add_subcommand("propose", localized("Propose action"));
   add_standard_transaction_options_plus_signing(propose_action, "proposer@active");
   propose_action->add_option("proposal_name", proposal_name, localized("The proposal name (string)"))->required();
   propose_action->add_option("requested_permissions", requested_perm, localized("The JSON string or filename defining requested permissions"))->required();
   propose_action->add_option("trx_permissions", transaction_perm, localized("The JSON string or filename defining transaction permissions"))->required();
   propose_action->add_option("contract", proposed_contract, localized("The contract to which deferred transaction should be delivered"))->required();
   propose_action->add_option("action", proposed_action, localized("The action of deferred transaction"))->required();
   propose_action->add_option("data", proposed_transaction, localized("The JSON string or filename defining the action to propose"))->required();
   propose_action->add_option("proposer", proposer, localized("Account proposing the transaction"));
   propose_action->add_option("proposal_expiration", parse_expiration_hours, localized("Proposal expiration interval in hours"));

   propose_action->callback([&] {
      fc::variant requested_perm_var = json_from_file_or_string(requested_perm);
      fc::variant transaction_perm_var = json_from_file_or_string(transaction_perm);
      fc::variant trx_var = json_from_file_or_string(proposed_transaction);
      transaction proposed_trx;
      try {
         proposed_trx = trx_var.as<transaction>();
      } EOS_RETHROW_EXCEPTIONS(transaction_type_exception, "Invalid transaction format: '${data}'",
                               ("data", fc::json::to_string(trx_var, fc::time_point::maximum())))
      bytes proposed_trx_serialized = variant_to_bin( name(proposed_contract), name(proposed_action), trx_var );

      vector<permission_level> reqperm;
      try {
         reqperm = requested_perm_var.as<vector<permission_level>>();
      } EOS_RETHROW_EXCEPTIONS(transaction_type_exception, "Wrong requested permissions format: '{data}'",
                               ("data", fc::json::to_string(requested_perm_var)));

      vector<permission_level> trxperm;
      try {
         trxperm = transaction_perm_var.as<vector<permission_level>>();
      } EOS_RETHROW_EXCEPTIONS(transaction_type_exception, "Wrong transaction permissions format: '{data}'",
                               ("data", fc::json::to_string(transaction_perm_var)));

      auto accountPermissions = get_account_permissions(tx_permission);
      if (accountPermissions.empty()) {
         if (!proposer.empty()) {
            accountPermissions = vector<permission_level>{{name(proposer), config::active_name}};
         } else {
            EOS_THROW(missing_auth_exception, "Authority is not provided (either by multisig parameter <proposer> or -p)");
         }
      }
      if (proposer.empty()) {
         proposer = name(accountPermissions.at(0).actor).to_string();
      }

      transaction trx;

      trx.expiration = fc::time_point_sec( fc::time_point::now() + fc::hours(proposal_expiration_hours) );
      trx.ref_block_num = 0;
      trx.ref_block_prefix = 0;
      trx.max_net_usage_words = 0;
      trx.max_cpu_usage_ms = 0;
      trx.delay_sec = 0;
      trx.actions = { chain::action(trxperm, name(proposed_contract), name(proposed_action), proposed_trx_serialized) };

      fc::to_variant(trx, trx_var);

      auto args = fc::mutable_variant_object()
         ("proposer", proposer )
         ("proposal_name", proposal_name)
         ("requested", requested_perm_var)
         ("trx", trx_var);

      send_actions({chain::action{accountPermissions, "eosio.msig"_n, "propose"_n, variant_to_bin( "eosio.msig"_n, "propose"_n, args ) }}, signing_keys_opt.get_keys());
   });

   //multisig propose transaction
   auto propose_trx = msig->add_subcommand("propose_trx", localized("Propose transaction"));
   add_standard_transaction_options_plus_signing(propose_trx, "proposer@active");
   propose_trx->add_option("proposal_name", proposal_name, localized("The proposal name (string)"))->required();
   propose_trx->add_option("requested_permissions", requested_perm, localized("The JSON string or filename defining requested permissions"))->required();
   propose_trx->add_option("transaction", trx_to_push, localized("The JSON string or filename defining the transaction to push"))->required();
   propose_trx->add_option("proposer", proposer, localized("Account proposing the transaction"));

   propose_trx->callback([&] {
      fc::variant requested_perm_var = json_from_file_or_string(requested_perm);
      fc::variant trx_var = json_from_file_or_string(trx_to_push);

      auto accountPermissions = get_account_permissions(tx_permission);
      if (accountPermissions.empty()) {
         if (!proposer.empty()) {
            accountPermissions = vector<permission_level>{{name(proposer), config::active_name}};
         } else {
            EOS_THROW(missing_auth_exception, "Authority is not provided (either by multisig parameter <proposer> or -p)");
         }
      }
      if (proposer.empty()) {
         proposer = name(accountPermissions.at(0).actor).to_string();
      }

      auto args = fc::mutable_variant_object()
         ("proposer", proposer )
         ("proposal_name", proposal_name)
         ("requested", requested_perm_var)
         ("trx", trx_var);

      send_actions({chain::action{accountPermissions, "eosio.msig"_n, "propose"_n, variant_to_bin( "eosio.msig"_n, "propose"_n, args ) }}, signing_keys_opt.get_keys());
   });


   // multisig review
   bool show_approvals_in_multisig_review = false;
   auto review = msig->add_subcommand("review", localized("Review transaction"));
   review->add_option("proposer", proposer, localized("The proposer name (string)"))->required();
   review->add_option("proposal_name", proposal_name, localized("The proposal name (string)"))->required();
   review->add_flag( "--show-approvals", show_approvals_in_multisig_review, localized("Show the status of the approvals requested within the proposal") );

   review->callback([&] {
      const auto result1 = call(get_table_func, fc::mutable_variant_object("json", true)
                                 ("code", "eosio.msig")
                                 ("scope", proposer)
                                 ("table", "proposal")
                                 ("table_key", "")
                                 ("lower_bound", name(proposal_name).to_uint64_t())
                                 ("upper_bound", name(proposal_name).to_uint64_t() + 1)
                                 // Less than ideal upper_bound usage preserved so cleos can still work with old buggy nodeos versions
                                 // Change to name(proposal_name).value when cleos no longer needs to support nodeos versions older than 1.5.0
                                 ("limit", 1)
                           );
      //std::cout << fc::json::to_pretty_string(result) << std::endl;

      const auto& rows1 = result1.get_object()["rows"].get_array();
      // Condition in if statement below can simply be rows.empty() when cleos no longer needs to support nodeos versions older than 1.5.0
      if( rows1.empty() || rows1[0].get_object()["proposal_name"] != proposal_name ) {
         std::cerr << "Proposal not found" << std::endl;
         return;
      }

      const auto& proposal_object = rows1[0].get_object();

      enum class approval_status {
         unapproved,
         approved,
         invalidated
      };

      std::map<permission_level, std::pair<fc::time_point, approval_status>>                               all_approvals;
      std::map<eosio::account_name, std::pair<fc::time_point, vector<decltype(all_approvals)::iterator>>>  provided_approvers;

      bool new_multisig = true;
      if( show_approvals_in_multisig_review ) {
         fc::variants rows2;

         try {
            const auto& result2 = call(get_table_func, fc::mutable_variant_object("json", true)
                                       ("code", "eosio.msig")
                                       ("scope", proposer)
                                       ("table", "approvals2")
                                       ("table_key", "")
                                       ("lower_bound", name(proposal_name).to_uint64_t())
                                       ("upper_bound", name(proposal_name).to_uint64_t() + 1)
                                       // Less than ideal upper_bound usage preserved so cleos can still work with old buggy nodeos versions
                                       // Change to name(proposal_name).value when cleos no longer needs to support nodeos versions older than 1.5.0
                                       ("limit", 1)
                                 );
            rows2 = result2.get_object()["rows"].get_array();
         } catch( ... ) {
            new_multisig = false;
         }

         if( !rows2.empty() && rows2[0].get_object()["proposal_name"] == proposal_name ) {
            const auto& approvals_object = rows2[0].get_object();

            for( const auto& ra : approvals_object["requested_approvals"].get_array() ) {
               const auto& ra_obj = ra.get_object();
               auto pl = ra["level"].as<permission_level>();
               all_approvals.emplace( pl, std::make_pair(ra["time"].as<fc::time_point>(), approval_status::unapproved) );
            }

            for( const auto& pa : approvals_object["provided_approvals"].get_array() ) {
               const auto& pa_obj = pa.get_object();
               auto pl = pa["level"].as<permission_level>();
               auto res = all_approvals.emplace( pl, std::make_pair(pa["time"].as<fc::time_point>(), approval_status::approved) );
               provided_approvers[pl.actor].second.push_back( res.first );
            }
         } else {
            const auto result3 = call(get_table_func, fc::mutable_variant_object("json", true)
                                       ("code", "eosio.msig")
                                       ("scope", proposer)
                                       ("table", "approvals")
                                       ("table_key", "")
                                       ("lower_bound", name(proposal_name).to_uint64_t())
                                       ("upper_bound", name(proposal_name).to_uint64_t() + 1)
                                       // Less than ideal upper_bound usage preserved so cleos can still work with old buggy nodeos versions
                                       // Change to name(proposal_name).value when cleos no longer needs to support nodeos versions older than 1.5.0
                                       ("limit", 1)
                                 );
            const auto& rows3 = result3.get_object()["rows"].get_array();
            if( rows3.empty() || rows3[0].get_object()["proposal_name"] != proposal_name ) {
               std::cerr << "Proposal not found" << std::endl;
               return;
            }

            const auto& approvals_object = rows3[0].get_object();

            for( const auto& ra : approvals_object["requested_approvals"].get_array() ) {
               auto pl = ra.as<permission_level>();
               all_approvals.emplace( pl, std::make_pair(fc::time_point{}, approval_status::unapproved) );
            }

            for( const auto& pa : approvals_object["provided_approvals"].get_array() ) {
               auto pl = pa.as<permission_level>();
               auto res = all_approvals.emplace( pl, std::make_pair(fc::time_point{}, approval_status::approved) );
               provided_approvers[pl.actor].second.push_back( res.first );
            }
         }

         if( new_multisig ) {
            for( auto& a : provided_approvers ) {
               const auto result4 = call(get_table_func, fc::mutable_variant_object("json", true)
                                          ("code", "eosio.msig")
                                          ("scope", "eosio.msig")
                                          ("table", "invals")
                                          ("table_key", "")
                                          ("lower_bound", a.first.to_uint64_t())
                                          ("upper_bound", a.first.to_uint64_t() + 1)
                                          // Less than ideal upper_bound usage preserved so cleos can still work with old buggy nodeos versions
                                          // Change to name(proposal_name).value when cleos no longer needs to support nodeos versions older than 1.5.0
                                          ("limit", 1)
                                    );
               const auto& rows4 = result4.get_object()["rows"].get_array();
               if( rows4.empty() || rows4[0].get_object()["account"].as<eosio::name>() != a.first ) {
                  continue;
               }

               auto invalidation_time = rows4[0].get_object()["last_invalidation_time"].as<fc::time_point>();
               a.second.first = invalidation_time;

               for( auto& itr : a.second.second ) {
                  if( invalidation_time >= itr->second.first ) {
                     itr->second.second = approval_status::invalidated;
                  }
               }
            }
         }
      }

      auto trx_hex = proposal_object["packed_transaction"].as_string();
      vector<char> trx_blob(trx_hex.size()/2);
      fc::from_hex(trx_hex, trx_blob.data(), trx_blob.size());
      transaction trx = fc::raw::unpack<transaction>(trx_blob);

      fc::mutable_variant_object obj;
      obj["proposer"] = proposer;
      obj["proposal_name"] = proposal_object["proposal_name"];
      obj["transaction_id"] = trx.id();

      for( const auto& entry : proposal_object ) {
         if( entry.key() == "proposal_name" ) continue;
         obj.set( entry.key(), entry.value() );
      }

      fc::variant trx_var;
      abi_serializer abi;
      abi.to_variant(trx, trx_var, abi_serializer_resolver, abi_serializer::create_yield_function( abi_serializer_max_time ));
      obj["transaction"] = trx_var;

      if( show_approvals_in_multisig_review ) {
         fc::variants approvals;

         for( const auto& approval : all_approvals ) {
            fc::mutable_variant_object approval_obj;
            approval_obj["level"] = approval.first;
            switch( approval.second.second ) {
               case approval_status::unapproved:
               {
                  approval_obj["status"] = "unapproved";
                  if( approval.second.first != fc::time_point{} ) {
                     approval_obj["last_unapproval_time"] = approval.second.first;
                  }
               }
               break;
               case approval_status::approved:
               {
                  approval_obj["status"] = "approved";
                  if( new_multisig ) {
                     approval_obj["last_approval_time"] = approval.second.first;
                  }
               }
               break;
               case approval_status::invalidated:
               {
                  approval_obj["status"] = "invalidated";
                  approval_obj["last_approval_time"] = approval.second.first;
                  approval_obj["invalidation_time"] = provided_approvers[approval.first.actor].first;
               }
               break;
            }

            approvals.push_back( std::move(approval_obj) );
         }

         obj["approvals"] = std::move(approvals);
      }

      std::cout << fc::json::to_pretty_string(obj) << std::endl;
   });

   string perm;
   string proposal_hash;
   auto approve_or_unapprove = [&](const string& action) {
      fc::variant perm_var = json_from_file_or_string(perm);

      auto args = fc::mutable_variant_object()
         ("proposer", proposer)
         ("proposal_name", proposal_name)
         ("level", perm_var);

      if( proposal_hash.size() ) {
         args("proposal_hash", proposal_hash);
      }

      auto accountPermissions = get_account_permissions(tx_permission, {name(proposer), config::active_name});
      send_actions({chain::action{accountPermissions, "eosio.msig"_n, name(action), variant_to_bin( "eosio.msig"_n, name(action), args ) }}, signing_keys_opt.get_keys());
   };

   // multisig approve
   auto approve = msig->add_subcommand("approve", localized("Approve proposed transaction"));
   add_standard_transaction_options_plus_signing(approve, "proposer@active");
   approve->add_option("proposer", proposer, localized("The proposer name (string)"))->required();
   approve->add_option("proposal_name", proposal_name, localized("The proposal name (string)"))->required();
   approve->add_option("permissions", perm, localized("The JSON string of filename defining approving permissions"))->required();
   approve->add_option("proposal_hash", proposal_hash, localized("Hash of proposed transaction (i.e. transaction ID) to optionally enforce as a condition of the approval"));
   approve->callback([&] { approve_or_unapprove("approve"); });

   // multisig unapprove
   auto unapprove = msig->add_subcommand("unapprove", localized("Unapprove proposed transaction"));
   add_standard_transaction_options_plus_signing(unapprove, "proposer@active");
   unapprove->add_option("proposer", proposer, localized("The proposer name (string)"))->required();
   unapprove->add_option("proposal_name", proposal_name, localized("The proposal name (string)"))->required();
   unapprove->add_option("permissions", perm, localized("The JSON string of filename defining approving permissions"))->required();
   unapprove->callback([&] { approve_or_unapprove("unapprove"); });

   // multisig invalidate
   string invalidator;
   auto invalidate = msig->add_subcommand("invalidate", localized("Invalidate all multisig approvals of an account"));
   add_standard_transaction_options_plus_signing(invalidate, "invalidator@active");
   invalidate->add_option("invalidator", invalidator, localized("Invalidator name (string)"))->required();
   invalidate->callback([&] {
      auto args = fc::mutable_variant_object()
         ("account", invalidator);

      auto accountPermissions = get_account_permissions(tx_permission, {name(invalidator), config::active_name});
      send_actions({chain::action{accountPermissions, "eosio.msig"_n, "invalidate"_n, variant_to_bin( "eosio.msig"_n, "invalidate"_n, args ) }}, signing_keys_opt.get_keys());
   });

   // multisig cancel
   string canceler;
   auto cancel = msig->add_subcommand("cancel", localized("Cancel proposed transaction"));
   add_standard_transaction_options_plus_signing(cancel, "canceler@active");
   cancel->add_option("proposer", proposer, localized("The proposer name (string)"))->required();
   cancel->add_option("proposal_name", proposal_name, localized("The proposal name (string)"))->required();
   cancel->add_option("canceler", canceler, localized("The canceler name (string)"));
   cancel->callback([&]() {
      auto accountPermissions = get_account_permissions(tx_permission);
      if (accountPermissions.empty()) {
         if (!canceler.empty()) {
            accountPermissions = vector<permission_level>{{name(canceler), config::active_name}};
         } else {
            EOS_THROW(missing_auth_exception, "Authority is not provided (either by multisig parameter <canceler> or -p)");
         }
      }
      if (canceler.empty()) {
         canceler = name(accountPermissions.at(0).actor).to_string();
      }
      auto args = fc::mutable_variant_object()
         ("proposer", proposer)
         ("proposal_name", proposal_name)
         ("canceler", canceler);

      send_actions({chain::action{accountPermissions, "eosio.msig"_n, "cancel"_n, variant_to_bin( "eosio.msig"_n, "cancel"_n, args ) }}, signing_keys_opt.get_keys());
      }
   );

   // multisig exec
   string executer;
   auto exec = msig->add_subcommand("exec", localized("Execute proposed transaction"));
   add_standard_transaction_options_plus_signing(exec, "executer@active");
   exec->add_option("proposer", proposer, localized("The proposer name (string)"))->required();
   exec->add_option("proposal_name", proposal_name, localized("The proposal name (string)"))->required();
   exec->add_option("executer", executer, localized("The account paying for execution (string)"));
   exec->callback([&] {
      auto accountPermissions = get_account_permissions(tx_permission);
      if (accountPermissions.empty()) {
         if (!executer.empty()) {
            accountPermissions = vector<permission_level>{{name(executer), config::active_name}};
         } else {
            EOS_THROW(missing_auth_exception, "Authority is not provided (either by multisig parameter <executer> or -p)");
         }
      }
      if (executer.empty()) {
         executer = name(accountPermissions.at(0).actor).to_string();
      }

      auto args = fc::mutable_variant_object()
         ("proposer", proposer )
         ("proposal_name", proposal_name)
         ("executer", executer);

      send_actions({chain::action{accountPermissions, "eosio.msig"_n, "exec"_n, variant_to_bin( "eosio.msig"_n, "exec"_n, args ) }}, signing_keys_opt.get_keys());
      }
   );

   // wrap subcommand
   auto wrap = app.add_subcommand("wrap", localized("Wrap contract commands"));
   wrap->require_subcommand();

   // wrap exec
   string wrap_con = "eosio.wrap";
   executer = "";
   string trx_to_exec;
   auto wrap_exec = wrap->add_subcommand("exec", localized("Execute a transaction while bypassing authorization checks"));
   add_standard_transaction_options_plus_signing(wrap_exec, "executer@active & --contract@active");
   wrap_exec->add_option("executer", executer, localized("Account executing the transaction and paying for the deferred transaction RAM"))->required();
   wrap_exec->add_option("transaction", trx_to_exec, localized("The JSON string or filename defining the transaction to execute"))->required();
   wrap_exec->add_option("--contract,-c", wrap_con, localized("The account which controls the wrap contract"));

   wrap_exec->callback([&] {
      fc::variant trx_var = json_from_file_or_string(trx_to_exec);

      auto accountPermissions = get_account_permissions(tx_permission);
      if( accountPermissions.empty() ) {
         accountPermissions = vector<permission_level>{{name(executer), config::active_name}, {name(wrap_con), config::active_name}};
      }

      auto args = fc::mutable_variant_object()
         ("executer", executer )
         ("trx", trx_var);

      send_actions({chain::action{accountPermissions, name(wrap_con), "exec"_n, variant_to_bin( name(wrap_con), "exec"_n, args ) }}, signing_keys_opt.get_keys());
   });

   // system subcommand
   auto system = app.add_subcommand("system", localized("Send eosio.system contract action to the blockchain."));
   system->require_subcommand();

   auto createAccountSystem = create_account_subcommand( system, false /*simple*/ );
   auto registerProducer = register_producer_subcommand(system);
   auto unregisterProducer = unregister_producer_subcommand(system);

   auto voteProducer = system->add_subcommand("voteproducer", localized("Vote for a producer"));
   voteProducer->require_subcommand();
   auto voteProxy = vote_producer_proxy_subcommand(voteProducer);
   auto voteProducers = vote_producers_subcommand(voteProducer);
   auto approveProducer = approve_producer_subcommand(voteProducer);
   auto unapproveProducer = unapprove_producer_subcommand(voteProducer);

   auto listProducers = list_producers_subcommand(system);

   auto delegateBandWidth = delegate_bandwidth_subcommand(system);
   auto undelegateBandWidth = undelegate_bandwidth_subcommand(system);
   auto listBandWidth = list_bw_subcommand(system);
   auto bidname = bidname_subcommand(system);
   auto bidnameinfo = bidname_info_subcommand(system);

   auto buyram = buyram_subcommand(system);
   auto sellram = sellram_subcommand(system);

   auto claimRewards = claimrewards_subcommand(system);

   auto regProxy = regproxy_subcommand(system);
   auto unregProxy = unregproxy_subcommand(system);

   auto cancelDelay = canceldelay_subcommand(system);

   auto rex = system->add_subcommand("rex", localized("Actions related to REX (the resource exchange)"));
   rex->require_subcommand();
   auto deposit        = deposit_subcommand(rex);
   auto withdraw       = withdraw_subcommand(rex);
   auto buyrex         = buyrex_subcommand(rex);
   auto lendrex        = lendrex_subcommand(rex);
   auto unstaketorex   = unstaketorex_subcommand(rex);
   auto sellrex        = sellrex_subcommand(rex);
   auto cancelrexorder = cancelrexorder_subcommand(rex);
   auto mvtosavings    = mvtosavings_subcommand(rex);
   auto mvfromsavings  = mvfrsavings_subcommand(rex);
   auto rentcpu        = rentcpu_subcommand(rex);
   auto rentnet        = rentnet_subcommand(rex);
   auto fundcpuloan    = fundcpuloan_subcommand(rex);
   auto fundnetloan    = fundnetloan_subcommand(rex);
   auto defcpuloan     = defcpuloan_subcommand(rex);
   auto defnetloan     = defnetloan_subcommand(rex);
   auto consolidate    = consolidate_subcommand(rex);
   auto updaterex      = updaterex_subcommand(rex);
   auto rexexec        = rexexec_subcommand(rex);
   auto closerex       = closerex_subcommand(rex);

   auto handle_error = [&](const auto& e)
   {
      // attempt to extract the error code if one is present
      if (!print_recognized_errors(e, verbose)) {
         // Error is not recognized
         if (!print_help_text(e) || verbose) {
            elog("Failed with error: ${e}", ("e", verbose ? e.to_detail_string() : e.to_string()));
         }
      }
      return 1;
   };

   try {
       app.parse(argc, argv);
   } catch (const CLI::ParseError &e) {
       return app.exit(e);
   } catch (const explained_exception& e) {
      return 1;
   } catch (connection_exception& e) {
      if (verbose) {
         elog("connect error: ${e}", ("e", e.to_detail_string()));
      }
      return 1;
   } catch ( const std::bad_alloc& ) {
     elog("bad alloc");
   } catch( const boost::interprocess::bad_alloc& ) {
     elog("bad alloc");
   } catch (const fc::exception& e) {
     return handle_error(e);
   } catch (const std::exception& e) {
      return handle_error(fc::std_exception_wrapper::from_current_exception(e));
   }

   return 0;
}<|MERGE_RESOLUTION|>--- conflicted
+++ resolved
@@ -2263,22 +2263,8 @@
       using dfs_fn_t = std::function<void (const eosio::chain_apis::permission&, int)>;
       std::function<void (account_name, int, dfs_fn_t&)> dfs_exec = [&]( account_name name, int depth, dfs_fn_t& f ) -> void {
          auto& p = cache.at(name);
-<<<<<<< HEAD
 
          f(p, depth);
-=======
-         std::cout << indent << std::string(depth*3, ' ') << name << ' ' << std::setw(5) << p.required_auth.threshold << ":    ";
-         const char *sep = "";
-         for ( auto it = p.required_auth.keys.begin(); it != p.required_auth.keys.end(); ++it ) {
-            std::cout << sep << it->weight << ' ' << it->key.str();
-            sep = ", ";
-         }
-         for ( auto& acc : p.required_auth.accounts ) {
-            std::cout << sep << acc.weight << ' ' << acc.permission.actor.to_string() << '@' << acc.permission.permission.to_string();
-            sep = ", ";
-         }
-         std::cout << std::endl;
->>>>>>> 01a80b29
          auto it = tree.find( name );
          if (it != tree.end()) {
             auto& children = it->second;
@@ -2638,13 +2624,8 @@
       }
 
       auto pk    = r1 ? private_key_type::generate_r1() : private_key_type::generate();
-<<<<<<< HEAD
       auto privs = pk.to_string();
       auto pubs  = pk.get_public_key().to_string();
-=======
-      auto privs = pk.str();
-      auto pubs  = pk.get_public_key().str();
->>>>>>> 01a80b29
       if (print_console) {
          std::cout << localized("Private key: ${key}", ("key",  privs) ) << std::endl;
          std::cout << localized("Public key: ${key}", ("key", pubs ) ) << std::endl;
@@ -3725,11 +3706,7 @@
 
       fc::variants vs = {fc::variant(wallet_name), fc::variant(wallet_key)};
       call(wallet_url, wallet_import_key, vs);
-<<<<<<< HEAD
       std::cout << localized("imported private key for: ${pubkey}", ("pubkey", pubkey.to_string())) << std::endl;
-=======
-      std::cout << localized("imported private key for: ${pubkey}", ("pubkey", pubkey)) << std::endl;
->>>>>>> 01a80b29
    });
 
    // remove keys from wallet
