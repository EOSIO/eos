--- conflicted
+++ resolved
@@ -86,6 +86,10 @@
 #include <eosio/chain/trace.hpp>
 #include <eosio/chain_plugin/chain_plugin.hpp>
 #include <eosio/chain/contract_types.hpp>
+#include <eosio/chain/thread_utils.hpp>
+
+#include <eosio/amqp_trx_plugin/amqp_trx_plugin.hpp>
+#include <eosio/amqp/amqp_handler.hpp>
 
 #include <eosio/version/version.hpp>
 
@@ -98,21 +102,11 @@
 #include <boost/filesystem.hpp>
 #include <boost/process.hpp>
 #include <boost/process/spawn.hpp>
-#include <boost/range/algorithm/find_if.hpp>
-#include <boost/range/algorithm/sort.hpp>
 #include <boost/range/adaptor/transformed.hpp>
 #include <boost/algorithm/string/predicate.hpp>
-#include <boost/algorithm/string/split.hpp>
 #include <boost/range/algorithm/copy.hpp>
-#include <boost/algorithm/string/classification.hpp>
 
 #pragma pop_macro("N")
-
-#include <Inline/BasicTypes.h>
-#include <IR/Module.h>
-#include <IR/Validate.h>
-#include <WASM/WASM.h>
-#include <Runtime/Runtime.h>
 
 #include <fc/io/fstream.hpp>
 
@@ -166,9 +160,11 @@
    return fc::escape_string( str, nullptr, escape_control_chars );
 }
 
-string url = "http://127.0.0.1:8888/";
+string default_url = "http://127.0.0.1:8888/";
 string default_wallet_url = "unix://" + (determine_home_directory() / "eosio-wallet" / (string(key_store_executable_name) + ".sock")).string();
 string wallet_url; //to be set to default_wallet_url in main
+string amqp_address;
+string amqp_reply_to;
 bool no_verify = false;
 vector<string> headers;
 
@@ -323,7 +319,7 @@
       return eosio::client::http::do_http_call(*sp, fc::variant(v), print_request, print_response );
    }
    catch(boost::system::system_error& e) {
-      if(url == ::url)
+      if(url == ::default_url)
          std::cerr << localized("Failed to connect to ${n} at ${u}; is ${n} running?", ("n", node_executable_name)("u", url)) << std::endl;
       else if(url == ::wallet_url)
          std::cerr << localized("Failed to connect to ${k} at ${u}; is ${k} running?", ("k", key_store_executable_name)("u", url)) << std::endl;
@@ -333,14 +329,14 @@
 
 template<typename T>
 fc::variant call( const std::string& path,
-                  const T& v ) { return call( url, path, fc::variant(v) ); }
+                  const T& v ) { return call( default_url, path, fc::variant( v) ); }
 
 template<>
 fc::variant call( const std::string& url,
                   const std::string& path) { return call( url, path, fc::variant() ); }
 
 eosio::chain_apis::read_only::get_info_results get_info() {
-   return call(url, get_info_func).as<eosio::chain_apis::read_only::get_info_results>();
+   return call(default_url, get_info_func).as<eosio::chain_apis::read_only::get_info_results>();
 }
 
 string generate_nonce_string() {
@@ -446,19 +442,6 @@
       if (tx_use_old_rpc) {
          return call(push_txn_func, packed_transaction_v0(trx, compression));
       } else {
-<<<<<<< HEAD
-         try {
-            if (tx_read_only){
-                tx_ro_print_json = true;
-                packed_transaction_v0 pt_v0(trx, compression);
-                auto args = fc::mutable_variant_object()
-                        ("return_failure_traces", tx_rtn_failure_trace)
-                        ("transaction", pt_v0);
-                return call(push_ro_txns_func, args);
-            }else {
-                EOSC_ASSERT( !tx_rtn_failure_trace, "ERROR: --return-failure-trace can only be used along with --read-only" );
-                return call(send_txn_func, packed_transaction_v0(trx, compression));
-=======
          if( !amqp_address.empty() ) {
             fc::variant result;
             eosio::transaction_msg msg{packed_transaction( std::move( trx ), true, compression )};
@@ -491,12 +474,7 @@
             catch (chain::missing_chain_api_plugin_exception &) {
                std::cerr << "New RPC send_transaction may not be supported. Add flag --use-old-rpc to use old RPC push_transaction instead." << std::endl;
                throw;
->>>>>>> d81b13fa
             }
-         }
-         catch (chain::missing_chain_api_plugin_exception &) {
-            std::cerr << "New RPC send_transaction may not be supported. Add flag --use-old-rpc to use old RPC push_transaction instead." << std::endl;
-            throw;
          }
       }
    } else {
@@ -2615,8 +2593,10 @@
    app.add_option( "--wallet-host", obsoleted_option_host_port, localized("The host where ${k} is running", ("k", key_store_executable_name)) )->group("");
    app.add_option( "--wallet-port", obsoleted_option_host_port, localized("The port where ${k} is running", ("k", key_store_executable_name)) )->group("");
 
-   app.add_option( "-u,--url", url, localized("The http/https URL where ${n} is running", ("n", node_executable_name)), true );
+   app.add_option( "-u,--url", default_url, localized( "The http/https URL where ${n} is running", ("n", node_executable_name)), true );
    app.add_option( "--wallet-url", wallet_url, localized("The http/https URL where ${k} is running", ("k", key_store_executable_name)), true );
+   app.add_option( "--amqp", amqp_address, localized("The ampq URL where AMQP is running amqp://USER:PASSWORD@ADDRESS:PORT"), false );
+   app.add_option( "--amqp-reply-to", amqp_reply_to, localized("The ampq reply to string"), false );
 
    app.add_option( "-r,--header", header_opt_callback, localized("Pass specific HTTP header; repeat this option to pass multiple headers"));
    app.add_flag( "-n,--no-verify", no_verify, localized("Don't verify peer certificate when using HTTPS"));
@@ -3631,27 +3611,27 @@
    auto connect = net->add_subcommand("connect", localized("Start a new connection to a peer"));
    connect->add_option("host", new_host, localized("The hostname:port to connect to."))->required();
    connect->callback([&] {
-      const auto& v = call(url, net_connect, new_host);
+      const auto& v = call(default_url, net_connect, new_host);
       std::cout << fc::json::to_pretty_string(v) << std::endl;
    });
 
    auto disconnect = net->add_subcommand("disconnect", localized("Close an existing connection"));
    disconnect->add_option("host", new_host, localized("The hostname:port to disconnect from."))->required();
    disconnect->callback([&] {
-      const auto& v = call(url, net_disconnect, new_host);
+      const auto& v = call(default_url, net_disconnect, new_host);
       std::cout << fc::json::to_pretty_string(v) << std::endl;
    });
 
    auto status = net->add_subcommand("status", localized("Status of existing connection"));
    status->add_option("host", new_host, localized("The hostname:port to query status of connection"))->required();
    status->callback([&] {
-      const auto& v = call(url, net_status, new_host);
+      const auto& v = call(default_url, net_status, new_host);
       std::cout << fc::json::to_pretty_string(v) << std::endl;
    });
 
    auto connections = net->add_subcommand("peers", localized("Status of all existing peers"));
    connections->callback([&] {
-      const auto& v = call(url, net_connections);
+      const auto& v = call(default_url, net_connections);
       std::cout << fc::json::to_pretty_string(v) << std::endl;
    });
 
