/**
 *  @file
 *  @copyright defined in eos/LICENSE
 *  @defgroup eosclienttool EOSIO Command Line Client Reference
 *  @brief Tool for sending transactions and querying state from @ref nodeos
 *  @ingroup eosclienttool
 */

/**
  @defgroup eosclienttool

  @section intro Introduction to cleos

  `cleos` is a command line tool that interfaces with the REST api exposed by @ref nodeos. In order to use `cleos` you will need to
  have a local copy of `nodeos` running and configured to load the 'eosio::chain_api_plugin'.

   cleos contains documentation for all of its commands. For a list of all commands known to cleos, simply run it with no arguments:
```
$ ./cleos
Command Line Interface to EOSIO Client
Usage: programs/cleos/cleos [OPTIONS] SUBCOMMAND

Options:
  -h,--help                   Print this help message and exit
  -u,--url TEXT=http://localhost:8888/
                              the http/https URL where nodeos is running
  --wallet-url TEXT=http://localhost:8888/
                              the http/https URL where keosd is running
  -r,--header                 pass specific HTTP header, repeat this option to pass multiple headers
  -n,--no-verify              don't verify peer certificate when using HTTPS
  -v,--verbose                output verbose actions on error

Subcommands:
  version                     Retrieve version information
  create                      Create various items, on and off the blockchain
  get                         Retrieve various items and information from the blockchain
  set                         Set or update blockchain state
  transfer                    Transfer tokens from account to account
  net                         Interact with local p2p network connections
  wallet                      Interact with local wallet
  sign                        Sign a transaction
  push                        Push arbitrary transactions to the blockchain
  multisig                    Multisig contract commands

```
To get help with any particular subcommand, run it with no arguments as well:
```
$ ./cleos create
Create various items, on and off the blockchain
Usage: ./cleos create SUBCOMMAND

Subcommands:
  key                         Create a new keypair and print the public and private keys
  account                     Create a new account on the blockchain (assumes system contract does not restrict RAM usage)

$ ./cleos create account
Create a new account on the blockchain (assumes system contract does not restrict RAM usage)
Usage: ./cleos create account [OPTIONS] creator name OwnerKey ActiveKey

Positionals:
  creator TEXT                The name of the account creating the new account
  name TEXT                   The name of the new account
  OwnerKey TEXT               The owner public key for the new account
  ActiveKey TEXT              The active public key for the new account

Options:
  -x,--expiration             set the time in seconds before a transaction expires, defaults to 30s
  -f,--force-unique           force the transaction to be unique. this will consume extra bandwidth and remove any protections against accidently issuing the same transaction multiple times
  -s,--skip-sign              Specify if unlocked wallet keys should be used to sign transaction
  -d,--dont-broadcast         don't broadcast transaction to the network (just print to stdout)
  -p,--permission TEXT ...    An account and permission level to authorize, as in 'account@permission' (defaults to 'creator@active')
```
*/

#include <pwd.h>
#include <string>
#include <vector>
#include <regex>
#include <iostream>
#include <fc/crypto/hex.hpp>
#include <fc/variant.hpp>
#include <fc/io/datastream.hpp>
#include <fc/io/json.hpp>
#include <fc/io/console.hpp>
#include <fc/exception/exception.hpp>
#include <fc/variant_object.hpp>

#include <eosio/chain/name.hpp>
#include <eosio/chain/config.hpp>
#include <eosio/chain/wast_to_wasm.hpp>
#include <eosio/chain/trace.hpp>
#include <eosio/chain_plugin/chain_plugin.hpp>
#include <eosio/chain/contract_types.hpp>

#pragma push_macro("N")
#undef N

#include <boost/asio.hpp>
#include <boost/format.hpp>
#include <boost/dll/runtime_symbol_info.hpp>
#include <boost/filesystem.hpp>
#include <boost/process.hpp>
#include <boost/process/spawn.hpp>
#include <boost/range/algorithm/find_if.hpp>
#include <boost/range/algorithm/sort.hpp>
#include <boost/range/adaptor/transformed.hpp>
#include <boost/algorithm/string/predicate.hpp>
#include <boost/algorithm/string/split.hpp>
#include <boost/range/algorithm/copy.hpp>
#include <boost/algorithm/string/classification.hpp>

#pragma pop_macro("N")

#include <Inline/BasicTypes.h>
#include <IR/Module.h>
#include <IR/Validate.h>
#include <WASM/WASM.h>
#include <Runtime/Runtime.h>

#include <fc/io/fstream.hpp>

#include "CLI11.hpp"
#include "help_text.hpp"
#include "localize.hpp"
#include "config.hpp"
#include "httpc.hpp"

using namespace std;
using namespace eosio;
using namespace eosio::chain;
using namespace eosio::client::help;
using namespace eosio::client::http;
using namespace eosio::client::localize;
using namespace eosio::client::config;
using namespace boost::filesystem;

FC_DECLARE_EXCEPTION( explained_exception, 9000000, "explained exception, see error log" );
FC_DECLARE_EXCEPTION( localized_exception, 10000000, "an error occured" );
#define EOSC_ASSERT( TEST, ... ) \
  FC_EXPAND_MACRO( \
    FC_MULTILINE_MACRO_BEGIN \
      if( UNLIKELY(!(TEST)) ) \
      {                                                   \
        std::cerr << localized( __VA_ARGS__ ) << std::endl;  \
        FC_THROW_EXCEPTION( explained_exception, #TEST ); \
      }                                                   \
    FC_MULTILINE_MACRO_END \
  )

//copy pasta from keosd's main.cpp
bfs::path determine_home_directory()
{
   bfs::path home;
   struct passwd* pwd = getpwuid(getuid());
   if(pwd) {
      home = pwd->pw_dir;
   }
   else {
      home = getenv("HOME");
   }
   if(home.empty())
      home = "./";
   return home;
}

string url = "http://127.0.0.1:8888/";
string default_wallet_url = "unix://" + (determine_home_directory() / "eosio-wallet" / (string(key_store_executable_name) + ".sock")).string();
string wallet_url; //to be set to default_wallet_url in main
bool no_verify = false;
vector<string> headers;

auto   tx_expiration = fc::seconds(30);
const fc::microseconds abi_serializer_max_time = fc::seconds(10); // No risk to client side serialization taking a long time
string tx_ref_block_num_or_id;
bool   tx_force_unique = false;
bool   tx_dont_broadcast = false;
bool   tx_return_packed = false;
bool   tx_skip_sign = false;
bool   tx_print_json = false;
bool   print_request = false;
bool   print_response = false;
bool   no_auto_keosd = false;

uint8_t  tx_max_cpu_usage = 0;
uint32_t tx_max_net_usage = 0;

uint32_t delaysec = 0;

vector<string> tx_permission;

eosio::client::http::http_context context;

void add_standard_transaction_options(CLI::App* cmd, string default_permission = "") {
   CLI::callback_t parse_expiration = [](CLI::results_t res) -> bool {
      double value_s;
      if (res.size() == 0 || !CLI::detail::lexical_cast(res[0], value_s)) {
         return false;
      }

      tx_expiration = fc::seconds(static_cast<uint64_t>(value_s));
      return true;
   };

   cmd->add_option("-x,--expiration", parse_expiration, localized("set the time in seconds before a transaction expires, defaults to 30s"));
   cmd->add_flag("-f,--force-unique", tx_force_unique, localized("force the transaction to be unique. this will consume extra bandwidth and remove any protections against accidently issuing the same transaction multiple times"));
   cmd->add_flag("-s,--skip-sign", tx_skip_sign, localized("Specify if unlocked wallet keys should be used to sign transaction"));
   cmd->add_flag("-j,--json", tx_print_json, localized("print result as json"));
   cmd->add_flag("-d,--dont-broadcast", tx_dont_broadcast, localized("don't broadcast transaction to the network (just print to stdout)"));
   cmd->add_flag("--return-packed", tx_return_packed, localized("used in conjunction with --dont-broadcast to get the packed transaction"));
   cmd->add_option("-r,--ref-block", tx_ref_block_num_or_id, (localized("set the reference block num or block id used for TAPOS (Transaction as Proof-of-Stake)")));

   string msg = "An account and permission level to authorize, as in 'account@permission'";
   if(!default_permission.empty())
      msg += " (defaults to '" + default_permission + "')";
   cmd->add_option("-p,--permission", tx_permission, localized(msg.c_str()));

   cmd->add_option("--max-cpu-usage-ms", tx_max_cpu_usage, localized("set an upper limit on the milliseconds of cpu usage budget, for the execution of the transaction (defaults to 0 which means no limit)"));
   cmd->add_option("--max-net-usage", tx_max_net_usage, localized("set an upper limit on the net usage budget, in bytes, for the transaction (defaults to 0 which means no limit)"));

   cmd->add_option("--delay-sec", delaysec, localized("set the delay_sec seconds, defaults to 0s"));
}

vector<chain::permission_level> get_account_permissions(const vector<string>& permissions) {
   auto fixedPermissions = permissions | boost::adaptors::transformed([](const string& p) {
      vector<string> pieces;
      split(pieces, p, boost::algorithm::is_any_of("@"));
      if( pieces.size() == 1 ) pieces.push_back( "active" );
      return chain::permission_level{ .actor = pieces[0], .permission = pieces[1] };
   });
   vector<chain::permission_level> accountPermissions;
   boost::range::copy(fixedPermissions, back_inserter(accountPermissions));
   return accountPermissions;
}

vector<chain::permission_level> get_account_permissions(const vector<string>& permissions, const chain::permission_level& default_permission) {
   if (permissions.empty())
      return vector<chain::permission_level>{default_permission};
   else
      return get_account_permissions(tx_permission);
}

template<typename T>
fc::variant call( const std::string& url,
                  const std::string& path,
                  const T& v ) {
   try {
      auto sp = std::make_unique<eosio::client::http::connection_param>(context, parse_url(url) + path, no_verify ? false : true, headers);
      return eosio::client::http::do_http_call(*sp, fc::variant(v), print_request, print_response );
   }
   catch(boost::system::system_error& e) {
      if(url == ::url)
         std::cerr << localized("Failed to connect to nodeos at ${u}; is nodeos running?", ("u", url)) << std::endl;
      else if(url == ::wallet_url)
         std::cerr << localized("Failed to connect to keosd at ${u}; is keosd running?", ("u", url)) << std::endl;
      throw connection_exception(fc::log_messages{FC_LOG_MESSAGE(error, e.what())});
   }
}

template<typename T>
fc::variant call( const std::string& path,
                  const T& v ) { return call( url, path, fc::variant(v) ); }

template<>
fc::variant call( const std::string& url,
                  const std::string& path) { return call( url, path, fc::variant() ); }

eosio::chain_apis::read_only::get_info_results get_info() {
   return call(url, get_info_func).as<eosio::chain_apis::read_only::get_info_results>();
}

string generate_nonce_string() {
   return fc::to_string(fc::time_point::now().time_since_epoch().count());
}

chain::action generate_nonce_action() {
   return chain::action( {}, config::null_account_name, "nonce", fc::raw::pack(fc::time_point::now().time_since_epoch().count()));
}

void prompt_for_wallet_password(string& pw, const string& name) {
   if(pw.size() == 0 && name != "SecureEnclave") {
      std::cout << localized("password: ");
      fc::set_console_echo(false);
      std::getline( std::cin, pw, '\n' );
      fc::set_console_echo(true);
   }
}

fc::variant determine_required_keys(const signed_transaction& trx) {
   // TODO better error checking
   //wdump((trx));
   const auto& public_keys = call(wallet_url, wallet_public_keys);
   auto get_arg = fc::mutable_variant_object
           ("transaction", (transaction)trx)
           ("available_keys", public_keys);
   const auto& required_keys = call(get_required_keys, get_arg);
   return required_keys["required_keys"];
}

void sign_transaction(signed_transaction& trx, fc::variant& required_keys, const chain_id_type& chain_id) {
   fc::variants sign_args = {fc::variant(trx), required_keys, fc::variant(chain_id)};
   const auto& signed_trx = call(wallet_url, wallet_sign_trx, sign_args);
   trx = signed_trx.as<signed_transaction>();
}

fc::variant push_transaction( signed_transaction& trx, int32_t extra_kcpu = 1000, packed_transaction::compression_type compression = packed_transaction::none ) {
   auto info = get_info();

   if (trx.signatures.size() == 0) { // #5445 can't change txn content if already signed
      trx.expiration = info.head_block_time + tx_expiration;

      // Set tapos, default to last irreversible block if it's not specified by the user
      block_id_type ref_block_id = info.last_irreversible_block_id;
      try {
         fc::variant ref_block;
         if (!tx_ref_block_num_or_id.empty()) {
            ref_block = call(get_block_func, fc::mutable_variant_object("block_num_or_id", tx_ref_block_num_or_id));
            ref_block_id = ref_block["id"].as<block_id_type>();
         }
      } EOS_RETHROW_EXCEPTIONS(invalid_ref_block_exception, "Invalid reference block num or id: ${block_num_or_id}", ("block_num_or_id", tx_ref_block_num_or_id));
      trx.set_reference_block(ref_block_id);

      if (tx_force_unique) {
         trx.context_free_actions.emplace_back( generate_nonce_action() );
      }

      trx.max_cpu_usage_ms = tx_max_cpu_usage;
      trx.max_net_usage_words = (tx_max_net_usage + 7)/8;
      trx.delay_sec = delaysec;
   }

   if (!tx_skip_sign) {
      auto required_keys = determine_required_keys(trx);
      sign_transaction(trx, required_keys, info.chain_id);
   }

   if (!tx_dont_broadcast) {
      return call(push_txn_func, packed_transaction(trx, compression));
   } else {
      if (!tx_return_packed) {
        return fc::variant(trx);
      } else {
        return fc::variant(packed_transaction(trx, compression));
      }
   }
}

fc::variant push_actions(std::vector<chain::action>&& actions, int32_t extra_kcpu, packed_transaction::compression_type compression = packed_transaction::none ) {
   signed_transaction trx;
   trx.actions = std::forward<decltype(actions)>(actions);

   return push_transaction(trx, extra_kcpu, compression);
}

void print_action( const fc::variant& at ) {
   const auto& receipt = at["receipt"];
   auto receiver = receipt["receiver"].as_string();
   const auto& act = at["act"].get_object();
   auto code = act["account"].as_string();
   auto func = act["name"].as_string();
   auto args = fc::json::to_string( act["data"] );
   auto console = at["console"].as_string();

   /*
   if( code == "eosio" && func == "setcode" )
      args = args.substr(40)+"...";
   if( name(code) == config::system_account_name && func == "setabi" )
      args = args.substr(40)+"...";
   */
   if( args.size() > 100 ) args = args.substr(0,100) + "...";
   cout << "#" << std::setw(14) << right << receiver << " <= " << std::setw(28) << std::left << (code +"::" + func) << " " << args << "\n";
   if( console.size() ) {
      std::stringstream ss(console);
      string line;
      std::getline( ss, line );
      cout << ">> " << line << "\n";
   }
}

//resolver for ABI serializer to decode actions in proposed transaction in multisig contract
auto abi_serializer_resolver = [](const name& account) -> optional<abi_serializer> {
   static unordered_map<account_name, optional<abi_serializer> > abi_cache;
   auto it = abi_cache.find( account );
   if ( it == abi_cache.end() ) {
      auto result = call(get_abi_func, fc::mutable_variant_object("account_name", account));
      auto abi_results = result.as<eosio::chain_apis::read_only::get_abi_results>();

      optional<abi_serializer> abis;
      if( abi_results.abi.valid() ) {
         abis.emplace( *abi_results.abi, abi_serializer_max_time );
      } else {
         std::cerr << "ABI for contract " << account.to_string() << " not found. Action data will be shown in hex only." << std::endl;
      }
      abi_cache.emplace( account, abis );

      return abis;
   }

   return it->second;
};

bytes variant_to_bin( const account_name& account, const action_name& action, const fc::variant& action_args_var ) {
   auto abis = abi_serializer_resolver( account );
   FC_ASSERT( abis.valid(), "No ABI found for ${contract}", ("contract", account));

   auto action_type = abis->get_action_type( action );
   FC_ASSERT( !action_type.empty(), "Unknown action ${action} in contract ${contract}", ("action", action)( "contract", account ));
   return abis->variant_to_binary( action_type, action_args_var, abi_serializer_max_time );
}

fc::variant bin_to_variant( const account_name& account, const action_name& action, const bytes& action_args) {
   auto abis = abi_serializer_resolver( account );
   FC_ASSERT( abis.valid(), "No ABI found for ${contract}", ("contract", account));

   auto action_type = abis->get_action_type( action );
   FC_ASSERT( !action_type.empty(), "Unknown action ${action} in contract ${contract}", ("action", action)( "contract", account ));
   return abis->binary_to_variant( action_type, action_args, abi_serializer_max_time );
}

fc::variant json_from_file_or_string(const string& file_or_str, fc::json::parse_type ptype = fc::json::legacy_parser)
{
   regex r("^[ \t]*[\{\[]");
   if ( !regex_search(file_or_str, r) && fc::is_regular_file(file_or_str) ) {
      return fc::json::from_file(file_or_str, ptype);
   } else {
      return fc::json::from_string(file_or_str, ptype);
   }
}

bytes json_or_file_to_bin( const account_name& account, const action_name& action, const string& data_or_filename ) {
   fc::variant action_args_var;
   if( !data_or_filename.empty() ) {
      try {
         action_args_var = json_from_file_or_string(data_or_filename, fc::json::relaxed_parser);
      } EOS_RETHROW_EXCEPTIONS(action_type_exception, "Fail to parse action JSON data='${data}'", ("data", data_or_filename));
   }
   return variant_to_bin( account, action, action_args_var );
}

void print_action_tree( const fc::variant& action ) {
   print_action( action );
   const auto& inline_traces = action["inline_traces"].get_array();
   for( const auto& t : inline_traces ) {
      print_action_tree( t );
   }
}

void print_result( const fc::variant& result ) { try {
      if (result.is_object() && result.get_object().contains("processed")) {
         const auto& processed = result["processed"];
         const auto& transaction_id = processed["id"].as_string();
         string status = processed["receipt"].is_object() ? processed["receipt"]["status"].as_string() : "failed";
         int64_t net = -1;
         int64_t cpu = -1;
         if( processed.get_object().contains( "receipt" )) {
            const auto& receipt = processed["receipt"];
            if( receipt.is_object()) {
               net = receipt["net_usage_words"].as_int64() * 8;
               cpu = receipt["cpu_usage_us"].as_int64();
            }
         }

         cerr << status << " transaction: " << transaction_id << "  ";
         if( net < 0 ) {
            cerr << "<unknown>";
         } else {
            cerr << net;
         }
         cerr << " bytes  ";
         if( cpu < 0 ) {
            cerr << "<unknown>";
         } else {
            cerr << cpu;
         }

         cerr << " us\n";

         if( status == "failed" ) {
            auto soft_except = processed["except"].as<optional<fc::exception>>();
            if( soft_except ) {
               edump((soft_except->to_detail_string()));
            }
         } else {
            const auto& actions = processed["action_traces"].get_array();
            for( const auto& a : actions ) {
               print_action_tree( a );
            }
            wlog( "\rwarning: transaction executed locally, but may not be confirmed by the network yet" );
         }
      } else {
         cerr << fc::json::to_pretty_string( result ) << endl;
      }
} FC_CAPTURE_AND_RETHROW( (result) ) }

using std::cout;
void send_actions(std::vector<chain::action>&& actions, int32_t extra_kcpu = 1000, packed_transaction::compression_type compression = packed_transaction::none ) {
   auto result = push_actions( move(actions), extra_kcpu, compression);

   if( tx_print_json ) {
      cout << fc::json::to_pretty_string( result ) << endl;
   } else {
      print_result( result );
   }
}

void send_transaction( signed_transaction& trx, int32_t extra_kcpu, packed_transaction::compression_type compression = packed_transaction::none  ) {
   auto result = push_transaction(trx, extra_kcpu, compression);

   if( tx_print_json ) {
      cout << fc::json::to_pretty_string( result ) << endl;
   } else {
      print_result( result );
   }
}

chain::action create_newaccount(const name& creator, const name& newaccount, public_key_type owner, public_key_type active) {
   return action {
      get_account_permissions(tx_permission, {creator,config::active_name}),
      eosio::chain::newaccount{
         .creator      = creator,
         .name         = newaccount,
         .owner        = eosio::chain::authority{1, {{owner, 1}}, {}},
         .active       = eosio::chain::authority{1, {{active, 1}}, {}}
      }
   };
}

chain::action create_action(const vector<permission_level>& authorization, const account_name& code, const action_name& act, const fc::variant& args) {
   return chain::action{authorization, code, act, variant_to_bin(code, act, args)};
}

chain::action create_buyram(const name& creator, const name& newaccount, const asset& quantity) {
   fc::variant act_payload = fc::mutable_variant_object()
         ("payer", creator.to_string())
         ("receiver", newaccount.to_string())
         ("quant", quantity.to_string());
   return create_action(get_account_permissions(tx_permission, {creator,config::active_name}),
                        config::system_account_name, N(buyram), act_payload);
}

chain::action create_buyrambytes(const name& creator, const name& newaccount, uint32_t numbytes) {
   fc::variant act_payload = fc::mutable_variant_object()
         ("payer", creator.to_string())
         ("receiver", newaccount.to_string())
         ("bytes", numbytes);
   return create_action(get_account_permissions(tx_permission, {creator,config::active_name}),
                        config::system_account_name, N(buyrambytes), act_payload);
}

chain::action create_delegate(const name& from, const name& receiver, const asset& net, const asset& cpu, bool transfer) {
   fc::variant act_payload = fc::mutable_variant_object()
         ("from", from.to_string())
         ("receiver", receiver.to_string())
         ("stake_net_quantity", net.to_string())
         ("stake_cpu_quantity", cpu.to_string())
         ("transfer", transfer);
   return create_action(get_account_permissions(tx_permission, {from,config::active_name}),
                        config::system_account_name, N(delegatebw), act_payload);
}

fc::variant regproducer_variant(const account_name& producer, const public_key_type& key, const string& url, int16_t location) {
   FC_ASSERT(location>-12&&location<=12,"time zone setting is not legal");
   location=location>=0?location:24+location;
   return fc::mutable_variant_object()
            ("producer", producer)
            ("producer_key", key)
            ("url", url)
            ("location", location)
            ;
}

chain::action create_open(const string& contract, const name& owner, symbol sym, const name& ram_payer) {
   auto open_ = fc::mutable_variant_object
      ("owner", owner)
      ("symbol", sym)
      ("ram_payer", ram_payer);
    return action {
      get_account_permissions(tx_permission, {ram_payer,config::active_name}),
      contract, "open", variant_to_bin( contract, N(open), open_ )
   };
}

chain::action create_transfer(const string& contract, const name& sender, const name& recipient, asset amount, const string& memo ) {

   auto transfer = fc::mutable_variant_object
      ("from", sender)
      ("to", recipient)
      ("quantity", amount)
      ("memo", memo);

   return action {
      get_account_permissions(tx_permission, {sender,config::active_name}),
      contract, "transfer", variant_to_bin( contract, N(transfer), transfer )
   };
}

chain::action create_setabi(const name& account, const bytes& abi) {
   return action {
      get_account_permissions(tx_permission, {account,config::active_name}),
      setabi{
         .account   = account,
         .abi       = abi
      }
   };
}

chain::action create_setcode(const name& account, const bytes& code) {
   return action {
      get_account_permissions(tx_permission, {account,config::active_name}),
      setcode{
         .account   = account,
         .vmtype    = 0,
         .vmversion = 0,
         .code      = code
      }
   };
}

chain::action create_updateauth(const name& account, const name& permission, const name& parent, const authority& auth) {
   return action { get_account_permissions(tx_permission, {account,config::active_name}),
                   updateauth{account, permission, parent, auth}};
}

chain::action create_deleteauth(const name& account, const name& permission) {
   return action { get_account_permissions(tx_permission, {account,config::active_name}),
                   deleteauth{account, permission}};
}

chain::action create_linkauth(const name& account, const name& code, const name& type, const name& requirement) {
   return action { get_account_permissions(tx_permission, {account,config::active_name}),
                   linkauth{account, code, type, requirement}};
}

chain::action create_unlinkauth(const name& account, const name& code, const name& type) {
   return action { get_account_permissions(tx_permission, {account,config::active_name}),
                   unlinkauth{account, code, type}};
}

authority parse_json_authority(const std::string& authorityJsonOrFile) {
   try {
      return json_from_file_or_string(authorityJsonOrFile).as<authority>();
   } EOS_RETHROW_EXCEPTIONS(authority_type_exception, "Fail to parse Authority JSON '${data}'", ("data",authorityJsonOrFile))
}

authority parse_json_authority_or_key(const std::string& authorityJsonOrFile) {
   if (boost::istarts_with(authorityJsonOrFile, "EOS") || boost::istarts_with(authorityJsonOrFile, "PUB_R1")) {
      try {
         return authority(public_key_type(authorityJsonOrFile));
      } EOS_RETHROW_EXCEPTIONS(public_key_type_exception, "Invalid public key: ${public_key}", ("public_key", authorityJsonOrFile))
   } else {
      auto result = parse_json_authority(authorityJsonOrFile);
      EOS_ASSERT( eosio::chain::validate(result), authority_type_exception, "Authority failed validation! ensure that keys, accounts, and waits are sorted and that the threshold is valid and satisfiable!");
      return result;
   }
}

asset to_asset( account_name code, const string& s ) {
   static map< pair<account_name, eosio::chain::symbol_code>, eosio::chain::symbol> cache;
   auto a = asset::from_string( s );
   eosio::chain::symbol_code sym = a.get_symbol().to_symbol_code();
   auto it = cache.find( make_pair(code, sym) );
   auto sym_str = a.symbol_name();
   if ( it == cache.end() ) {
      auto json = call(get_currency_stats_func, fc::mutable_variant_object("json", false)
                       ("code", code)
                       ("symbol", sym_str)
      );
      auto obj = json.get_object();
      auto obj_it = obj.find( sym_str );
      if (obj_it != obj.end()) {
         auto result = obj_it->value().as<eosio::chain_apis::read_only::get_currency_stats_result>();
         auto p = cache.emplace( make_pair( code, sym ), result.max_supply.get_symbol() );
         it = p.first;
      } else {
         EOS_THROW(symbol_type_exception, "Symbol ${s} is not supported by token contract ${c}", ("s", sym_str)("c", code));
      }
   }
   auto expected_symbol = it->second;
   if ( a.decimals() < expected_symbol.decimals() ) {
      auto factor = expected_symbol.precision() / a.precision();
      auto a_old = a;
      a = asset( a.get_amount() * factor, expected_symbol );
   } else if ( a.decimals() > expected_symbol.decimals() ) {
      EOS_THROW(symbol_type_exception, "Too many decimal digits in ${a}, only ${d} supported", ("a", a)("d", expected_symbol.decimals()));
   } // else precision matches
   return a;
}

inline asset to_asset( const string& s ) {
   return to_asset( N(eosio.token), s );
}

struct set_account_permission_subcommand {
   name account;
   name permission;
   string authority_json_or_file;
   name parent;
   bool add_code;
   bool remove_code;

   set_account_permission_subcommand(CLI::App* accountCmd) {
      auto permissions = accountCmd->add_subcommand("permission", localized("set parameters dealing with account permissions"));
      permissions->add_option("account", account, localized("The account to set/delete a permission authority for"))->required();
      permissions->add_option("permission", permission, localized("The permission name to set/delete an authority for"))->required();
      permissions->add_option("authority", authority_json_or_file, localized("[delete] NULL, [create/update] public key, JSON string or filename defining the authority, [code] contract name"));
      permissions->add_option("parent", parent, localized("[create] The permission name of this parents permission, defaults to 'active'"));
      permissions->add_flag("--add-code", add_code, localized("[code] add '${code}' permission to specified permission authority", ("code", name(config::eosio_code_name))));
      permissions->add_flag("--remove-code", remove_code, localized("[code] remove '${code}' permission from specified permission authority", ("code", name(config::eosio_code_name))));

      add_standard_transaction_options(permissions, "account@active");

      permissions->set_callback([this] {
         EOSC_ASSERT( !(add_code && remove_code), "ERROR: Either --add-code or --remove-code can be set" );
         EOSC_ASSERT( (add_code ^ remove_code) || !authority_json_or_file.empty(), "ERROR: authority should be specified unless add or remove code permission" );

         authority auth;

         bool need_parent = parent.empty() && (permission != name("owner"));
         bool need_auth = add_code || remove_code;

         if ( !need_auth && boost::iequals(authority_json_or_file, "null") ) {
            send_actions( { create_deleteauth(account, permission) } );
            return;
         }

         if ( need_parent || need_auth ) {
            fc::variant json = call(get_account_func, fc::mutable_variant_object("account_name", account.to_string()));
            auto res = json.as<eosio::chain_apis::read_only::get_account_results>();
            auto itr = std::find_if(res.permissions.begin(), res.permissions.end(), [&](const auto& perm) {
               return perm.perm_name == permission;
            });

            if ( need_parent ) {
               // see if we can auto-determine the proper parent
               if ( itr != res.permissions.end() ) {
                  parent = (*itr).parent;
               } else {
                  // if this is a new permission and there is no parent we default to "active"
                  parent = name(config::active_name);
               }
            }

            if ( need_auth ) {
               auto actor = (authority_json_or_file.empty()) ? account : name(authority_json_or_file);
               auto code_name = name(config::eosio_code_name);

               if ( itr != res.permissions.end() ) {
                  // fetch existing authority
                  auth = std::move((*itr).required_auth);

                  auto code_perm = permission_level { actor, code_name };
                  auto itr2 = std::lower_bound(auth.accounts.begin(), auth.accounts.end(), code_perm, [&](const auto& perm_level, const auto& value) {
                     return perm_level.permission < value; // Safe since valid authorities must order the permissions in accounts in ascending order
                  });

                  if ( add_code ) {
                     if ( itr2 != auth.accounts.end() && itr2->permission == code_perm ) {
                        // authority already contains code permission, promote its weight to satisfy threshold
                        if ( (*itr2).weight < auth.threshold ) {
                           if ( auth.threshold > std::numeric_limits<weight_type>::max() ) {
                              std::cerr << "ERROR: Threshold is too high to be satisfied by sole code permission" << std::endl;
                              return;
                           }
                           std::cerr << localized("The weight of '${actor}@${code}' in '${permission}' permission authority will be increased up to threshold",
                                                  ("actor", actor)("code", code_name)("permission", permission)) << std::endl;
                           (*itr2).weight = static_cast<weight_type>(auth.threshold);
                        } else {
                           std::cerr << localized("ERROR: The permission '${permission}' already contains '${actor}@${code}'",
                                                  ("permission", permission)("actor", actor)("code", code_name)) << std::endl;
                           return ;
                        }
                     } else {
                        // add code permission to specified authority
                        if ( auth.threshold > std::numeric_limits<weight_type>::max() ) {
                           std::cerr << "ERROR: Threshold is too high to be satisfied by sole code permission" << std::endl;
                           return;
                        }
                        auth.accounts.insert( itr2, permission_level_weight {
                           .permission = { actor, code_name },
                           .weight = static_cast<weight_type>(auth.threshold)
                        });
                     }
                  } else {
                     if ( itr2 != auth.accounts.end() && itr2->permission == code_perm ) {
                        // remove code permission, if authority becomes empty by the removal of code permission, delete permission
                        auth.accounts.erase( itr2 );
                        if ( auth.keys.empty() && auth.accounts.empty() && auth.waits.empty() ) {
                           send_actions( { create_deleteauth(account, permission) } );
                           return;
                        }
                     } else {
                        // authority doesn't contain code permission
                        std::cerr << localized("ERROR: '${actor}@${code}' does not exist in '${permission}' permission authority",
                                               ("actor", actor)("code", code_name)("permission", permission)) << std::endl;
                        return;
                     }
                  }
               } else {
                  if ( add_code ) {
                     // create new permission including code permission
                     auth.threshold = 1;
                     auth.accounts.push_back( permission_level_weight {
                        .permission = { actor, code_name },
                        .weight = 1
                     });
                  } else {
                     // specified permission doesn't exist, so failed to remove code permission from it
                     std::cerr << localized("ERROR: The permission '${permission}' does not exist", ("permission", permission)) << std::endl;
                     return;
                  }
               }
            }
         }

         if ( !need_auth ) {
            auth = parse_json_authority_or_key(authority_json_or_file);
         }

         send_actions( { create_updateauth(account, permission, parent, auth) } );
      });
   }
};

struct set_action_permission_subcommand {
   string accountStr;
   string codeStr;
   string typeStr;
   string requirementStr;

   set_action_permission_subcommand(CLI::App* actionRoot) {
      auto permissions = actionRoot->add_subcommand("permission", localized("set parmaters dealing with account permissions"));
      permissions->add_option("account", accountStr, localized("The account to set/delete a permission authority for"))->required();
      permissions->add_option("code", codeStr, localized("The account that owns the code for the action"))->required();
      permissions->add_option("type", typeStr, localized("the type of the action"))->required();
      permissions->add_option("requirement", requirementStr, localized("[delete] NULL, [set/update] The permission name require for executing the given action"))->required();

      add_standard_transaction_options(permissions, "account@active");

      permissions->set_callback([this] {
         name account = name(accountStr);
         name code = name(codeStr);
         name type = name(typeStr);
         bool is_delete = boost::iequals(requirementStr, "null");

         if (is_delete) {
            send_actions({create_unlinkauth(account, code, type)});
         } else {
            name requirement = name(requirementStr);
            send_actions({create_linkauth(account, code, type, requirement)});
         }
      });
   }
};


bool local_port_used() {
    using namespace boost::asio;

    io_service ios;
    local::stream_protocol::endpoint endpoint(wallet_url.substr(strlen("unix://")));
    local::stream_protocol::socket socket(ios);
    boost::system::error_code ec;
    socket.connect(endpoint, ec);

    return !ec;
}

void try_local_port(uint32_t duration) {
   using namespace std::chrono;
   auto start_time = duration_cast<std::chrono::milliseconds>( system_clock::now().time_since_epoch() ).count();
   while ( !local_port_used()) {
      if (duration_cast<std::chrono::milliseconds>( system_clock::now().time_since_epoch()).count() - start_time > duration ) {
         std::cerr << "Unable to connect to keosd, if keosd is running please kill the process and try again.\n";
         throw connection_exception(fc::log_messages{FC_LOG_MESSAGE(error, "Unable to connect to keosd")});
      }
   }
}

void ensure_keosd_running(CLI::App* app) {
    if (no_auto_keosd)
        return;
    // get, version, net do not require keosd
    if (tx_skip_sign || app->got_subcommand("get") || app->got_subcommand("version") || app->got_subcommand("net"))
        return;
    if (app->get_subcommand("create")->got_subcommand("key")) // create key does not require wallet
       return;
    if (auto* subapp = app->get_subcommand("system")) {
       if (subapp->got_subcommand("listproducers") || subapp->got_subcommand("listbw") || subapp->got_subcommand("bidnameinfo")) // system list* do not require wallet
         return;
    }
    if (wallet_url != default_wallet_url)
      return;

    if (local_port_used())
       return;

    boost::filesystem::path binPath = boost::dll::program_location();
    binPath.remove_filename();
    // This extra check is necessary when running cleos like this: ./cleos ...
    if (binPath.filename_is_dot())
        binPath.remove_filename();
    binPath.append(key_store_executable_name); // if cleos and keosd are in the same installation directory
    if (!boost::filesystem::exists(binPath)) {
        binPath.remove_filename().remove_filename().append("keosd").append(key_store_executable_name);
    }

    if (boost::filesystem::exists(binPath)) {
        namespace bp = boost::process;
        binPath = boost::filesystem::canonical(binPath);

        vector<std::string> pargs;
        pargs.push_back("--http-server-address");
        pargs.push_back("");
        pargs.push_back("--https-server-address");
        pargs.push_back("");
        pargs.push_back("--unix-socket-path");
        pargs.push_back(string(key_store_executable_name) + ".sock");

        ::boost::process::child keos(binPath, pargs,
                                     bp::std_in.close(),
                                     bp::std_out > bp::null,
                                     bp::std_err > bp::null);
        if (keos.running()) {
            std::cerr << binPath << " launched" << std::endl;
            keos.detach();
            try_local_port(2000);
        } else {
            std::cerr << "No wallet service listening on " << wallet_url << ". Failed to launch " << binPath << std::endl;
        }
    } else {
        std::cerr << "No wallet service listening on "
                  << ". Cannot automatically start keosd because keosd was not found." << std::endl;
    }
}


CLI::callback_t obsoleted_option_host_port = [](CLI::results_t) {
   std::cerr << localized("Host and port options (-H, --wallet-host, etc.) have been replaced with -u/--url and --wallet-url\n"
                          "Use for example -u http://localhost:8888 or --url https://example.invalid/\n");
   exit(1);
   return false;
};

struct register_producer_subcommand {
   string producer_str;
   string producer_key_str;
   string url;
   int16_t loc = 0;

   register_producer_subcommand(CLI::App* actionRoot) {
      auto register_producer = actionRoot->add_subcommand("regproducer", localized("Register a new producer"));
      register_producer->add_option("account", producer_str, localized("The account to register as a producer"))->required();
      register_producer->add_option("producer_key", producer_key_str, localized("The producer's public key"))->required();
      register_producer->add_option("url", url, localized("url where info about producer can be found"), true);
<<<<<<< HEAD
      register_producer->add_option("location", loc, localized("time zone from -11 to 12"), true)->required();
=======
      register_producer->add_option("location", loc, localized("relative location for purpose of nearest neighbor scheduling"), true);
>>>>>>> 1e95f154
      add_standard_transaction_options(register_producer, "account@active");


      register_producer->set_callback([this] {
         public_key_type producer_key;
         try {
            producer_key = public_key_type(producer_key_str);
         } EOS_RETHROW_EXCEPTIONS(public_key_type_exception, "Invalid producer public key: ${public_key}", ("public_key", producer_key_str))

         auto regprod_var = regproducer_variant(producer_str, producer_key, url, loc );
         auto accountPermissions = get_account_permissions(tx_permission, {producer_str,config::active_name});
         send_actions({create_action(accountPermissions, config::system_account_name, N(regproducer), regprod_var)});
      });
   }
};

struct create_account_subcommand {
   string creator;
   string account_name;
   string owner_key_str;
   string active_key_str;
   string stake_net;
   string stake_cpu;
   uint32_t buy_ram_bytes_in_kbytes = 0;
   uint32_t buy_ram_bytes = 0;
   string buy_ram_eos;
   bool transfer;
   bool simple;

   create_account_subcommand(CLI::App* actionRoot, bool s) : simple(s) {
      auto createAccount = actionRoot->add_subcommand(
                              (simple ? "account" : "newaccount"),
                              (simple ? localized("Create a new account on the blockchain (assumes system contract does not restrict RAM usage)")
                                      : localized("Create a new account on the blockchain with initial resources") )
      );
      createAccount->add_option("creator", creator, localized("The name of the account creating the new account"))->required();
      createAccount->add_option("name", account_name, localized("The name of the new account"))->required();
      createAccount->add_option("OwnerKey", owner_key_str, localized("The owner public key for the new account"))->required();
      createAccount->add_option("ActiveKey", active_key_str, localized("The active public key for the new account"));

      if (!simple) {
         createAccount->add_option("--stake-net", stake_net,
                                   (localized("The amount of tokens delegated for net bandwidth")))->required();
         createAccount->add_option("--stake-cpu", stake_cpu,
                                   (localized("The amount of tokens delegated for CPU bandwidth")))->required();
         createAccount->add_option("--buy-ram-kbytes", buy_ram_bytes_in_kbytes,
                                   (localized("The amount of RAM bytes to purchase for the new account in kibibytes (KiB)")));
         createAccount->add_option("--buy-ram-bytes", buy_ram_bytes,
                                   (localized("The amount of RAM bytes to purchase for the new account in bytes")));
         createAccount->add_option("--buy-ram", buy_ram_eos,
                                   (localized("The amount of RAM bytes to purchase for the new account in tokens")));
         createAccount->add_flag("--transfer", transfer,
                                 (localized("Transfer voting power and right to unstake tokens to receiver")));
      }

      add_standard_transaction_options(createAccount, "creator@active");

      createAccount->set_callback([this] {
            if( !active_key_str.size() )
               active_key_str = owner_key_str;
            public_key_type owner_key, active_key;
            try {
               owner_key = public_key_type(owner_key_str);
            } EOS_RETHROW_EXCEPTIONS(public_key_type_exception, "Invalid owner public key: ${public_key}", ("public_key", owner_key_str));
            try {
               active_key = public_key_type(active_key_str);
            } EOS_RETHROW_EXCEPTIONS(public_key_type_exception, "Invalid active public key: ${public_key}", ("public_key", active_key_str));
            auto create = create_newaccount(creator, account_name, owner_key, active_key);
            if (!simple) {
               EOSC_ASSERT( buy_ram_eos.size() || buy_ram_bytes_in_kbytes || buy_ram_bytes, "ERROR: One of --buy-ram, --buy-ram-kbytes or --buy-ram-bytes should have non-zero value" );
               EOSC_ASSERT( !buy_ram_bytes_in_kbytes || !buy_ram_bytes, "ERROR: --buy-ram-kbytes and --buy-ram-bytes cannot be set at the same time" );
               action buyram = !buy_ram_eos.empty() ? create_buyram(creator, account_name, to_asset(buy_ram_eos))
                  : create_buyrambytes(creator, account_name, (buy_ram_bytes_in_kbytes) ? (buy_ram_bytes_in_kbytes * 1024) : buy_ram_bytes);
               auto net = to_asset(stake_net);
               auto cpu = to_asset(stake_cpu);
               if ( net.get_amount() != 0 || cpu.get_amount() != 0 ) {
                  action delegate = create_delegate( creator, account_name, net, cpu, transfer);
                  send_actions( { create, buyram, delegate } );
               } else {
                  send_actions( { create, buyram } );
               }
            } else {
               send_actions( { create } );
            }
      });
   }
};

struct unregister_producer_subcommand {
   string producer_str;

   unregister_producer_subcommand(CLI::App* actionRoot) {
      auto unregister_producer = actionRoot->add_subcommand("unregprod", localized("Unregister an existing producer"));
      unregister_producer->add_option("account", producer_str, localized("The account to unregister as a producer"))->required();
      add_standard_transaction_options(unregister_producer, "account@active");

      unregister_producer->set_callback([this] {
         fc::variant act_payload = fc::mutable_variant_object()
                  ("producer", producer_str);

         auto accountPermissions = get_account_permissions(tx_permission, {producer_str,config::active_name});
         send_actions({create_action(accountPermissions, config::system_account_name, N(unregprod), act_payload)});
      });
   }
};

struct vote_producer_proxy_subcommand {
   string voter_str;
   string proxy_str;

   vote_producer_proxy_subcommand(CLI::App* actionRoot) {
      auto vote_proxy = actionRoot->add_subcommand("proxy", localized("Vote your stake through a proxy"));
      vote_proxy->add_option("voter", voter_str, localized("The voting account"))->required();
      vote_proxy->add_option("proxy", proxy_str, localized("The proxy account"))->required();
      add_standard_transaction_options(vote_proxy, "voter@active");

      vote_proxy->set_callback([this] {
         fc::variant act_payload = fc::mutable_variant_object()
                  ("voter", voter_str)
                  ("proxy", proxy_str)
                  ("producers", std::vector<account_name>{});
         auto accountPermissions = get_account_permissions(tx_permission, {voter_str,config::active_name});
         send_actions({create_action(accountPermissions, config::system_account_name, N(voteproducer), act_payload)});
      });
   }
};

struct vote_producers_subcommand {
   string voter_str;
   vector<eosio::name> producer_names;

   vote_producers_subcommand(CLI::App* actionRoot) {
      auto vote_producers = actionRoot->add_subcommand("prods", localized("Vote for one or more producers"));
      vote_producers->add_option("voter", voter_str, localized("The voting account"))->required();
      vote_producers->add_option("producers", producer_names, localized("The account(s) to vote for. All options from this position and following will be treated as the producer list."))->required();
      add_standard_transaction_options(vote_producers, "voter@active");

      vote_producers->set_callback([this] {

         std::sort( producer_names.begin(), producer_names.end() );

         fc::variant act_payload = fc::mutable_variant_object()
                  ("voter", voter_str)
                  ("proxy", "")
                  ("producers", producer_names);
         auto accountPermissions = get_account_permissions(tx_permission, {voter_str,config::active_name});
         send_actions({create_action(accountPermissions, config::system_account_name, N(voteproducer), act_payload)});
      });
   }
};

struct approve_producer_subcommand {
   eosio::name voter;
   eosio::name producer_name;

   approve_producer_subcommand(CLI::App* actionRoot) {
      auto approve_producer = actionRoot->add_subcommand("approve", localized("Add one producer to list of voted producers"));
      approve_producer->add_option("voter", voter, localized("The voting account"))->required();
      approve_producer->add_option("producer", producer_name, localized("The account to vote for"))->required();
      add_standard_transaction_options(approve_producer, "voter@active");

      approve_producer->set_callback([this] {
            auto result = call(get_table_func, fc::mutable_variant_object("json", true)
                               ("code", name(config::system_account_name).to_string())
                               ("scope", name(config::system_account_name).to_string())
                               ("table", "voters")
                               ("table_key", "owner")
                               ("lower_bound", voter.value)
                               ("upper_bound", voter.value + 1)
                               // Less than ideal upper_bound usage preserved so cleos can still work with old buggy nodeos versions
                               // Change to voter.value when cleos no longer needs to support nodeos versions older than 1.5.0
                               ("limit", 1)
            );
            auto res = result.as<eosio::chain_apis::read_only::get_table_rows_result>();
            // Condition in if statement below can simply be res.rows.empty() when cleos no longer needs to support nodeos versions older than 1.5.0
            // Although since this subcommand will actually change the voter's vote, it is probably better to just keep this check to protect
            //  against future potential chain_plugin bugs.
            if( res.rows.empty() || res.rows[0].get_object()["owner"].as_string() != name(voter).to_string() ) {
               std::cerr << "Voter info not found for account " << voter << std::endl;
               return;
            }
            EOS_ASSERT( 1 == res.rows.size(), multiple_voter_info, "More than one voter_info for account" );
            auto prod_vars = res.rows[0]["producers"].get_array();
            vector<eosio::name> prods;
            for ( auto& x : prod_vars ) {
               prods.push_back( name(x.as_string()) );
            }
            prods.push_back( producer_name );
            std::sort( prods.begin(), prods.end() );
            auto it = std::unique( prods.begin(), prods.end() );
            if (it != prods.end() ) {
               std::cerr << "Producer \"" << producer_name << "\" is already on the list." << std::endl;
               return;
            }
            fc::variant act_payload = fc::mutable_variant_object()
               ("voter", voter)
               ("proxy", "")
               ("producers", prods);
            auto accountPermissions = get_account_permissions(tx_permission, {voter,config::active_name});
            send_actions({create_action(accountPermissions, config::system_account_name, N(voteproducer), act_payload)});
      });
   }
};

struct unapprove_producer_subcommand {
   eosio::name voter;
   eosio::name producer_name;

   unapprove_producer_subcommand(CLI::App* actionRoot) {
      auto approve_producer = actionRoot->add_subcommand("unapprove", localized("Remove one producer from list of voted producers"));
      approve_producer->add_option("voter", voter, localized("The voting account"))->required();
      approve_producer->add_option("producer", producer_name, localized("The account to remove from voted producers"))->required();
      add_standard_transaction_options(approve_producer, "voter@active");

      approve_producer->set_callback([this] {
            auto result = call(get_table_func, fc::mutable_variant_object("json", true)
                               ("code", name(config::system_account_name).to_string())
                               ("scope", name(config::system_account_name).to_string())
                               ("table", "voters")
                               ("table_key", "owner")
                               ("lower_bound", voter.value)
                               ("upper_bound", voter.value + 1)
                               // Less than ideal upper_bound usage preserved so cleos can still work with old buggy nodeos versions
                               // Change to voter.value when cleos no longer needs to support nodeos versions older than 1.5.0
                               ("limit", 1)
            );
            auto res = result.as<eosio::chain_apis::read_only::get_table_rows_result>();
            // Condition in if statement below can simply be res.rows.empty() when cleos no longer needs to support nodeos versions older than 1.5.0
            // Although since this subcommand will actually change the voter's vote, it is probably better to just keep this check to protect
            //  against future potential chain_plugin bugs.
            if( res.rows.empty() || res.rows[0].get_object()["owner"].as_string() != name(voter).to_string() ) {
               std::cerr << "Voter info not found for account " << voter << std::endl;
               return;
            }
            EOS_ASSERT( 1 == res.rows.size(), multiple_voter_info, "More than one voter_info for account" );
            auto prod_vars = res.rows[0]["producers"].get_array();
            vector<eosio::name> prods;
            for ( auto& x : prod_vars ) {
               prods.push_back( name(x.as_string()) );
            }
            auto it = std::remove( prods.begin(), prods.end(), producer_name );
            if (it == prods.end() ) {
               std::cerr << "Cannot remove: producer \"" << producer_name << "\" is not on the list." << std::endl;
               return;
            }
            prods.erase( it, prods.end() ); //should always delete only one element
            fc::variant act_payload = fc::mutable_variant_object()
               ("voter", voter)
               ("proxy", "")
               ("producers", prods);
            auto accountPermissions = get_account_permissions(tx_permission, {voter,config::active_name});
            send_actions({create_action(accountPermissions, config::system_account_name, N(voteproducer), act_payload)});
      });
   }
};

struct list_producers_subcommand {
   bool print_json = false;
   uint32_t limit = 50;
   std::string lower;

   list_producers_subcommand(CLI::App* actionRoot) {
      auto list_producers = actionRoot->add_subcommand("listproducers", localized("List producers"));
      list_producers->add_flag("--json,-j", print_json, localized("Output in JSON format"));
      list_producers->add_option("-l,--limit", limit, localized("The maximum number of rows to return"));
      list_producers->add_option("-L,--lower", lower, localized("lower bound value of key, defaults to first"));
      list_producers->set_callback([this] {
         auto rawResult = call(get_producers_func, fc::mutable_variant_object
            ("json", true)("lower_bound", lower)("limit", limit));
         if ( print_json ) {
            std::cout << fc::json::to_pretty_string(rawResult) << std::endl;
            return;
         }
         auto result = rawResult.as<eosio::chain_apis::read_only::get_producers_result>();
         if ( result.rows.empty() ) {
            std::cout << "No producers found" << std::endl;
            return;
         }
         auto weight = result.total_producer_vote_weight;
         if ( !weight )
            weight = 1;
         printf("%-13s %-57s %-59s %s\n", "Producer", "Producer key", "Url", "Scaled votes");
         for ( auto& row : result.rows )
            printf("%-13.13s %-57.57s %-59.59s %1.4f\n",
                   row["owner"].as_string().c_str(),
                   row["producer_key"].as_string().c_str(),
                   row["url"].as_string().c_str(),
                   row["total_votes"].as_double() / weight);
         if ( !result.more.empty() )
            std::cout << "-L " << result.more << " for more" << std::endl;
      });
   }
};

struct get_schedule_subcommand {
   bool print_json = false;

   void print(const char* name, const fc::variant& schedule) {
      if (schedule.is_null()) {
         printf("%s schedule empty\n\n", name);
         return;
      }
      printf("%s schedule version %s\n", name, schedule["version"].as_string().c_str());
      printf("    %-13s %s\n", "Producer", "Producer key");
      printf("    %-13s %s\n", "=============", "==================");
      for (auto& row: schedule["producers"].get_array())
         printf("    %-13s %s\n", row["producer_name"].as_string().c_str(), row["block_signing_key"].as_string().c_str());
      printf("\n");
   }

   get_schedule_subcommand(CLI::App* actionRoot) {
      auto get_schedule = actionRoot->add_subcommand("schedule", localized("Retrieve the producer schedule"));
      get_schedule->add_flag("--json,-j", print_json, localized("Output in JSON format"));
      get_schedule->set_callback([this] {
         auto result = call(get_schedule_func, fc::mutable_variant_object());
         if ( print_json ) {
            std::cout << fc::json::to_pretty_string(result) << std::endl;
            return;
         }
         print("active", result["active"]);
         print("pending", result["pending"]);
         print("proposed", result["proposed"]);
      });
   }
};

struct get_transaction_id_subcommand {
   string trx_to_check;

   get_transaction_id_subcommand(CLI::App* actionRoot) {
      auto get_transaction_id = actionRoot->add_subcommand("transaction_id", localized("Get transaction id given transaction object"));
      get_transaction_id->add_option("transaction", trx_to_check, localized("The JSON string or filename defining the transaction which transaction id we want to retrieve"))->required();

      get_transaction_id->set_callback([&] {
         try {
            auto trx_var = json_from_file_or_string(trx_to_check);
            auto trx = trx_var.as<transaction>();
            std::cout << string(trx.id()) << std::endl;
         } EOS_RETHROW_EXCEPTIONS(transaction_type_exception, "Fail to parse transaction JSON '${data}'", ("data",trx_to_check))
      });
   }
};

struct delegate_bandwidth_subcommand {
   string from_str;
   string receiver_str;
   string stake_net_amount;
   string stake_cpu_amount;
   string stake_storage_amount;
   string buy_ram_amount;
   uint32_t buy_ram_bytes = 0;
   bool transfer = false;

   delegate_bandwidth_subcommand(CLI::App* actionRoot) {
      auto delegate_bandwidth = actionRoot->add_subcommand("delegatebw", localized("Delegate bandwidth"));
      delegate_bandwidth->add_option("from", from_str, localized("The account to delegate bandwidth from"))->required();
      delegate_bandwidth->add_option("receiver", receiver_str, localized("The account to receive the delegated bandwidth"))->required();
      delegate_bandwidth->add_option("stake_net_quantity", stake_net_amount, localized("The amount of tokens to stake for network bandwidth"))->required();
      delegate_bandwidth->add_option("stake_cpu_quantity", stake_cpu_amount, localized("The amount of tokens to stake for CPU bandwidth"))->required();
      delegate_bandwidth->add_option("--buyram", buy_ram_amount, localized("The amount of tokens to buyram"));
      delegate_bandwidth->add_option("--buy-ram-bytes", buy_ram_bytes, localized("The amount of RAM to buy in number of bytes"));
      delegate_bandwidth->add_flag("--transfer", transfer, localized("Transfer voting power and right to unstake tokens to receiver"));
      add_standard_transaction_options(delegate_bandwidth, "from@active");

      delegate_bandwidth->set_callback([this] {
         fc::variant act_payload = fc::mutable_variant_object()
                  ("from", from_str)
                  ("receiver", receiver_str)
                  ("stake_net_quantity", to_asset(stake_net_amount))
                  ("stake_cpu_quantity", to_asset(stake_cpu_amount))
                  ("transfer", transfer);
         auto accountPermissions = get_account_permissions(tx_permission, {from_str,config::active_name});
         std::vector<chain::action> acts{create_action(accountPermissions, config::system_account_name, N(delegatebw), act_payload)};
         EOSC_ASSERT( !(buy_ram_amount.size()) || !buy_ram_bytes, "ERROR: --buyram and --buy-ram-bytes cannot be set at the same time" );
         if (buy_ram_amount.size()) {
            acts.push_back( create_buyram(from_str, receiver_str, to_asset(buy_ram_amount)) );
         } else if (buy_ram_bytes) {
            acts.push_back( create_buyrambytes(from_str, receiver_str, buy_ram_bytes) );
         }
         send_actions(std::move(acts));
      });
   }
};

struct undelegate_bandwidth_subcommand {
   string from_str;
   string receiver_str;
   string unstake_net_amount;
   string unstake_cpu_amount;
   uint64_t unstake_storage_bytes;

   undelegate_bandwidth_subcommand(CLI::App* actionRoot) {
      auto undelegate_bandwidth = actionRoot->add_subcommand("undelegatebw", localized("Undelegate bandwidth"));
      undelegate_bandwidth->add_option("from", from_str, localized("The account undelegating bandwidth"))->required();
      undelegate_bandwidth->add_option("receiver", receiver_str, localized("The account to undelegate bandwidth from"))->required();
      undelegate_bandwidth->add_option("unstake_net_quantity", unstake_net_amount, localized("The amount of tokens to undelegate for network bandwidth"))->required();
      undelegate_bandwidth->add_option("unstake_cpu_quantity", unstake_cpu_amount, localized("The amount of tokens to undelegate for CPU bandwidth"))->required();
      add_standard_transaction_options(undelegate_bandwidth, "from@active");

      undelegate_bandwidth->set_callback([this] {
         fc::variant act_payload = fc::mutable_variant_object()
                  ("from", from_str)
                  ("receiver", receiver_str)
                  ("unstake_net_quantity", to_asset(unstake_net_amount))
                  ("unstake_cpu_quantity", to_asset(unstake_cpu_amount));
         auto accountPermissions = get_account_permissions(tx_permission, {from_str,config::active_name});
         send_actions({create_action(accountPermissions, config::system_account_name, N(undelegatebw), act_payload)});
      });
   }
};

struct bidname_subcommand {
   string bidder_str;
   string newname_str;
   string bid_amount;
   bidname_subcommand(CLI::App *actionRoot) {
      auto bidname = actionRoot->add_subcommand("bidname", localized("Name bidding"));
      bidname->add_option("bidder", bidder_str, localized("The bidding account"))->required();
      bidname->add_option("newname", newname_str, localized("The bidding name"))->required();
      bidname->add_option("bid", bid_amount, localized("The amount of tokens to bid"))->required();
      add_standard_transaction_options(bidname, "bidder@active");
      bidname->set_callback([this] {
         fc::variant act_payload = fc::mutable_variant_object()
                  ("bidder", bidder_str)
                  ("newname", newname_str)
                  ("bid", to_asset(bid_amount));
         auto accountPermissions = get_account_permissions(tx_permission, {bidder_str,config::active_name});
         send_actions({create_action(accountPermissions, config::system_account_name, N(bidname), act_payload)});
      });
   }
};

struct bidname_info_subcommand {
   bool print_json = false;
   name newname;
   bidname_info_subcommand(CLI::App* actionRoot) {
      auto list_producers = actionRoot->add_subcommand("bidnameinfo", localized("Get bidname info"));
      list_producers->add_flag("--json,-j", print_json, localized("Output in JSON format"));
      list_producers->add_option("newname", newname, localized("The bidding name"))->required();
      list_producers->set_callback([this] {
         auto rawResult = call(get_table_func, fc::mutable_variant_object("json", true)
                               ("code", "eosio")("scope", "eosio")("table", "namebids")
                               ("lower_bound", newname.value)
                               ("upper_bound", newname.value + 1)
                               // Less than ideal upper_bound usage preserved so cleos can still work with old buggy nodeos versions
                               // Change to newname.value when cleos no longer needs to support nodeos versions older than 1.5.0
                               ("limit", 1));
<<<<<<< HEAD

=======
>>>>>>> 1e95f154
         if ( print_json ) {
            std::cout << fc::json::to_pretty_string(rawResult) << std::endl;
            return;
         }
         auto result = rawResult.as<eosio::chain_apis::read_only::get_table_rows_result>();
         // Condition in if statement below can simply be res.rows.empty() when cleos no longer needs to support nodeos versions older than 1.5.0
         if( result.rows.empty() || result.rows[0].get_object()["newname"].as_string() != newname.to_string() ) {
            std::cout << "No bidname record found" << std::endl;
            return;
         }
         const auto& row = result.rows[0];
         string time = row["last_bid_time"].as_string();
         try {
             time = (string)fc::time_point(fc::microseconds(to_uint64(time)));
         } catch (fc::parse_error_exception&) {
         }
         int64_t bid = row["high_bid"].as_int64();
         std::cout << std::left << std::setw(18) << "bidname:" << std::right << std::setw(24) << row["newname"].as_string() << "\n"
                   << std::left << std::setw(18) << "highest bidder:" << std::right << std::setw(24) << row["high_bidder"].as_string() << "\n"
                   << std::left << std::setw(18) << "highest bid:" << std::right << std::setw(24) << (bid > 0 ? bid : -bid) << "\n"
                   << std::left << std::setw(18) << "last bid time:" << std::right << std::setw(24) << time << std::endl;
         if (bid < 0) std::cout << "This auction has already closed" << std::endl;
      });
   }
};

struct list_bw_subcommand {
   eosio::name account;
   bool print_json = false;

   list_bw_subcommand(CLI::App* actionRoot) {
      auto list_bw = actionRoot->add_subcommand("listbw", localized("List delegated bandwidth"));
      list_bw->add_option("account", account, localized("The account delegated bandwidth"))->required();
      list_bw->add_flag("--json,-j", print_json, localized("Output in JSON format") );

      list_bw->set_callback([this] {
            //get entire table in scope of user account
            auto result = call(get_table_func, fc::mutable_variant_object("json", true)
                               ("code", name(config::system_account_name).to_string())
                               ("scope", account.to_string())
                               ("table", "delband")
            );
            if (!print_json) {
               auto res = result.as<eosio::chain_apis::read_only::get_table_rows_result>();
               if ( !res.rows.empty() ) {
                  std::cout << std::setw(13) << std::left << "Receiver" << std::setw(21) << std::left << "Net bandwidth"
                            << std::setw(21) << std::left << "CPU bandwidth" << std::endl;
                  for ( auto& r : res.rows ){
                     std::cout << std::setw(13) << std::left << r["to"].as_string()
                               << std::setw(21) << std::left << r["net_weight"].as_string()
                               << std::setw(21) << std::left << r["cpu_weight"].as_string()
                               << std::endl;
                  }
               } else {
                  std::cerr << "Delegated bandwidth not found" << std::endl;
               }
            } else {
               std::cout << fc::json::to_pretty_string(result) << std::endl;
            }
      });
   }
};

struct buyram_subcommand {
   string from_str;
   string receiver_str;
   string amount;
   bool kbytes = false;
   bool bytes = false;

   buyram_subcommand(CLI::App* actionRoot) {
      auto buyram = actionRoot->add_subcommand("buyram", localized("Buy RAM"));
      buyram->add_option("payer", from_str, localized("The account paying for RAM"))->required();
      buyram->add_option("receiver", receiver_str, localized("The account receiving bought RAM"))->required();
      buyram->add_option("amount", amount, localized("The amount of tokens to pay for RAM, or number of bytes/kibibytes of RAM if --bytes/--kbytes is set"))->required();
      buyram->add_flag("--kbytes,-k", kbytes, localized("buyram in number of kibibytes (KiB)"));
      buyram->add_flag("--bytes,-b", bytes, localized("buyram in number of bytes"));
      add_standard_transaction_options(buyram, "payer@active");
      buyram->set_callback([this] {
         EOSC_ASSERT( !kbytes || !bytes, "ERROR: --kbytes and --bytes cannot be set at the same time" );
         if (kbytes || bytes) {
            send_actions( { create_buyrambytes(from_str, receiver_str, fc::to_uint64(amount) * ((kbytes) ? 1024ull : 1ull)) } );
         } else {
            send_actions( { create_buyram(from_str, receiver_str, to_asset(amount)) } );
         }
      });
   }
};

struct sellram_subcommand {
   string from_str;
   string receiver_str;
   uint64_t amount;

   sellram_subcommand(CLI::App* actionRoot) {
      auto sellram = actionRoot->add_subcommand("sellram", localized("Sell RAM"));
      sellram->add_option("account", receiver_str, localized("The account to receive tokens for sold RAM"))->required();
      sellram->add_option("bytes", amount, localized("Number of RAM bytes to sell"))->required();
      add_standard_transaction_options(sellram, "account@active");

      sellram->set_callback([this] {
            fc::variant act_payload = fc::mutable_variant_object()
               ("account", receiver_str)
               ("bytes", amount);
            auto accountPermissions = get_account_permissions(tx_permission, {receiver_str,config::active_name});
            send_actions({create_action(accountPermissions, config::system_account_name, N(sellram), act_payload)});
         });
   }
};

struct claimrewards_subcommand {
   string owner;

   claimrewards_subcommand(CLI::App* actionRoot) {
      auto claim_rewards = actionRoot->add_subcommand("claimrewards", localized("Claim producer rewards"));
      claim_rewards->add_option("owner", owner, localized("The account to claim rewards for"))->required();
      add_standard_transaction_options(claim_rewards, "owner@active");

      claim_rewards->set_callback([this] {
         fc::variant act_payload = fc::mutable_variant_object()
                  ("owner", owner);
         auto accountPermissions = get_account_permissions(tx_permission, {owner,config::active_name});
         send_actions({create_action(accountPermissions, config::system_account_name, N(claimrewards), act_payload)});
      });
   }
};

struct regproxy_subcommand {
   string proxy;

   regproxy_subcommand(CLI::App* actionRoot) {
      auto register_proxy = actionRoot->add_subcommand("regproxy", localized("Register an account as a proxy (for voting)"));
      register_proxy->add_option("proxy", proxy, localized("The proxy account to register"))->required();
      add_standard_transaction_options(register_proxy, "proxy@active");

      register_proxy->set_callback([this] {
         fc::variant act_payload = fc::mutable_variant_object()
                  ("proxy", proxy)
                  ("isproxy", true);
         auto accountPermissions = get_account_permissions(tx_permission, {proxy,config::active_name});
         send_actions({create_action(accountPermissions, config::system_account_name, N(regproxy), act_payload)});
      });
   }
};

struct unregproxy_subcommand {
   string proxy;

   unregproxy_subcommand(CLI::App* actionRoot) {
      auto unregister_proxy = actionRoot->add_subcommand("unregproxy", localized("Unregister an account as a proxy (for voting)"));
      unregister_proxy->add_option("proxy", proxy, localized("The proxy account to unregister"))->required();
      add_standard_transaction_options(unregister_proxy, "proxy@active");

      unregister_proxy->set_callback([this] {
         fc::variant act_payload = fc::mutable_variant_object()
                  ("proxy", proxy)
                  ("isproxy", false);
         auto accountPermissions = get_account_permissions(tx_permission, {proxy,config::active_name});
         send_actions({create_action(accountPermissions, config::system_account_name, N(regproxy), act_payload)});
      });
   }
};

struct canceldelay_subcommand {
   string canceling_account;
   string canceling_permission;
   string trx_id;

   canceldelay_subcommand(CLI::App* actionRoot) {
      auto cancel_delay = actionRoot->add_subcommand("canceldelay", localized("Cancel a delayed transaction"));
      cancel_delay->add_option("canceling_account", canceling_account, localized("Account from authorization on the original delayed transaction"))->required();
      cancel_delay->add_option("canceling_permission", canceling_permission, localized("Permission from authorization on the original delayed transaction"))->required();
      cancel_delay->add_option("trx_id", trx_id, localized("The transaction id of the original delayed transaction"))->required();
      add_standard_transaction_options(cancel_delay, "canceling_account@canceling_permission");

      cancel_delay->set_callback([this] {
         auto canceling_auth = permission_level{canceling_account, canceling_permission};
         fc::variant act_payload = fc::mutable_variant_object()
                  ("canceling_auth", canceling_auth)
                  ("trx_id", trx_id);
         auto accountPermissions = get_account_permissions(tx_permission, canceling_auth);
         send_actions({create_action(accountPermissions, config::system_account_name, N(canceldelay), act_payload)});
      });
   }
};

void get_account( const string& accountName, const string& coresym, bool json_format ) {
   fc::variant json;
   if (coresym.empty()) {
      json = call(get_account_func, fc::mutable_variant_object("account_name", accountName));
   }
   else {
      json = call(get_account_func, fc::mutable_variant_object("account_name", accountName)("expected_core_symbol", symbol::from_string(coresym)));
   }

   auto res = json.as<eosio::chain_apis::read_only::get_account_results>();
   if (!json_format) {
      asset staked;
      asset unstaking;

      if( res.core_liquid_balance.valid() ) {
         unstaking = asset( 0, res.core_liquid_balance->get_symbol() ); // Correct core symbol for unstaking asset.
         staked = asset( 0, res.core_liquid_balance->get_symbol() );    // Correct core symbol for staked asset.
      }

      std::cout << "created: " << string(res.created) << std::endl;

      if(res.privileged) std::cout << "privileged: true" << std::endl;

      constexpr size_t indent_size = 5;
      const string indent(indent_size, ' ');

      std::cout << "permissions: " << std::endl;
      unordered_map<name, vector<name>/*children*/> tree;
      vector<name> roots; //we don't have multiple roots, but we can easily handle them here, so let's do it just in case
      unordered_map<name, eosio::chain_apis::permission> cache;
      for ( auto& perm : res.permissions ) {
         if ( perm.parent ) {
            tree[perm.parent].push_back( perm.perm_name );
         } else {
            roots.push_back( perm.perm_name );
         }
         auto name = perm.perm_name; //keep copy before moving `perm`, since thirst argument of emplace can be evaluated first
         // looks a little crazy, but should be efficient
         cache.insert( std::make_pair(name, std::move(perm)) );
      }
      std::function<void (account_name, int)> dfs_print = [&]( account_name name, int depth ) -> void {
         auto& p = cache.at(name);
         std::cout << indent << std::string(depth*3, ' ') << name << ' ' << std::setw(5) << p.required_auth.threshold << ":    ";
         const char *sep = "";
         for ( auto it = p.required_auth.keys.begin(); it != p.required_auth.keys.end(); ++it ) {
            std::cout << sep << it->weight << ' ' << string(it->key);
            sep = ", ";
         }
         for ( auto& acc : p.required_auth.accounts ) {
            std::cout << sep << acc.weight << ' ' << string(acc.permission.actor) << '@' << string(acc.permission.permission);
            sep = ", ";
         }
         std::cout << std::endl;
         auto it = tree.find( name );
         if (it != tree.end()) {
            auto& children = it->second;
            sort( children.begin(), children.end() );
            for ( auto& n : children ) {
               // we have a tree, not a graph, so no need to check for already visited nodes
               dfs_print( n, depth+1 );
            }
         } // else it's a leaf node
      };
      std::sort(roots.begin(), roots.end());
      for ( auto r : roots ) {
         dfs_print( r, 0 );
      }

      auto to_pretty_net = []( int64_t nbytes, uint8_t width_for_units = 5 ) {
         if(nbytes == -1) {
             // special case. Treat it as unlimited
             return std::string("unlimited");
         }

         string unit = "bytes";
         double bytes = static_cast<double> (nbytes);
         if (bytes >= 1024 * 1024 * 1024 * 1024ll) {
             unit = "TiB";
             bytes /= 1024 * 1024 * 1024 * 1024ll;
         } else if (bytes >= 1024 * 1024 * 1024) {
             unit = "GiB";
             bytes /= 1024 * 1024 * 1024;
         } else if (bytes >= 1024 * 1024) {
             unit = "MiB";
             bytes /= 1024 * 1024;
         } else if (bytes >= 1024) {
             unit = "KiB";
             bytes /= 1024;
         }
         std::stringstream ss;
         ss << setprecision(4);
         ss << bytes << " ";
         if( width_for_units > 0 )
            ss << std::left << setw( width_for_units );
         ss << unit;
         return ss.str();
      };



      std::cout << "memory: " << std::endl
                << indent << "quota: " << std::setw(15) << to_pretty_net(res.ram_quota) << "  used: " << std::setw(15) << to_pretty_net(res.ram_usage) << std::endl << std::endl;

      std::cout << "net bandwidth: " << std::endl;
      if ( res.total_resources.is_object() ) {
         auto net_total = to_asset(res.total_resources.get_object()["net_weight"].as_string());

         if( net_total.get_symbol() != unstaking.get_symbol() ) {
            // Core symbol of nodeos responding to the request is different than core symbol built into cleos
            unstaking = asset( 0, net_total.get_symbol() ); // Correct core symbol for unstaking asset.
            staked = asset( 0, net_total.get_symbol() ); // Correct core symbol for staked asset.
         }

         if( res.self_delegated_bandwidth.is_object() ) {
            asset net_own =  asset::from_string( res.self_delegated_bandwidth.get_object()["net_weight"].as_string() );
            staked = net_own;

            auto net_others = net_total - net_own;

            std::cout << indent << "staked:" << std::setw(20) << net_own
                      << std::string(11, ' ') << "(total stake delegated from account to self)" << std::endl
                      << indent << "delegated:" << std::setw(17) << net_others
                      << std::string(11, ' ') << "(total staked delegated to account from others)" << std::endl;
         }
         else {
            auto net_others = net_total;
            std::cout << indent << "delegated:" << std::setw(17) << net_others
                      << std::string(11, ' ') << "(total staked delegated to account from others)" << std::endl;
         }
      }


      auto to_pretty_time = []( int64_t nmicro, uint8_t width_for_units = 5 ) {
         if(nmicro == -1) {
             // special case. Treat it as unlimited
             return std::string("unlimited");
         }
         string unit = "us";
         double micro = static_cast<double>(nmicro);

         if( micro > 1000000*60*60ll ) {
            micro /= 1000000*60*60ll;
            unit = "hr";
         }
         else if( micro > 1000000*60 ) {
            micro /= 1000000*60;
            unit = "min";
         }
         else if( micro > 1000000 ) {
            micro /= 1000000;
            unit = "sec";
         }
         else if( micro > 1000 ) {
            micro /= 1000;
            unit = "ms";
         }
         std::stringstream ss;
         ss << setprecision(4);
         ss << micro << " ";
         if( width_for_units > 0 )
            ss << std::left << setw( width_for_units );
         ss << unit;
         return ss.str();
      };


      std::cout << std::fixed << setprecision(3);
      std::cout << indent << std::left << std::setw(11) << "used:"      << std::right << std::setw(18) << to_pretty_net( res.net_limit.used ) << "\n";
      std::cout << indent << std::left << std::setw(11) << "available:" << std::right << std::setw(18) << to_pretty_net( res.net_limit.available ) << "\n";
      std::cout << indent << std::left << std::setw(11) << "limit:"     << std::right << std::setw(18) << to_pretty_net( res.net_limit.max ) << "\n";
      std::cout << std::endl;

      std::cout << "cpu bandwidth:" << std::endl;

      if ( res.total_resources.is_object() ) {
         auto cpu_total = to_asset(res.total_resources.get_object()["cpu_weight"].as_string());

         if( res.self_delegated_bandwidth.is_object() ) {
            asset cpu_own = asset::from_string( res.self_delegated_bandwidth.get_object()["cpu_weight"].as_string() );
            staked += cpu_own;

            auto cpu_others = cpu_total - cpu_own;

            std::cout << indent << "staked:" << std::setw(20) << cpu_own
                      << std::string(11, ' ') << "(total stake delegated from account to self)" << std::endl
                      << indent << "delegated:" << std::setw(17) << cpu_others
                      << std::string(11, ' ') << "(total staked delegated to account from others)" << std::endl;
         } else {
            auto cpu_others = cpu_total;
            std::cout << indent << "delegated:" << std::setw(17) << cpu_others
                      << std::string(11, ' ') << "(total staked delegated to account from others)" << std::endl;
         }
      }


      std::cout << std::fixed << setprecision(3);
      std::cout << indent << std::left << std::setw(11) << "used:"      << std::right << std::setw(18) << to_pretty_time( res.cpu_limit.used ) << "\n";
      std::cout << indent << std::left << std::setw(11) << "available:" << std::right << std::setw(18) << to_pretty_time( res.cpu_limit.available ) << "\n";
      std::cout << indent << std::left << std::setw(11) << "limit:"     << std::right << std::setw(18) << to_pretty_time( res.cpu_limit.max ) << "\n";
      std::cout << std::endl;

      if( res.refund_request.is_object() ) {
         auto obj = res.refund_request.get_object();
         auto request_time = fc::time_point_sec::from_iso_string( obj["request_time"].as_string() );
         fc::time_point refund_time = request_time + fc::days(3);
         auto now = res.head_block_time;
         asset net = asset::from_string( obj["net_amount"].as_string() );
         asset cpu = asset::from_string( obj["cpu_amount"].as_string() );
         unstaking = net + cpu;

         if( unstaking > asset( 0, unstaking.get_symbol() ) ) {
            std::cout << std::fixed << setprecision(3);
            std::cout << "unstaking tokens:" << std::endl;
            std::cout << indent << std::left << std::setw(25) << "time of unstake request:" << std::right << std::setw(20) << string(request_time);
            if( now >= refund_time ) {
               std::cout << " (available to claim now with 'eosio::refund' action)\n";
            } else {
               std::cout << " (funds will be available in " << to_pretty_time( (refund_time - now).count(), 0 ) << ")\n";
            }
            std::cout << indent << std::left << std::setw(25) << "from net bandwidth:" << std::right << std::setw(18) << net << std::endl;
            std::cout << indent << std::left << std::setw(25) << "from cpu bandwidth:" << std::right << std::setw(18) << cpu << std::endl;
            std::cout << indent << std::left << std::setw(25) << "total:" << std::right << std::setw(18) << unstaking << std::endl;
            std::cout << std::endl;
         }
      }

      if( res.core_liquid_balance.valid() ) {
         std::cout << res.core_liquid_balance->get_symbol().name() << " balances: " << std::endl;
         std::cout << indent << std::left << std::setw(11)
                   << "liquid:" << std::right << std::setw(18) << *res.core_liquid_balance << std::endl;
         std::cout << indent << std::left << std::setw(11)
                   << "staked:" << std::right << std::setw(18) << staked << std::endl;
         std::cout << indent << std::left << std::setw(11)
                   << "unstaking:" << std::right << std::setw(18) << unstaking << std::endl;
         std::cout << indent << std::left << std::setw(11) << "total:" << std::right << std::setw(18) << (*res.core_liquid_balance + staked + unstaking) << std::endl;
         std::cout << std::endl;
      }

      if ( res.voter_info.is_object() ) {
         auto& obj = res.voter_info.get_object();
         string proxy = obj["proxy"].as_string();
         if ( proxy.empty() ) {
            auto& prods = obj["producers"].get_array();
            std::cout << "producers:";
            if ( !prods.empty() ) {
               for ( int i = 0; i < prods.size(); ++i ) {
                  if ( i%3 == 0 ) {
                     std::cout << std::endl << indent;
                  }
                  std::cout << std::setw(16) << std::left << prods[i].as_string();
               }
               std::cout << std::endl;
            } else {
               std::cout << indent << "<not voted>" << std::endl;
            }
         } else {
            std::cout << "proxy:" << indent << proxy << std::endl;
         }
      }
      std::cout << std::endl;
   } else {
      std::cout << fc::json::to_pretty_string(json) << std::endl;
   }
}

CLI::callback_t header_opt_callback = [](CLI::results_t res) {
   vector<string>::iterator itr;

   for (itr = res.begin(); itr != res.end(); itr++) {
       headers.push_back(*itr);
   }

   return true;
};

int main( int argc, char** argv ) {
   setlocale(LC_ALL, "");
   bindtextdomain(locale_domain, locale_path);
   textdomain(locale_domain);
   context = eosio::client::http::create_http_context();
   wallet_url = default_wallet_url;

   CLI::App app{"Command Line Interface to EOSIO Client"};
   app.require_subcommand();
   app.add_option( "-H,--host", obsoleted_option_host_port, localized("the host where nodeos is running") )->group("hidden");
   app.add_option( "-p,--port", obsoleted_option_host_port, localized("the port where nodeos is running") )->group("hidden");
   app.add_option( "--wallet-host", obsoleted_option_host_port, localized("the host where keosd is running") )->group("hidden");
   app.add_option( "--wallet-port", obsoleted_option_host_port, localized("the port where keosd is running") )->group("hidden");

   app.add_option( "-u,--url", url, localized("the http/https URL where nodeos is running"), true );
   app.add_option( "--wallet-url", wallet_url, localized("the http/https URL where keosd is running"), true );

   app.add_option( "-r,--header", header_opt_callback, localized("pass specific HTTP header; repeat this option to pass multiple headers"));
   app.add_flag( "-n,--no-verify", no_verify, localized("don't verify peer certificate when using HTTPS"));
   app.add_flag( "--no-auto-keosd", no_auto_keosd, localized("don't automatically launch a keosd if one is not currently running"));
   app.set_callback([&app]{ ensure_keosd_running(&app);});

   bool verbose_errors = false;
   app.add_flag( "-v,--verbose", verbose_errors, localized("output verbose actions on error"));
   app.add_flag("--print-request", print_request, localized("print HTTP request to STDERR"));
   app.add_flag("--print-response", print_response, localized("print HTTP response to STDERR"));

   auto version = app.add_subcommand("version", localized("Retrieve version information"), false);
   version->require_subcommand();

   version->add_subcommand("client", localized("Retrieve version information of the client"))->set_callback([] {
     std::cout << localized("Build version: ${ver}", ("ver", eosio::client::config::version_str)) << std::endl;
   });

   // Create subcommand
   auto create = app.add_subcommand("create", localized("Create various items, on and off the blockchain"), false);
   create->require_subcommand();

   bool r1 = false;
   string key_file;
   bool print_console = false;
   // create key
   auto create_key = create->add_subcommand("key", localized("Create a new keypair and print the public and private keys"))->set_callback( [&r1, &key_file, &print_console](){
      if (key_file.empty() && !print_console) {
         std::cerr << "ERROR: Either indicate a file using \"--file\" or pass \"--to-console\"" << std::endl;
         return;
      }

      auto pk    = r1 ? private_key_type::generate_r1() : private_key_type::generate();
      auto privs = string(pk);
      auto pubs  = string(pk.get_public_key());
      if (print_console) {
         std::cout << localized("Private key: ${key}", ("key",  privs) ) << std::endl;
         std::cout << localized("Public key: ${key}", ("key", pubs ) ) << std::endl;
      } else {
         std::cerr << localized("saving keys to ${filename}", ("filename", key_file)) << std::endl;
         std::ofstream out( key_file.c_str() );
         out << localized("Private key: ${key}", ("key",  privs) ) << std::endl;
         out << localized("Public key: ${key}", ("key", pubs ) ) << std::endl;
      }
   });
   create_key->add_flag( "--r1", r1, "Generate a key using the R1 curve (iPhone), instead of the K1 curve (Bitcoin)"  );
   create_key->add_option("-f,--file", key_file, localized("Name of file to write private/public key output to. (Must be set, unless \"--to-console\" is passed"));
   create_key->add_flag( "--to-console", print_console, localized("Print private/public keys to console."));

   // create account
   auto createAccount = create_account_subcommand( create, true /*simple*/ );

   // convert subcommand
   auto convert = app.add_subcommand("convert", localized("Pack and unpack transactions"), false); // TODO also add converting action args based on abi from here ?
   convert->require_subcommand();

   // pack transaction
   string plain_signed_transaction_json;
   bool pack_action_data_flag = false;
   auto pack_transaction = convert->add_subcommand("pack_transaction", localized("From plain signed json to packed form"));
   pack_transaction->add_option("transaction", plain_signed_transaction_json, localized("The plain signed json (string)"))->required();
   pack_transaction->add_flag("--pack-action-data", pack_action_data_flag, localized("Pack all action data within transaction, needs interaction with nodeos"));
   pack_transaction->set_callback([&] {
      fc::variant trx_var;
      try {
         trx_var = json_from_file_or_string( plain_signed_transaction_json );
      } EOS_RETHROW_EXCEPTIONS( transaction_type_exception, "Fail to parse plain transaction JSON '${data}'", ("data", plain_signed_transaction_json))
      if( pack_action_data_flag ) {
         signed_transaction trx;
         abi_serializer::from_variant( trx_var, trx, abi_serializer_resolver, abi_serializer_max_time );
         std::cout << fc::json::to_pretty_string( packed_transaction( trx, packed_transaction::none )) << std::endl;
      } else {
         try {
            signed_transaction trx = trx_var.as<signed_transaction>();
            std::cout << fc::json::to_pretty_string( fc::variant( packed_transaction( trx, packed_transaction::none ))) << std::endl;
         } EOS_RETHROW_EXCEPTIONS( transaction_type_exception, "Fail to convert transaction, --pack-action-data likely needed" )
      }
   });

   // unpack transaction
   string packed_transaction_json;
   bool unpack_action_data_flag = false;
   auto unpack_transaction = convert->add_subcommand("unpack_transaction", localized("From packed to plain signed json form"));
   unpack_transaction->add_option("transaction", packed_transaction_json, localized("The packed transaction json (string containing packed_trx and optionally compression fields)"))->required();
   unpack_transaction->add_flag("--unpack-action-data", unpack_action_data_flag, localized("Unpack all action data within transaction, needs interaction with nodeos"));
   unpack_transaction->set_callback([&] {
      fc::variant packed_trx_var;
      packed_transaction packed_trx;
      try {
         packed_trx_var = json_from_file_or_string( packed_transaction_json );
         fc::from_variant<packed_transaction>( packed_trx_var, packed_trx );
      } EOS_RETHROW_EXCEPTIONS( transaction_type_exception, "Fail to parse packed transaction JSON '${data}'", ("data", packed_transaction_json))
      signed_transaction strx = packed_trx.get_signed_transaction();
      fc::variant trx_var;
      if( unpack_action_data_flag ) {
         abi_serializer::to_variant( strx, trx_var, abi_serializer_resolver, abi_serializer_max_time );
      } else {
         trx_var = strx;
      }
      std::cout << fc::json::to_pretty_string( trx_var ) << std::endl;
   });

   // pack action data
   string unpacked_action_data_account_string;
   string unpacked_action_data_name_string;
   string unpacked_action_data_string;
   auto pack_action_data = convert->add_subcommand("pack_action_data", localized("From json action data to packed form"));
   pack_action_data->add_option("account", unpacked_action_data_account_string, localized("The name of the account that hosts the contract"))->required();
   pack_action_data->add_option("name", unpacked_action_data_name_string, localized("The name of the function that's called by this action"))->required();
   pack_action_data->add_option("unpacked_action_data", unpacked_action_data_string, localized("The action data expressed as json"))->required();
   pack_action_data->set_callback([&] {
      fc::variant unpacked_action_data_json;
      try {
         unpacked_action_data_json = json_from_file_or_string(unpacked_action_data_string);
      } EOS_RETHROW_EXCEPTIONS(transaction_type_exception, "Fail to parse unpacked action data JSON")
      bytes packed_action_data_string = variant_to_bin(unpacked_action_data_account_string, unpacked_action_data_name_string, unpacked_action_data_json);
      std::cout << fc::to_hex(packed_action_data_string.data(), packed_action_data_string.size()) << std::endl;
   });

   // unpack action data
   string packed_action_data_account_string;
   string packed_action_data_name_string;
   string packed_action_data_string;
   auto unpack_action_data = convert->add_subcommand("unpack_action_data", localized("From packed to json action data form"));
   unpack_action_data->add_option("account", packed_action_data_account_string, localized("The name of the account that hosts the contract"))->required();
   unpack_action_data->add_option("name", packed_action_data_name_string, localized("The name of the function that's called by this action"))->required();
   unpack_action_data->add_option("packed_action_data", packed_action_data_string, localized("The action data expressed as packed hex string"))->required();
   unpack_action_data->set_callback([&] {
      EOS_ASSERT( packed_action_data_string.size() >= 2, transaction_type_exception, "No packed_action_data found" );
      vector<char> packed_action_data_blob(packed_action_data_string.size()/2);
      fc::from_hex(packed_action_data_string, packed_action_data_blob.data(), packed_action_data_blob.size());
      fc::variant unpacked_action_data_json = bin_to_variant(packed_action_data_account_string, packed_action_data_name_string, packed_action_data_blob);
      std::cout << fc::json::to_pretty_string(unpacked_action_data_json) << std::endl;
   });

   // Get subcommand
   auto get = app.add_subcommand("get", localized("Retrieve various items and information from the blockchain"), false);
   get->require_subcommand();

   // get info
   get->add_subcommand("info", localized("Get current blockchain information"))->set_callback([] {
      std::cout << fc::json::to_pretty_string(get_info()) << std::endl;
   });

   // get block
   string blockArg;
   bool get_bhs = false;
   auto getBlock = get->add_subcommand("block", localized("Retrieve a full block from the blockchain"), false);
   getBlock->add_option("block", blockArg, localized("The number or ID of the block to retrieve"))->required();
   getBlock->add_flag("--header-state", get_bhs, localized("Get block header state from fork database instead") );
   getBlock->set_callback([&blockArg,&get_bhs] {
      auto arg = fc::mutable_variant_object("block_num_or_id", blockArg);
      if( get_bhs ) {
         std::cout << fc::json::to_pretty_string(call(get_block_header_state_func, arg)) << std::endl;
      } else {
         std::cout << fc::json::to_pretty_string(call(get_block_func, arg)) << std::endl;
      }
   });

   // get account
   string accountName;
   string coresym;
   bool print_json;
   auto getAccount = get->add_subcommand("account", localized("Retrieve an account from the blockchain"), false);
   getAccount->add_option("name", accountName, localized("The name of the account to retrieve"))->required();
   getAccount->add_option("core-symbol", coresym, localized("The expected core symbol of the chain you are querying"));
   getAccount->add_flag("--json,-j", print_json, localized("Output in JSON format") );
   getAccount->set_callback([&]() { get_account(accountName, coresym, print_json); });

   // get code
   string codeFilename;
   string abiFilename;
   bool code_as_wasm = false;
   auto getCode = get->add_subcommand("code", localized("Retrieve the code and ABI for an account"), false);
   getCode->add_option("name", accountName, localized("The name of the account whose code should be retrieved"))->required();
   getCode->add_option("-c,--code",codeFilename, localized("The name of the file to save the contract .wast/wasm to") );
   getCode->add_option("-a,--abi",abiFilename, localized("The name of the file to save the contract .abi to") );
   getCode->add_flag("--wasm", code_as_wasm, localized("Save contract as wasm"));
   getCode->set_callback([&] {
      string code_hash, wasm, wast, abi;
      try {
         const auto result = call(get_raw_code_and_abi_func, fc::mutable_variant_object("account_name", accountName));
         const std::vector<char> wasm_v = result["wasm"].as_blob().data;
         const std::vector<char> abi_v = result["abi"].as_blob().data;

         fc::sha256 hash;
         if(wasm_v.size())
            hash = fc::sha256::hash(wasm_v.data(), wasm_v.size());
         code_hash = (string)hash;

         wasm = string(wasm_v.begin(), wasm_v.end());
         if(!code_as_wasm && wasm_v.size())
            wast = wasm_to_wast((const uint8_t*)wasm_v.data(), wasm_v.size(), false);

         abi_def abi_d;
         if(abi_serializer::to_abi(abi_v, abi_d))
            abi = fc::json::to_pretty_string(abi_d);
      }
      catch(chain::missing_chain_api_plugin_exception&) {
         //see if this is an old nodeos that doesn't support get_raw_code_and_abi
         const auto old_result = call(get_code_func, fc::mutable_variant_object("account_name", accountName)("code_as_wasm",code_as_wasm));
         code_hash = old_result["code_hash"].as_string();
         if(code_as_wasm) {
            wasm = old_result["wasm"].as_string();
            std::cout << localized("Warning: communicating to older nodeos which returns malformed binary wasm") << std::endl;
         }
         else
            wast = old_result["wast"].as_string();
         abi = fc::json::to_pretty_string(old_result["abi"]);
      }

      std::cout << localized("code hash: ${code_hash}", ("code_hash", code_hash)) << std::endl;

      if( codeFilename.size() ){
         std::cout << localized("saving ${type} to ${codeFilename}", ("type", (code_as_wasm ? "wasm" : "wast"))("codeFilename", codeFilename)) << std::endl;

         std::ofstream out( codeFilename.c_str() );
         if(code_as_wasm)
            out << wasm;
         else
            out << wast;
      }
      if( abiFilename.size() ) {
         std::cout << localized("saving abi to ${abiFilename}", ("abiFilename", abiFilename)) << std::endl;
         std::ofstream abiout( abiFilename.c_str() );
         abiout << abi;
      }
   });

   // get abi
   string filename;
   auto getAbi = get->add_subcommand("abi", localized("Retrieve the ABI for an account"), false);
   getAbi->add_option("name", accountName, localized("The name of the account whose abi should be retrieved"))->required();
   getAbi->add_option("-f,--file",filename, localized("The name of the file to save the contract .abi to instead of writing to console") );
   getAbi->set_callback([&] {
      auto result = call(get_abi_func, fc::mutable_variant_object("account_name", accountName));

      auto abi  = fc::json::to_pretty_string( result["abi"] );
      if( filename.size() ) {
         std::cerr << localized("saving abi to ${filename}", ("filename", filename)) << std::endl;
         std::ofstream abiout( filename.c_str() );
         abiout << abi;
      } else {
         std::cout << abi << "\n";
      }
   });

   // get table
   string scope;
   string code;
   string table;
   string lower;
   string upper;
   string table_key;
   string key_type;
   string encode_type{"dec"};
   bool binary = false;
   uint32_t limit = 10;
   string index_position;
   bool reverse = false;
   bool show_payer = false;
   auto getTable = get->add_subcommand( "table", localized("Retrieve the contents of a database table"), false);
   getTable->add_option( "account", code, localized("The account who owns the table") )->required();
   getTable->add_option( "scope", scope, localized("The scope within the contract in which the table is found") )->required();
   getTable->add_option( "table", table, localized("The name of the table as specified by the contract abi") )->required();
   getTable->add_option( "-b,--binary", binary, localized("Return the value as BINARY rather than using abi to interpret as JSON") );
   getTable->add_option( "-l,--limit", limit, localized("The maximum number of rows to return") );
   getTable->add_option( "-k,--key", table_key, localized("Deprecated") );
   getTable->add_option( "-L,--lower", lower, localized("JSON representation of lower bound value of key, defaults to first") );
   getTable->add_option( "-U,--upper", upper, localized("JSON representation of upper bound value of key, defaults to last") );
   getTable->add_option( "--index", index_position,
                         localized("Index number, 1 - primary (first), 2 - secondary index (in order defined by multi_index), 3 - third index, etc.\n"
                                   "\t\t\t\tNumber or name of index can be specified, e.g. 'secondary' or '2'."));
   getTable->add_option( "--key-type", key_type,
                         localized("The key type of --index, primary only supports (i64), all others support (i64, i128, i256, float64, float128, ripemd160, sha256).\n"
                                   "\t\t\t\tSpecial type 'name' indicates an account name."));
   getTable->add_option( "--encode-type", encode_type,
                         localized("The encoding type of key_type (i64 , i128 , float64, float128) only support decimal encoding e.g. 'dec'"
                                    "i256 - supports both 'dec' and 'hex', ripemd160 and sha256 is 'hex' only"));
   getTable->add_flag("-r,--reverse", reverse, localized("Iterate in reverse order"));
   getTable->add_flag("--show-payer", show_payer, localized("show RAM payer"));


   getTable->set_callback([&] {
      auto result = call(get_table_func, fc::mutable_variant_object("json", !binary)
                         ("code",code)
                         ("scope",scope)
                         ("table",table)
                         ("table_key",table_key) // not used
                         ("lower_bound",lower)
                         ("upper_bound",upper)
                         ("limit",limit)
                         ("key_type",key_type)
                         ("index_position", index_position)
                         ("encode_type", encode_type)
                         ("reverse", reverse)
                         ("show_payer", show_payer)
                         );

      std::cout << fc::json::to_pretty_string(result)
                << std::endl;
   });

   auto getScope = get->add_subcommand( "scope", localized("Retrieve a list of scopes and tables owned by a contract"), false);
   getScope->add_option( "contract", code, localized("The contract who owns the table") )->required();
   getScope->add_option( "-t,--table", table, localized("The name of the table as filter") );
   getScope->add_option( "-l,--limit", limit, localized("The maximum number of rows to return") );
   getScope->add_option( "-L,--lower", lower, localized("lower bound of scope") );
   getScope->add_option( "-U,--upper", upper, localized("upper bound of scope") );
   getScope->add_flag("-r,--reverse", reverse, localized("Iterate in reverse order"));
   getScope->set_callback([&] {
      auto result = call(get_table_by_scope_func, fc::mutable_variant_object("code",code)
                         ("table",table)
                         ("lower_bound",lower)
                         ("upper_bound",upper)
                         ("limit",limit)
                         ("reverse", reverse)
                         );
      std::cout << fc::json::to_pretty_string(result)
                << std::endl;
   });

   // currency accessors
   // get currency balance
   string symbol;
   auto get_currency = get->add_subcommand( "currency", localized("Retrieve information related to standard currencies"), true);
   get_currency->require_subcommand();
   auto get_balance = get_currency->add_subcommand( "balance", localized("Retrieve the balance of an account for a given currency"), false);
   get_balance->add_option( "contract", code, localized("The contract that operates the currency") )->required();
   get_balance->add_option( "account", accountName, localized("The account to query balances for") )->required();
   get_balance->add_option( "symbol", symbol, localized("The symbol for the currency if the contract operates multiple currencies") );
   get_balance->set_callback([&] {
      auto result = call(get_currency_balance_func, fc::mutable_variant_object
         ("account", accountName)
         ("code", code)
         ("symbol", symbol.empty() ? fc::variant() : symbol)
      );

      const auto& rows = result.get_array();
      for( const auto& r : rows ) {
         std::cout << r.as_string()
                   << std::endl;
      }
   });

   auto get_currency_stats = get_currency->add_subcommand( "stats", localized("Retrieve the stats of for a given currency"), false);
   get_currency_stats->add_option( "contract", code, localized("The contract that operates the currency") )->required();
   get_currency_stats->add_option( "symbol", symbol, localized("The symbol for the currency if the contract operates multiple currencies") )->required();
   get_currency_stats->set_callback([&] {
      auto result = call(get_currency_stats_func, fc::mutable_variant_object("json", false)
         ("code", code)
         ("symbol", symbol)
      );

      std::cout << fc::json::to_pretty_string(result)
                << std::endl;
   });

   // get accounts
   string public_key_str;
   auto getAccounts = get->add_subcommand("accounts", localized("Retrieve accounts associated with a public key"), false);
   getAccounts->add_option("public_key", public_key_str, localized("The public key to retrieve accounts for"))->required();
   getAccounts->set_callback([&] {
      public_key_type public_key;
      try {
         public_key = public_key_type(public_key_str);
      } EOS_RETHROW_EXCEPTIONS(public_key_type_exception, "Invalid public key: ${public_key}", ("public_key", public_key_str))
      auto arg = fc::mutable_variant_object( "public_key", public_key);
      std::cout << fc::json::to_pretty_string(call(get_key_accounts_func, arg)) << std::endl;
   });


   // get servants
   string controllingAccount;
   auto getServants = get->add_subcommand("servants", localized("Retrieve accounts which are servants of a given account "), false);
   getServants->add_option("account", controllingAccount, localized("The name of the controlling account"))->required();
   getServants->set_callback([&] {
      auto arg = fc::mutable_variant_object( "controlling_account", controllingAccount);
      std::cout << fc::json::to_pretty_string(call(get_controlled_accounts_func, arg)) << std::endl;
   });

   // get transaction
   string transaction_id_str;
   uint32_t block_num_hint = 0;
   auto getTransaction = get->add_subcommand("transaction", localized("Retrieve a transaction from the blockchain"), false);
   getTransaction->add_option("id", transaction_id_str, localized("ID of the transaction to retrieve"))->required();
   getTransaction->add_option( "-b,--block-hint", block_num_hint, localized("the block number this transaction may be in") );
   getTransaction->set_callback([&] {
      auto arg= fc::mutable_variant_object( "id", transaction_id_str);
      if ( block_num_hint > 0 ) {
         arg = arg("block_num_hint", block_num_hint);
      }
      std::cout << fc::json::to_pretty_string(call(get_transaction_func, arg)) << std::endl;
   });

   // get block detail
   string block_detail_arg;
   auto getBlockDetail = get->add_subcommand("block_detail", localized("Retrieve a full block from the blockchain"), false);
   getBlockDetail->add_option("block", block_detail_arg, localized("The number or ID of the block to retrieve"))->required();
   getBlockDetail->set_callback([&block_detail_arg] {
      auto arg = fc::mutable_variant_object("block_num_or_id", block_detail_arg);
      std::cout << fc::json::to_pretty_string(call(get_block_detail_func, arg)) << std::endl;
   });

   // get actions
   string account_name;
   string skip_seq_str;
   string num_seq_str;
   bool printjson = false;
   bool fullact = false;
   bool prettyact = false;
   bool printconsole = false;

   int32_t pos_seq = -1;
   int32_t offset = -20;
   auto getActions = get->add_subcommand("actions", localized("Retrieve all actions with specific account name referenced in authorization or receiver"), false);
   getActions->add_option("account_name", account_name, localized("name of account to query on"))->required();
   getActions->add_option("pos", pos_seq, localized("sequence number of action for this account, -1 for last"));
   getActions->add_option("offset", offset, localized("get actions [pos,pos+offset] for positive offset or [pos-offset,pos) for negative offset"));
   getActions->add_flag("--json,-j", printjson, localized("print full json"));
   getActions->add_flag("--full", fullact, localized("don't truncate action json"));
   getActions->add_flag("--pretty", prettyact, localized("pretty print full action json "));
   getActions->add_flag("--console", printconsole, localized("print console output generated by action "));
   getActions->set_callback([&] {
      fc::mutable_variant_object arg;
      arg( "account_name", account_name );
      arg( "pos", pos_seq );
      arg( "offset", offset);

      auto result = call(get_actions_func, arg);


      if( printjson ) {
         std::cout << fc::json::to_pretty_string(result) << std::endl;
      } else {
          auto& traces = result["actions"].get_array();
          uint32_t lib = result["last_irreversible_block"].as_uint64();


          cout  << "#" << setw(5) << "seq" << "  " << setw( 24 ) << left << "when"<< "  " << setw(24) << right << "contract::action" << " => " << setw(13) << left << "receiver" << " " << setw(11) << left << "trx id..." << " args\n";
          cout  << "================================================================================================================\n";
          for( const auto& trace: traces ) {
              std::stringstream out;
              if( trace["block_num"].as_uint64() <= lib )
                 out << "#";
              else
                 out << "?";

              out << setw(5) << trace["account_action_seq"].as_uint64() <<"  ";
              out << setw(24) << trace["block_time"].as_string() <<"  ";

              const auto& at = trace["action_trace"].get_object();

              auto id = at["trx_id"].as_string();
              const auto& receipt = at["receipt"];
              auto receiver = receipt["receiver"].as_string();
              const auto& act = at["act"].get_object();
              auto code = act["account"].as_string();
              auto func = act["name"].as_string();
              string args;
              if( prettyact ) {
                  args = fc::json::to_pretty_string( act["data"] );
              }
              else {
                 args = fc::json::to_string( act["data"] );
                 if( !fullact ) {
                    args = args.substr(0,60) + "...";
                 }
              }
              out << std::setw(24) << std::right<< (code +"::" + func) << " => " << left << std::setw(13) << receiver;

              out << " " << setw(11) << (id.substr(0,8) + "...");

              if( fullact || prettyact ) out << "\n";
              else out << " ";

              out << args ;//<< "\n";

              if( trace["block_num"].as_uint64() <= lib ) {
                 dlog( "\r${m}", ("m",out.str()) );
              } else {
                 wlog( "\r${m}", ("m",out.str()) );
              }
              if( printconsole ) {
                 auto console = at["console"].as_string();
                 if( console.size() ) {
                    stringstream out;
                    std::stringstream ss(console);
                    string line;
                    std::getline( ss, line );
                    out << ">> " << line << "\n";
                    cerr << out.str(); //ilog( "\r${m}                                   ", ("m",out.str()) );
                 }
              }
          }
      }
   });

   auto getSchedule = get_schedule_subcommand{get};
   auto getTransactionId = get_transaction_id_subcommand{get};

   /*
   auto getTransactions = get->add_subcommand("transactions", localized("Retrieve all transactions with specific account name referenced in their scope"), false);
   getTransactions->add_option("account_name", account_name, localized("name of account to query on"))->required();
   getTransactions->add_option("skip_seq", skip_seq_str, localized("Number of most recent transactions to skip (0 would start at most recent transaction)"));
   getTransactions->add_option("num_seq", num_seq_str, localized("Number of transactions to return"));
   getTransactions->add_flag("--json,-j", printjson, localized("print full json"));
   getTransactions->set_callback([&] {
      fc::mutable_variant_object arg;
      if (skip_seq_str.empty()) {
         arg = fc::mutable_variant_object( "account_name", account_name);
      } else {
         uint64_t skip_seq;
         try {
            skip_seq = boost::lexical_cast<uint64_t>(skip_seq_str);
         } EOS_RETHROW_EXCEPTIONS(chain_type_exception, "Invalid Skip Seq: ${skip_seq}", ("skip_seq", skip_seq_str))
         if (num_seq_str.empty()) {
            arg = fc::mutable_variant_object( "account_name", account_name)("skip_seq", skip_seq);
         } else {
            uint64_t num_seq;
            try {
               num_seq = boost::lexical_cast<uint64_t>(num_seq_str);
            } EOS_RETHROW_EXCEPTIONS(chain_type_exception, "Invalid Num Seq: ${num_seq}", ("num_seq", num_seq_str))
            arg = fc::mutable_variant_object( "account_name", account_name)("skip_seq", skip_seq_str)("num_seq", num_seq);
         }
      }
      auto result = call(get_transactions_func, arg);
      if( printjson ) {
         std::cout << fc::json::to_pretty_string(result) << std::endl;
      }
      else {
         const auto& trxs = result.get_object()["transactions"].get_array();
         for( const auto& t : trxs ) {

            const auto& tobj = t.get_object();
            const auto& trx  = tobj["transaction"].get_object();
            const auto& data = trx["transaction"].get_object();
            const auto& msgs = data["actions"].get_array();

            for( const auto& msg : msgs ) {
               int64_t seq_num  = tobj["seq_num"].as<int64_t>();
               string  id       = tobj["transaction_id"].as_string();
               const auto& exp  = data["expiration"].as<fc::time_point_sec>();
               std::cout << tobj["seq_num"].as_string() <<"] " << id.substr(0,8) << "...  " << data["expiration"].as_string() << "  ";
               auto code = msg["account"].as_string();
               auto func = msg["name"].as_string();
               auto args = fc::json::to_string( msg["data"] );
               std::cout << setw(26) << left << (code + "::" + func) << "  " << args;
               std::cout << std::endl;
            }
         }
      }

   });
   */

   // set subcommand
   auto setSubcommand = app.add_subcommand("set", localized("Set or update blockchain state"));
   setSubcommand->require_subcommand();

   // set contract subcommand
   string account;
   string contractPath;
   string wasmPath;
   string abiPath;
   bool shouldSend = true;
   bool contract_clear = false;
   bool suppress_duplicate_check = false;
   auto codeSubcommand = setSubcommand->add_subcommand("code", localized("Create or update the code on an account"));
   codeSubcommand->add_option("account", account, localized("The account to set code for"))->required();
   codeSubcommand->add_option("code-file", wasmPath, localized("The fullpath containing the contract WASM"));//->required();
   codeSubcommand->add_flag( "-c,--clear", contract_clear, localized("Remove code on an account"));
   codeSubcommand->add_flag( "--suppress-duplicate-check", suppress_duplicate_check, localized("Don't check for duplicate"));

   auto abiSubcommand = setSubcommand->add_subcommand("abi", localized("Create or update the abi on an account"));
   abiSubcommand->add_option("account", account, localized("The account to set the ABI for"))->required();
   abiSubcommand->add_option("abi-file", abiPath, localized("The fullpath containing the contract ABI"));//->required();
   abiSubcommand->add_flag( "-c,--clear", contract_clear, localized("Remove abi on an account"));
   abiSubcommand->add_flag( "--suppress-duplicate-check", suppress_duplicate_check, localized("Don't check for duplicate"));

   auto contractSubcommand = setSubcommand->add_subcommand("contract", localized("Create or update the contract on an account"));
   contractSubcommand->add_option("account", account, localized("The account to publish a contract for"))
                     ->required();
   contractSubcommand->add_option("contract-dir", contractPath, localized("The path containing the .wasm and .abi"));
                     // ->required();
   contractSubcommand->add_option("wasm-file", wasmPath, localized("The file containing the contract WASM relative to contract-dir"));
//                     ->check(CLI::ExistingFile);
   auto abi = contractSubcommand->add_option("abi-file,-a,--abi", abiPath, localized("The ABI for the contract relative to contract-dir"));
//                                ->check(CLI::ExistingFile);
   contractSubcommand->add_flag( "-c,--clear", contract_clear, localized("Rmove contract on an account"));
   contractSubcommand->add_flag( "--suppress-duplicate-check", suppress_duplicate_check, localized("Don't check for duplicate"));

   std::vector<chain::action> actions;
   auto set_code_callback = [&]() {

      std::vector<char> old_wasm;
      bool duplicate = false;
      fc::sha256 old_hash, new_hash;
      if (!suppress_duplicate_check) {
         try {
            const auto result = call(get_code_hash_func, fc::mutable_variant_object("account_name", account));
            old_hash = fc::sha256(result["code_hash"].as_string());
         } catch (...) {
            std::cerr << "Failed to get existing code hash, continue without duplicate check..." << std::endl;
            suppress_duplicate_check = true;
         }
      }

      bytes code_bytes;
      if(!contract_clear){
        std::string wasm;
        fc::path cpath = fc::canonical(fc::path(contractPath));

        if( wasmPath.empty() )
           wasmPath = (cpath / (cpath.filename().generic_string()+".wasm")).generic_string();
        else
           wasmPath = (cpath / wasmPath).generic_string();

        std::cerr << localized(("Reading WASM from " + wasmPath + "...").c_str()) << std::endl;
        fc::read_file_contents(wasmPath, wasm);
        EOS_ASSERT( !wasm.empty(), wasm_file_not_found, "no wasm file found ${f}", ("f", wasmPath) );

        const string binary_wasm_header("\x00\x61\x73\x6d\x01\x00\x00\x00", 8);
        if(wasm.compare(0, 8, binary_wasm_header))
           std::cerr << localized("WARNING: ") << wasmPath << localized(" doesn't look like a binary WASM file. Is it something else, like WAST? Trying anyways...") << std::endl;
        code_bytes = bytes(wasm.begin(), wasm.end());
      } else {
        code_bytes = bytes();
      }

      if (!suppress_duplicate_check) {
         if (code_bytes.size()) {
            new_hash = fc::sha256::hash(&(code_bytes[0]), code_bytes.size());
         }
         duplicate = (old_hash == new_hash);
      }

      if (!duplicate) {
         actions.emplace_back( create_setcode(account, code_bytes ) );
         if ( shouldSend ) {
            std::cerr << localized("Setting Code...") << std::endl;
            send_actions(std::move(actions), 10000, packed_transaction::zlib);
         }
      } else {
         std::cerr << localized("Skipping set code because the new code is the same as the existing code") << std::endl;
      }
   };

   auto set_abi_callback = [&]() {

      bytes old_abi;
      bool duplicate = false;
      if (!suppress_duplicate_check) {
         try {
            const auto result = call(get_raw_abi_func, fc::mutable_variant_object("account_name", account));
            old_abi = result["abi"].as_blob().data;
         } catch (...) {
            std::cerr << "Failed to get existing raw abi, continue without duplicate check..." << std::endl;
            suppress_duplicate_check = true;
         }
      }

      bytes abi_bytes;
      if(!contract_clear){
        fc::path cpath = fc::canonical(fc::path(contractPath));

        if( abiPath.empty() ) {
           abiPath = (cpath / (cpath.filename().generic_string()+".abi")).generic_string();
        } else {
           abiPath = (cpath / abiPath).generic_string();
        }

        EOS_ASSERT( fc::exists( abiPath ), abi_file_not_found, "no abi file found ${f}", ("f", abiPath)  );

        abi_bytes = fc::raw::pack(fc::json::from_file(abiPath).as<abi_def>());
      } else {
        abi_bytes = bytes();
      }

      if (!suppress_duplicate_check) {
         duplicate = (old_abi.size() == abi_bytes.size() && std::equal(old_abi.begin(), old_abi.end(), abi_bytes.begin()));
      }

      if (!duplicate) {
         try {
            actions.emplace_back( create_setabi(account, abi_bytes) );
         } EOS_RETHROW_EXCEPTIONS(abi_type_exception,  "Fail to parse ABI JSON")
         if ( shouldSend ) {
            std::cerr << localized("Setting ABI...") << std::endl;
            send_actions(std::move(actions), 10000, packed_transaction::zlib);
         }
      } else {
         std::cerr << localized("Skipping set abi because the new abi is the same as the existing abi") << std::endl;
      }
   };

   add_standard_transaction_options(contractSubcommand, "account@active");
   add_standard_transaction_options(codeSubcommand, "account@active");
   add_standard_transaction_options(abiSubcommand, "account@active");
   contractSubcommand->set_callback([&] {
      if(!contract_clear) EOS_ASSERT( !contractPath.empty(), contract_exception, " contract-dir is null ", ("f", contractPath) );
      shouldSend = false;
      set_code_callback();
      set_abi_callback();
      if (actions.size()) {
         std::cerr << localized("Publishing contract...") << std::endl;
         send_actions(std::move(actions), 10000, packed_transaction::zlib);
      } else {
         std::cout << "no transaction is sent" << std::endl;
      }
   });
   codeSubcommand->set_callback(set_code_callback);
   abiSubcommand->set_callback(set_abi_callback);

   // set account
   auto setAccount = setSubcommand->add_subcommand("account", localized("set or update blockchain account state"))->require_subcommand();

   // set account permission
   auto setAccountPermission = set_account_permission_subcommand(setAccount);

   // set action
   auto setAction = setSubcommand->add_subcommand("action", localized("set or update blockchain action state"))->require_subcommand();

   // set action permission
   auto setActionPermission = set_action_permission_subcommand(setAction);

   // Transfer subcommand
   string con = "eosio.token";
   string sender;
   string recipient;
   string amount;
   string memo;
   bool pay_ram = false;
   auto transfer = app.add_subcommand("transfer", localized("Transfer tokens from account to account"), false);
   transfer->add_option("sender", sender, localized("The account sending tokens"))->required();
   transfer->add_option("recipient", recipient, localized("The account receiving tokens"))->required();
   transfer->add_option("amount", amount, localized("The amount of tokens to send"))->required();
   transfer->add_option("memo", memo, localized("The memo for the transfer"));
   transfer->add_option("--contract,-c", con, localized("The contract which controls the token"));
   transfer->add_flag("--pay-ram-to-open", pay_ram, localized("Pay ram to open recipient's token balance row"));

   add_standard_transaction_options(transfer, "sender@active");
   transfer->set_callback([&] {
      if (tx_force_unique && memo.size() == 0) {
         // use the memo to add a nonce
         memo = generate_nonce_string();
         tx_force_unique = false;
      }

      auto transfer_amount = to_asset(con, amount);
      auto transfer = create_transfer(con, sender, recipient, transfer_amount, memo);
      if (!pay_ram) {
         send_actions( { transfer });
      } else {
         auto open_ = create_open(con, recipient, transfer_amount.get_symbol(), sender);
         send_actions( { open_, transfer } );
      }
   });

   // Net subcommand
   string new_host;
   auto net = app.add_subcommand( "net", localized("Interact with local p2p network connections"), false );
   net->require_subcommand();
   auto connect = net->add_subcommand("connect", localized("start a new connection to a peer"), false);
   connect->add_option("host", new_host, localized("The hostname:port to connect to."))->required();
   connect->set_callback([&] {
      const auto& v = call(url, net_connect, new_host);
      std::cout << fc::json::to_pretty_string(v) << std::endl;
   });

   auto disconnect = net->add_subcommand("disconnect", localized("close an existing connection"), false);
   disconnect->add_option("host", new_host, localized("The hostname:port to disconnect from."))->required();
   disconnect->set_callback([&] {
      const auto& v = call(url, net_disconnect, new_host);
      std::cout << fc::json::to_pretty_string(v) << std::endl;
   });

   auto status = net->add_subcommand("status", localized("status of existing connection"), false);
   status->add_option("host", new_host, localized("The hostname:port to query status of connection"))->required();
   status->set_callback([&] {
      const auto& v = call(url, net_status, new_host);
      std::cout << fc::json::to_pretty_string(v) << std::endl;
   });

   auto connections = net->add_subcommand("peers", localized("status of all existing peers"), false);
   connections->set_callback([&] {
      const auto& v = call(url, net_connections, new_host);
      std::cout << fc::json::to_pretty_string(v) << std::endl;
   });



   // Wallet subcommand
   auto wallet = app.add_subcommand( "wallet", localized("Interact with local wallet"), false );
   wallet->require_subcommand();
   // create wallet
   string wallet_name = "default";
   string password_file;
   auto createWallet = wallet->add_subcommand("create", localized("Create a new wallet locally"), false);
   createWallet->add_option("-n,--name", wallet_name, localized("The name of the new wallet"), true);
   createWallet->add_option("-f,--file", password_file, localized("Name of file to write wallet password output to. (Must be set, unless \"--to-console\" is passed"));
   createWallet->add_flag( "--to-console", print_console, localized("Print password to console."));
   createWallet->set_callback([&wallet_name, &password_file, &print_console] {
      EOSC_ASSERT( !password_file.empty() ^ print_console, "ERROR: Either indicate a file using \"--file\" or pass \"--to-console\"" );
      EOSC_ASSERT( password_file.empty() || !std::ofstream(password_file.c_str()).fail(), "ERROR: Failed to create file in specified path" );

      const auto& v = call(wallet_url, wallet_create, wallet_name);
      std::cout << localized("Creating wallet: ${wallet_name}", ("wallet_name", wallet_name)) << std::endl;
      std::cout << localized("Save password to use in the future to unlock this wallet.") << std::endl;
      std::cout << localized("Without password imported keys will not be retrievable.") << std::endl;
      if (print_console) {
         std::cout << fc::json::to_pretty_string(v) << std::endl;
      } else {
         std::cerr << localized("saving password to ${filename}", ("filename", password_file)) << std::endl;
         auto password_str = fc::json::to_pretty_string(v);
         boost::replace_all(password_str, "\"", "");
         std::ofstream out( password_file.c_str() );
         out << password_str;
      }
   });

   // open wallet
   auto openWallet = wallet->add_subcommand("open", localized("Open an existing wallet"), false);
   openWallet->add_option("-n,--name", wallet_name, localized("The name of the wallet to open"));
   openWallet->set_callback([&wallet_name] {
      call(wallet_url, wallet_open, wallet_name);
      std::cout << localized("Opened: ${wallet_name}", ("wallet_name", wallet_name)) << std::endl;
   });

   // lock wallet
   auto lockWallet = wallet->add_subcommand("lock", localized("Lock wallet"), false);
   lockWallet->add_option("-n,--name", wallet_name, localized("The name of the wallet to lock"));
   lockWallet->set_callback([&wallet_name] {
      call(wallet_url, wallet_lock, wallet_name);
      std::cout << localized("Locked: ${wallet_name}", ("wallet_name", wallet_name)) << std::endl;
   });

   // lock all wallets
   auto locakAllWallets = wallet->add_subcommand("lock_all", localized("Lock all unlocked wallets"), false);
   locakAllWallets->set_callback([] {
      call(wallet_url, wallet_lock_all);
      std::cout << localized("Locked All Wallets") << std::endl;
   });

   // unlock wallet
   string wallet_pw;
   auto unlockWallet = wallet->add_subcommand("unlock", localized("Unlock wallet"), false);
   unlockWallet->add_option("-n,--name", wallet_name, localized("The name of the wallet to unlock"));
   unlockWallet->add_option("--password", wallet_pw, localized("The password returned by wallet create"));
   unlockWallet->set_callback([&wallet_name, &wallet_pw] {
      prompt_for_wallet_password(wallet_pw, wallet_name);

      fc::variants vs = {fc::variant(wallet_name), fc::variant(wallet_pw)};
      call(wallet_url, wallet_unlock, vs);
      std::cout << localized("Unlocked: ${wallet_name}", ("wallet_name", wallet_name)) << std::endl;
   });

   // import keys into wallet
   string wallet_key_str;
   auto importWallet = wallet->add_subcommand("import", localized("Import private key into wallet"), false);
   importWallet->add_option("-n,--name", wallet_name, localized("The name of the wallet to import key into"));
   importWallet->add_option("--private-key", wallet_key_str, localized("Private key in WIF format to import"));
   importWallet->set_callback([&wallet_name, &wallet_key_str] {
      if( wallet_key_str.size() == 0 ) {
         std::cout << localized("private key: ");
         fc::set_console_echo(false);
         std::getline( std::cin, wallet_key_str, '\n' );
         fc::set_console_echo(true);
      }

      private_key_type wallet_key;
      try {
         wallet_key = private_key_type( wallet_key_str );
      } catch (...) {
         EOS_THROW(private_key_type_exception, "Invalid private key: ${private_key}", ("private_key", wallet_key_str))
      }
      public_key_type pubkey = wallet_key.get_public_key();

      fc::variants vs = {fc::variant(wallet_name), fc::variant(wallet_key)};
      call(wallet_url, wallet_import_key, vs);
      std::cout << localized("imported private key for: ${pubkey}", ("pubkey", std::string(pubkey))) << std::endl;
   });

   // remove keys from wallet
   string wallet_rm_key_str;
   auto removeKeyWallet = wallet->add_subcommand("remove_key", localized("Remove key from wallet"), false);
   removeKeyWallet->add_option("-n,--name", wallet_name, localized("The name of the wallet to remove key from"));
   removeKeyWallet->add_option("key", wallet_rm_key_str, localized("Public key in WIF format to remove"))->required();
   removeKeyWallet->add_option("--password", wallet_pw, localized("The password returned by wallet create"));
   removeKeyWallet->set_callback([&wallet_name, &wallet_pw, &wallet_rm_key_str] {
      prompt_for_wallet_password(wallet_pw, wallet_name);
      public_key_type pubkey;
      try {
         pubkey = public_key_type( wallet_rm_key_str );
      } catch (...) {
         EOS_THROW(public_key_type_exception, "Invalid public key: ${public_key}", ("public_key", wallet_rm_key_str))
      }
      fc::variants vs = {fc::variant(wallet_name), fc::variant(wallet_pw), fc::variant(wallet_rm_key_str)};
      call(wallet_url, wallet_remove_key, vs);
      std::cout << localized("removed private key for: ${pubkey}", ("pubkey", wallet_rm_key_str)) << std::endl;
   });

   // create a key within wallet
   string wallet_create_key_type;
   auto createKeyInWallet = wallet->add_subcommand("create_key", localized("Create private key within wallet"), false);
   createKeyInWallet->add_option("-n,--name", wallet_name, localized("The name of the wallet to create key into"), true);
   createKeyInWallet->add_option("key_type", wallet_create_key_type, localized("Key type to create (K1/R1)"), true)->set_type_name("K1/R1");
   createKeyInWallet->set_callback([&wallet_name, &wallet_create_key_type] {
      //an empty key type is allowed -- it will let the underlying wallet pick which type it prefers
      fc::variants vs = {fc::variant(wallet_name), fc::variant(wallet_create_key_type)};
      const auto& v = call(wallet_url, wallet_create_key, vs);
      std::cout << localized("Created new private key with a public key of: ") << fc::json::to_pretty_string(v) << std::endl;
   });

   // list wallets
   auto listWallet = wallet->add_subcommand("list", localized("List opened wallets, * = unlocked"), false);
   listWallet->set_callback([] {
      std::cout << localized("Wallets:") << std::endl;
      const auto& v = call(wallet_url, wallet_list);
      std::cout << fc::json::to_pretty_string(v) << std::endl;
   });

   // list keys
   auto listKeys = wallet->add_subcommand("keys", localized("List of public keys from all unlocked wallets."), false);
   listKeys->set_callback([] {
      const auto& v = call(wallet_url, wallet_public_keys);
      std::cout << fc::json::to_pretty_string(v) << std::endl;
   });

   // list private keys
   auto listPrivKeys = wallet->add_subcommand("private_keys", localized("List of private keys from an unlocked wallet in wif or PVT_R1 format."), false);
   listPrivKeys->add_option("-n,--name", wallet_name, localized("The name of the wallet to list keys from"), true);
   listPrivKeys->add_option("--password", wallet_pw, localized("The password returned by wallet create"));
   listPrivKeys->set_callback([&wallet_name, &wallet_pw] {
      prompt_for_wallet_password(wallet_pw, wallet_name);
      fc::variants vs = {fc::variant(wallet_name), fc::variant(wallet_pw)};
      const auto& v = call(wallet_url, wallet_list_keys, vs);
      std::cout << fc::json::to_pretty_string(v) << std::endl;
   });

   auto stopKeosd = wallet->add_subcommand("stop", localized("Stop keosd (doesn't work with nodeos)."), false);
   stopKeosd->set_callback([] {
      const auto& v = call(wallet_url, keosd_stop);
      if ( !v.is_object() || v.get_object().size() != 0 ) { //on success keosd responds with empty object
         std::cerr << fc::json::to_pretty_string(v) << std::endl;
      } else {
         std::cout << "OK" << std::endl;
      }
   });

   // sign subcommand
   string trx_json_to_sign;
   string str_private_key;
   string str_chain_id;
   bool push_trx = false;

   auto sign = app.add_subcommand("sign", localized("Sign a transaction"), false);
   sign->add_option("transaction", trx_json_to_sign,
                                 localized("The JSON string or filename defining the transaction to sign"), true)->required();
   sign->add_option("-k,--private-key", str_private_key, localized("The private key that will be used to sign the transaction"));
   sign->add_option("-c,--chain-id", str_chain_id, localized("The chain id that will be used to sign the transaction"));
   sign->add_flag( "-p,--push-transaction", push_trx, localized("Push transaction after signing"));

   sign->set_callback([&] {
      signed_transaction trx = json_from_file_or_string(trx_json_to_sign).as<signed_transaction>();

      fc::optional<chain_id_type> chain_id;

      if( str_chain_id.size() == 0 ) {
         ilog( "grabbing chain_id from nodeos" );
         auto info = get_info();
         chain_id = info.chain_id;
      } else {
         chain_id = chain_id_type(str_chain_id);
      }

      if( str_private_key.size() == 0 ) {
         std::cerr << localized("private key: ");
         fc::set_console_echo(false);
         std::getline( std::cin, str_private_key, '\n' );
         fc::set_console_echo(true);
      }

      auto priv_key = private_key_type(str_private_key);
      trx.sign(priv_key, *chain_id);

      if(push_trx) {
         auto trx_result = call(push_txn_func, packed_transaction(trx, packed_transaction::none));
         std::cout << fc::json::to_pretty_string(trx_result) << std::endl;
      } else {
         std::cout << fc::json::to_pretty_string(trx) << std::endl;
      }
   });

   // Push subcommand
   auto push = app.add_subcommand("push", localized("Push arbitrary transactions to the blockchain"), false);
   push->require_subcommand();

   // push action
   string contract_account;
   string action;
   string data;
   vector<string> permissions;
   auto actionsSubcommand = push->add_subcommand("action", localized("Push a transaction with a single action"));
   actionsSubcommand->fallthrough(false);
   actionsSubcommand->add_option("account", contract_account,
                                 localized("The account providing the contract to execute"), true)->required();
   actionsSubcommand->add_option("action", action,
                                 localized("A JSON string or filename defining the action to execute on the contract"), true)->required();
   actionsSubcommand->add_option("data", data, localized("The arguments to the contract"))->required();

   add_standard_transaction_options(actionsSubcommand);
   actionsSubcommand->set_callback([&] {
      fc::variant action_args_var;
      if( !data.empty() ) {
         try {
            action_args_var = json_from_file_or_string(data, fc::json::relaxed_parser);
         } EOS_RETHROW_EXCEPTIONS(action_type_exception, "Fail to parse action JSON data='${data}'", ("data", data))
      }
      auto accountPermissions = get_account_permissions(tx_permission);

      send_actions({chain::action{accountPermissions, contract_account, action, variant_to_bin( contract_account, action, action_args_var ) }});
   });

   // push transaction
   string trx_to_push;
   auto trxSubcommand = push->add_subcommand("transaction", localized("Push an arbitrary JSON transaction"));
   trxSubcommand->add_option("transaction", trx_to_push, localized("The JSON string or filename defining the transaction to push"))->required();
   add_standard_transaction_options(trxSubcommand);

   trxSubcommand->set_callback([&] {
      fc::variant trx_var;
      try {
         trx_var = json_from_file_or_string(trx_to_push);
      } EOS_RETHROW_EXCEPTIONS(transaction_type_exception, "Fail to parse transaction JSON '${data}'", ("data",trx_to_push))
      try {
         signed_transaction trx = trx_var.as<signed_transaction>();
         std::cout << fc::json::to_pretty_string( push_transaction( trx )) << std::endl;
      } catch( fc::exception& ) {
         // unable to convert so try via abi
         signed_transaction trx;
         abi_serializer::from_variant( trx_var, trx, abi_serializer_resolver, abi_serializer_max_time );
         std::cout << fc::json::to_pretty_string( push_transaction( trx )) << std::endl;
      }
   });


   string trxsJson;
   auto trxsSubcommand = push->add_subcommand("transactions", localized("Push an array of arbitrary JSON transactions"));
   trxsSubcommand->add_option("transactions", trxsJson, localized("The JSON string or filename defining the array of the transactions to push"))->required();
   trxsSubcommand->set_callback([&] {
      fc::variant trx_var;
      try {
         trx_var = json_from_file_or_string(trxsJson);
      } EOS_RETHROW_EXCEPTIONS(transaction_type_exception, "Fail to parse transaction JSON '${data}'", ("data",trxsJson))
      auto trxs_result = call(push_txns_func, trx_var);
      std::cout << fc::json::to_pretty_string(trxs_result) << std::endl;
   });


   // multisig subcommand
   auto msig = app.add_subcommand("multisig", localized("Multisig contract commands"), false);
   msig->require_subcommand();

   // multisig propose
   string proposal_name;
   string requested_perm;
   string transaction_perm;
   string proposed_transaction;
   string proposed_contract;
   string proposed_action;
   string proposer;
   unsigned int proposal_expiration_hours = 24;
   CLI::callback_t parse_expiration_hours = [&](CLI::results_t res) -> bool {
      unsigned int value_s;
      if (res.size() == 0 || !CLI::detail::lexical_cast(res[0], value_s)) {
         return false;
      }

      proposal_expiration_hours = static_cast<uint64_t>(value_s);
      return true;
   };

   auto propose_action = msig->add_subcommand("propose", localized("Propose action"));
   add_standard_transaction_options(propose_action, "proposer@active");
   propose_action->add_option("proposal_name", proposal_name, localized("proposal name (string)"))->required();
   propose_action->add_option("requested_permissions", requested_perm, localized("The JSON string or filename defining requested permissions"))->required();
   propose_action->add_option("trx_permissions", transaction_perm, localized("The JSON string or filename defining transaction permissions"))->required();
   propose_action->add_option("contract", proposed_contract, localized("contract to which deferred transaction should be delivered"))->required();
   propose_action->add_option("action", proposed_action, localized("action of deferred transaction"))->required();
   propose_action->add_option("data", proposed_transaction, localized("The JSON string or filename defining the action to propose"))->required();
   propose_action->add_option("proposer", proposer, localized("Account proposing the transaction"));
   propose_action->add_option("proposal_expiration", parse_expiration_hours, localized("Proposal expiration interval in hours"));

   propose_action->set_callback([&] {
      fc::variant requested_perm_var;
      try {
         requested_perm_var = json_from_file_or_string(requested_perm);
      } EOS_RETHROW_EXCEPTIONS(transaction_type_exception, "Fail to parse permissions JSON '${data}'", ("data",requested_perm))
      fc::variant transaction_perm_var;
      try {
         transaction_perm_var = json_from_file_or_string(transaction_perm);
      } EOS_RETHROW_EXCEPTIONS(transaction_type_exception, "Fail to parse permissions JSON '${data}'", ("data",transaction_perm))
      fc::variant trx_var;
      try {
         trx_var = json_from_file_or_string(proposed_transaction);
      } EOS_RETHROW_EXCEPTIONS(transaction_type_exception, "Fail to parse transaction JSON '${data}'", ("data",proposed_transaction))
      transaction proposed_trx = trx_var.as<transaction>();
      bytes proposed_trx_serialized = variant_to_bin( proposed_contract, proposed_action, trx_var );

      vector<permission_level> reqperm;
      try {
         reqperm = requested_perm_var.as<vector<permission_level>>();
      } EOS_RETHROW_EXCEPTIONS(transaction_type_exception, "Wrong requested permissions format: '${data}'", ("data",requested_perm_var));

      vector<permission_level> trxperm;
      try {
         trxperm = transaction_perm_var.as<vector<permission_level>>();
      } EOS_RETHROW_EXCEPTIONS(transaction_type_exception, "Wrong transaction permissions format: '${data}'", ("data",transaction_perm_var));

      auto accountPermissions = get_account_permissions(tx_permission);
      if (accountPermissions.empty()) {
         if (!proposer.empty()) {
            accountPermissions = vector<permission_level>{{proposer, config::active_name}};
         } else {
            EOS_THROW(missing_auth_exception, "Authority is not provided (either by multisig parameter <proposer> or -p)");
         }
      }
      if (proposer.empty()) {
         proposer = name(accountPermissions.at(0).actor).to_string();
      }

      transaction trx;

      trx.expiration = fc::time_point_sec( fc::time_point::now() + fc::hours(proposal_expiration_hours) );
      trx.ref_block_num = 0;
      trx.ref_block_prefix = 0;
      trx.max_net_usage_words = 0;
      trx.max_cpu_usage_ms = 0;
      trx.delay_sec = 0;
      trx.actions = { chain::action(trxperm, name(proposed_contract), name(proposed_action), proposed_trx_serialized) };

      fc::to_variant(trx, trx_var);

      auto args = fc::mutable_variant_object()
         ("proposer", proposer )
         ("proposal_name", proposal_name)
         ("requested", requested_perm_var)
         ("trx", trx_var);

      send_actions({chain::action{accountPermissions, "eosio.msig", "propose", variant_to_bin( N(eosio.msig), N(propose), args ) }});
   });

   //multisig propose transaction
   auto propose_trx = msig->add_subcommand("propose_trx", localized("Propose transaction"));
   add_standard_transaction_options(propose_trx, "proposer@active");
   propose_trx->add_option("proposal_name", proposal_name, localized("proposal name (string)"))->required();
   propose_trx->add_option("requested_permissions", requested_perm, localized("The JSON string or filename defining requested permissions"))->required();
   propose_trx->add_option("transaction", trx_to_push, localized("The JSON string or filename defining the transaction to push"))->required();
   propose_trx->add_option("proposer", proposer, localized("Account proposing the transaction"));

   propose_trx->set_callback([&] {
      fc::variant requested_perm_var;
      try {
         requested_perm_var = json_from_file_or_string(requested_perm);
      } EOS_RETHROW_EXCEPTIONS(transaction_type_exception, "Fail to parse permissions JSON '${data}'", ("data",requested_perm))

      fc::variant trx_var;
      try {
         trx_var = json_from_file_or_string(trx_to_push);
      } EOS_RETHROW_EXCEPTIONS(transaction_type_exception, "Fail to parse transaction JSON '${data}'", ("data",trx_to_push))

      auto accountPermissions = get_account_permissions(tx_permission);
      if (accountPermissions.empty()) {
         if (!proposer.empty()) {
            accountPermissions = vector<permission_level>{{proposer, config::active_name}};
         } else {
            EOS_THROW(missing_auth_exception, "Authority is not provided (either by multisig parameter <proposer> or -p)");
         }
      }
      if (proposer.empty()) {
         proposer = name(accountPermissions.at(0).actor).to_string();
      }

      auto args = fc::mutable_variant_object()
         ("proposer", proposer )
         ("proposal_name", proposal_name)
         ("requested", requested_perm_var)
         ("trx", trx_var);

      send_actions({chain::action{accountPermissions, "eosio.msig", "propose", variant_to_bin( N(eosio.msig), N(propose), args ) }});
   });


   // multisig review
   bool show_approvals_in_multisig_review = false;
   auto review = msig->add_subcommand("review", localized("Review transaction"));
   review->add_option("proposer", proposer, localized("proposer name (string)"))->required();
   review->add_option("proposal_name", proposal_name, localized("proposal name (string)"))->required();
   review->add_flag( "--show-approvals", show_approvals_in_multisig_review, localized("Show the status of the approvals requested within the proposal") );

   review->set_callback([&] {
      const auto result1 = call(get_table_func, fc::mutable_variant_object("json", true)
                                 ("code", "eosio.msig")
                                 ("scope", proposer)
                                 ("table", "proposal")
                                 ("table_key", "")
                                 ("lower_bound", name(proposal_name).value)
                                 ("upper_bound", name(proposal_name).value + 1)
                                 // Less than ideal upper_bound usage preserved so cleos can still work with old buggy nodeos versions
                                 // Change to name(proposal_name).value when cleos no longer needs to support nodeos versions older than 1.5.0
                                 ("limit", 1)
                           );
      //std::cout << fc::json::to_pretty_string(result) << std::endl;

      const auto& rows1 = result1.get_object()["rows"].get_array();
      // Condition in if statement below can simply be rows.empty() when cleos no longer needs to support nodeos versions older than 1.5.0
      if( rows1.empty() || rows1[0].get_object()["proposal_name"] != proposal_name ) {
         std::cerr << "Proposal not found" << std::endl;
         return;
      }

      const auto& proposal_object = rows1[0].get_object();

      enum class approval_status {
         unapproved,
         approved,
         invalidated
      };

      std::map<permission_level, std::pair<fc::time_point, approval_status>>                               all_approvals;
      std::map<eosio::account_name, std::pair<fc::time_point, vector<decltype(all_approvals)::iterator>>>  provided_approvers;

      bool new_multisig = true;
      if( show_approvals_in_multisig_review ) {
         fc::variants rows2;

         try {
            const auto& result2 = call(get_table_func, fc::mutable_variant_object("json", true)
                                       ("code", "eosio.msig")
                                       ("scope", proposer)
                                       ("table", "approvals2")
                                       ("table_key", "")
                                       ("lower_bound", name(proposal_name).value)
                                       ("upper_bound", name(proposal_name).value + 1)
                                       // Less than ideal upper_bound usage preserved so cleos can still work with old buggy nodeos versions
                                       // Change to name(proposal_name).value when cleos no longer needs to support nodeos versions older than 1.5.0
                                       ("limit", 1)
                                 );
            rows2 = result2.get_object()["rows"].get_array();
         } catch( ... ) {
            new_multisig = false;
         }

         if( !rows2.empty() && rows2[0].get_object()["proposal_name"] == proposal_name ) {
            const auto& approvals_object = rows2[0].get_object();

            for( const auto& ra : approvals_object["requested_approvals"].get_array() ) {
               const auto& ra_obj = ra.get_object();
               auto pl = ra["level"].as<permission_level>();
               auto res = all_approvals.emplace( pl, std::make_pair(ra["time"].as<fc::time_point>(), approval_status::unapproved) );
            }

            for( const auto& pa : approvals_object["provided_approvals"].get_array() ) {
               const auto& pa_obj = pa.get_object();
               auto pl = pa["level"].as<permission_level>();
               auto res = all_approvals.emplace( pl, std::make_pair(pa["time"].as<fc::time_point>(), approval_status::approved) );
               provided_approvers[pl.actor].second.push_back( res.first );
            }
         } else {
            const auto result3 = call(get_table_func, fc::mutable_variant_object("json", true)
                                       ("code", "eosio.msig")
                                       ("scope", proposer)
                                       ("table", "approvals")
                                       ("table_key", "")
                                       ("lower_bound", name(proposal_name).value)
                                       ("upper_bound", name(proposal_name).value + 1)
                                       // Less than ideal upper_bound usage preserved so cleos can still work with old buggy nodeos versions
                                       // Change to name(proposal_name).value when cleos no longer needs to support nodeos versions older than 1.5.0
                                       ("limit", 1)
                                 );
            const auto& rows3 = result3.get_object()["rows"].get_array();
            if( rows3.empty() || rows3[0].get_object()["proposal_name"] != proposal_name ) {
               std::cerr << "Proposal not found" << std::endl;
               return;
            }

            const auto& approvals_object = rows3[0].get_object();

            for( const auto& ra : approvals_object["requested_approvals"].get_array() ) {
               auto pl = ra.as<permission_level>();
               auto res = all_approvals.emplace( pl, std::make_pair(fc::time_point{}, approval_status::unapproved) );
            }

            for( const auto& pa : approvals_object["provided_approvals"].get_array() ) {
               auto pl = pa.as<permission_level>();
               auto res = all_approvals.emplace( pl, std::make_pair(fc::time_point{}, approval_status::approved) );
               provided_approvers[pl.actor].second.push_back( res.first );
            }
         }

         if( new_multisig ) {
            for( auto& a : provided_approvers ) {
               const auto result4 = call(get_table_func, fc::mutable_variant_object("json", true)
                                          ("code", "eosio.msig")
                                          ("scope", "eosio.msig")
                                          ("table", "invals")
                                          ("table_key", "")
                                          ("lower_bound", a.first.value)
                                          ("upper_bound", a.first.value + 1)
                                          // Less than ideal upper_bound usage preserved so cleos can still work with old buggy nodeos versions
                                          // Change to name(proposal_name).value when cleos no longer needs to support nodeos versions older than 1.5.0
                                          ("limit", 1)
                                    );
               const auto& rows4 = result4.get_object()["rows"].get_array();
               if( rows4.empty() || rows4[0].get_object()["account"].as<eosio::name>() != a.first ) {
                  continue;
               }

               auto invalidation_time = rows4[0].get_object()["last_invalidation_time"].as<fc::time_point>();
               a.second.first = invalidation_time;

               for( auto& itr : a.second.second ) {
                  if( invalidation_time >= itr->second.first ) {
                     itr->second.second = approval_status::invalidated;
                  }
               }
            }
         }
      }

      auto trx_hex = proposal_object["packed_transaction"].as_string();
      vector<char> trx_blob(trx_hex.size()/2);
      fc::from_hex(trx_hex, trx_blob.data(), trx_blob.size());
      transaction trx = fc::raw::unpack<transaction>(trx_blob);

      fc::mutable_variant_object obj;
      obj["proposer"] = proposer;
      obj["proposal_name"] = proposal_object["proposal_name"];
      obj["transaction_id"] = trx.id();

      for( const auto& entry : proposal_object ) {
         if( entry.key() == "proposal_name" ) continue;
         obj.set( entry.key(), entry.value() );
      }

      fc::variant trx_var;
      abi_serializer abi;
      abi.to_variant(trx, trx_var, abi_serializer_resolver, abi_serializer_max_time);
      obj["transaction"] = trx_var;

      if( show_approvals_in_multisig_review ) {
         fc::variants approvals;

         for( const auto& approval : all_approvals ) {
            fc::mutable_variant_object approval_obj;
            approval_obj["level"] = approval.first;
            switch( approval.second.second ) {
               case approval_status::unapproved:
               {
                  approval_obj["status"] = "unapproved";
                  if( approval.second.first != fc::time_point{} ) {
                     approval_obj["last_unapproval_time"] = approval.second.first;
                  }
               }
               break;
               case approval_status::approved:
               {
                  approval_obj["status"] = "approved";
                  if( new_multisig ) {
                     approval_obj["last_approval_time"] = approval.second.first;
                  }
               }
               break;
               case approval_status::invalidated:
               {
                  approval_obj["status"] = "invalidated";
                  approval_obj["last_approval_time"] = approval.second.first;
                  approval_obj["invalidation_time"] = provided_approvers[approval.first.actor].first;
               }
               break;
            }

            approvals.push_back( std::move(approval_obj) );
         }

         obj["approvals"] = std::move(approvals);
      }

      std::cout << fc::json::to_pretty_string(obj) << std::endl;
   });

   string perm;
   string proposal_hash;
   auto approve_or_unapprove = [&](const string& action) {
      fc::variant perm_var;
      try {
         perm_var = json_from_file_or_string(perm);
      } EOS_RETHROW_EXCEPTIONS(transaction_type_exception, "Fail to parse permissions JSON '${data}'", ("data",perm))

      auto args = fc::mutable_variant_object()
         ("proposer", proposer)
         ("proposal_name", proposal_name)
         ("level", perm_var);

      if( proposal_hash.size() ) {
         args("proposal_hash", proposal_hash);
      }

      auto accountPermissions = get_account_permissions(tx_permission, {proposer,config::active_name});
      send_actions({chain::action{accountPermissions, "eosio.msig", action, variant_to_bin( N(eosio.msig), action, args ) }});
   };

   // multisig approve
   auto approve = msig->add_subcommand("approve", localized("Approve proposed transaction"));
   add_standard_transaction_options(approve, "proposer@active");
   approve->add_option("proposer", proposer, localized("proposer name (string)"))->required();
   approve->add_option("proposal_name", proposal_name, localized("proposal name (string)"))->required();
   approve->add_option("permissions", perm, localized("The JSON string of filename defining approving permissions"))->required();
   approve->add_option("proposal_hash", proposal_hash, localized("Hash of proposed transaction (i.e. transaction ID) to optionally enforce as a condition of the approval"));
   approve->set_callback([&] { approve_or_unapprove("approve"); });

   // multisig unapprove
   auto unapprove = msig->add_subcommand("unapprove", localized("Unapprove proposed transaction"));
   add_standard_transaction_options(unapprove, "proposer@active");
   unapprove->add_option("proposer", proposer, localized("proposer name (string)"))->required();
   unapprove->add_option("proposal_name", proposal_name, localized("proposal name (string)"))->required();
   unapprove->add_option("permissions", perm, localized("The JSON string of filename defining approving permissions"))->required();
   unapprove->set_callback([&] { approve_or_unapprove("unapprove"); });

   // multisig invalidate
   string invalidator;
   auto invalidate = msig->add_subcommand("invalidate", localized("Invalidate all multisig approvals of an account"));
   add_standard_transaction_options(invalidate, "invalidator@active");
   invalidate->add_option("invalidator", invalidator, localized("invalidator name (string)"))->required();
   invalidate->set_callback([&] {
      auto args = fc::mutable_variant_object()
         ("account", invalidator);

      auto accountPermissions = get_account_permissions(tx_permission, {invalidator,config::active_name});
      send_actions({chain::action{accountPermissions, "eosio.msig", "invalidate", variant_to_bin( N(eosio.msig), "invalidate", args ) }});
   });

   // multisig cancel
   string canceler;
   auto cancel = msig->add_subcommand("cancel", localized("Cancel proposed transaction"));
   add_standard_transaction_options(cancel, "canceler@active");
   cancel->add_option("proposer", proposer, localized("proposer name (string)"))->required();
   cancel->add_option("proposal_name", proposal_name, localized("proposal name (string)"))->required();
   cancel->add_option("canceler", canceler, localized("canceler name (string)"));
   cancel->set_callback([&]() {
      auto accountPermissions = get_account_permissions(tx_permission);
      if (accountPermissions.empty()) {
         if (!canceler.empty()) {
            accountPermissions = vector<permission_level>{{canceler, config::active_name}};
         } else {
            EOS_THROW(missing_auth_exception, "Authority is not provided (either by multisig parameter <canceler> or -p)");
         }
      }
      if (canceler.empty()) {
         canceler = name(accountPermissions.at(0).actor).to_string();
      }
      auto args = fc::mutable_variant_object()
         ("proposer", proposer)
         ("proposal_name", proposal_name)
         ("canceler", canceler);

      send_actions({chain::action{accountPermissions, "eosio.msig", "cancel", variant_to_bin( N(eosio.msig), N(cancel), args ) }});
      }
   );

   // multisig exec
   string executer;
   auto exec = msig->add_subcommand("exec", localized("Execute proposed transaction"));
   add_standard_transaction_options(exec, "executer@active");
   exec->add_option("proposer", proposer, localized("proposer name (string)"))->required();
   exec->add_option("proposal_name", proposal_name, localized("proposal name (string)"))->required();
   exec->add_option("executer", executer, localized("account paying for execution (string)"));
   exec->set_callback([&] {
      auto accountPermissions = get_account_permissions(tx_permission);
      if (accountPermissions.empty()) {
         if (!executer.empty()) {
            accountPermissions = vector<permission_level>{{executer, config::active_name}};
         } else {
            EOS_THROW(missing_auth_exception, "Authority is not provided (either by multisig parameter <executer> or -p)");
         }
      }
      if (executer.empty()) {
         executer = name(accountPermissions.at(0).actor).to_string();
      }

      auto args = fc::mutable_variant_object()
         ("proposer", proposer )
         ("proposal_name", proposal_name)
         ("executer", executer);

      send_actions({chain::action{accountPermissions, "eosio.msig", "exec", variant_to_bin( N(eosio.msig), N(exec), args ) }});
      }
   );

   // wrap subcommand
   auto wrap = app.add_subcommand("wrap", localized("Wrap contract commands"), false);
   wrap->require_subcommand();

   // wrap exec
   string wrap_con = "eosio.wrap";
   executer = "";
   string trx_to_exec;
   auto wrap_exec = wrap->add_subcommand("exec", localized("Execute a transaction while bypassing authorization checks"));
   add_standard_transaction_options(wrap_exec, "executer@active & --contract@active");
   wrap_exec->add_option("executer", executer, localized("Account executing the transaction and paying for the deferred transaction RAM"))->required();
   wrap_exec->add_option("transaction", trx_to_exec, localized("The JSON string or filename defining the transaction to execute"))->required();
   wrap_exec->add_option("--contract,-c", wrap_con, localized("The account which controls the wrap contract"));

   wrap_exec->set_callback([&] {
      fc::variant trx_var;
      try {
         trx_var = json_from_file_or_string(trx_to_exec);
      } EOS_RETHROW_EXCEPTIONS(transaction_type_exception, "Fail to parse transaction JSON '${data}'", ("data",trx_to_exec))

      auto accountPermissions = get_account_permissions(tx_permission);
      if( accountPermissions.empty() ) {
         accountPermissions = vector<permission_level>{{executer, config::active_name}, {wrap_con, config::active_name}};
      }

      auto args = fc::mutable_variant_object()
         ("executer", executer )
         ("trx", trx_var);

      send_actions({chain::action{accountPermissions, wrap_con, "exec", variant_to_bin( wrap_con, N(exec), args ) }});
   });

   // system subcommand
   auto system = app.add_subcommand("system", localized("Send eosio.system contract action to the blockchain."), false);
   system->require_subcommand();

   auto createAccountSystem = create_account_subcommand( system, false /*simple*/ );
   auto registerProducer = register_producer_subcommand(system);
   auto unregisterProducer = unregister_producer_subcommand(system);

   auto voteProducer = system->add_subcommand("voteproducer", localized("Vote for a producer"));
   voteProducer->require_subcommand();
   auto voteProxy = vote_producer_proxy_subcommand(voteProducer);
   auto voteProducers = vote_producers_subcommand(voteProducer);
   auto approveProducer = approve_producer_subcommand(voteProducer);
   auto unapproveProducer = unapprove_producer_subcommand(voteProducer);

   auto listProducers = list_producers_subcommand(system);

   auto delegateBandWidth = delegate_bandwidth_subcommand(system);
   auto undelegateBandWidth = undelegate_bandwidth_subcommand(system);
   auto listBandWidth = list_bw_subcommand(system);
   auto bidname = bidname_subcommand(system);
   auto bidnameinfo = bidname_info_subcommand(system);

   auto biyram = buyram_subcommand(system);
   auto sellram = sellram_subcommand(system);

   auto claimRewards = claimrewards_subcommand(system);

   auto regProxy = regproxy_subcommand(system);
   auto unregProxy = unregproxy_subcommand(system);

   auto cancelDelay = canceldelay_subcommand(system);

   try {
       app.parse(argc, argv);
   } catch (const CLI::ParseError &e) {
       return app.exit(e);
   } catch (const explained_exception& e) {
      return 1;
   } catch (connection_exception& e) {
      if (verbose_errors) {
         elog("connect error: ${e}", ("e", e.to_detail_string()));
      }
      return 1;
   } catch (const fc::exception& e) {
      // attempt to extract the error code if one is present
      if (!print_recognized_errors(e, verbose_errors)) {
         // Error is not recognized
         if (!print_help_text(e) || verbose_errors) {
            elog("Failed with error: ${e}", ("e", verbose_errors ? e.to_detail_string() : e.to_string()));
         }
      }
      return 1;
   }

   return 0;
}<|MERGE_RESOLUTION|>--- conflicted
+++ resolved
@@ -951,11 +951,7 @@
       register_producer->add_option("account", producer_str, localized("The account to register as a producer"))->required();
       register_producer->add_option("producer_key", producer_key_str, localized("The producer's public key"))->required();
       register_producer->add_option("url", url, localized("url where info about producer can be found"), true);
-<<<<<<< HEAD
       register_producer->add_option("location", loc, localized("time zone from -11 to 12"), true)->required();
-=======
-      register_producer->add_option("location", loc, localized("relative location for purpose of nearest neighbor scheduling"), true);
->>>>>>> 1e95f154
       add_standard_transaction_options(register_producer, "account@active");
 
 
@@ -1403,10 +1399,6 @@
                                // Less than ideal upper_bound usage preserved so cleos can still work with old buggy nodeos versions
                                // Change to newname.value when cleos no longer needs to support nodeos versions older than 1.5.0
                                ("limit", 1));
-<<<<<<< HEAD
-
-=======
->>>>>>> 1e95f154
          if ( print_json ) {
             std::cout << fc::json::to_pretty_string(rawResult) << std::endl;
             return;
