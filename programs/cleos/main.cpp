/**
  @defgroup eosclienttool

  @section intro Introduction to cleos

  `cleos` is a command line tool that interfaces with the REST api exposed by @ref nodeos. In order to use `cleos` you will need to
  have a local copy of `nodeos` running and configured to load the 'eosio::chain_api_plugin'.

   cleos contains documentation for all of its commands. For a list of all commands known to cleos, simply run it with no arguments:
```
$ ./cleos
Command Line Interface to EOSIO Client
Usage: programs/cleos/cleos [OPTIONS] SUBCOMMAND

Options:
  -h,--help                   Print this help message and exit
  -u,--url TEXT=http://localhost:8888/
                              the http/https URL where nodeos is running
  --wallet-url TEXT=http://localhost:8888/
                              the http/https URL where keosd is running
  -r,--header                 pass specific HTTP header, repeat this option to pass multiple headers
  -n,--no-verify              don't verify peer certificate when using HTTPS
  -v,--verbose                output verbose errors and action output

Subcommands:
  version                     Retrieve version information
  create                      Create various items, on and off the blockchain
  get                         Retrieve various items and information from the blockchain
  set                         Set or update blockchain state
  transfer                    Transfer tokens from account to account
  net                         Interact with local p2p network connections
  wallet                      Interact with local wallet
  sign                        Sign a transaction
  push                        Push arbitrary transactions to the blockchain
  multisig                    Multisig contract commands

```
To get help with any particular subcommand, run it with no arguments as well:
```
$ ./cleos create
Create various items, on and off the blockchain
Usage: ./cleos create SUBCOMMAND

Subcommands:
  key                         Create a new keypair and print the public and private keys
  account                     Create a new account on the blockchain (assumes system contract does not restrict RAM usage)

$ ./cleos create account
Create a new account on the blockchain (assumes system contract does not restrict RAM usage)
Usage: ./cleos create account [OPTIONS] creator name OwnerKey ActiveKey

Positionals:
  creator TEXT                The name of the account creating the new account
  name TEXT                   The name of the new account
  OwnerKey TEXT               The owner public key for the new account
  ActiveKey TEXT              The active public key for the new account

Options:
  -x,--expiration             set the time in seconds before a transaction expires, defaults to 30s
  -f,--force-unique           force the transaction to be unique. this will consume extra bandwidth and remove any protections against accidently issuing the same transaction multiple times
  -s,--skip-sign              Specify if unlocked wallet keys should be used to sign transaction
  -d,--dont-broadcast         don't broadcast transaction to the network (just print to stdout)
  -p,--permission TEXT ...    An account and permission level to authorize, as in 'account@permission' (defaults to 'creator@active')
```
*/

#include <pwd.h>
#include <string>
#include <vector>
#include <regex>
#include <iostream>
#include <locale>
#include <unordered_map>
#include <fc/crypto/hex.hpp>
#include <fc/variant.hpp>
#include <fc/io/datastream.hpp>
#include <fc/io/json.hpp>
#include <fc/io/console.hpp>
#include <fc/exception/exception.hpp>
#include <fc/variant_object.hpp>
#include <fc/static_variant.hpp>

#include <eosio/chain/name.hpp>
#include <eosio/chain/config.hpp>
#include <eosio/chain/wast_to_wasm.hpp>
#include <eosio/chain/trace.hpp>
#include <eosio/chain_plugin/chain_plugin.hpp>
#include <eosio/chain/contract_types.hpp>
#include <eosio/chain/thread_utils.hpp>

#include <eosio/amqp_trx_plugin/amqp_trx_plugin.hpp>
#include <eosio/amqp/amqp_handler.hpp>

#include <eosio/version/version.hpp>

#pragma push_macro("N")
#undef N

#include <boost/asio.hpp>
#include <boost/format.hpp>
#include <boost/dll/runtime_symbol_info.hpp>
#include <boost/filesystem.hpp>
#include <boost/process.hpp>
#include <boost/process/spawn.hpp>
#include <boost/range/adaptor/transformed.hpp>
#include <boost/algorithm/string/predicate.hpp>
#include <boost/range/algorithm/copy.hpp>

#pragma pop_macro("N")

#include <fc/io/fstream.hpp>

#define CLI11_HAS_FILESYSTEM 0
#include "CLI11.hpp"
#include "help_text.hpp"
#include "localize.hpp"
#include "config.hpp"
#include "httpc.hpp"

using namespace std;
using namespace eosio;
using namespace eosio::chain;
using namespace eosio::client::help;
using namespace eosio::client::http;
using namespace eosio::client::localize;
using namespace eosio::client::config;
using namespace boost::filesystem;

FC_DECLARE_EXCEPTION( explained_exception, 9000000, "explained exception, see error log" );
FC_DECLARE_EXCEPTION( localized_exception, 10000000, "an error occured" );
#define EOSC_ASSERT( TEST, ... ) \
  FC_EXPAND_MACRO( \
    FC_MULTILINE_MACRO_BEGIN \
      if( UNLIKELY(!(TEST)) ) \
      {                                                   \
        std::cerr << localized( __VA_ARGS__ ) << std::endl;  \
        FC_THROW_EXCEPTION( explained_exception, #TEST ); \
      }                                                   \
    FC_MULTILINE_MACRO_END \
  )

//copy pasta from keosd's main.cpp
bfs::path determine_home_directory()
{
   bfs::path home;
   struct passwd* pwd = getpwuid(getuid());
   if(pwd) {
      home = pwd->pw_dir;
   }
   else {
      home = getenv("HOME");
   }
   if(home.empty())
      home = "./";
   return home;
}

std::string clean_output( std::string str ) {
   const bool escape_control_chars = false;
   return fc::escape_string( str, nullptr, escape_control_chars );
}

string default_url = "http://127.0.0.1:8888/";
string default_wallet_url = "unix://" + (determine_home_directory() / "eosio-wallet" / (string(key_store_executable_name) + ".sock")).string();
string wallet_url; //to be set to default_wallet_url in main
string amqp_address;
string amqp_reply_to;
string amqp_queue_name = "trx";
bool no_verify = false;
vector<string> headers;

auto   tx_expiration = fc::seconds(30);
const fc::microseconds abi_serializer_max_time = fc::seconds(10); // No risk to client side serialization taking a long time
string tx_ref_block_num_or_id;
bool   tx_force_unique = false;
bool   tx_dont_broadcast = false;
bool   tx_return_packed = false;
bool   tx_skip_sign = false;
bool   tx_print_json = false;
bool   tx_ro_print_json = false;
bool   tx_rtn_failure_trace = false;
bool   tx_read_only = false;
bool   tx_use_old_rpc = false;
bool   tx_use_old_send_rpc = false;
string tx_json_save_file;
bool   print_request = false;
bool   print_response = false;
bool   no_auto_keosd = false;
bool   verbose = false;

uint8_t  tx_max_cpu_usage = 0;
uint32_t tx_max_net_usage = 0;

uint32_t delaysec = 0;

vector<string> tx_permission;

eosio::client::http::http_context context;

enum class tx_compression_type {
   none,
   zlib,
   default_compression
};
static std::map<std::string, tx_compression_type> compression_type_map{
   {"none", tx_compression_type::none },
   {"zlib", tx_compression_type::zlib }
};
tx_compression_type tx_compression = tx_compression_type::default_compression;
packed_transaction::compression_type to_compression_type( tx_compression_type t ) {
   switch( t ) {
      case tx_compression_type::none: return packed_transaction::compression_type::none;
      case tx_compression_type::zlib: return packed_transaction::compression_type::zlib;
      case tx_compression_type::default_compression: return packed_transaction::compression_type::none;
   }
}

void add_standard_transaction_options(CLI::App* cmd, string default_permission = "") {
   CLI::callback_t parse_expiration = [](CLI::results_t res) -> bool {
      double value_s;
      if (res.size() == 0 || !CLI::detail::lexical_cast(res[0], value_s)) {
         return false;
      }

      tx_expiration = fc::seconds(static_cast<uint64_t>(value_s));
      return true;
   };

   cmd->add_option("-x,--expiration", parse_expiration, localized("Set the time in seconds before a transaction expires, defaults to 30s"));
   cmd->add_flag("-f,--force-unique", tx_force_unique, localized("Force the transaction to be unique. this will consume extra bandwidth and remove any protections against accidently issuing the same transaction multiple times"));
   cmd->add_flag("-s,--skip-sign", tx_skip_sign, localized("Specify if unlocked wallet keys should be used to sign transaction"));
   cmd->add_flag("-j,--json", tx_print_json, localized("Print result as JSON"));
   cmd->add_option("--json-file", tx_json_save_file, localized("Save result in JSON format into a file"));
   cmd->add_flag("-d,--dont-broadcast", tx_dont_broadcast, localized("Don't broadcast transaction to the network (just print to stdout)"));
   cmd->add_flag("--return-packed", tx_return_packed, localized("Used in conjunction with --dont-broadcast to get the packed transaction"));
   cmd->add_option("-r,--ref-block", tx_ref_block_num_or_id, (localized("Set the reference block num or block id used for TAPOS (Transaction as Proof-of-Stake)")));
   cmd->add_flag("--use-old-rpc", tx_use_old_rpc, localized("Use old RPC push_transaction, rather than new RPC send_transaction"));
   cmd->add_flag("--use-old-send-rpc", tx_use_old_send_rpc, localized("Use old RPC send_transaction, rather than new RPC /v2/chain/send_transaction"));
   cmd->add_option("--compression", tx_compression, localized("Compression for transaction 'none' or 'zlib'"))->transform(
         CLI::CheckedTransformer(compression_type_map, CLI::ignore_case));

   string msg = "An account and permission level to authorize, as in 'account@permission'";
   if(!default_permission.empty())
      msg += " (defaults to '" + default_permission + "')";
   cmd->add_option("-p,--permission", tx_permission, localized(msg.c_str()));

   cmd->add_option("--max-cpu-usage-ms", tx_max_cpu_usage, localized("Set an upper limit on the milliseconds of cpu usage budget, for the execution of the transaction (defaults to 0 which means no limit)"));
   cmd->add_option("--max-net-usage", tx_max_net_usage, localized("Set an upper limit on the net usage budget, in bytes, for the transaction (defaults to 0 which means no limit)"));

   cmd->add_option("--delay-sec", delaysec, localized("Set the delay_sec seconds, defaults to 0s"));
}

bool is_public_key_str(const std::string& potential_key_str) {
   return boost::istarts_with(potential_key_str, "EOS") || boost::istarts_with(potential_key_str, "PUB_R1") ||  boost::istarts_with(potential_key_str, "PUB_K1") ||  boost::istarts_with(potential_key_str, "PUB_WA");
}

class signing_keys_option {
public:
   signing_keys_option() {}
   void add_option(CLI::App* cmd) {
      cmd->add_option("--sign-with", public_key_json, localized("The public key or json array of public keys to sign with"));
   }

   std::vector<public_key_type> get_keys() {
      std::vector<public_key_type> signing_keys;
      if (!public_key_json.empty()) {
         if (is_public_key_str(public_key_json)) {
            try {
               signing_keys.push_back(public_key_type(public_key_json));
            } EOS_RETHROW_EXCEPTIONS(public_key_type_exception, "Invalid public key: ${public_key}", ("public_key", public_key_json))
         } else {
            fc::variant json_keys;
            try {
               json_keys = fc::json::from_string(public_key_json, fc::json::parse_type::relaxed_parser);
            } EOS_RETHROW_EXCEPTIONS(json_parse_exception, "Fail to parse JSON from string: ${string}", ("string", public_key_json));
            try {
               std::vector<public_key_type> keys = json_keys.template as<std::vector<public_key_type>>();
               signing_keys = std::move(keys);
            } EOS_RETHROW_EXCEPTIONS(public_key_type_exception, "Invalid public key array format '${data}'",
                                     ("data", fc::json::to_string(json_keys, fc::time_point::maximum())))
         }
      }
      return signing_keys;
   }
private:
   string public_key_json;
};

signing_keys_option signing_keys_opt;


void add_standard_transaction_options_plus_signing(CLI::App* cmd, string default_permission = "") {
   add_standard_transaction_options(cmd, default_permission);
   signing_keys_opt.add_option(cmd);
}

vector<chain::permission_level> get_account_permissions(const vector<string>& permissions) {
   auto fixedPermissions = permissions | boost::adaptors::transformed([](const string& p) {
      vector<string> pieces;
      split(pieces, p, boost::algorithm::is_any_of("@"));
      if( pieces.size() == 1 ) pieces.push_back( "active" );
      return chain::permission_level{ .actor = name(pieces[0]), .permission = name(pieces[1]) };
   });
   vector<chain::permission_level> accountPermissions;
   boost::range::copy(fixedPermissions, back_inserter(accountPermissions));
   return accountPermissions;
}

vector<chain::permission_level> get_account_permissions(const vector<string>& permissions, const chain::permission_level& default_permission) {
   if (permissions.empty())
      return vector<chain::permission_level>{default_permission};
   else
      return get_account_permissions(tx_permission);
}

template<typename T>
fc::variant call( const std::string& url,
                  const std::string& path,
                  const T& v ) {
   try {
      auto sp = std::make_unique<eosio::client::http::connection_param>(context, parse_url(url) + path, no_verify ? false : true, headers);
      return eosio::client::http::do_http_call(*sp, fc::variant(v), print_request, print_response );
   }
   catch(boost::system::system_error& e) {
      if(url == ::default_url)
         std::cerr << localized("Failed to connect to ${n} at ${u}; is ${n} running?", ("n", node_executable_name)("u", url)) << std::endl;
      else if(url == ::wallet_url)
         std::cerr << localized("Failed to connect to ${k} at ${u}; is ${k} running?", ("k", key_store_executable_name)("u", url)) << std::endl;
      throw connection_exception(fc::log_messages{FC_LOG_MESSAGE(error, e.what())});
   }
}

template<typename T>
fc::variant call( const std::string& path,
                  const T& v ) { return call( default_url, path, fc::variant( v) ); }

template<>
fc::variant call( const std::string& url,
                  const std::string& path) { return call( url, path, fc::variant() ); }

eosio::chain_apis::read_only::get_info_results get_info() {
   return call(default_url, get_info_func).as<eosio::chain_apis::read_only::get_info_results>();
}

string generate_nonce_string() {
   return fc::to_string(fc::time_point::now().time_since_epoch().count());
}

chain::action generate_nonce_action() {
   return chain::action( {}, config::null_account_name, name("nonce"), fc::raw::pack(fc::time_point::now().time_since_epoch().count()));
}

//resolver for ABI serializer to decode actions in proposed transaction in multisig contract
auto abi_serializer_resolver = [](const name& account) -> std::optional<abi_serializer> {
  static unordered_map<account_name, std::optional<abi_serializer> > abi_cache;
  auto it = abi_cache.find( account );
  if ( it == abi_cache.end() ) {
    const auto raw_abi_result = call(get_raw_abi_func, fc::mutable_variant_object("account_name", account));
    const auto raw_abi_blob = raw_abi_result["abi"].as_blob().data;

    std::optional<abi_serializer> abis;
    if (raw_abi_blob.size() != 0) {
      abis.emplace(fc::raw::unpack<abi_def>(raw_abi_blob), abi_serializer::create_yield_function( abi_serializer_max_time ));
    } else {
      std::cerr << "ABI for contract " << account.to_string() << " not found. Action data will be shown in hex only." << std::endl;
    }
    abi_cache.emplace( account, abis );

    return abis;
  }

  return it->second;
};

auto abi_serializer_resolver_empty = [](const name& account) -> std::optional<abi_serializer> {
   return std::optional<abi_serializer>();
};

void prompt_for_wallet_password(string& pw, const string& name) {
   if(pw.size() == 0 && name != "SecureEnclave") {
      std::cout << localized("password: ");
      fc::set_console_echo(false);
      std::getline( std::cin, pw, '\n' );
      fc::set_console_echo(true);
   }
}

fc::variant determine_required_keys(const signed_transaction& trx) {
   // TODO better error checking
   //wdump((trx));
   const auto& public_keys = call(wallet_url, wallet_public_keys);
   auto get_arg = fc::mutable_variant_object
           ("transaction", (transaction)trx)
           ("available_keys", public_keys);
   const auto& required_keys = call(get_required_keys, get_arg);
   return required_keys["required_keys"];
}

void sign_transaction(signed_transaction& trx, fc::variant& required_keys, const chain_id_type& chain_id) {
   fc::variants sign_args = {fc::variant(trx), required_keys, fc::variant(chain_id)};
   const auto& signed_trx = call(wallet_url, wallet_sign_trx, sign_args);
   trx = signed_trx.as<signed_transaction>();
}

fc::variant push_transaction( signed_transaction& trx, const std::vector<public_key_type>& signing_keys = std::vector<public_key_type>() )
{
   auto info = get_info();

   if (trx.signatures.size() == 0) { // #5445 can't change txn content if already signed
      trx.expiration = info.head_block_time + tx_expiration;

      // Set tapos, default to last irreversible block if it's not specified by the user
      block_id_type ref_block_id = info.last_irreversible_block_id;
      try {
         fc::variant ref_block;
         if (!tx_ref_block_num_or_id.empty()) {
            ref_block = call(get_block_func, fc::mutable_variant_object("block_num_or_id", tx_ref_block_num_or_id));
            ref_block_id = ref_block["id"].as<block_id_type>();
         }
      } EOS_RETHROW_EXCEPTIONS(invalid_ref_block_exception, "Invalid reference block num or id: ${block_num_or_id}", ("block_num_or_id", tx_ref_block_num_or_id));
      trx.set_reference_block(ref_block_id);

      if (tx_force_unique) {
         trx.context_free_actions.emplace_back( generate_nonce_action() );
      }

      trx.max_cpu_usage_ms = tx_max_cpu_usage;
      trx.max_net_usage_words = (tx_max_net_usage + 7)/8;
      trx.delay_sec = delaysec;
   }

   if (!tx_skip_sign) {
      fc::variant required_keys;
      if (signing_keys.size() > 0) {
         required_keys = fc::variant(signing_keys);
      }
      else {
         required_keys = determine_required_keys(trx);
      }
      sign_transaction(trx, required_keys, info.chain_id);
   }

   packed_transaction::compression_type compression = to_compression_type( tx_compression );
   if (!tx_dont_broadcast) {
      EOSC_ASSERT( !(tx_use_old_rpc && tx_use_old_send_rpc), "ERROR: --use-old-rpc and --use-old-send-rpc are mutually exclusive" );
      packed_transaction_v0 pt_v0(trx, compression);
      if (tx_use_old_rpc) {
         EOSC_ASSERT( !tx_read_only, "ERROR: --read-only can not be used with --use-old-rpc" );
         EOSC_ASSERT( !tx_rtn_failure_trace, "ERROR: --return-failure-trace can not be used with --use-old-rpc" );
         return call(push_txn_func, pt_v0);
      } else if (tx_use_old_send_rpc) {
         EOSC_ASSERT( !tx_read_only, "ERROR: --read-only can not be used with --use-old-send-rpc" );
         EOSC_ASSERT( !tx_rtn_failure_trace, "ERROR: --return-failure-trace can not be used with --use-old-send-rpc" );
         return call(send_txn_func, pt_v0);
      } else {
<<<<<<< HEAD
         try {
             auto args = fc::mutable_variant_object()
                        ("return_failure_traces", tx_rtn_failure_trace)
                        ("transaction", pt_v0);
            if (tx_read_only){
               tx_ro_print_json = true;
               return call(send_ro_txns_func, args);
            } else {
               return call(send_txn_func_v2, args);
            }
         }
         catch (chain::missing_chain_api_plugin_exception &) {
            if (tx_read_only || tx_rtn_failure_trace) {
               std::cerr << "New RPC /v2/chain/send_transaction or send_ro_transaction may not be supported." << std::endl
                         << "Add flag --use-old-send-rpc or --use-old-rpc to use old RPC send_transaction or " << std::endl
                         << "push_transaction instead or submit your transaction to a different node." << std::endl;
               throw;
            }
            return call(send_txn_func, pt_v0);  // With compatible options, silently fall back to v1 API
=======
         if( !amqp_address.empty() ) {
            fc::variant result;
            eosio::transaction_msg msg{packed_transaction( std::move( trx ), true, compression )};
            auto buf = fc::raw::pack( msg );
            const auto& tid = std::get<packed_transaction>(msg).id();
            string id = tid.str();
            eosio::amqp_handler qp_trx( amqp_address, []( const std::string& err ) {
               std::cerr << "AMQP trx error: " << err << std::endl;
               exit( 1 );
            } );
            result = fc::mutable_variant_object()
                  ( "transaction_id", id )
                  ( "status", "submitted" );
            qp_trx.publish( "", amqp_queue_name, std::move( id ), amqp_reply_to, std::move( buf ) );
            return result;
         } else {
            try {
               if (tx_read_only){
                  tx_ro_print_json = true;
                  packed_transaction_v0 pt_v0(trx, compression);
                  auto args = fc::mutable_variant_object()
                        ("return_failure_traces", tx_rtn_failure_trace)
                        ("transaction", pt_v0);
                  return call(push_ro_txns_func, args);
               }else {
                EOSC_ASSERT( !tx_rtn_failure_trace, "ERROR: --return-failure-trace can only be used along with --read-only" );
                return call(send_txn_func, packed_transaction_v0(trx, compression));
               }
            }
            catch (chain::missing_chain_api_plugin_exception &) {
               std::cerr << "New RPC send_transaction may not be supported. Add flag --use-old-rpc to use old RPC push_transaction instead." << std::endl;
               throw;
            }
>>>>>>> 6912e2e5
         }
      }
   } else {
      if (!tx_return_packed) {
         try {
            fc::variant unpacked_data_trx;
            abi_serializer::to_variant(trx, unpacked_data_trx, abi_serializer_resolver, abi_serializer::create_yield_function( abi_serializer_max_time ));
            return unpacked_data_trx;
         } catch (...) {
            return fc::variant(trx);
         }
      } else {
        return fc::variant(packed_transaction_v0(trx, compression));
      }
   }
}

fc::variant push_actions(std::vector<chain::action>&& actions, const std::vector<public_key_type>& signing_keys = std::vector<public_key_type>() ) {
   signed_transaction trx;
   trx.actions = std::forward<decltype(actions)>(actions);

   return push_transaction(trx, signing_keys);
}

void print_return_value( const fc::variant& at ) {
   std::string return_value, return_value_prefix{"return value: "};
   const auto  & iter_value = at.get_object().find("return_value_data");
   const auto  & iter_hex   = at.get_object().find("return_value_hex_data");

   if( iter_value != at.get_object().end() ) {
      return_value = fc::json::to_string(iter_value->value(), fc::time_point::maximum());
   }
   else if( iter_hex != at.get_object().end() ) {
      return_value = iter_hex->value().as_string();
      return_value_prefix = "return value (hex): ";
   }

   if( !return_value.empty() ) {
      if( return_value.size() > 100 ) {
         return_value = return_value.substr(0, 100) + "...";
      }
      cout << "=>" << std::setw(46) << std::right << return_value_prefix << return_value << "\n";
   }
}

void print_action( const fc::variant& at ) {
   auto receiver = at["receiver"].as_string();
   const auto& act = at["act"].get_object();
   auto code = act["account"].as_string();
   auto func = act["name"].as_string();
   string args;
   if(act.contains("data"))
      args = fc::json::to_string( act["data"], fc::time_point::maximum() );
   auto console = at["console"].as_string();

   /*
   if( code == "eosio" && func == "setcode" )
      args = args.substr(40)+"...";
   if( name(code) == config::system_account_name && func == "setabi" )
      args = args.substr(40)+"...";
   */
   if( args.size() > 100 ) args = args.substr(0,100) + "...";
   cout << "#" << std::setw(14) << right << receiver << " <= " << std::setw(28) << std::left << (code +"::" + func) << " " << args << "\n";
   print_return_value(at);
   if( console.size() ) {
      std::stringstream ss(console);
      string line;
      while( std::getline( ss, line ) ) {
         cout << ">> " << clean_output( std::move( line ) ) << "\n";
         if( !verbose ) break;
         line.clear();
      }
   }
}

bytes variant_to_bin( const account_name& account, const action_name& action, const fc::variant& action_args_var ) {
   auto abis = abi_serializer_resolver( account );
   FC_ASSERT( abis, "No ABI found for ${contract}", ("contract", account));

   auto action_type = abis->get_action_type( action );
   FC_ASSERT( !action_type.empty(), "Unknown action ${action} in contract ${contract}", ("action", action)( "contract", account ));
   return abis->variant_to_binary( action_type, action_args_var, abi_serializer::create_yield_function( abi_serializer_max_time ) );
}

fc::variant bin_to_variant( const account_name& account, const action_name& action, const bytes& action_args) {
   auto abis = abi_serializer_resolver( account );
   FC_ASSERT( abis, "No ABI found for ${contract}", ("contract", account));

   auto action_type = abis->get_action_type( action );
   FC_ASSERT( !action_type.empty(), "Unknown action ${action} in contract ${contract}", ("action", action)( "contract", account ));
   return abis->binary_to_variant( action_type, action_args, abi_serializer::create_yield_function( abi_serializer_max_time ) );
}

fc::variant json_from_file_or_string(const string& file_or_str, fc::json::parse_type ptype = fc::json::parse_type::legacy_parser)
{
   regex r("^[ \t]*[\{\[]");
   if ( !regex_search(file_or_str, r) && fc::is_regular_file(file_or_str) ) {
      try {
         return fc::json::from_file(file_or_str, ptype);
      } EOS_RETHROW_EXCEPTIONS(json_parse_exception, "Fail to parse JSON from file: ${file}", ("file", file_or_str));

   } else {
      try {
         return fc::json::from_string(file_or_str, ptype);
      } EOS_RETHROW_EXCEPTIONS(json_parse_exception, "Fail to parse JSON from string: ${string}", ("string", file_or_str));
   }
}

bytes json_or_file_to_bin( const account_name& account, const action_name& action, const string& data_or_filename ) {
   fc::variant action_args_var;
   if( !data_or_filename.empty() ) {
      action_args_var = json_from_file_or_string(data_or_filename, fc::json::parse_type::relaxed_parser);
   }
   return variant_to_bin( account, action, action_args_var );
}

void print_action_tree( const fc::variant& action ) {
   print_action( action );
   if( action.get_object().contains( "inline_traces" ) ) {
      const auto& inline_traces = action["inline_traces"].get_array();
      for( const auto& t : inline_traces ) {
         print_action_tree( t );
      }
   }
}

void print_result( const fc::variant& result ) { try {
      if (result.is_object() && result.get_object().contains("processed")) {
         const auto& processed = result["processed"];
         const auto& transaction_id = processed["id"].as_string();
         string status = "failed";
         int64_t net = -1;
         int64_t cpu = -1;
         if( processed.get_object().contains( "receipt" )) {
            const auto& receipt = processed["receipt"];
            if( receipt.is_object()) {
               status = receipt["status"].as_string();
               net = receipt["net_usage_words"].as_int64() * 8;
               cpu = receipt["cpu_usage_us"].as_int64();
            }
         }

         cerr << status << " transaction: " << transaction_id << "  ";
         if( net < 0 ) {
            cerr << "<unknown>";
         } else {
            cerr << net;
         }
         cerr << " bytes  ";
         if( cpu < 0 ) {
            cerr << "<unknown>";
         } else {
            cerr << cpu;
         }

         cerr << " us\n";

         if( status == "failed" ) {
            auto soft_except = processed["except"].as<std::optional<fc::exception>>();
            if( soft_except ) {
               edump((soft_except->to_detail_string()));
            }
         } else {
            const auto& actions = processed["action_traces"].get_array();
            for( const auto& a : actions ) {
               print_action_tree( a );
            }
            wlog( "\rwarning: transaction executed locally, but may not be confirmed by the network yet" );
         }
      } else {
         cerr << fc::json::to_pretty_string( result ) << endl;
      }
} FC_CAPTURE_AND_RETHROW( (result) ) }

using std::cout;
void send_actions(std::vector<chain::action>&& actions, const std::vector<public_key_type>& signing_keys = std::vector<public_key_type>() ) {
   std::ofstream out;
   if (tx_json_save_file.length()) {
      out.open(tx_json_save_file);
      EOSC_ASSERT(!out.fail(), "ERROR: Failed to create file \"${p}\"", ("p", tx_json_save_file));
   }
   auto result = push_actions( move(actions), signing_keys);

   string jsonstr;
   if (tx_json_save_file.length()) {
      jsonstr = fc::json::to_pretty_string( result );
      out << jsonstr;
      out.close();
   }
   if( tx_print_json || tx_ro_print_json) {
      if (tx_ro_print_json){
          tx_ro_print_json = false;
      }
      if (jsonstr.length() == 0) {
         jsonstr = fc::json::to_pretty_string( result );
      }
      cout << jsonstr << endl;
   } else {
      print_result( result );
   }
}

chain::permission_level to_permission_level(const std::string& s) {
   auto at_pos = s.find('@');
   return permission_level { name(s.substr(0, at_pos)), name(s.substr(at_pos + 1)) };
}

chain::action create_newaccount(const name& creator, const name& newaccount, authority owner, authority active) {
   return action {
      get_account_permissions(tx_permission, {creator,config::active_name}),
      eosio::chain::newaccount{
         .creator      = creator,
         .name         = newaccount,
         .owner        = owner,
         .active       = active
      }
   };
}

chain::action create_action(const vector<permission_level>& authorization, const account_name& code, const action_name& act, const fc::variant& args) {
   return chain::action{authorization, code, act, variant_to_bin(code, act, args)};
}

chain::action create_buyram(const name& creator, const name& newaccount, const asset& quantity) {
   fc::variant act_payload = fc::mutable_variant_object()
         ("payer", creator.to_string())
         ("receiver", newaccount.to_string())
         ("quant", quantity.to_string());
   return create_action(get_account_permissions(tx_permission, {creator,config::active_name}),
                        config::system_account_name, "buyram"_n, act_payload);
}

chain::action create_buyrambytes(const name& creator, const name& newaccount, uint32_t numbytes) {
   fc::variant act_payload = fc::mutable_variant_object()
         ("payer", creator.to_string())
         ("receiver", newaccount.to_string())
         ("bytes", numbytes);
   return create_action(get_account_permissions(tx_permission, {creator,config::active_name}),
                        config::system_account_name, "buyrambytes"_n, act_payload);
}

chain::action create_delegate(const name& from, const name& receiver, const asset& net, const asset& cpu, bool transfer) {
   fc::variant act_payload = fc::mutable_variant_object()
         ("from", from.to_string())
         ("receiver", receiver.to_string())
         ("stake_net_quantity", net.to_string())
         ("stake_cpu_quantity", cpu.to_string())
         ("transfer", transfer);
   return create_action(get_account_permissions(tx_permission, {from,config::active_name}),
                        config::system_account_name, "delegatebw"_n, act_payload);
}

fc::variant regproducer_variant(const account_name& producer, const public_key_type& key, const string& url, uint16_t location) {
   return fc::mutable_variant_object()
            ("producer", producer)
            ("producer_key", key)
            ("url", url)
            ("location", location)
            ;
}

chain::action create_open(const string& contract, const name& owner, symbol sym, const name& ram_payer) {
   auto open_ = fc::mutable_variant_object
      ("owner", owner)
      ("symbol", sym)
      ("ram_payer", ram_payer);
    return action {
      get_account_permissions(tx_permission, {ram_payer, config::active_name}),
      name(contract), "open"_n, variant_to_bin( name(contract), "open"_n, open_ )
   };
}

chain::action create_transfer(const string& contract, const name& sender, const name& recipient, asset amount, const string& memo ) {

   auto transfer = fc::mutable_variant_object
      ("from", sender)
      ("to", recipient)
      ("quantity", amount)
      ("memo", memo);

   return action {
      get_account_permissions(tx_permission, {sender,config::active_name}),
      name(contract), "transfer"_n, variant_to_bin( name(contract), "transfer"_n, transfer )
   };
}

chain::action create_setabi(const name& account, const bytes& abi) {
   return action {
      get_account_permissions(tx_permission, {account,config::active_name}),
      setabi{
         .account   = account,
         .abi       = abi
      }
   };
}

chain::action create_setcode(const name& account, const bytes& code) {
   return action {
      get_account_permissions(tx_permission, {account,config::active_name}),
      setcode{
         .account   = account,
         .vmtype    = 0,
         .vmversion = 0,
         .code      = code
      }
   };
}

chain::action create_updateauth(const name& account, const name& permission, const name& parent, const authority& auth) {
   return action { get_account_permissions(tx_permission, {account,config::active_name}),
                   updateauth{account, permission, parent, auth}};
}

chain::action create_deleteauth(const name& account, const name& permission) {
   return action { get_account_permissions(tx_permission, {account,config::active_name}),
                   deleteauth{account, permission}};
}

chain::action create_linkauth(const name& account, const name& code, const name& type, const name& requirement) {
   return action { get_account_permissions(tx_permission, {account,config::active_name}),
                   linkauth{account, code, type, requirement}};
}

chain::action create_unlinkauth(const name& account, const name& code, const name& type) {
   return action { get_account_permissions(tx_permission, {account,config::active_name}),
                   unlinkauth{account, code, type}};
}

authority parse_json_authority(const std::string& authorityJsonOrFile) {
   fc::variant authority_var = json_from_file_or_string(authorityJsonOrFile);
   try {
      return authority_var.as<authority>();
   } EOS_RETHROW_EXCEPTIONS(authority_type_exception, "Invalid authority format '${data}'",
                            ("data", fc::json::to_string(authority_var, fc::time_point::maximum())))
}

authority parse_json_authority_or_key(const std::string& authorityJsonOrFile) {
   if (is_public_key_str(authorityJsonOrFile)) {
      try {
         return authority(public_key_type(authorityJsonOrFile));
      } EOS_RETHROW_EXCEPTIONS(public_key_type_exception, "Invalid public key: ${public_key}", ("public_key", authorityJsonOrFile))
   } else {
      auto result = parse_json_authority(authorityJsonOrFile);
      EOS_ASSERT( eosio::chain::validate(result), authority_type_exception, "Authority failed validation! ensure that keys, accounts, and waits are sorted and that the threshold is valid and satisfiable!");
      return result;
   }
}

asset to_asset( account_name code, const string& s ) {
   static map< pair<account_name, eosio::chain::symbol_code>, eosio::chain::symbol> cache;
   auto a = asset::from_string( s );
   eosio::chain::symbol_code sym = a.get_symbol().to_symbol_code();
   auto it = cache.find( make_pair(code, sym) );
   auto sym_str = a.symbol_name();
   if ( it == cache.end() ) {
      auto json = call(get_currency_stats_func, fc::mutable_variant_object("json", false)
                       ("code", code)
                       ("symbol", sym_str)
      );
      auto obj = json.get_object();
      auto obj_it = obj.find( sym_str );
      if (obj_it != obj.end()) {
         auto result = obj_it->value().as<eosio::chain_apis::read_only::get_currency_stats_result>();
         auto p = cache.emplace( make_pair( code, sym ), result.max_supply.get_symbol() );
         it = p.first;
      } else {
         EOS_THROW(symbol_type_exception, "Symbol ${s} is not supported by token contract ${c}", ("s", sym_str)("c", code));
      }
   }
   auto expected_symbol = it->second;
   if ( a.decimals() < expected_symbol.decimals() ) {
      auto factor = expected_symbol.precision() / a.precision();
      a = asset( a.get_amount() * factor, expected_symbol );
   } else if ( a.decimals() > expected_symbol.decimals() ) {
      EOS_THROW(symbol_type_exception, "Too many decimal digits in ${a}, only ${d} supported", ("a", a)("d", expected_symbol.decimals()));
   } // else precision matches
   return a;
}

inline asset to_asset( const string& s ) {
   return to_asset( "eosio.token"_n, s );
}

struct set_account_permission_subcommand {
   string account;
   string permission;
   string authority_json_or_file;
   string parent;
   bool add_code = false;
   bool remove_code = false;

   set_account_permission_subcommand(CLI::App* accountCmd) {
      auto permissions = accountCmd->add_subcommand("permission", localized("Set parameters dealing with account permissions"));
      permissions->add_option("account", account, localized("The account to set/delete a permission authority for"))->required();
      permissions->add_option("permission", permission, localized("The permission name to set/delete an authority for"))->required();
      permissions->add_option("authority", authority_json_or_file, localized("[delete] NULL, [create/update] public key, JSON string or filename defining the authority, [code] contract name"));
      permissions->add_option("parent", parent, localized("[create] The permission name of this parents permission, defaults to 'active'"));
      permissions->add_flag("--add-code", add_code, localized("[code] add '${code}' permission to specified permission authority", ("code", name(config::eosio_code_name))));
      permissions->add_flag("--remove-code", remove_code, localized("[code] remove '${code}' permission from specified permission authority", ("code", name(config::eosio_code_name))));

      add_standard_transaction_options(permissions, "account@active");

      permissions->callback([this] {
         EOSC_ASSERT( !(add_code && remove_code), "ERROR: Either --add-code or --remove-code can be set" );
         EOSC_ASSERT( (add_code ^ remove_code) || !authority_json_or_file.empty(), "ERROR: authority should be specified unless add or remove code permission" );

         authority auth;

         bool need_parent = parent.empty() && (name(permission) != name("owner"));
         bool need_auth = add_code || remove_code;

         if ( !need_auth && boost::iequals(authority_json_or_file, "null") ) {
            send_actions( { create_deleteauth(name(account), name(permission)) } );
            return;
         }

         if ( need_parent || need_auth ) {
            fc::variant json = call(get_account_func, fc::mutable_variant_object("account_name", account));
            auto res = json.as<eosio::chain_apis::read_only::get_account_results>();
            auto itr = std::find_if(res.permissions.begin(), res.permissions.end(), [&](const auto& perm) {
               return perm.perm_name == name(permission);
            });

            if ( need_parent ) {
               // see if we can auto-determine the proper parent
               if ( itr != res.permissions.end() ) {
                  parent = (*itr).parent.to_string();
               } else {
                  // if this is a new permission and there is no parent we default to "active"
                  parent = config::active_name.to_string();
               }
            }

            if ( need_auth ) {
               auto actor = (authority_json_or_file.empty()) ? name(account) : name(authority_json_or_file);
               auto code_name = config::eosio_code_name;

               if ( itr != res.permissions.end() ) {
                  // fetch existing authority
                  auth = std::move((*itr).required_auth);

                  auto code_perm = permission_level { actor, code_name };
                  auto itr2 = std::lower_bound(auth.accounts.begin(), auth.accounts.end(), code_perm, [&](const auto& perm_level, const auto& value) {
                     return perm_level.permission < value; // Safe since valid authorities must order the permissions in accounts in ascending order
                  });

                  if ( add_code ) {
                     if ( itr2 != auth.accounts.end() && itr2->permission == code_perm ) {
                        // authority already contains code permission, promote its weight to satisfy threshold
                        if ( (*itr2).weight < auth.threshold ) {
                           if ( auth.threshold > std::numeric_limits<weight_type>::max() ) {
                              std::cerr << "ERROR: Threshold is too high to be satisfied by sole code permission" << std::endl;
                              return;
                           }
                           std::cerr << localized("The weight of '${actor}@${code}' in '${permission}' permission authority will be increased up to threshold",
                                                  ("actor", actor)("code", code_name)("permission", permission)) << std::endl;
                           (*itr2).weight = static_cast<weight_type>(auth.threshold);
                        } else {
                           std::cerr << localized("ERROR: The permission '${permission}' already contains '${actor}@${code}'",
                                                  ("permission", permission)("actor", actor)("code", code_name)) << std::endl;
                           return ;
                        }
                     } else {
                        // add code permission to specified authority
                        if ( auth.threshold > std::numeric_limits<weight_type>::max() ) {
                           std::cerr << "ERROR: Threshold is too high to be satisfied by sole code permission" << std::endl;
                           return;
                        }
                        auth.accounts.insert( itr2, permission_level_weight {
                           .permission = { actor, code_name },
                           .weight = static_cast<weight_type>(auth.threshold)
                        });
                     }
                  } else {
                     if ( itr2 != auth.accounts.end() && itr2->permission == code_perm ) {
                        // remove code permission, if authority becomes empty by the removal of code permission, delete permission
                        auth.accounts.erase( itr2 );
                        if ( auth.keys.empty() && auth.accounts.empty() && auth.waits.empty() ) {
                           send_actions( { create_deleteauth(name(account), name(permission)) } );
                           return;
                        }
                     } else {
                        // authority doesn't contain code permission
                        std::cerr << localized("ERROR: '${actor}@${code}' does not exist in '${permission}' permission authority",
                                               ("actor", actor)("code", code_name)("permission", permission)) << std::endl;
                        return;
                     }
                  }
               } else {
                  if ( add_code ) {
                     // create new permission including code permission
                     auth.threshold = 1;
                     auth.accounts.push_back( permission_level_weight {
                        .permission = { actor, code_name },
                        .weight = 1
                     });
                  } else {
                     // specified permission doesn't exist, so failed to remove code permission from it
                     std::cerr << localized("ERROR: The permission '${permission}' does not exist", ("permission", permission)) << std::endl;
                     return;
                  }
               }
            }
         }

         if ( !need_auth ) {
            auth = parse_json_authority_or_key(authority_json_or_file);
         }

         send_actions( { create_updateauth(name(account), name(permission), name(parent), auth) } );
      });
   }
};

struct set_action_permission_subcommand {
   string accountStr;
   string codeStr;
   string typeStr;
   string requirementStr;

   set_action_permission_subcommand(CLI::App* actionRoot) {
      auto permissions = actionRoot->add_subcommand("permission", localized("Set paramaters dealing with account permissions"));
      permissions->add_option("account", accountStr, localized("The account to set/delete a permission authority for"))->required();
      permissions->add_option("code", codeStr, localized("The account that owns the code for the action"))->required();
      permissions->add_option("type", typeStr, localized("The type of the action"))->required();
      permissions->add_option("requirement", requirementStr, localized("[delete] NULL, [set/update] The permission name require for executing the given action"))->required();

      add_standard_transaction_options_plus_signing(permissions, "account@active");

      permissions->callback([this] {
         name account = name(accountStr);
         name code = name(codeStr);
         name type = name(typeStr);
         bool is_delete = boost::iequals(requirementStr, "null");

         if (is_delete) {
            send_actions({create_unlinkauth(account, code, type)}, signing_keys_opt.get_keys());
         } else {
            name requirement = name(requirementStr);
            send_actions({create_linkauth(account, code, type, requirement)}, signing_keys_opt.get_keys());
         }
      });
   }
};


bool local_port_used() {
    using namespace boost::asio;

    io_service ios;
    local::stream_protocol::endpoint endpoint(wallet_url.substr(strlen("unix://")));
    local::stream_protocol::socket socket(ios);
    boost::system::error_code ec;
    socket.connect(endpoint, ec);

    return !ec;
}

void try_local_port(uint32_t duration) {
   using namespace std::chrono;
   auto start_time = duration_cast<std::chrono::milliseconds>( system_clock::now().time_since_epoch() ).count();
   while ( !local_port_used()) {
      if (duration_cast<std::chrono::milliseconds>( system_clock::now().time_since_epoch()).count() - start_time > duration ) {
         std::cerr << "Unable to connect to " << key_store_executable_name << ", if " << key_store_executable_name << " is running please kill the process and try again.\n";
         throw connection_exception(fc::log_messages{FC_LOG_MESSAGE(error, "Unable to connect to ${k}", ("k", key_store_executable_name))});
      }
   }
}

void ensure_keosd_running(CLI::App* app) {
    if (no_auto_keosd)
        return;
    // get, version, net, convert do not require keosd
    if (tx_skip_sign || app->got_subcommand("get") || app->got_subcommand("version") || app->got_subcommand("net") || app->got_subcommand("convert"))
        return;
    if (app->get_subcommand("create")->got_subcommand("key")) // create key does not require wallet
       return;
    if (app->get_subcommand("multisig")->got_subcommand("review")) // multisig review does not require wallet
       return;
    if (auto* subapp = app->get_subcommand("system")) {
       if (subapp->got_subcommand("listproducers") || subapp->got_subcommand("listbw") || subapp->got_subcommand("bidnameinfo")) // system list* do not require wallet
         return;
    }
    if (wallet_url != default_wallet_url)
      return;

    if (local_port_used())
       return;

    boost::filesystem::path binPath = boost::dll::program_location();
    binPath.remove_filename();
    // This extra check is necessary when running cleos like this: ./cleos ...
    if (binPath.filename_is_dot())
        binPath.remove_filename();
    binPath.append(key_store_executable_name); // if cleos and keosd are in the same installation directory
    if (!boost::filesystem::exists(binPath)) {
        binPath.remove_filename().remove_filename().append("keosd").append(key_store_executable_name);
    }

    if (boost::filesystem::exists(binPath)) {
        namespace bp = boost::process;
        binPath = boost::filesystem::canonical(binPath);

        vector<std::string> pargs;
        pargs.push_back("--http-server-address");
        pargs.push_back("");
        pargs.push_back("--https-server-address");
        pargs.push_back("");
        pargs.push_back("--unix-socket-path");
        pargs.push_back(string(key_store_executable_name) + ".sock");

        ::boost::process::child keos(binPath, pargs,
                                     bp::std_in.close(),
                                     bp::std_out > bp::null,
                                     bp::std_err > bp::null);
        if (keos.running()) {
            std::cerr << binPath << " launched" << std::endl;
            keos.detach();
            try_local_port(2000);
        } else {
            std::cerr << "No wallet service listening on " << wallet_url << ". Failed to launch " << binPath << std::endl;
        }
    } else {
        std::cerr << "No wallet service listening on "
                  << ". Cannot automatically start " << key_store_executable_name << " because " << key_store_executable_name << " was not found." << std::endl;
    }
}


CLI::callback_t obsoleted_option_host_port = [](CLI::results_t) {
   std::cerr << localized("Host and port options (-H, --wallet-host, etc.) have been replaced with -u/--url and --wallet-url\n"
                          "Use for example -u http://localhost:8888 or --url https://example.invalid/\n");
   exit(1);
   return false;
};

struct register_producer_subcommand {
   string producer_str;
   string producer_key_str;
   string url;
   uint16_t loc = 0;

   register_producer_subcommand(CLI::App* actionRoot) {
      auto register_producer = actionRoot->add_subcommand("regproducer", localized("Register a new producer"));
      register_producer->add_option("account", producer_str, localized("The account to register as a producer"))->required();
      register_producer->add_option("producer_key", producer_key_str, localized("The producer's public key"))->required();
      register_producer->add_option("url", url, localized("The URL where info about producer can be found"), true);
      register_producer->add_option("location", loc, localized("Relative location for purpose of nearest neighbor scheduling"), true);
      add_standard_transaction_options_plus_signing(register_producer, "account@active");


      register_producer->callback([this] {
         public_key_type producer_key;
         try {
            producer_key = public_key_type(producer_key_str);
         } EOS_RETHROW_EXCEPTIONS(public_key_type_exception, "Invalid producer public key: ${public_key}", ("public_key", producer_key_str))

         auto regprod_var = regproducer_variant(name(producer_str), producer_key, url, loc );
         auto accountPermissions = get_account_permissions(tx_permission, {name(producer_str), config::active_name});
         send_actions({create_action(accountPermissions, config::system_account_name, "regproducer"_n, regprod_var)}, signing_keys_opt.get_keys());
      });
   }
};

struct create_account_subcommand {
   string creator;
   string account_name;
   string owner_key_str;
   string active_key_str;
   string stake_net;
   string stake_cpu;
   uint32_t buy_ram_bytes_in_kbytes = 0;
   uint32_t buy_ram_bytes = 0;
   string buy_ram_eos;
   bool transfer = false;
   bool simple = false;

   create_account_subcommand(CLI::App* actionRoot, bool s) : simple(s) {
      auto createAccount = actionRoot->add_subcommand(
                              (simple ? "account" : "newaccount"),
                              (simple ? localized("Create a new account on the blockchain (assumes system contract does not restrict RAM usage)")
                                      : localized("Create a new account on the blockchain with initial resources") )
      );
      createAccount->add_option("creator", creator, localized("The name of the account creating the new account"))->required();
      createAccount->add_option("name", account_name, localized("The name of the new account"))->required();
      createAccount->add_option("OwnerKey", owner_key_str, localized("The owner public key, permission level, or authority for the new account"))->required();
      createAccount->add_option("ActiveKey", active_key_str, localized("The active public key, permission level, or authority for the new account"));

      if (!simple) {
         createAccount->add_option("--stake-net", stake_net,
                                   (localized("The amount of tokens delegated for net bandwidth")))->required();
         createAccount->add_option("--stake-cpu", stake_cpu,
                                   (localized("The amount of tokens delegated for CPU bandwidth")))->required();
         createAccount->add_option("--buy-ram-kbytes", buy_ram_bytes_in_kbytes,
                                   (localized("The amount of RAM bytes to purchase for the new account in kibibytes (KiB)")));
         createAccount->add_option("--buy-ram-bytes", buy_ram_bytes,
                                   (localized("The amount of RAM bytes to purchase for the new account in bytes")));
         createAccount->add_option("--buy-ram", buy_ram_eos,
                                   (localized("The amount of RAM bytes to purchase for the new account in tokens")));
         createAccount->add_flag("--transfer", transfer,
                                 (localized("Transfer voting power and right to unstake tokens to receiver")));
      }

      add_standard_transaction_options_plus_signing(createAccount, "creator@active");

      createAccount->callback([this] {
            authority owner, active;
            if( owner_key_str.find('{') != string::npos ) {
               try{
                  owner = parse_json_authority_or_key(owner_key_str);
               } EOS_RETHROW_EXCEPTIONS( explained_exception, "Invalid owner authority: ${authority}", ("authority", owner_key_str) )
            } else if( owner_key_str.find('@') != string::npos ) {
               try {
                  owner = authority(to_permission_level(owner_key_str));
               } EOS_RETHROW_EXCEPTIONS( explained_exception, "Invalid owner permission level: ${permission}", ("permission", owner_key_str) )
            } else {
               try {
                  owner = authority(public_key_type(owner_key_str));
               } EOS_RETHROW_EXCEPTIONS( public_key_type_exception, "Invalid owner public key: ${public_key}", ("public_key", owner_key_str) );
            }

            if( active_key_str.empty() ) {
               active = owner;
            } else if ( active_key_str.find('{') != string::npos ) {
               try{
                  active = parse_json_authority_or_key(active_key_str);
               } EOS_RETHROW_EXCEPTIONS( explained_exception, "Invalid active authority: ${authority}", ("authority", owner_key_str) )
            }else if( active_key_str.find('@') != string::npos ) {
               try {
                  active = authority(to_permission_level(active_key_str));
               } EOS_RETHROW_EXCEPTIONS( explained_exception, "Invalid active permission level: ${permission}", ("permission", active_key_str) )
            } else {
               try {
                  active = authority(public_key_type(active_key_str));
               } EOS_RETHROW_EXCEPTIONS( public_key_type_exception, "Invalid active public key: ${public_key}", ("public_key", active_key_str) );
            }

            auto create = create_newaccount(name(creator), name(account_name), owner, active);
            if (!simple) {
               EOSC_ASSERT( buy_ram_eos.size() || buy_ram_bytes_in_kbytes || buy_ram_bytes, "ERROR: One of --buy-ram, --buy-ram-kbytes or --buy-ram-bytes should have non-zero value" );
               EOSC_ASSERT( !buy_ram_bytes_in_kbytes || !buy_ram_bytes, "ERROR: --buy-ram-kbytes and --buy-ram-bytes cannot be set at the same time" );
               action buyram = !buy_ram_eos.empty() ? create_buyram(name(creator), name(account_name), to_asset(buy_ram_eos))
                  : create_buyrambytes(name(creator), name(account_name), (buy_ram_bytes_in_kbytes) ? (buy_ram_bytes_in_kbytes * 1024) : buy_ram_bytes);
               auto net = to_asset(stake_net);
               auto cpu = to_asset(stake_cpu);
               if ( net.get_amount() != 0 || cpu.get_amount() != 0 ) {
                  action delegate = create_delegate( name(creator), name(account_name), net, cpu, transfer);
                  send_actions( { create, buyram, delegate } );
               } else {
                  send_actions( { create, buyram } );
               }
            } else {
               send_actions( { create } );
            }
      });
   }
};

struct unregister_producer_subcommand {
   string producer_str;

   unregister_producer_subcommand(CLI::App* actionRoot) {
      auto unregister_producer = actionRoot->add_subcommand("unregprod", localized("Unregister an existing producer"));
      unregister_producer->add_option("account", producer_str, localized("The account to unregister as a producer"))->required();
      add_standard_transaction_options_plus_signing(unregister_producer, "account@active");

      unregister_producer->callback([this] {
         fc::variant act_payload = fc::mutable_variant_object()
                  ("producer", producer_str);

         auto accountPermissions = get_account_permissions(tx_permission, {name(producer_str), config::active_name});
         send_actions({create_action(accountPermissions, config::system_account_name, "unregprod"_n, act_payload)}, signing_keys_opt.get_keys());
      });
   }
};

struct vote_producer_proxy_subcommand {
   string voter_str;
   string proxy_str;

   vote_producer_proxy_subcommand(CLI::App* actionRoot) {
      auto vote_proxy = actionRoot->add_subcommand("proxy", localized("Vote your stake through a proxy"));
      vote_proxy->add_option("voter", voter_str, localized("The voting account"))->required();
      vote_proxy->add_option("proxy", proxy_str, localized("The proxy account"))->required();
      add_standard_transaction_options_plus_signing(vote_proxy, "voter@active");

      vote_proxy->callback([this] {
         fc::variant act_payload = fc::mutable_variant_object()
                  ("voter", voter_str)
                  ("proxy", proxy_str)
                  ("producers", std::vector<account_name>{});
         auto accountPermissions = get_account_permissions(tx_permission, {name(voter_str), config::active_name});
         send_actions({create_action(accountPermissions, config::system_account_name, "voteproducer"_n, act_payload)}, signing_keys_opt.get_keys());
      });
   }
};

struct vote_producers_subcommand {
   string voter_str;
   vector<std::string> producer_names;

   vote_producers_subcommand(CLI::App* actionRoot) {
      auto vote_producers = actionRoot->add_subcommand("prods", localized("Vote for one or more producers"));
      vote_producers->add_option("voter", voter_str, localized("The voting account"))->required();
      vote_producers->add_option("producers", producer_names, localized("The account(s) to vote for. All options from this position and following will be treated as the producer list."))->required();
      add_standard_transaction_options_plus_signing(vote_producers, "voter@active");

      vote_producers->callback([this] {

         std::sort( producer_names.begin(), producer_names.end() );

         fc::variant act_payload = fc::mutable_variant_object()
                  ("voter", voter_str)
                  ("proxy", "")
                  ("producers", producer_names);
         auto accountPermissions = get_account_permissions(tx_permission, {name(voter_str), config::active_name});
         send_actions({create_action(accountPermissions, config::system_account_name, "voteproducer"_n, act_payload)}, signing_keys_opt.get_keys());
      });
   }
};

struct approve_producer_subcommand {
   string voter;
   string producer_name;

   approve_producer_subcommand(CLI::App* actionRoot) {
      auto approve_producer = actionRoot->add_subcommand("approve", localized("Add one producer to list of voted producers"));
      approve_producer->add_option("voter", voter, localized("The voting account"))->required();
      approve_producer->add_option("producer", producer_name, localized("The account to vote for"))->required();
      add_standard_transaction_options_plus_signing(approve_producer, "voter@active");

      approve_producer->callback([this] {
            auto result = call(get_table_func, fc::mutable_variant_object("json", true)
                               ("code", name(config::system_account_name).to_string())
                               ("scope", name(config::system_account_name).to_string())
                               ("table", "voters")
                               ("table_key", "owner")
                               ("lower_bound", name(voter).to_uint64_t())
                               ("upper_bound", name(voter).to_uint64_t() + 1)
                               // Less than ideal upper_bound usage preserved so cleos can still work with old buggy nodeos versions
                               // Change to voter.value when cleos no longer needs to support nodeos versions older than 1.5.0
                               ("limit", 1)
            );
            auto res = result.as<eosio::chain_apis::read_only::get_table_rows_result>();
            // Condition in if statement below can simply be res.rows.empty() when cleos no longer needs to support nodeos versions older than 1.5.0
            // Although since this subcommand will actually change the voter's vote, it is probably better to just keep this check to protect
            //  against future potential chain_plugin bugs.
            if( res.rows.empty() || res.rows[0].get_object()["owner"].as_string() != name(voter).to_string() ) {
               std::cerr << "Voter info not found for account " << voter << std::endl;
               return;
            }
            EOS_ASSERT( 1 == res.rows.size(), multiple_voter_info, "More than one voter_info for account" );
            auto prod_vars = res.rows[0]["producers"].get_array();
            vector<eosio::name> prods;
            for ( auto& x : prod_vars ) {
               prods.push_back( name(x.as_string()) );
            }
            prods.push_back( name(producer_name) );
            std::sort( prods.begin(), prods.end() );
            auto it = std::unique( prods.begin(), prods.end() );
            if (it != prods.end() ) {
               std::cerr << "Producer \"" << producer_name << "\" is already on the list." << std::endl;
               return;
            }
            fc::variant act_payload = fc::mutable_variant_object()
               ("voter", voter)
               ("proxy", "")
               ("producers", prods);
            auto accountPermissions = get_account_permissions(tx_permission, {name(voter), config::active_name});
            send_actions({create_action(accountPermissions, config::system_account_name, "voteproducer"_n, act_payload)}, signing_keys_opt.get_keys());
      });
   }
};

struct unapprove_producer_subcommand {
   string voter;
   string producer_name;

   unapprove_producer_subcommand(CLI::App* actionRoot) {
      auto approve_producer = actionRoot->add_subcommand("unapprove", localized("Remove one producer from list of voted producers"));
      approve_producer->add_option("voter", voter, localized("The voting account"))->required();
      approve_producer->add_option("producer", producer_name, localized("The account to remove from voted producers"))->required();
      add_standard_transaction_options_plus_signing(approve_producer, "voter@active");

      approve_producer->callback([this] {
            auto result = call(get_table_func, fc::mutable_variant_object("json", true)
                               ("code", name(config::system_account_name).to_string())
                               ("scope", name(config::system_account_name).to_string())
                               ("table", "voters")
                               ("table_key", "owner")
                               ("lower_bound", name(voter).to_uint64_t())
                               ("upper_bound", name(voter).to_uint64_t() + 1)
                               // Less than ideal upper_bound usage preserved so cleos can still work with old buggy nodeos versions
                               // Change to voter.value when cleos no longer needs to support nodeos versions older than 1.5.0
                               ("limit", 1)
            );
            auto res = result.as<eosio::chain_apis::read_only::get_table_rows_result>();
            // Condition in if statement below can simply be res.rows.empty() when cleos no longer needs to support nodeos versions older than 1.5.0
            // Although since this subcommand will actually change the voter's vote, it is probably better to just keep this check to protect
            //  against future potential chain_plugin bugs.
            if( res.rows.empty() || res.rows[0].get_object()["owner"].as_string() != name(voter).to_string() ) {
               std::cerr << "Voter info not found for account " << voter << std::endl;
               return;
            }
            EOS_ASSERT( 1 == res.rows.size(), multiple_voter_info, "More than one voter_info for account" );
            auto prod_vars = res.rows[0]["producers"].get_array();
            vector<eosio::name> prods;
            for ( auto& x : prod_vars ) {
               prods.push_back( name(x.as_string()) );
            }
            auto it = std::remove( prods.begin(), prods.end(), name(producer_name) );
            if (it == prods.end() ) {
               std::cerr << "Cannot remove: producer \"" << producer_name << "\" is not on the list." << std::endl;
               return;
            }
            prods.erase( it, prods.end() ); //should always delete only one element
            fc::variant act_payload = fc::mutable_variant_object()
               ("voter", voter)
               ("proxy", "")
               ("producers", prods);
            auto accountPermissions = get_account_permissions(tx_permission, {name(voter), config::active_name});
            send_actions({create_action(accountPermissions, config::system_account_name, "voteproducer"_n, act_payload)}, signing_keys_opt.get_keys());
      });
   }
};

struct list_producers_subcommand {
   bool print_json = false;
   uint32_t limit = 50;
   std::string lower;

   list_producers_subcommand(CLI::App* actionRoot) {
      auto list_producers = actionRoot->add_subcommand("listproducers", localized("List producers"));
      list_producers->add_flag("--json,-j", print_json, localized("Output in JSON format"));
      list_producers->add_option("-l,--limit", limit, localized("The maximum number of rows to return"));
      list_producers->add_option("-L,--lower", lower, localized("Lower bound value of key, defaults to first"));
      list_producers->callback([this] {
         auto rawResult = call(get_producers_func, fc::mutable_variant_object
            ("json", true)("lower_bound", lower)("limit", limit));
         if ( print_json ) {
            std::cout << fc::json::to_pretty_string(rawResult) << std::endl;
            return;
         }
         auto result = rawResult.as<eosio::chain_apis::read_only::get_producers_result>();
         if ( result.rows.empty() ) {
            std::cout << "No producers found" << std::endl;
            return;
         }
         auto weight = result.total_producer_vote_weight;
         if ( !weight )
            weight = 1;
         printf("%-13s %-57s %-59s %s\n", "Producer", "Producer key", "Url", "Scaled votes");
         for ( auto& row : result.rows )
            printf("%-13.13s %-57.57s %-59.59s %1.4f\n",
                   row["owner"].as_string().c_str(),
                   row["producer_key"].as_string().c_str(),
                   clean_output( row["url"].as_string() ).c_str(),
                   row["total_votes"].as_double() / weight);
         if ( !result.more.empty() )
            std::cout << "-L " << clean_output( result.more ) << " for more" << std::endl;
      });
   }
};

struct get_schedule_subcommand {
   bool print_json = false;

   void print(const char* name, const fc::variant& schedule) {
      if (schedule.is_null()) {
         printf("%s schedule empty\n\n", name);
         return;
      }
      printf("%s schedule version %s\n", name, schedule["version"].as_string().c_str());
      printf("    %-13s %s\n", "Producer", "Producer Authority");
      printf("    %-13s %s\n", "=============", "==================");
      for( auto& row: schedule["producers"].get_array() ) {
         if( row.get_object().contains("block_signing_key") ) {
            // pre 2.0
            printf( "    %-13s %s\n", row["producer_name"].as_string().c_str(), row["block_signing_key"].as_string().c_str() );
         } else {
            printf( "    %-13s ", row["producer_name"].as_string().c_str() );
            auto a = row["authority"].as<block_signing_authority>();
            static_assert( std::is_same<decltype(a), std::variant<block_signing_authority_v0>>::value,
                           "Updates maybe needed if block_signing_authority changes" );
            block_signing_authority_v0 auth = std::get<block_signing_authority_v0>(a);
            printf( "%s\n", fc::json::to_string( auth, fc::time_point::maximum() ).c_str() );
         }
      }
      printf("\n");
   }

   get_schedule_subcommand(CLI::App* actionRoot) {
      auto get_schedule = actionRoot->add_subcommand("schedule", localized("Retrieve the producer schedule"));
      get_schedule->add_flag("--json,-j", print_json, localized("Output in JSON format"));
      get_schedule->callback([this] {
         auto result = call(get_schedule_func, fc::mutable_variant_object());
         if ( print_json ) {
            std::cout << fc::json::to_pretty_string(result) << std::endl;
            return;
         }
         print("active", result["active"]);
         print("pending", result["pending"]);
         print("proposed", result["proposed"]);
      });
   }
};

struct get_transaction_id_subcommand {
   string trx_to_check;

   get_transaction_id_subcommand(CLI::App* actionRoot) {
      auto get_transaction_id = actionRoot->add_subcommand("transaction_id", localized("Get transaction id given transaction object"));
      get_transaction_id->add_option("transaction", trx_to_check, localized("The JSON string or filename defining the transaction which transaction id we want to retrieve"))->required();

      get_transaction_id->callback([&] {
         try {
            fc::variant trx_var = json_from_file_or_string(trx_to_check);
            if( trx_var.is_object() ) {
               fc::variant_object& vo = trx_var.get_object();
               // if actions.data & actions.hex_data provided, use the hex_data since only currently support unexploded data
               if( vo.contains("actions") ) {
                  if( vo["actions"].is_array() ) {
                     fc::mutable_variant_object mvo = vo;
                     fc::variants& action_variants = mvo["actions"].get_array();
                     for( auto& action_v : action_variants ) {
                        if( !action_v.is_object() ) {
                           std::cerr << "Empty 'action' in transaction" << endl;
                           return;
                        }
                        fc::variant_object& action_vo = action_v.get_object();
                        if( action_vo.contains( "data" ) && action_vo.contains( "hex_data" ) ) {
                           fc::mutable_variant_object maction_vo = action_vo;
                           maction_vo["data"] = maction_vo["hex_data"];
                           action_vo = maction_vo;
                           vo = mvo;
                        } else if( action_vo.contains( "data" ) ) {
                           if( !action_vo["data"].is_string() ) {
                              std::cerr << "get transaction_id only supports un-exploded 'data' (hex form)" << std::endl;
                              return;
                           }
                        }
                     }
                  } else {
                     std::cerr << "transaction json 'actions' is not an array" << std::endl;
                     return;
                  }
               } else {
                  std::cerr << "transaction json does not include 'actions'" << std::endl;
                  return;
               }
               auto trx = trx_var.as<transaction>();
               transaction_id_type id = trx.id();
               if( id == transaction().id() ) {
                  std::cerr << "file/string does not represent a transaction" << std::endl;
               } else {
                  std::cout << string( id ) << std::endl;
               }
            } else {
               std::cerr << "file/string does not represent a transaction" << std::endl;
            }
         } EOS_RETHROW_EXCEPTIONS(transaction_type_exception, "Fail to parse transaction JSON '${data}'", ("data",trx_to_check))
      });
   }
};

struct delegate_bandwidth_subcommand {
   string from_str;
   string receiver_str;
   string stake_net_amount;
   string stake_cpu_amount;
   string stake_storage_amount;
   string buy_ram_amount;
   uint32_t buy_ram_bytes = 0;
   bool transfer = false;

   delegate_bandwidth_subcommand(CLI::App* actionRoot) {
      auto delegate_bandwidth = actionRoot->add_subcommand("delegatebw", localized("Delegate bandwidth"));
      delegate_bandwidth->add_option("from", from_str, localized("The account to delegate bandwidth from"))->required();
      delegate_bandwidth->add_option("receiver", receiver_str, localized("The account to receive the delegated bandwidth"))->required();
      delegate_bandwidth->add_option("stake_net_quantity", stake_net_amount, localized("The amount of tokens to stake for network bandwidth"))->required();
      delegate_bandwidth->add_option("stake_cpu_quantity", stake_cpu_amount, localized("The amount of tokens to stake for CPU bandwidth"))->required();
      delegate_bandwidth->add_option("--buyram", buy_ram_amount, localized("The amount of tokens to buy RAM with"));
      delegate_bandwidth->add_option("--buy-ram-bytes", buy_ram_bytes, localized("The amount of RAM to buy in bytes"));
      delegate_bandwidth->add_flag("--transfer", transfer, localized("Transfer voting power and right to unstake tokens to receiver"));
      add_standard_transaction_options_plus_signing(delegate_bandwidth, "from@active");

      delegate_bandwidth->callback([this] {
         fc::variant act_payload = fc::mutable_variant_object()
                  ("from", from_str)
                  ("receiver", receiver_str)
                  ("stake_net_quantity", to_asset(stake_net_amount))
                  ("stake_cpu_quantity", to_asset(stake_cpu_amount))
                  ("transfer", transfer);
         auto accountPermissions = get_account_permissions(tx_permission, {name(from_str), config::active_name});
         std::vector<chain::action> acts{create_action(accountPermissions, config::system_account_name, "delegatebw"_n, act_payload)};
         EOSC_ASSERT( !(buy_ram_amount.size()) || !buy_ram_bytes, "ERROR: --buyram and --buy-ram-bytes cannot be set at the same time" );
         if (buy_ram_amount.size()) {
            acts.push_back( create_buyram(name(from_str), name(receiver_str), to_asset(buy_ram_amount)) );
         } else if (buy_ram_bytes) {
            acts.push_back( create_buyrambytes(name(from_str), name(receiver_str), buy_ram_bytes) );
         }
         send_actions(std::move(acts), signing_keys_opt.get_keys());
      });
   }
};

struct undelegate_bandwidth_subcommand {
   string from_str;
   string receiver_str;
   string unstake_net_amount;
   string unstake_cpu_amount;
   uint64_t unstake_storage_bytes;

   undelegate_bandwidth_subcommand(CLI::App* actionRoot) {
      auto undelegate_bandwidth = actionRoot->add_subcommand("undelegatebw", localized("Undelegate bandwidth"));
      undelegate_bandwidth->add_option("from", from_str, localized("The account undelegating bandwidth"))->required();
      undelegate_bandwidth->add_option("receiver", receiver_str, localized("The account to undelegate bandwidth from"))->required();
      undelegate_bandwidth->add_option("unstake_net_quantity", unstake_net_amount, localized("The amount of tokens to undelegate for network bandwidth"))->required();
      undelegate_bandwidth->add_option("unstake_cpu_quantity", unstake_cpu_amount, localized("The amount of tokens to undelegate for CPU bandwidth"))->required();
      add_standard_transaction_options_plus_signing(undelegate_bandwidth, "from@active");

      undelegate_bandwidth->callback([this] {
         fc::variant act_payload = fc::mutable_variant_object()
                  ("from", from_str)
                  ("receiver", receiver_str)
                  ("unstake_net_quantity", to_asset(unstake_net_amount))
                  ("unstake_cpu_quantity", to_asset(unstake_cpu_amount));
         auto accountPermissions = get_account_permissions(tx_permission, {name(from_str), config::active_name});
         send_actions({create_action(accountPermissions, config::system_account_name, "undelegatebw"_n, act_payload)}, signing_keys_opt.get_keys());
      });
   }
};

struct bidname_subcommand {
   string bidder_str;
   string newname_str;
   string bid_amount;
   bidname_subcommand(CLI::App *actionRoot) {
      auto bidname = actionRoot->add_subcommand("bidname", localized("Name bidding"));
      bidname->add_option("bidder", bidder_str, localized("The bidding account"))->required();
      bidname->add_option("newname", newname_str, localized("The bidding name"))->required();
      bidname->add_option("bid", bid_amount, localized("The amount of tokens to bid"))->required();
      add_standard_transaction_options_plus_signing(bidname, "bidder@active");

      bidname->callback([this] {
         fc::variant act_payload = fc::mutable_variant_object()
                  ("bidder", bidder_str)
                  ("newname", newname_str)
                  ("bid", to_asset(bid_amount));
         auto accountPermissions = get_account_permissions(tx_permission, {name(bidder_str), config::active_name});
         send_actions({create_action(accountPermissions, config::system_account_name, "bidname"_n, act_payload)}, signing_keys_opt.get_keys());
      });
   }
};

struct bidname_info_subcommand {
   bool print_json = false;
   string newname;
   bidname_info_subcommand(CLI::App* actionRoot) {
      auto list_producers = actionRoot->add_subcommand("bidnameinfo", localized("Get bidname info"));
      list_producers->add_flag("--json,-j", print_json, localized("Output in JSON format"));
      list_producers->add_option("newname", newname, localized("The bidding name"))->required();
      list_producers->callback([this] {
         auto rawResult = call(get_table_func, fc::mutable_variant_object("json", true)
                               ("code", name(config::system_account_name).to_string())
                               ("scope", name(config::system_account_name).to_string())
                               ("table", "namebids")
                               ("lower_bound", name(newname).to_uint64_t())
                               ("upper_bound", name(newname).to_uint64_t() + 1)
                               // Less than ideal upper_bound usage preserved so cleos can still work with old buggy nodeos versions
                               // Change to newname.value when cleos no longer needs to support nodeos versions older than 1.5.0
                               ("limit", 1));
         if ( print_json ) {
            std::cout << fc::json::to_pretty_string(rawResult) << std::endl;
            return;
         }
         auto result = rawResult.as<eosio::chain_apis::read_only::get_table_rows_result>();
         // Condition in if statement below can simply be res.rows.empty() when cleos no longer needs to support nodeos versions older than 1.5.0
         if( result.rows.empty() || result.rows[0].get_object()["newname"].as_string() != name(newname).to_string() ) {
            std::cout << "No bidname record found" << std::endl;
            return;
         }
         const auto& row = result.rows[0];
         string time = row["last_bid_time"].as_string();
         try {
             time = (string)fc::time_point(fc::microseconds(to_uint64(time)));
         } catch (fc::parse_error_exception&) {
         }
         int64_t bid = row["high_bid"].as_int64();
         std::cout << std::left << std::setw(18) << "bidname:" << std::right << std::setw(24) << row["newname"].as_string() << "\n"
                   << std::left << std::setw(18) << "highest bidder:" << std::right << std::setw(24) << row["high_bidder"].as_string() << "\n"
                   << std::left << std::setw(18) << "highest bid:" << std::right << std::setw(24) << (bid > 0 ? bid : -bid) << "\n"
                   << std::left << std::setw(18) << "last bid time:" << std::right << std::setw(24) << time << std::endl;
         if (bid < 0) std::cout << "This auction has already closed" << std::endl;
      });
   }
};

struct list_bw_subcommand {
   string account;
   bool print_json = false;

   list_bw_subcommand(CLI::App* actionRoot) {
      auto list_bw = actionRoot->add_subcommand("listbw", localized("List delegated bandwidth"));
      list_bw->add_option("account", account, localized("The account delegated bandwidth"))->required();
      list_bw->add_flag("--json,-j", print_json, localized("Output in JSON format") );

      list_bw->callback([this] {
            //get entire table in scope of user account
            auto result = call(get_table_func, fc::mutable_variant_object("json", true)
                               ("code", name(config::system_account_name).to_string())
                               ("scope", name(account).to_string())
                               ("table", "delband")
            );
            if (!print_json) {
               auto res = result.as<eosio::chain_apis::read_only::get_table_rows_result>();
               if ( !res.rows.empty() ) {
                  std::cout << std::setw(13) << std::left << "Receiver" << std::setw(21) << std::left << "Net bandwidth"
                            << std::setw(21) << std::left << "CPU bandwidth" << std::endl;
                  for ( auto& r : res.rows ){
                     std::cout << std::setw(13) << std::left << r["to"].as_string()
                               << std::setw(21) << std::left << r["net_weight"].as_string()
                               << std::setw(21) << std::left << r["cpu_weight"].as_string()
                               << std::endl;
                  }
               } else {
                  std::cerr << "Delegated bandwidth not found" << std::endl;
               }
            } else {
               std::cout << fc::json::to_pretty_string(result) << std::endl;
            }
      });
   }
};

struct buyram_subcommand {
   string from_str;
   string receiver_str;
   string amount;
   bool kbytes = false;
   bool bytes = false;

   buyram_subcommand(CLI::App* actionRoot) {
      auto buyram = actionRoot->add_subcommand("buyram", localized("Buy RAM"));
      buyram->add_option("payer", from_str, localized("The account paying for RAM"))->required();
      buyram->add_option("receiver", receiver_str, localized("The account receiving bought RAM"))->required();
      buyram->add_option("amount", amount, localized("The amount of tokens to pay for RAM, or number of bytes/kibibytes of RAM if --bytes/--kbytes is set"))->required();
      buyram->add_flag("--kbytes,-k", kbytes, localized("The amount to buy in kibibytes (KiB)"));
      buyram->add_flag("--bytes,-b", bytes, localized("The amount to buy in bytes"));
      add_standard_transaction_options_plus_signing(buyram, "payer@active");
      buyram->callback([this] {
         EOSC_ASSERT( !kbytes || !bytes, "ERROR: --kbytes and --bytes cannot be set at the same time" );
         if (kbytes || bytes) {
            send_actions( { create_buyrambytes(name(from_str), name(receiver_str), fc::to_uint64(amount) * ((kbytes) ? 1024ull : 1ull)) }, signing_keys_opt.get_keys());
         } else {
            send_actions( { create_buyram(name(from_str), name(receiver_str), to_asset(amount)) }, signing_keys_opt.get_keys());
         }
      });
   }
};

struct sellram_subcommand {
   string from_str;
   string receiver_str;
   uint64_t amount;

   sellram_subcommand(CLI::App* actionRoot) {
      auto sellram = actionRoot->add_subcommand("sellram", localized("Sell RAM"));
      sellram->add_option("account", receiver_str, localized("The account to receive tokens for sold RAM"))->required();
      sellram->add_option("bytes", amount, localized("The amount of RAM bytes to sell"))->required();
      add_standard_transaction_options_plus_signing(sellram, "account@active");

      sellram->callback([this] {
            fc::variant act_payload = fc::mutable_variant_object()
               ("account", receiver_str)
               ("bytes", amount);
            auto accountPermissions = get_account_permissions(tx_permission, {name(receiver_str), config::active_name});
            send_actions({create_action(accountPermissions, config::system_account_name, "sellram"_n, act_payload)}, signing_keys_opt.get_keys());
         });
   }
};

struct claimrewards_subcommand {
   string owner;

   claimrewards_subcommand(CLI::App* actionRoot) {
      auto claim_rewards = actionRoot->add_subcommand("claimrewards", localized("Claim producer rewards"));
      claim_rewards->add_option("owner", owner, localized("The account to claim rewards for"))->required();
      add_standard_transaction_options_plus_signing(claim_rewards, "owner@active");

      claim_rewards->callback([this] {
         fc::variant act_payload = fc::mutable_variant_object()
                  ("owner", owner);
         auto accountPermissions = get_account_permissions(tx_permission, {name(owner), config::active_name});
         send_actions({create_action(accountPermissions, config::system_account_name, "claimrewards"_n, act_payload)}, signing_keys_opt.get_keys());
      });
   }
};

struct regproxy_subcommand {
   string proxy;

   regproxy_subcommand(CLI::App* actionRoot) {
      auto register_proxy = actionRoot->add_subcommand("regproxy", localized("Register an account as a proxy (for voting)"));
      register_proxy->add_option("proxy", proxy, localized("The proxy account to register"))->required();
      add_standard_transaction_options_plus_signing(register_proxy, "proxy@active");

      register_proxy->callback([this] {
         fc::variant act_payload = fc::mutable_variant_object()
                  ("proxy", proxy)
                  ("isproxy", true);
         auto accountPermissions = get_account_permissions(tx_permission, {name(proxy), config::active_name});
         send_actions({create_action(accountPermissions, config::system_account_name, "regproxy"_n, act_payload)}, signing_keys_opt.get_keys());
      });
   }
};

struct unregproxy_subcommand {
   string proxy;

   unregproxy_subcommand(CLI::App* actionRoot) {
      auto unregister_proxy = actionRoot->add_subcommand("unregproxy", localized("Unregister an account as a proxy (for voting)"));
      unregister_proxy->add_option("proxy", proxy, localized("The proxy account to unregister"))->required();
      add_standard_transaction_options_plus_signing(unregister_proxy, "proxy@active");

      unregister_proxy->callback([this] {
         fc::variant act_payload = fc::mutable_variant_object()
                  ("proxy", proxy)
                  ("isproxy", false);
         auto accountPermissions = get_account_permissions(tx_permission, {name(proxy), config::active_name});
         send_actions({create_action(accountPermissions, config::system_account_name, "regproxy"_n, act_payload)}, signing_keys_opt.get_keys());
      });
   }
};

struct canceldelay_subcommand {
   string canceling_account;
   string canceling_permission;
   string trx_id;

   canceldelay_subcommand(CLI::App* actionRoot) {
      auto cancel_delay = actionRoot->add_subcommand("canceldelay", localized("Cancel a delayed transaction"));
      cancel_delay->add_option("canceling_account", canceling_account, localized("Account from authorization on the original delayed transaction"))->required();
      cancel_delay->add_option("canceling_permission", canceling_permission, localized("Permission from authorization on the original delayed transaction"))->required();
      cancel_delay->add_option("trx_id", trx_id, localized("The transaction id of the original delayed transaction"))->required();
      add_standard_transaction_options_plus_signing(cancel_delay, "canceling_account@canceling_permission");

      cancel_delay->callback([this] {
         auto canceling_auth = permission_level{name(canceling_account), name(canceling_permission)};
         fc::variant act_payload = fc::mutable_variant_object()
                  ("canceling_auth", canceling_auth)
                  ("trx_id", trx_id);
         auto accountPermissions = get_account_permissions(tx_permission, canceling_auth);
         send_actions({create_action(accountPermissions, config::system_account_name, "canceldelay"_n, act_payload)}, signing_keys_opt.get_keys());
      });
   }
};

struct deposit_subcommand {
   string owner_str;
   string amount_str;
   const name act_name{ "deposit"_n };

   deposit_subcommand(CLI::App* actionRoot) {
      auto deposit = actionRoot->add_subcommand("deposit", localized("Deposit into owner's REX fund by transfering from owner's liquid token balance"));
      deposit->add_option("owner",  owner_str,  localized("Account which owns the REX fund"))->required();
      deposit->add_option("amount", amount_str, localized("Amount to be deposited into REX fund"))->required();
      add_standard_transaction_options_plus_signing(deposit, "owner@active");
      deposit->callback([this] {
         fc::variant act_payload = fc::mutable_variant_object()
            ("owner",  owner_str)
            ("amount", amount_str);
         auto accountPermissions = get_account_permissions(tx_permission, {name(owner_str), config::active_name});
         send_actions({create_action(accountPermissions, config::system_account_name, act_name, act_payload)}, signing_keys_opt.get_keys());
      });
   }
};

struct withdraw_subcommand {
   string owner_str;
   string amount_str;
   const name act_name{ "withdraw"_n };

   withdraw_subcommand(CLI::App* actionRoot) {
      auto withdraw = actionRoot->add_subcommand("withdraw", localized("Withdraw from owner's REX fund by transfering to owner's liquid token balance"));
      withdraw->add_option("owner",  owner_str,  localized("Account which owns the REX fund"))->required();
      withdraw->add_option("amount", amount_str, localized("Amount to be withdrawn from REX fund"))->required();
      add_standard_transaction_options_plus_signing(withdraw, "owner@active");
      withdraw->callback([this] {
         fc::variant act_payload = fc::mutable_variant_object()
            ("owner",  owner_str)
            ("amount", amount_str);
         auto accountPermissions = get_account_permissions(tx_permission, {name(owner_str), config::active_name});
         send_actions({create_action(accountPermissions, config::system_account_name, act_name, act_payload)}, signing_keys_opt.get_keys());
      });
   }
};

struct buyrex_subcommand {
   string from_str;
   string amount_str;
   const name act_name{ "buyrex"_n };

   buyrex_subcommand(CLI::App* actionRoot) {
      auto buyrex = actionRoot->add_subcommand("buyrex", localized("Buy REX using tokens in owner's REX fund"));
      buyrex->add_option("from",   from_str,   localized("Account buying REX tokens"))->required();
      buyrex->add_option("amount", amount_str, localized("Amount to be taken from REX fund and used in buying REX"))->required();
      add_standard_transaction_options_plus_signing(buyrex, "from@active");
      buyrex->callback([this] {
         fc::variant act_payload = fc::mutable_variant_object()
            ("from",   from_str)
            ("amount", amount_str);
         auto accountPermissions = get_account_permissions(tx_permission, {name(from_str), config::active_name});
         send_actions({create_action(accountPermissions, config::system_account_name, act_name, act_payload)}, signing_keys_opt.get_keys());
      });
   }
};

struct lendrex_subcommand {
   string from_str;
   string amount_str;
   const name act_name1{ "deposit"_n };
   const name act_name2{ "buyrex"_n };

   lendrex_subcommand(CLI::App* actionRoot) {
      auto lendrex = actionRoot->add_subcommand("lendrex", localized("Deposit tokens to REX fund and use the tokens to buy REX"));
      lendrex->add_option("from",   from_str,   localized("Account buying REX tokens"))->required();
      lendrex->add_option("amount", amount_str, localized("Amount of liquid tokens to be used in buying REX"))->required();
      add_standard_transaction_options_plus_signing(lendrex, "from@active");
      lendrex->callback([this] {
         fc::variant act_payload1 = fc::mutable_variant_object()
            ("owner",  from_str)
            ("amount", amount_str);
         fc::variant act_payload2 = fc::mutable_variant_object()
            ("from",   from_str)
            ("amount", amount_str);
         auto accountPermissions = get_account_permissions(tx_permission, {name(from_str), config::active_name});
         send_actions({create_action(accountPermissions, config::system_account_name, act_name1, act_payload1),
                       create_action(accountPermissions, config::system_account_name, act_name2, act_payload2)}, signing_keys_opt.get_keys());
      });
   }
};

struct unstaketorex_subcommand {
   string owner_str;
   string receiver_str;
   string from_net_str;
   string from_cpu_str;
   const name act_name{ "unstaketorex"_n };

   unstaketorex_subcommand(CLI::App* actionRoot) {
      auto unstaketorex = actionRoot->add_subcommand("unstaketorex", localized("Buy REX using staked tokens"));
      unstaketorex->add_option("owner",    owner_str,    localized("Account buying REX tokens"))->required();
      unstaketorex->add_option("receiver", receiver_str, localized("Account that tokens have been staked to"))->required();
      unstaketorex->add_option("from_net", from_net_str, localized("Amount to be unstaked from Net resources and used in REX purchase"))->required();
      unstaketorex->add_option("from_cpu", from_cpu_str, localized("Amount to be unstaked from CPU resources and used in REX purchase"))->required();
      add_standard_transaction_options_plus_signing(unstaketorex, "owner@active");
      unstaketorex->callback([this] {
         fc::variant act_payload = fc::mutable_variant_object()
            ("owner",    owner_str)
            ("receiver", receiver_str)
            ("from_net", from_net_str)
            ("from_cpu", from_cpu_str);
         auto accountPermissions = get_account_permissions(tx_permission, {name(owner_str), config::active_name});
         send_actions({create_action(accountPermissions, config::system_account_name, act_name, act_payload)}, signing_keys_opt.get_keys());
      });
   }
};

struct sellrex_subcommand {
   string from_str;
   string rex_str;
   const name act_name{ "sellrex"_n };

   sellrex_subcommand(CLI::App* actionRoot) {
      auto sellrex = actionRoot->add_subcommand("sellrex", localized("Sell REX tokens"));
      sellrex->add_option("from", from_str, localized("Account selling REX tokens"))->required();
      sellrex->add_option("rex",  rex_str,  localized("Amount of REX tokens to be sold"))->required();
      add_standard_transaction_options_plus_signing(sellrex, "from@active");
      sellrex->callback([this] {
         fc::variant act_payload = fc::mutable_variant_object()
            ("from", from_str)
            ("rex",  rex_str);
         auto accountPermissions = get_account_permissions(tx_permission, {name(from_str), config::active_name});
         send_actions({create_action(accountPermissions, config::system_account_name, act_name, act_payload)}, signing_keys_opt.get_keys());
      });
   }
};

struct cancelrexorder_subcommand {
   string owner_str;
   const name act_name{ "cnclrexorder"_n };

   cancelrexorder_subcommand(CLI::App* actionRoot) {
      auto cancelrexorder = actionRoot->add_subcommand("cancelrexorder", localized("Cancel queued REX sell order if one exists"));
      cancelrexorder->add_option("owner", owner_str, localized("Owner account of sell order"))->required();
      add_standard_transaction_options_plus_signing(cancelrexorder, "owner@active");
      cancelrexorder->callback([this] {
         fc::variant act_payload = fc::mutable_variant_object()("owner", owner_str);
         auto accountPermissions = get_account_permissions(tx_permission, {name(owner_str), config::active_name});
         send_actions({create_action(accountPermissions, config::system_account_name, act_name, act_payload)}, signing_keys_opt.get_keys());
      });
   }
};

struct rentcpu_subcommand {
   string from_str;
   string receiver_str;
   string loan_payment_str;
   string loan_fund_str;
   const name act_name{ "rentcpu"_n };

   rentcpu_subcommand(CLI::App* actionRoot) {
      auto rentcpu = actionRoot->add_subcommand("rentcpu", localized("Rent CPU bandwidth for 30 days"));
      rentcpu->add_option("from",         from_str,         localized("Account paying rent fees"))->required();
      rentcpu->add_option("receiver",     receiver_str,     localized("Account to whom rented CPU bandwidth is staked"))->required();
      rentcpu->add_option("loan_payment", loan_payment_str, localized("Loan fee to be paid, used to calculate amount of rented bandwidth"))->required();
      rentcpu->add_option("loan_fund",    loan_fund_str,    localized("Loan fund to be used in automatic renewal, can be 0 tokens"))->required();
      add_standard_transaction_options_plus_signing(rentcpu, "from@active");
      rentcpu->callback([this] {
         fc::variant act_payload = fc::mutable_variant_object()
            ("from",         from_str)
            ("receiver",     receiver_str)
            ("loan_payment", loan_payment_str)
            ("loan_fund",    loan_fund_str);
         auto accountPermissions = get_account_permissions(tx_permission, {name(from_str), config::active_name});
         send_actions({create_action(accountPermissions, config::system_account_name, act_name, act_payload)}, signing_keys_opt.get_keys());
      });
   }
};

struct rentnet_subcommand {
   string from_str;
   string receiver_str;
   string loan_payment_str;
   string loan_fund_str;
   const name act_name{ "rentnet"_n };

   rentnet_subcommand(CLI::App* actionRoot) {
      auto rentnet = actionRoot->add_subcommand("rentnet", localized("Rent Network bandwidth for 30 days"));
      rentnet->add_option("from",         from_str,         localized("Account paying rent fees"))->required();
      rentnet->add_option("receiver",     receiver_str,     localized("Account to whom rented Network bandwidth is staked"))->required();
      rentnet->add_option("loan_payment", loan_payment_str, localized("Loan fee to be paid, used to calculate amount of rented bandwidth"))->required();
      rentnet->add_option("loan_fund",    loan_fund_str,    localized("Loan fund to be used in automatic renewal, can be 0 tokens"))->required();
      add_standard_transaction_options_plus_signing(rentnet, "from@active");
      rentnet->callback([this] {
         fc::variant act_payload = fc::mutable_variant_object()
            ("from",         from_str)
            ("receiver",     receiver_str)
            ("loan_payment", loan_payment_str)
            ("loan_fund",    loan_fund_str);
         auto accountPermissions = get_account_permissions(tx_permission, {name(from_str), config::active_name});
         send_actions({create_action(accountPermissions, config::system_account_name, act_name, act_payload)}, signing_keys_opt.get_keys());
      });
   }
};

struct fundcpuloan_subcommand {
   string from_str;
   string loan_num_str;
   string payment_str;
   const name act_name{ "fundcpuloan"_n };

   fundcpuloan_subcommand(CLI::App* actionRoot) {
      auto fundcpuloan = actionRoot->add_subcommand("fundcpuloan", localized("Deposit into a CPU loan fund"));
      fundcpuloan->add_option("from",     from_str,     localized("Loan owner"))->required();
      fundcpuloan->add_option("loan_num", loan_num_str, localized("Loan ID"))->required();
      fundcpuloan->add_option("payment",  payment_str,  localized("Amount to be deposited"))->required();
      add_standard_transaction_options_plus_signing(fundcpuloan, "from@active");
      fundcpuloan->callback([this] {
         fc::variant act_payload = fc::mutable_variant_object()
            ("from",     from_str)
            ("loan_num", loan_num_str)
            ("payment",  payment_str);
         auto accountPermissions = get_account_permissions(tx_permission, {name(from_str), config::active_name});
         send_actions({create_action(accountPermissions, config::system_account_name, act_name, act_payload)}, signing_keys_opt.get_keys());
      });
   }
};

struct fundnetloan_subcommand {
   string from_str;
   string loan_num_str;
   string payment_str;
   const name act_name{ "fundnetloan"_n };

   fundnetloan_subcommand(CLI::App* actionRoot) {
      auto fundnetloan = actionRoot->add_subcommand("fundnetloan", localized("Deposit into a Network loan fund"));
      fundnetloan->add_option("from",     from_str,     localized("Loan owner"))->required();
      fundnetloan->add_option("loan_num", loan_num_str, localized("Loan ID"))->required();
      fundnetloan->add_option("payment",  payment_str,  localized("Amount to be deposited"))->required();
      add_standard_transaction_options_plus_signing(fundnetloan, "from@active");
      fundnetloan->callback([this] {
         fc::variant act_payload = fc::mutable_variant_object()
            ("from",     from_str)
            ("loan_num", loan_num_str)
            ("payment",  payment_str);
         auto accountPermissions = get_account_permissions(tx_permission, {name(from_str), config::active_name});
         send_actions({create_action(accountPermissions, config::system_account_name, act_name, act_payload)}, signing_keys_opt.get_keys());
      });
   }
};

struct defcpuloan_subcommand {
   string from_str;
   string loan_num_str;
   string amount_str;
   const name act_name{ "defcpuloan"_n };

   defcpuloan_subcommand(CLI::App* actionRoot) {
      auto defcpuloan = actionRoot->add_subcommand("defundcpuloan", localized("Withdraw from a CPU loan fund"));
      defcpuloan->add_option("from",     from_str,     localized("Loan owner"))->required();
      defcpuloan->add_option("loan_num", loan_num_str, localized("Loan ID"))->required();
      defcpuloan->add_option("amount",   amount_str,  localized("Amount to be withdrawn"))->required();
      add_standard_transaction_options_plus_signing(defcpuloan, "from@active");
      defcpuloan->callback([this] {
         fc::variant act_payload = fc::mutable_variant_object()
            ("from",     from_str)
            ("loan_num", loan_num_str)
            ("amount",   amount_str);
         auto accountPermissions = get_account_permissions(tx_permission, {name(from_str), config::active_name});
         send_actions({create_action(accountPermissions, config::system_account_name, act_name, act_payload)}, signing_keys_opt.get_keys());
      });
   }
};

struct defnetloan_subcommand {
   string from_str;
   string loan_num_str;
   string amount_str;
   const name act_name{ "defnetloan"_n };

   defnetloan_subcommand(CLI::App* actionRoot) {
      auto defnetloan = actionRoot->add_subcommand("defundnetloan", localized("Withdraw from a Network loan fund"));
      defnetloan->add_option("from",     from_str,     localized("Loan owner"))->required();
      defnetloan->add_option("loan_num", loan_num_str, localized("Loan ID"))->required();
      defnetloan->add_option("amount",   amount_str,  localized("Amount to be withdrawn"))->required();
      add_standard_transaction_options_plus_signing(defnetloan, "from@active");
      defnetloan->callback([this] {
         fc::variant act_payload = fc::mutable_variant_object()
            ("from",     from_str)
            ("loan_num", loan_num_str)
            ("amount",   amount_str);
         auto accountPermissions = get_account_permissions(tx_permission, {name(from_str), config::active_name});
         send_actions({create_action(accountPermissions, config::system_account_name, act_name, act_payload)}, signing_keys_opt.get_keys());
      });
   }
};

struct mvtosavings_subcommand {
   string owner_str;
   string rex_str;
   const name act_name{ "mvtosavings"_n };

   mvtosavings_subcommand(CLI::App* actionRoot) {
      auto mvtosavings = actionRoot->add_subcommand("mvtosavings", localized("Move REX tokens to savings bucket"));
      mvtosavings->add_option("owner", owner_str, localized("REX owner"))->required();
      mvtosavings->add_option("rex",   rex_str,   localized("Amount of REX to be moved to savings bucket"))->required();
      add_standard_transaction_options_plus_signing(mvtosavings, "owner@active");
      mvtosavings->callback([this] {
         fc::variant act_payload = fc::mutable_variant_object()
            ("owner", owner_str)
            ("rex",   rex_str);
         auto accountPermissions = get_account_permissions(tx_permission, {name(owner_str), config::active_name});
         send_actions({create_action(accountPermissions, config::system_account_name, act_name, act_payload)}, signing_keys_opt.get_keys());
      });
   }
};

struct mvfrsavings_subcommand {
   string owner_str;
   string rex_str;
   const name act_name{ "mvfrsavings"_n };

   mvfrsavings_subcommand(CLI::App* actionRoot) {
      auto mvfrsavings = actionRoot->add_subcommand("mvfromsavings", localized("Move REX tokens out of savings bucket"));
      mvfrsavings->add_option("owner", owner_str, localized("REX owner"))->required();
      mvfrsavings->add_option("rex",   rex_str,   localized("Amount of REX to be moved out of savings bucket"))->required();
      add_standard_transaction_options_plus_signing(mvfrsavings, "owner@active");
      mvfrsavings->callback([this] {
         fc::variant act_payload = fc::mutable_variant_object()
            ("owner", owner_str)
            ("rex",   rex_str);
         auto accountPermissions = get_account_permissions(tx_permission, {name(owner_str), config::active_name});
         send_actions({create_action(accountPermissions, config::system_account_name, act_name, act_payload)}, signing_keys_opt.get_keys());
      });
   }
};

struct updaterex_subcommand {
   string owner_str;
   const name act_name{ "updaterex"_n };

   updaterex_subcommand(CLI::App* actionRoot) {
      auto updaterex = actionRoot->add_subcommand("updaterex", localized("Update REX owner vote stake and vote weight"));
      updaterex->add_option("owner", owner_str, localized("REX owner"))->required();
      add_standard_transaction_options_plus_signing(updaterex, "owner@active");
      updaterex->callback([this] {
         fc::variant act_payload = fc::mutable_variant_object()("owner", owner_str);
         auto accountPermissions = get_account_permissions(tx_permission, {name(owner_str), config::active_name});
         send_actions({create_action(accountPermissions, config::system_account_name, act_name, act_payload)}, signing_keys_opt.get_keys());
      });
   }
};

struct consolidate_subcommand {
   string owner_str;
   const name act_name{ "consolidate"_n };

   consolidate_subcommand(CLI::App* actionRoot) {
      auto consolidate = actionRoot->add_subcommand("consolidate", localized("Consolidate REX maturity buckets into one that matures in 4 days"));
      consolidate->add_option("owner", owner_str, localized("REX owner"))->required();
      add_standard_transaction_options_plus_signing(consolidate, "owner@active");
      consolidate->callback([this] {
         fc::variant act_payload = fc::mutable_variant_object()("owner", owner_str);
         auto accountPermissions = get_account_permissions(tx_permission, {name(owner_str), config::active_name});
         send_actions({create_action(accountPermissions, config::system_account_name, act_name, act_payload)}, signing_keys_opt.get_keys());
      });
   }
};

struct rexexec_subcommand {
   string user_str;
   string max_str;
   const name act_name{ "rexexec"_n };

   rexexec_subcommand(CLI::App* actionRoot) {
      auto rexexec = actionRoot->add_subcommand("rexexec", localized("Perform REX maintenance by processing expired loans and unfilled sell orders"));
      rexexec->add_option("user", user_str, localized("User executing the action"))->required();
      rexexec->add_option("max",  max_str,  localized("Maximum number of CPU loans, Network loans, and sell orders to be processed"))->required();
      add_standard_transaction_options_plus_signing(rexexec, "user@active");
      rexexec->callback([this] {
            fc::variant act_payload = fc::mutable_variant_object()
               ("user", user_str)
               ("max",  max_str);
         auto accountPermissions = get_account_permissions(tx_permission, {name(user_str), config::active_name});
         send_actions({create_action(accountPermissions, config::system_account_name, act_name, act_payload)}, signing_keys_opt.get_keys());
      });
   }
};

struct closerex_subcommand {
   string owner_str;
   const name act_name{ "closerex"_n };

   closerex_subcommand(CLI::App* actionRoot) {
      auto closerex = actionRoot->add_subcommand("closerex", localized("Delete unused REX-related user table entries"));
      closerex->add_option("owner", owner_str, localized("REX owner"))->required();
      add_standard_transaction_options_plus_signing(closerex, "owner@active");
      closerex->callback([this] {
         fc::variant act_payload = fc::mutable_variant_object()("owner", owner_str);
         auto accountPermissions = get_account_permissions(tx_permission, {name(owner_str), config::active_name});
         send_actions({create_action(accountPermissions, config::system_account_name, act_name, act_payload)}, signing_keys_opt.get_keys());
      });
   }
};

struct activate_subcommand {
   string feature_name_str;

   activate_subcommand(CLI::App* actionRoot) {
      auto activate = actionRoot->add_subcommand("activate", localized("Activate system feature by feature name eg: KV_DATABASE"));
      activate->add_option("feature",  feature_name_str,  localized("The system feature name to be activated, must be one of below(lowercase also works):\nPREACTIVATE_FEATURE\nONLY_LINK_TO_EXISTING_PERMISSION\nFORWARD_SETCODE\nKV_DATABASE\nWTMSIG_BLOCK_SIGNATURES\nREPLACE_DEFERRED\nNO_DUPLICATE_DEFERRED_ID\nRAM_RESTRICTIONS\nWEBAUTHN_KEY\nBLOCKCHAIN_PARAMETERS\nDISALLOW_EMPTY_PRODUCER_SCHEDULE\nONLY_BILL_FIRST_AUTHORIZER\nRESTRICT_ACTION_TO_SELF\nCONFIGURABLE_WASM_LIMITS\nACTION_RETURN_VALUE\nFIX_LINKAUTH_RESTRICTION\nGET_SENDER"))->required();
      activate->fallthrough(false);
      activate->callback([this] {
         /// map feature name to feature digest
         std::unordered_map<std::string, std::string> map_name_digest{
            {"PREACTIVATE_FEATURE",              "0ec7e080177b2c02b278d5088611686b49d739925a92d9bfcacd7fc6b74053bd"},
            {"ONLY_LINK_TO_EXISTING_PERMISSION", "1a99a59d87e06e09ec5b028a9cbb7749b4a5ad8819004365d02dc4379a8b7241"},
            {"FORWARD_SETCODE",                  "2652f5f96006294109b3dd0bbde63693f55324af452b799ee137a81a905eed25"},
            {"KV_DATABASE",                      "825ee6288fb1373eab1b5187ec2f04f6eacb39cb3a97f356a07c91622dd61d16"},
            {"WTMSIG_BLOCK_SIGNATURES",          "299dcb6af692324b899b39f16d5a530a33062804e41f09dc97e9f156b4476707"},
            {"REPLACE_DEFERRED",                 "ef43112c6543b88db2283a2e077278c315ae2c84719a8b25f25cc88565fbea99"},
            {"NO_DUPLICATE_DEFERRED_ID",         "4a90c00d55454dc5b059055ca213579c6ea856967712a56017487886a4d4cc0f"},
            {"RAM_RESTRICTIONS",                 "4e7bf348da00a945489b2a681749eb56f5de00b900014e137ddae39f48f69d67"},
            {"WEBAUTHN_KEY",                     "4fca8bd82bbd181e714e283f83e1b45d95ca5af40fb89ad3977b653c448f78c2"},
            {"BLOCKCHAIN_PARAMETERS",            "5443fcf88330c586bc0e5f3dee10e7f63c76c00249c87fe4fbf7f38c082006b4"},
            {"DISALLOW_EMPTY_PRODUCER_SCHEDULE", "68dcaa34c0517d19666e6b33add67351d8c5f69e999ca1e37931bc410a297428"},
            {"ONLY_BILL_FIRST_AUTHORIZER",       "8ba52fe7a3956c5cd3a656a3174b931d3bb2abb45578befc59f283ecd816a405"},
            {"RESTRICT_ACTION_TO_SELF",          "ad9e3d8f650687709fd68f4b90b41f7d825a365b02c23a636cef88ac2ac00c43"},
            {"CONFIGURABLE_WASM_LIMITS",         "bf61537fd21c61a60e542a5d66c3f6a78da0589336868307f94a82bccea84e88"},
            {"ACTION_RETURN_VALUE",              "c3a6138c5061cf291310887c0b5c71fcaffeab90d5deb50d3b9e687cead45071"},
            {"FIX_LINKAUTH_RESTRICTION",         "e0fb64b1085cc5538970158d05a009c24e276fb94e1a0bf6a528b48fbc4ff526"},
            {"GET_SENDER",                       "f0af56d2c5a48d60a4a5b5c903edfb7db3a736a94ed589d0b797df33ff9d3e1d"}
         };
         // push system feature
         string contract_account = "eosio";
         string action="activate";
         string data;
         std::locale loc;
         vector<std::string> permissions = {"eosio"};
         for(auto & c : feature_name_str) c = std::toupper(c, loc);
         if(map_name_digest.find(feature_name_str) != map_name_digest.end()){
            std::string feature_digest = map_name_digest[feature_name_str];
            data =  "[\"" + feature_digest + "\"]";
         } else {
            std::cout << "Can't find system feature : " << feature_name_str << std::endl;
            return;
         }
         fc::variant action_args_var;
         action_args_var = json_from_file_or_string(data, fc::json::parse_type::relaxed_parser);
         auto accountPermissions = get_account_permissions(permissions);
         send_actions({chain::action{accountPermissions, name(contract_account), name(action),
                                     variant_to_bin( name(contract_account), name(action), action_args_var ) }}, signing_keys_opt.get_keys());
      });
   }
};

void get_account( const string& accountName, const string& coresym, bool json_format ) {
   fc::variant json;
   if (coresym.empty()) {
      json = call(get_account_func, fc::mutable_variant_object("account_name", accountName));
   }
   else {
      json = call(get_account_func, fc::mutable_variant_object("account_name", accountName)("expected_core_symbol", symbol::from_string(coresym)));
   }

   auto res = json.as<eosio::chain_apis::read_only::get_account_results>();
   if (!json_format) {
      asset staked;
      asset unstaking;

      if( res.core_liquid_balance ) {
         unstaking = asset( 0, res.core_liquid_balance->get_symbol() ); // Correct core symbol for unstaking asset.
         staked = asset( 0, res.core_liquid_balance->get_symbol() );    // Correct core symbol for staked asset.
      }

      std::cout << "created: " << string(res.created) << std::endl;

      if(res.privileged) std::cout << "privileged: true" << std::endl;

      constexpr size_t indent_size = 5;
      const string indent(indent_size, ' ');

      std::cout << "permissions: " << std::endl;
      unordered_map<name, vector<name>/*children*/> tree;
      vector<name> roots; //we don't have multiple roots, but we can easily handle them here, so let's do it just in case
      unordered_map<name, eosio::chain_apis::permission> cache;
      for ( auto& perm : res.permissions ) {
         if ( perm.parent ) {
            tree[perm.parent].push_back( perm.perm_name );
         } else {
            roots.push_back( perm.perm_name );
         }
         auto name = perm.perm_name; //keep copy before moving `perm`, since thirst argument of emplace can be evaluated first
         // looks a little crazy, but should be efficient
         cache.insert( std::make_pair(name, std::move(perm)) );
      }
      std::function<void (account_name, int)> dfs_print = [&]( account_name name, int depth ) -> void {
         auto& p = cache.at(name);
         std::cout << indent << std::string(depth*3, ' ') << name << ' ' << std::setw(5) << p.required_auth.threshold << ":    ";
         const char *sep = "";
         for ( auto it = p.required_auth.keys.begin(); it != p.required_auth.keys.end(); ++it ) {
            std::cout << sep << it->weight << ' ' << it->key.to_string();
            sep = ", ";
         }
         for ( auto& acc : p.required_auth.accounts ) {
            std::cout << sep << acc.weight << ' ' << acc.permission.actor.to_string() << '@' << acc.permission.permission.to_string();
            sep = ", ";
         }
         std::cout << std::endl;
         auto it = tree.find( name );
         if (it != tree.end()) {
            auto& children = it->second;
            sort( children.begin(), children.end() );
            for ( auto& n : children ) {
               // we have a tree, not a graph, so no need to check for already visited nodes
               dfs_print( n, depth+1 );
            }
         } // else it's a leaf node
      };
      std::sort(roots.begin(), roots.end());
      for ( auto r : roots ) {
         dfs_print( r, 0 );
      }

      auto to_pretty_net = []( int64_t nbytes, uint8_t width_for_units = 5 ) {
         if(nbytes == -1) {
             // special case. Treat it as unlimited
             return std::string("unlimited");
         }

         string unit = "bytes";
         double bytes = static_cast<double> (nbytes);
         if (bytes >= 1024 * 1024 * 1024 * 1024ll) {
             unit = "TiB";
             bytes /= 1024 * 1024 * 1024 * 1024ll;
         } else if (bytes >= 1024 * 1024 * 1024) {
             unit = "GiB";
             bytes /= 1024 * 1024 * 1024;
         } else if (bytes >= 1024 * 1024) {
             unit = "MiB";
             bytes /= 1024 * 1024;
         } else if (bytes >= 1024) {
             unit = "KiB";
             bytes /= 1024;
         }
         std::stringstream ss;
         ss << setprecision(4);
         ss << bytes << " ";
         if( width_for_units > 0 )
            ss << std::left << setw( width_for_units );
         ss << unit;
         return ss.str();
      };



      std::cout << "memory: " << std::endl
                << indent << "quota: " << std::setw(15) << to_pretty_net(res.ram_quota) << "  used: " << std::setw(15) << to_pretty_net(res.ram_usage) << std::endl << std::endl;

      std::cout << "net bandwidth: " << std::endl;
      if ( res.total_resources.is_object() ) {
         auto net_total = to_asset(res.total_resources.get_object()["net_weight"].as_string());

         if( net_total.get_symbol() != unstaking.get_symbol() ) {
            // Core symbol of nodeos responding to the request is different than core symbol built into cleos
            unstaking = asset( 0, net_total.get_symbol() ); // Correct core symbol for unstaking asset.
            staked = asset( 0, net_total.get_symbol() ); // Correct core symbol for staked asset.
         }

         if( res.self_delegated_bandwidth.is_object() ) {
            asset net_own =  asset::from_string( res.self_delegated_bandwidth.get_object()["net_weight"].as_string() );
            staked = net_own;

            auto net_others = net_total - net_own;

            std::cout << indent << "staked:" << std::setw(20) << net_own
                      << std::string(11, ' ') << "(total stake delegated from account to self)" << std::endl
                      << indent << "delegated:" << std::setw(17) << net_others
                      << std::string(11, ' ') << "(total staked delegated to account from others)" << std::endl;
         }
         else {
            auto net_others = net_total;
            std::cout << indent << "delegated:" << std::setw(17) << net_others
                      << std::string(11, ' ') << "(total staked delegated to account from others)" << std::endl;
         }
      }


      auto to_pretty_time = []( int64_t nmicro, uint8_t width_for_units = 5 ) {
         if(nmicro == -1) {
             // special case. Treat it as unlimited
             return std::string("unlimited");
         }
         string unit = "us";
         double micro = static_cast<double>(nmicro);

         if( micro > 1000000*60*60ll ) {
            micro /= 1000000*60*60ll;
            unit = "hr";
         }
         else if( micro > 1000000*60 ) {
            micro /= 1000000*60;
            unit = "min";
         }
         else if( micro > 1000000 ) {
            micro /= 1000000;
            unit = "sec";
         }
         else if( micro > 1000 ) {
            micro /= 1000;
            unit = "ms";
         }
         std::stringstream ss;
         ss << setprecision(4);
         ss << micro << " ";
         if( width_for_units > 0 )
            ss << std::left << setw( width_for_units );
         ss << unit;
         return ss.str();
      };

      std::cout << std::fixed << setprecision(3);
      std::cout << indent << std::left << std::setw(11) << "used:" << std::right << std::setw(18);
      if( res.net_limit.current_used ) {
         std::cout << to_pretty_net(*res.net_limit.current_used) << "\n";
      } else {
         std::cout << to_pretty_net(res.net_limit.used) << "    ( out of date )\n";
      }
      std::cout << indent << std::left << std::setw(11) << "available:" << std::right << std::setw(18) << to_pretty_net( res.net_limit.available ) << "\n";
      std::cout << indent << std::left << std::setw(11) << "limit:"     << std::right << std::setw(18) << to_pretty_net( res.net_limit.max ) << "\n";
      std::cout << std::endl;

      std::cout << "cpu bandwidth:" << std::endl;

      if ( res.total_resources.is_object() ) {
         auto cpu_total = to_asset(res.total_resources.get_object()["cpu_weight"].as_string());

         if( res.self_delegated_bandwidth.is_object() ) {
            asset cpu_own = asset::from_string( res.self_delegated_bandwidth.get_object()["cpu_weight"].as_string() );
            staked += cpu_own;

            auto cpu_others = cpu_total - cpu_own;

            std::cout << indent << "staked:" << std::setw(20) << cpu_own
                      << std::string(11, ' ') << "(total stake delegated from account to self)" << std::endl
                      << indent << "delegated:" << std::setw(17) << cpu_others
                      << std::string(11, ' ') << "(total staked delegated to account from others)" << std::endl;
         } else {
            auto cpu_others = cpu_total;
            std::cout << indent << "delegated:" << std::setw(17) << cpu_others
                      << std::string(11, ' ') << "(total staked delegated to account from others)" << std::endl;
         }
      }

      std::cout << std::fixed << setprecision(3);
      std::cout << indent << std::left << std::setw(11) << "used:" << std::right << std::setw(18);
      if( res.cpu_limit.current_used ) {
         std::cout << to_pretty_time(*res.cpu_limit.current_used) << "\n";
      } else {
         std::cout << to_pretty_time(res.cpu_limit.used) << "    ( out of date )\n";
      }
      std::cout << indent << std::left << std::setw(11) << "available:" << std::right << std::setw(18) << to_pretty_time( res.cpu_limit.available ) << "\n";
      std::cout << indent << std::left << std::setw(11) << "limit:"     << std::right << std::setw(18) << to_pretty_time( res.cpu_limit.max ) << "\n";
      std::cout << std::endl;

      if( res.refund_request.is_object() ) {
         auto obj = res.refund_request.get_object();
         auto request_time = fc::time_point_sec::from_iso_string( obj["request_time"].as_string() );
         fc::time_point refund_time = request_time + fc::days(3);
         auto now = res.head_block_time;
         asset net = asset::from_string( obj["net_amount"].as_string() );
         asset cpu = asset::from_string( obj["cpu_amount"].as_string() );
         unstaking = net + cpu;

         if( unstaking > asset( 0, unstaking.get_symbol() ) ) {
            std::cout << std::fixed << setprecision(3);
            std::cout << "unstaking tokens:" << std::endl;
            std::cout << indent << std::left << std::setw(25) << "time of unstake request:" << std::right << std::setw(20) << string(request_time);
            if( now >= refund_time ) {
               std::cout << " (available to claim now with 'eosio::refund' action)\n";
            } else {
               std::cout << " (funds will be available in " << to_pretty_time( (refund_time - now).count(), 0 ) << ")\n";
            }
            std::cout << indent << std::left << std::setw(25) << "from net bandwidth:" << std::right << std::setw(18) << net << std::endl;
            std::cout << indent << std::left << std::setw(25) << "from cpu bandwidth:" << std::right << std::setw(18) << cpu << std::endl;
            std::cout << indent << std::left << std::setw(25) << "total:" << std::right << std::setw(18) << unstaking << std::endl;
            std::cout << std::endl;
         }
      }

      if( res.core_liquid_balance ) {
         std::cout << res.core_liquid_balance->get_symbol().name() << " balances: " << std::endl;
         std::cout << indent << std::left << std::setw(11)
                   << "liquid:" << std::right << std::setw(18) << *res.core_liquid_balance << std::endl;
         std::cout << indent << std::left << std::setw(11)
                   << "staked:" << std::right << std::setw(18) << staked << std::endl;
         std::cout << indent << std::left << std::setw(11)
                   << "unstaking:" << std::right << std::setw(18) << unstaking << std::endl;
         std::cout << indent << std::left << std::setw(11) << "total:" << std::right << std::setw(18) << (*res.core_liquid_balance + staked + unstaking) << std::endl;
         std::cout << std::endl;
      }

      if( res.rex_info.is_object() ) {
         auto& obj = res.rex_info.get_object();
         asset vote_stake = asset::from_string( obj["vote_stake"].as_string() );
         asset rex_balance = asset::from_string( obj["rex_balance"].as_string() );
         std::cout << rex_balance.get_symbol().name() << " balances: " << std::endl;
         std::cout << indent << std::left << std::setw(11)
                   << "balance:" << std::right << std::setw(18) << rex_balance << std::endl;
         std::cout << indent << std::left << std::setw(11)
                   << "staked:" << std::right << std::setw(18) << vote_stake << std::endl;
         std::cout << std::endl;
      }

      if ( res.voter_info.is_object() ) {
         auto& obj = res.voter_info.get_object();
         string proxy = obj["proxy"].as_string();
         if ( proxy.empty() ) {
            auto& prods = obj["producers"].get_array();
            std::cout << "producers:";
            if ( !prods.empty() ) {
               for ( size_t i = 0; i < prods.size(); ++i ) {
                  if ( i%3 == 0 ) {
                     std::cout << std::endl << indent;
                  }
                  std::cout << std::setw(16) << std::left << prods[i].as_string();
               }
               std::cout << std::endl;
            } else {
               std::cout << indent << "<not voted>" << std::endl;
            }
         } else {
            std::cout << "proxy:" << indent << proxy << std::endl;
         }
      }
      std::cout << std::endl;
   } else {
      std::cout << fc::json::to_pretty_string(json) << std::endl;
   }
}

CLI::callback_t header_opt_callback = [](CLI::results_t res) {
   vector<string>::iterator itr;

   for (itr = res.begin(); itr != res.end(); itr++) {
       headers.push_back(*itr);
   }

   return true;
};


int main( int argc, char** argv ) {

   fc::logger::get(DEFAULT_LOGGER).set_log_level(fc::log_level::debug);
   context = eosio::client::http::create_http_context();
   wallet_url = default_wallet_url;

   CLI::App app{"Command Line Interface to EOSIO Client"};
   app.require_subcommand();
   // Hide obsolete options by putting them into a group with an empty name.
   app.add_option( "-H,--host", obsoleted_option_host_port, localized("The host where ${n} is running", ("n", node_executable_name)) )->group("");
   app.add_option( "-p,--port", obsoleted_option_host_port, localized("The port where ${n} is running", ("n", node_executable_name)) )->group("");
   app.add_option( "--wallet-host", obsoleted_option_host_port, localized("The host where ${k} is running", ("k", key_store_executable_name)) )->group("");
   app.add_option( "--wallet-port", obsoleted_option_host_port, localized("The port where ${k} is running", ("k", key_store_executable_name)) )->group("");

   app.add_option( "-u,--url", default_url, localized( "The http/https URL where ${n} is running", ("n", node_executable_name)), true );
   app.add_option( "--wallet-url", wallet_url, localized("The http/https URL where ${k} is running", ("k", key_store_executable_name)), true );
   app.add_option( "--amqp", amqp_address, localized("The ampq URL where AMQP is running amqp://USER:PASSWORD@ADDRESS:PORT"), false );
   app.add_option( "--amqp-queue-name", amqp_queue_name, localized("The ampq queue to send transaction to"), true );
   app.add_option( "--amqp-reply-to", amqp_reply_to, localized("The ampq reply to string"), false );

   app.add_option( "-r,--header", header_opt_callback, localized("Pass specific HTTP header; repeat this option to pass multiple headers"));
   app.add_flag( "-n,--no-verify", no_verify, localized("Don't verify peer certificate when using HTTPS"));
   app.add_flag( "--no-auto-" + string(key_store_executable_name), no_auto_keosd, localized("Don't automatically launch a ${k} if one is not currently running", ("k", key_store_executable_name)));
   app.parse_complete_callback([&app]{ ensure_keosd_running(&app);});

   app.add_flag( "-v,--verbose", verbose, localized("Output verbose errors and action console output"));
   app.add_flag("--print-request", print_request, localized("Print HTTP request to STDERR"));
   app.add_flag("--print-response", print_response, localized("Print HTTP response to STDERR"));

   auto version = app.add_subcommand("version", localized("Retrieve version information"));
   version->require_subcommand();

   version->add_subcommand("client", localized("Retrieve basic version information of the client"))->callback([] {
      std::cout << eosio::version::version_client() << '\n';
   });

   version->add_subcommand("full", localized("Retrieve full version information of the client"))->callback([] {
     std::cout << eosio::version::version_full() << '\n';
   });

   // Create subcommand
   auto create = app.add_subcommand("create", localized("Create various items, on and off the blockchain"));
   create->require_subcommand();

   bool r1 = false;
   string key_file;
   bool print_console = false;
   // create key
   auto create_key = create->add_subcommand("key", localized("Create a new keypair and print the public and private keys"))->callback( [&r1, &key_file, &print_console](){
      if (key_file.empty() && !print_console) {
         std::cerr << "ERROR: Either indicate a file using \"--file\" or pass \"--to-console\"" << std::endl;
         return;
      }

      auto pk    = r1 ? private_key_type::generate_r1() : private_key_type::generate();
      auto privs = pk.to_string();
      auto pubs  = pk.get_public_key().to_string();
      if (print_console) {
         std::cout << localized("Private key: ${key}", ("key",  privs) ) << std::endl;
         std::cout << localized("Public key: ${key}", ("key", pubs ) ) << std::endl;
      } else {
         std::cerr << localized("saving keys to ${filename}", ("filename", key_file)) << std::endl;
         std::ofstream out( key_file.c_str() );
         out << localized("Private key: ${key}", ("key",  privs) ) << std::endl;
         out << localized("Public key: ${key}", ("key", pubs ) ) << std::endl;
      }
   });
   create_key->add_flag( "--r1", r1, "Generate a key using the R1 curve (iPhone), instead of the K1 curve (Bitcoin)"  );
   create_key->add_option("-f,--file", key_file, localized("Name of file to write private/public key output to. (Must be set, unless \"--to-console\" is passed"));
   create_key->add_flag( "--to-console", print_console, localized("Print private/public keys to console."));

   // create account
   auto createAccount = create_account_subcommand( create, true /*simple*/ );

   // convert subcommand
   auto convert = app.add_subcommand("convert", localized("Pack and unpack transactions")); // TODO also add converting action args based on abi from here ?
   convert->require_subcommand();

   // pack transaction
   string plain_signed_transaction_json;
   bool pack_action_data_flag = false;
   auto pack_transaction = convert->add_subcommand("pack_transaction", localized("From plain signed JSON to packed form"));
   pack_transaction->add_option("transaction", plain_signed_transaction_json, localized("The plain signed JSON (string)"))->required();
   pack_transaction->add_flag("--pack-action-data", pack_action_data_flag, localized("Pack all action data within transaction, needs interaction with ${n}", ("n", node_executable_name)));
   pack_transaction->callback([&] {
      fc::variant trx_var = json_from_file_or_string( plain_signed_transaction_json );
      if( pack_action_data_flag ) {
         signed_transaction trx;
         try {
            abi_serializer::from_variant( trx_var, trx, abi_serializer_resolver, abi_serializer::create_yield_function( abi_serializer_max_time ) );
         } EOS_RETHROW_EXCEPTIONS( transaction_type_exception, "Invalid transaction format: '${data}'",
                                   ("data", fc::json::to_string(trx_var, fc::time_point::maximum())))
         std::cout << fc::json::to_pretty_string( packed_transaction_v0( trx, packed_transaction_v0::compression_type::none )) << std::endl;
      } else {
         try {
            signed_transaction trx = trx_var.as<signed_transaction>();
            std::cout << fc::json::to_pretty_string( fc::variant( packed_transaction_v0( trx, packed_transaction_v0::compression_type::none ))) << std::endl;
         } EOS_RETHROW_EXCEPTIONS( transaction_type_exception, "Fail to convert transaction, --pack-action-data likely needed" )
      }
   });

   // unpack transaction
   string packed_transaction_json;
   bool unpack_action_data_flag = false;
   auto unpack_transaction = convert->add_subcommand("unpack_transaction", localized("From packed to plain signed JSON form"));
   unpack_transaction->add_option("transaction", packed_transaction_json, localized("The packed transaction JSON (string containing packed_trx and optionally compression fields)"))->required();
   unpack_transaction->add_flag("--unpack-action-data", unpack_action_data_flag, localized("Unpack all action data within transaction, needs interaction with ${n}", ("n", node_executable_name)));
   unpack_transaction->callback([&] {
      fc::variant packed_trx_var = json_from_file_or_string( packed_transaction_json );
      packed_transaction_v0 packed_trx;
      try {
         fc::from_variant<packed_transaction_v0>( packed_trx_var, packed_trx );
      } EOS_RETHROW_EXCEPTIONS( transaction_type_exception, "Invalid packed transaction format: '${data}'",
                                ("data", fc::json::to_string(packed_trx_var, fc::time_point::maximum())))
      const signed_transaction& strx = packed_trx.get_signed_transaction();
      fc::variant trx_var;
      if( unpack_action_data_flag ) {
         abi_serializer::to_variant( strx, trx_var, abi_serializer_resolver, abi_serializer::create_yield_function( abi_serializer_max_time ) );
      } else {
         trx_var = strx;
      }
      std::cout << fc::json::to_pretty_string( trx_var ) << std::endl;
   });

   // pack action data
   string unpacked_action_data_account_string;
   string unpacked_action_data_name_string;
   string unpacked_action_data_string;
   auto pack_action_data = convert->add_subcommand("pack_action_data", localized("From JSON action data to packed form"));
   pack_action_data->add_option("account", unpacked_action_data_account_string, localized("The name of the account hosting the contract"))->required();
   pack_action_data->add_option("name", unpacked_action_data_name_string, localized("The name of the function called by this action"))->required();
   pack_action_data->add_option("unpacked_action_data", unpacked_action_data_string, localized("The action data expressed as JSON"))->required();
   pack_action_data->callback([&] {
      fc::variant unpacked_action_data_json = json_from_file_or_string(unpacked_action_data_string);
      bytes packed_action_data_string;
      try {
         packed_action_data_string = variant_to_bin(name(unpacked_action_data_account_string), name(unpacked_action_data_name_string), unpacked_action_data_json);
      } EOS_RETHROW_EXCEPTIONS(transaction_type_exception, "Fail to parse unpacked action data JSON")
      std::cout << fc::to_hex(packed_action_data_string.data(), packed_action_data_string.size()) << std::endl;
   });

   // unpack action data
   string packed_action_data_account_string;
   string packed_action_data_name_string;
   string packed_action_data_string;
   auto unpack_action_data = convert->add_subcommand("unpack_action_data", localized("From packed to JSON action data form"));
   unpack_action_data->add_option("account", packed_action_data_account_string, localized("The name of the account that hosts the contract"))->required();
   unpack_action_data->add_option("name", packed_action_data_name_string, localized("The name of the function that's called by this action"))->required();
   unpack_action_data->add_option("packed_action_data", packed_action_data_string, localized("The action data expressed as packed hex string"))->required();
   unpack_action_data->callback([&] {
      EOS_ASSERT( packed_action_data_string.size() >= 2, transaction_type_exception, "No packed_action_data found" );
      vector<char> packed_action_data_blob(packed_action_data_string.size()/2);
      fc::from_hex(packed_action_data_string, packed_action_data_blob.data(), packed_action_data_blob.size());
      fc::variant unpacked_action_data_json = bin_to_variant(name(packed_action_data_account_string), name(packed_action_data_name_string), packed_action_data_blob);
      std::cout << fc::json::to_pretty_string(unpacked_action_data_json) << std::endl;
   });

   // validate subcommand
   auto validate = app.add_subcommand("validate", localized("Validate transactions"));
   validate->require_subcommand();

   // validate signatures
   string trx_json_to_validate;
   string str_chain_id;
   auto validate_signatures = validate->add_subcommand("signatures", localized("Validate signatures and recover public keys"));
   validate_signatures->add_option("transaction", trx_json_to_validate,
                                   localized("The JSON string or filename defining the transaction to validate"), true)->required();
   validate_signatures->add_option("-c,--chain-id", str_chain_id, localized("The chain id that will be used in signature verification"));

   validate_signatures->callback([&] {
      fc::variant trx_var = json_from_file_or_string(trx_json_to_validate);
      signed_transaction trx;
      try {
        abi_serializer::from_variant( trx_var, trx, abi_serializer_resolver_empty, abi_serializer::create_yield_function( abi_serializer_max_time ) );
      } EOS_RETHROW_EXCEPTIONS(transaction_type_exception, "Invalid transaction format: '${data}'",
                               ("data", fc::json::to_string(trx_var, fc::time_point::maximum())))

      std::optional<chain_id_type> chain_id;

      if( str_chain_id.size() == 0 ) {
         ilog( "grabbing chain_id from ${n}", ("n", node_executable_name) );
         auto info = get_info();
         chain_id = info.chain_id;
      } else {
         chain_id = chain_id_type(str_chain_id);
      }

      flat_set<public_key_type> recovered_pub_keys;
      trx.get_signature_keys( *chain_id, fc::time_point::maximum(), recovered_pub_keys, false );

      std::cout << fc::json::to_pretty_string(recovered_pub_keys) << std::endl;
   });

   // Get subcommand
   auto get = app.add_subcommand("get", localized("Retrieve various items and information from the blockchain"));
   get->require_subcommand();

   // get info
   get->add_subcommand("info", localized("Get current blockchain information"))->callback([] {
      std::cout << fc::json::to_pretty_string(get_info()) << std::endl;
   });

   // get block
   string blockArg;
   bool get_bhs = false;
   bool get_binfo = false;
   auto getBlock = get->add_subcommand("block", localized("Retrieve a full block from the blockchain"));
   getBlock->add_option("block", blockArg, localized("The number or ID of the block to retrieve"))->required();
   getBlock->add_flag("--header-state", get_bhs, localized("Get block header state from fork database instead") );
   getBlock->add_flag("--info", get_binfo, localized("Get block info from the blockchain by block num only") );
   getBlock->callback([&blockArg, &get_bhs, &get_binfo] {
      EOSC_ASSERT( !(get_bhs && get_binfo), "ERROR: Either --header-state or --info can be set" );
      if (get_binfo) {
         std::optional<int64_t> block_num;
         try {
            block_num = fc::to_int64(blockArg);
         } catch (...) {
            // error is handled in assertion below
         }
         EOSC_ASSERT( block_num && (*block_num > 0), "Invalid block num: ${block_num}", ("block_num", blockArg) );
         const auto arg = fc::variant_object("block_num", static_cast<uint32_t>(*block_num));
         std::cout << fc::json::to_pretty_string(call(get_block_info_func, arg)) << std::endl;
      } else {
         const auto arg = fc::variant_object("block_num_or_id", blockArg);
         if (get_bhs) {
            std::cout << fc::json::to_pretty_string(call(get_block_header_state_func, arg)) << std::endl;
         } else {
            std::cout << fc::json::to_pretty_string(call(get_block_func, arg)) << std::endl;
         }
      }
   });

   // get account
   string accountName;
   string coresym;
   bool print_json = false;
   auto getAccount = get->add_subcommand("account", localized("Retrieve an account from the blockchain"));
   getAccount->add_option("name", accountName, localized("The name of the account to retrieve"))->required();
   getAccount->add_option("core-symbol", coresym, localized("The expected core symbol of the chain you are querying"));
   getAccount->add_flag("--json,-j", print_json, localized("Output in JSON format") );
   getAccount->callback([&]() { get_account(accountName, coresym, print_json); });

   // get code
   string codeFilename;
   string abiFilename;
   bool code_as_wasm = false;
   auto getCode = get->add_subcommand("code", localized("Retrieve the code and ABI for an account"));
   getCode->add_option("name", accountName, localized("The name of the account whose code should be retrieved"))->required();
   getCode->add_option("-c,--code",codeFilename, localized("The name of the file to save the contract .wast/wasm to") );
   getCode->add_option("-a,--abi",abiFilename, localized("The name of the file to save the contract .abi to") );
   getCode->add_flag("--wasm", code_as_wasm, localized("Save contract as wasm"));
   getCode->callback([&] {
      string code_hash, wasm, wast, abi;
      try {
         const auto result = call(get_raw_code_and_abi_func, fc::mutable_variant_object("account_name", accountName));
         const std::vector<char> wasm_v = result["wasm"].as_blob().data;
         const std::vector<char> abi_v = result["abi"].as_blob().data;

         fc::sha256 hash;
         if(wasm_v.size())
            hash = fc::sha256::hash(wasm_v.data(), wasm_v.size());
         code_hash = (string)hash;

         wasm = string(wasm_v.begin(), wasm_v.end());
         if(!code_as_wasm && wasm_v.size())
            wast = wasm_to_wast((const uint8_t*)wasm_v.data(), wasm_v.size(), false);

         abi_def abi_d;
         if(abi_serializer::to_abi(abi_v, abi_d))
            abi = fc::json::to_pretty_string(abi_d);
      }
      catch(chain::missing_chain_api_plugin_exception&) {
         //see if this is an old nodeos that doesn't support get_raw_code_and_abi
         const auto old_result = call(get_code_func, fc::mutable_variant_object("account_name", accountName)("code_as_wasm",code_as_wasm));
         code_hash = old_result["code_hash"].as_string();
         if(code_as_wasm) {
            wasm = old_result["wasm"].as_string();
            std::cout << localized("Warning: communicating to older ${n} which returns malformed binary wasm", ("n", node_executable_name)) << std::endl;
         }
         else
            wast = old_result["wast"].as_string();
         abi = fc::json::to_pretty_string(old_result["abi"]);
      }

      std::cout << localized("code hash: ${code_hash}", ("code_hash", code_hash)) << std::endl;

      if( codeFilename.size() ){
         std::cout << localized("saving ${type} to ${codeFilename}", ("type", (code_as_wasm ? "wasm" : "wast"))("codeFilename", codeFilename)) << std::endl;

         std::ofstream out( codeFilename.c_str() );
         if(code_as_wasm)
            out << wasm;
         else
            out << wast;
      }
      if( abiFilename.size() ) {
         std::cout << localized("saving abi to ${abiFilename}", ("abiFilename", abiFilename)) << std::endl;
         std::ofstream abiout( abiFilename.c_str() );
         abiout << abi;
      }
   });

   // get abi
   string filename;
   auto getAbi = get->add_subcommand("abi", localized("Retrieve the ABI for an account"));
   getAbi->add_option("name", accountName, localized("The name of the account whose abi should be retrieved"))->required();
   getAbi->add_option("-f,--file",filename, localized("The name of the file to save the contract .abi to instead of writing to console") );
   getAbi->callback([&] {
      const auto raw_abi_result = call(get_raw_abi_func, fc::mutable_variant_object("account_name", accountName));
      const auto raw_abi_blob = raw_abi_result["abi"].as_blob().data;
      if (raw_abi_blob.size() != 0) {
          const auto abi = fc::json::to_pretty_string(fc::raw::unpack<abi_def>(raw_abi_blob));
          if (filename.size()) {
              std::cerr << localized("saving abi to ${filename}", ("filename", filename)) << std::endl;
              std::ofstream abiout(filename.c_str());
              abiout << abi;
          } else {
              std::cout << abi << "\n";
          }
      } else {
        FC_THROW_EXCEPTION(key_not_found_exception, "Key ${key}", ("key", "abi"));
      }
   });

   // get table
   string scope;
   string code;
   string table;
   string lower;
   string upper;
   string table_key;
   string key_type;
   string encode_type{"dec"};
   bool binary = false;
   uint32_t limit = 10;
   string index_position;
   bool reverse = false;
   bool show_payer = false;
   auto getTable = get->add_subcommand( "table", localized("Retrieve the contents of a database table"));
   getTable->add_option( "account", code, localized("The account who owns the table") )->required();
   getTable->add_option( "scope", scope, localized("The scope within the contract in which the table is found") )->required();
   getTable->add_option( "table", table, localized("The name of the table as specified by the contract abi") )->required();
   getTable->add_option( "-l,--limit", limit, localized("The maximum number of rows to return") );
   getTable->add_option( "-k,--key", table_key, localized("Deprecated") );
   getTable->add_option( "-L,--lower", lower, localized("JSON representation of lower bound value of key, defaults to first") );
   getTable->add_option( "-U,--upper", upper, localized("JSON representation of upper bound value of key, defaults to last") );
   getTable->add_option( "--index", index_position,
                         localized("Index number, 1 - primary (first), 2 - secondary index (in order defined by multi_index), 3 - third index, etc.\n"
                                   "\t\t\t\tNumber or name of index can be specified, e.g. 'secondary' or '2'."));
   getTable->add_option( "--key-type", key_type,
                         localized("The key type of --index, primary only supports (i64), all others support (i64, i128, i256, float64, float128, ripemd160, sha256).\n"
                                   "\t\t\t\tSpecial type 'name' indicates an account name."));
   getTable->add_option( "--encode-type", encode_type,
                         localized("The encoding type of key_type (i64 , i128 , float64, float128) only support decimal encoding e.g. 'dec'"
                                    "i256 - supports both 'dec' and 'hex', ripemd160 and sha256 is 'hex' only"));
   getTable->add_flag("-b,--binary", binary, localized("Return the value as BINARY rather than using abi to interpret as JSON"));
   getTable->add_flag("-r,--reverse", reverse, localized("Iterate in reverse order"));
   getTable->add_flag("--show-payer", show_payer, localized("Show RAM payer"));


   getTable->callback([&] {
      auto result = call(get_table_func, fc::mutable_variant_object("json", !binary)
                         ("code",code)
                         ("scope",scope)
                         ("table",table)
                         ("table_key",table_key) // not used
                         ("lower_bound",lower)
                         ("upper_bound",upper)
                         ("limit",limit)
                         ("key_type",key_type)
                         ("index_position", index_position)
                         ("encode_type", encode_type)
                         ("reverse", reverse)
                         ("show_payer", show_payer)
                         );

      std::cout << fc::json::to_pretty_string(result)
                << std::endl;
   });

   // get kv_table
   string index_name;
   string index_value;
   encode_type = "bytes";
   auto getKvTable = get->add_subcommand("kv_table", localized("Retrieve the contents of a database kv_table"));
   getKvTable->add_option( "account", code, localized("The account who owns the table") )->required();
   getKvTable->add_option( "table", table, localized("The name of the kv_table as specified by the contract abi") )->required();
   getKvTable->add_option( "index_name", index_name, localized("The name of the kv_table index as specified by the contract abi") )->required();
   getKvTable->add_option( "-l,--limit", limit, localized("The maximum number of rows to return") );
   getKvTable->add_option("-i,--index", index_value, localized("Index value"));
   getKvTable->add_option( "-L,--lower", lower, localized("lower bound value of index, optional with -r") );
   getKvTable->add_option( "-U,--upper", upper, localized("upper bound value of index, optional without -r") );
   getKvTable->add_option( "--encode-type", encode_type,
                           localized("The encoding type of index_value, lower bound, upper bound"
                           " 'bytes' for hexdecimal encoded bytes"
                           " 'string' for string value"
                           " 'dec' for decimal encoding of (uint[64|32|16|8], int[64|32|16|8], float64)"
                           " 'hex' for hexdecimal encoding of (uint[64|32|16|8], int[64|32|16|8], sha256, ripemd160" ));
   getKvTable->add_flag("-b,--binary", binary, localized("Return the value as BINARY rather than using abi to interpret as JSON"));
   getKvTable->add_flag("-r,--reverse", reverse, localized("Iterate in reverse order"));
   getKvTable->add_flag("--show-payer", show_payer, localized("Show RAM payer"));


   getKvTable->callback([&] {
      auto result = call(get_kv_table_func, fc::mutable_variant_object("json", !binary)
                         ("code",code)
                         ("table",table)
                         ("index_name",index_name)
                         ("index_value",index_value)
                         ("lower_bound",lower)
                         ("upper_bound",upper)
                         ("limit",limit)
                         ("encode_type", encode_type)
                         ("reverse", reverse)
                         ("show_payer", show_payer)
                         );

      std::cout << fc::json::to_pretty_string(result)
                << std::endl;
   });

   auto getScope = get->add_subcommand( "scope", localized("Retrieve a list of scopes and tables owned by a contract"));
   getScope->add_option( "contract", code, localized("The contract who owns the table") )->required();
   getScope->add_option( "-t,--table", table, localized("The name of the table as filter") );
   getScope->add_option( "-l,--limit", limit, localized("The maximum number of rows to return") );
   getScope->add_option( "-L,--lower", lower, localized("Lower bound of scope") );
   getScope->add_option( "-U,--upper", upper, localized("Upper bound of scope") );
   getScope->add_flag("-r,--reverse", reverse, localized("Iterate in reverse order"));
   getScope->callback([&] {
      auto result = call(get_table_by_scope_func, fc::mutable_variant_object("code",code)
                         ("table",table)
                         ("lower_bound",lower)
                         ("upper_bound",upper)
                         ("limit",limit)
                         ("reverse", reverse)
                         );
      std::cout << fc::json::to_pretty_string(result)
                << std::endl;
   });

   // currency accessors
   // get currency balance
   string symbol;
   bool currency_balance_print_json = false;
   auto get_currency = get->add_subcommand( "currency", localized("Retrieve information related to standard currencies"));
   get_currency->require_subcommand();
   auto get_balance = get_currency->add_subcommand( "balance", localized("Retrieve the balance of an account for a given currency"));
   get_balance->add_option( "contract", code, localized("The contract that operates the currency") )->required();
   get_balance->add_option( "account", accountName, localized("The account to query balances for") )->required();
   get_balance->add_option( "symbol", symbol, localized("The symbol for the currency if the contract operates multiple currencies") );
   get_balance->add_flag("--json,-j", currency_balance_print_json, localized("Output in JSON format") );
   get_balance->callback([&] {
      auto result = call(get_currency_balance_func, fc::mutable_variant_object
         ("account", accountName)
         ("code", code)
         ("symbol", symbol.empty() ? fc::variant() : symbol)
      );
      if (!currency_balance_print_json) {
        const auto& rows = result.get_array();
        for( const auto& r : rows ) {
           std::cout << clean_output( r.as_string() ) << std::endl;
        }
      } else {
        std::cout << fc::json::to_pretty_string(result) << std::endl;
      }
   });

   auto get_currency_stats = get_currency->add_subcommand( "stats", localized("Retrieve the stats of for a given currency"));
   get_currency_stats->add_option( "contract", code, localized("The contract that operates the currency") )->required();
   get_currency_stats->add_option( "symbol", symbol, localized("The symbol for the currency if the contract operates multiple currencies") )->required();
   get_currency_stats->callback([&] {
      auto result = call(get_currency_stats_func, fc::mutable_variant_object("json", false)
         ("code", code)
         ("symbol", symbol)
      );

      std::cout << fc::json::to_pretty_string(result)
                << std::endl;
   });

   // get accounts
   string public_key_str;
   auto getAccounts = get->add_subcommand("accounts", localized("Retrieve accounts associated with a public key"));
   getAccounts->add_option("public_key", public_key_str, localized("The public key to retrieve accounts for"))->required();
   getAccounts->callback([&] {
      public_key_type public_key;
      try {
         public_key = public_key_type(public_key_str);
      } EOS_RETHROW_EXCEPTIONS(public_key_type_exception, "Invalid public key: ${public_key}", ("public_key", public_key_str))
      auto arg = fc::mutable_variant_object( "public_key", public_key);
      std::cout << fc::json::to_pretty_string(call(get_key_accounts_func, arg)) << std::endl;
   });

   // get servants
   string controllingAccount;
   auto getServants = get->add_subcommand("servants", localized("Retrieve accounts which are servants of a given account "));
   getServants->add_option("account", controllingAccount, localized("The name of the controlling account"))->required();
   getServants->callback([&] {
      auto arg = fc::mutable_variant_object( "controlling_account", controllingAccount);
      std::cout << fc::json::to_pretty_string(call(get_controlled_accounts_func, arg)) << std::endl;
   });

   // get transaction
   string transaction_id_str;
   uint32_t block_num_hint = 0;
   auto getTransaction = get->add_subcommand("transaction", localized("Retrieve a transaction from the blockchain"));
   getTransaction->add_option("id", transaction_id_str, localized("ID of the transaction to retrieve"))->required();
   getTransaction->add_option( "-b,--block-hint", block_num_hint, localized("The block number this transaction may be in") );
   getTransaction->callback([&] {
      auto arg= fc::mutable_variant_object( "id", transaction_id_str);
      if ( block_num_hint > 0 ) {
         arg = arg("block_num_hint", block_num_hint);
      }
      std::cout << fc::json::to_pretty_string(call(get_transaction_func, arg)) << std::endl;
   });

   // get actions
   string account_name;
   string skip_seq_str;
   string num_seq_str;
   bool printjson = false;
   bool fullact = false;
   bool prettyact = false;
   bool printconsole = false;

   int32_t pos_seq = -1;
   int32_t offset = -20;
   auto getActions = get->add_subcommand("actions", localized("Retrieve all actions with specific account name referenced in authorization or receiver"));
   getActions->add_option("account_name", account_name, localized("Name of account to query on"))->required();
   getActions->add_option("pos", pos_seq, localized("Sequence number of action for this account, -1 for last"));
   getActions->add_option("offset", offset, localized("Get actions [pos,pos+offset] for positive offset or [pos-offset,pos) for negative offset"));
   getActions->add_flag("--json,-j", printjson, localized("Print full JSON"));
   getActions->add_flag("--full", fullact, localized("Don't truncate action output"));
   getActions->add_flag("--pretty", prettyact, localized("Pretty print full action JSON"));
   getActions->add_flag("--console", printconsole, localized("Print console output generated by action "));
   getActions->callback([&] {
      fc::mutable_variant_object arg;
      arg( "account_name", account_name );
      arg( "pos", pos_seq );
      arg( "offset", offset);

      auto result = call(get_actions_func, arg);


      if( printjson ) {
         std::cout << fc::json::to_pretty_string(result) << std::endl;
      } else {
          auto& traces = result["actions"].get_array();
          uint32_t lib = result["last_irreversible_block"].as_uint64();


          cout  << "#" << setw(5) << "seq" << "  " << setw( 24 ) << left << "when"<< "  " << setw(24) << right << "contract::action" << " => " << setw(13) << left << "receiver" << " " << setw(11) << left << "trx id..." << " args\n";
          cout  << "================================================================================================================\n";
          for( const auto& trace: traces ) {
              std::stringstream out;
              if( trace["block_num"].as_uint64() <= lib )
                 out << "#";
              else
                 out << "?";

              out << setw(5) << trace["account_action_seq"].as_uint64() <<"  ";
              out << setw(24) << trace["block_time"].as_string() <<"  ";

              const auto& at = trace["action_trace"].get_object();

              auto id = at["trx_id"].as_string();
              const auto& receipt = at["receipt"];
              auto receiver = receipt["receiver"].as_string();
              const auto& act = at["act"].get_object();
              auto code = act["account"].as_string();
              auto func = act["name"].as_string();
              string args;
              if(act.contains("data")) {
                  if( prettyact ) {
                        args = fc::json::to_pretty_string( act["data"] );
                  }
                  else {
                     args = fc::json::to_string( act["data"], fc::time_point::maximum() );
                     if( !fullact ) {
                        args = args.substr(0,60) + "...";
                     }
                  }
              }
              out << std::setw(24) << std::right<< (code +"::" + func) << " => " << left << std::setw(13) << receiver;

              out << " " << setw(11) << (id.substr(0,8) + "...");

              if( fullact || prettyact ) out << "\n";
              else out << " ";

              out << args ;//<< "\n";

              if( trace["block_num"].as_uint64() <= lib ) {
                 dlog( "\r${m}", ("m",out.str()) );
              } else {
                 wlog( "\r${m}", ("m",out.str()) );
              }
              if( printconsole ) {
                 auto console = at["console"].as_string();
                 if( console.size() ) {
                    stringstream sout;
                    std::stringstream ss(console);
                    string line;
                    while( std::getline( ss, line ) ) {
                       sout << ">> " << clean_output( std::move( line ) ) << "\n";
                       if( !fullact ) break;
                       line.clear();
                    }
                    cerr << sout.str(); //ilog( "\r${m}                                   ", ("m",out.str()) );
                 }
              }
          }
      }
   });

   auto getSchedule = get_schedule_subcommand{get};
   auto getTransactionId = get_transaction_id_subcommand{get};

   auto getCmd = get->add_subcommand("best", localized("Display message based on account name"));
   getCmd->add_option("name", accountName, localized("The name of the account to use"))->required();
   uint8_t easterMsg[] = {
      0x9c, 0x7d, 0x7c, 0x0c, 0x22, 0x45, 0x01, 0x1d, 0x1f, 0x18, 0xe1, 0xbe, 0xeb, 0xae, 0xbb, 0xbc, 0xa6, 0x47, 0x5d, 0x2b, 0x39, 0xd7, 
      0x94, 0xb6, 0x75, 0x23, 0xa8, 0xc5, 0xba, 0x84, 0x50, 0x00, 0xff, 0xa8, 0xbf, 0xf5, 0x2b, 0xda, 0x23, 0xb5, 0xca, 0xf1, 0x3b, 0x61, 
      0x41, 0xb1, 0xee, 0x61, 0x5f, 0x58, 0x74, 0x81, 0x32, 0xd2, 0x48, 0xd4, 0xbb, 0xf5, 0xa4, 0xdf, 0x63, 0x26, 0xcc, 0xda, 0x9c, 0x7d, 
      0x7c, 0x0c, 0x22, 0x45, 0x03, 0x1f, 0x1f, 0x18, 0xe1, 0xbe, 0xeb, 0xae, 0xb9, 0x98, 0xa4, 0x45, 0x5f, 0x29, 0x39, 0xd7, 0x94, 0xb6, 
      0x75, 0x23, 0xa8, 0xc5, 0xba, 0x84, 0x50, 0x00, 0xff, 0xa8, 0xbf, 0xf5, 0x2b, 0xda, 0x23, 0xb5, 0xca, 0xf1, 0x39, 0x63, 0x43, 0xb3, 
      0xec, 0x63, 0x5d, 0x58, 0x74, 0x81, 0x32, 0xd2, 0x48, 0xd4, 0xbb, 0xf7, 0xa6, 0xdd, 0x61, 0x26, 0xcc, 0xda, 0x9e, 0x7f, 0x7e, 0x0e, 
      0x20, 0x47, 0x01, 0x1d, 0x1f, 0x18, 0xe1, 0xbe, 0xeb, 0xae, 0xbb, 0xbe, 0xa4, 0x45, 0x5f, 0x29, 0x3b, 0xd5, 0x96, 0xb4, 0x75, 0x23, 
      0xa8, 0xc5, 0xba, 0x84, 0x52, 0x24, 0xfd, 0xaa, 0xbf, 0xf5, 0x2b, 0xda, 0x23, 0xb5, 0xca, 0xf1, 0x39, 0x63, 0x43, 0xb3, 0xec, 0x63, 
      0x5d, 0x58, 0x74, 0x81, 0x32, 0xd2, 0x48, 0xd4, 0xbb, 0xf5, 0xa4, 0xdf, 0x63, 0x24, 0xce, 0xd8, 0x9e, 0x7f, 0x7e, 0x0e, 0x20, 0x47, 
      0x01, 0x1d, 0x1f, 0x1a, 0xe3, 0xbc, 0xe9, 0xac, 0xb9, 0xbe, 0xa6, 0x47, 0x5d, 0x2b, 0x39, 0xd7, 0x94, 0xb6, 0x75, 0x23, 0xa8, 0xc5, 
      0xba, 0x84, 0x50, 0x00, 0xfd, 0xaa, 0xbd, 0xf7, 0x29, 0xd8, 0x21, 0xb7, 0xc8, 0xf1, 0x39, 0x63, 0x43, 0xb3, 0xec, 0x47, 0x5f, 0x58, 
      0x74, 0x81, 0x32, 0xd2, 0x48, 0xd4, 0xbb, 0xf5, 0xa4, 0xdf, 0x63, 0x24, 0xce, 0xd8, 0x9e, 0x7f, 0x7e, 0x0e, 0x20, 0x47, 0x01, 0x1d, 
      0x1f, 0x18, 0xe1, 0xbe, 0xeb, 0xae, 0xbb, 0xbc, 0xa6, 0x47, 0x5d, 0x2b, 0x39, 0xd5, 0x90, 0xb2, 0x77, 0x23, 0xaa, 0xc7, 0xb8, 0x86, 
      0x52, 0x00, 0xff, 0xa8, 0xbf, 0xf5, 0x2b, 0xda, 0x23, 0xb5, 0xca, 0xf1, 0x39, 0x63, 0x43, 0xb3, 0xec, 0x61, 0x5f, 0x5a, 0x76, 0x83, 
      0x30, 0xd0, 0x4a, 0xd6, 0xb9, 0xf5, 0xa4, 0xdf, 0x63, 0x24, 0xce, 0xfc, 0x9e, 0x7f, 0x7e, 0x0e, 0x20, 0x47, 0x01, 0x1d, 0x1f, 0x18, 
      0xe1, 0xbe, 0xeb, 0xae, 0xbb, 0xbc, 0xa6, 0x47, 0x5d, 0x2b, 0x39, 0xd7, 0x94, 0xb6, 0x75, 0x23, 0xa8, 0xc5, 0xba, 0x84, 0x50, 0x00, 
      0xff, 0xa8, 0xbf, 0xf5, 0x29, 0xd1, 0x28, 0xbe, 0xdb, 0xf3, 0x39, 0x61, 0x41, 0xb1, 0xee, 0x63, 0x5d, 0x58, 0x74, 0x81, 0x32, 0xd2, 
      0x48, 0xd4, 0xbb, 0xf5, 0xa4, 0xdf, 0x63, 0x24, 0xce, 0xda, 0x9c, 0x7d, 0x7c, 0x0c, 0x22, 0x45, 0x03, 0x1f, 0x1d, 0x18, 0xe1, 0xbe, 
      0xeb, 0xae, 0xbb, 0x98, 0xa6, 0x47, 0x5d, 0x2b, 0x39, 0xd7, 0x94, 0xb6, 0x75, 0x23, 0xa8, 0xc5, 0xba, 0x84, 0x50, 0x00, 0xff, 0xa8, 
      0xbf, 0xf5, 0x2b, 0xda, 0x23, 0xb5, 0xca, 0xf1, 0x39, 0x63, 0x43, 0xb3, 0xec, 0x63, 0x5d, 0x58, 0x74, 0x95, 0x4f, 0xc3, 0x4a, 0xd6, 
      0xaa, 0x88, 0xb0, 0xdf, 0x61, 0x26, 0xce, 0xd8, 0x9e, 0x7f, 0x7e, 0x0e, 0x20, 0x47, 0x01, 0x1d, 0x1f, 0x18, 0xe1, 0xbe, 0xeb, 0xae, 
      0xbb, 0xbc, 0xa6, 0x45, 0x5f, 0x29, 0x3b, 0xd5, 0x96, 0xb4, 0x77, 0x21, 0xa8, 0xc5, 0xba, 0x84, 0x50, 0x24, 0xff, 0xaa, 0xbf, 0xf5, 
      0x2b, 0xda, 0x23, 0xb5, 0xca, 0xf1, 0x39, 0x63, 0x43, 0xb3, 0xec, 0x63, 0x5d, 0x58, 0x74, 0x81, 0x32, 0xd2, 0x48, 0xd4, 0xbb, 0xf5, 
      0xa4, 0xdf, 0x63, 0x24, 0xce, 0xd8, 0x9e, 0x7f, 0x7b, 0x73, 0x24, 0x47, 0x01, 0x1d, 0x1d, 0x1c, 0x9c, 0xab, 0xeb, 0xae, 0xbb, 0xbc, 
      0xa6, 0x47, 0x5d, 0x2b, 0x39, 0xd7, 0x94, 0xb6, 0x75, 0x23, 0xa8, 0xc5, 0xba, 0x84, 0x50, 0x00, 0xff, 0xa8, 0xbd, 0xf7, 0x29, 0xd8, 
      0x21, 0xb7, 0xc8, 0xf3, 0x39, 0x63, 0x43, 0xb3, 0xec, 0x47, 0x5f, 0x58, 0x74, 0x81, 0x32, 0xd2, 0x48, 0xd4, 0xbb, 0xf5, 0xa4, 0xdf, 
      0x63, 0x24, 0xce, 0xd8, 0x9e, 0x7f, 0x7e, 0x0e, 0x20, 0x47, 0x01, 0x1d, 0x1f, 0x18, 0xe1, 0xbe, 0xeb, 0xae, 0xbb, 0xbc, 0xa6, 0x43, 
      0x20, 0x3e, 0x39, 0xd7, 0x96, 0xb4, 0x77, 0x23, 0xbd, 0xb8, 0xbe, 0x84, 0x50, 0x00, 0xff, 0xa8, 0xbf, 0xf5, 0x2b, 0xda, 0x23, 0xb5, 
      0xca, 0xf1, 0x39, 0x63, 0x43, 0xb3, 0xec, 0x63, 0x5d, 0x58, 0x76, 0x83, 0x30, 0xd0, 0x4a, 0xd6, 0xb9, 0xf7, 0xa4, 0xdf, 0x63, 0x24, 
      0xce, 0xfc, 0x9e, 0x7f, 0x7e, 0x0e, 0x20, 0x47, 0x01, 0x1d, 0x1f, 0x18, 0xe1, 0xbe, 0xeb, 0xae, 0xbb, 0xbc, 0xa6, 0x47, 0x5d, 0x2b, 
      0x39, 0xd7, 0x94, 0xb6, 0x75, 0x23, 0xa8, 0xc5, 0xba, 0x84, 0x50, 0x02, 0xf4, 0xa3, 0xab, 0xf5, 0x2b, 0xda, 0x21, 0xb7, 0xc8, 0xf3, 
      0x39, 0x77, 0x3e, 0xa2, 0xee, 0x63, 0x5d, 0x58, 0x74, 0x81, 0x32, 0xd2, 0x48, 0xd4, 0xbb, 0xf5, 0xa4, 0xdf, 0x63, 0x24, 0xce, 0xd8, 
      0x9e, 0x7f, 0x7e, 0x0c, 0x22, 0x45, 0x03, 0x1f, 0x1d, 0x1a, 0xe1, 0xbe, 0xeb, 0xae, 0xbb, 0x98, 0xa6, 0x47, 0x5d, 0x2b, 0x39, 0xd7, 
      0x94, 0xb6, 0x75, 0x23, 0xa8, 0xc5, 0xba, 0x84, 0x50, 0x00, 0xff, 0xa8, 0xbf, 0xf5, 0x2b, 0xda, 0x23, 0xb5, 0xca, 0xf1, 0x39, 0x63, 
      0x43, 0xb3, 0xf8, 0x1e, 0x4c, 0x5a, 0x74, 0x81, 0x32, 0xd0, 0x4a, 0xd6, 0xb9, 0xf7, 0xa6, 0xdf, 0x61, 0x35, 0xb3, 0xcc, 0x9e, 0x7f, 
      0x7e, 0x0e, 0x20, 0x47, 0x01, 0x1d, 0x1f, 0x18, 0xe1, 0xbe, 0xeb, 0xae, 0xbb, 0xbc, 0xa6, 0x47, 0x5d, 0x29, 0x3b, 0xd5, 0x96, 0xb4, 
      0x77, 0x21, 0xa8, 0xc5, 0xba, 0x84, 0x50, 0x24, 0xff, 0xa8, 0xbf, 0xf5, 0x2b, 0xda, 0x23, 0xb5, 0xca, 0xf1, 0x39, 0x63, 0x43, 0xb3, 
      0xec, 0x63, 0x5d, 0x58, 0x74, 0x81, 0x32, 0xd2, 0x48, 0xd4, 0xbb, 0xf5, 0xa4, 0xdf, 0x63, 0x31, 0xb3, 0xdc, 0x9e, 0x7f, 0x7e, 0x0e, 
      0x22, 0x45, 0x03, 0x1f, 0x1d, 0x1a, 0xe3, 0xbe, 0xeb, 0xae, 0xbf, 0xc1, 0xb3, 0x47, 0x5d, 0x2b, 0x39, 0xd7, 0x94, 0xb6, 0x75, 0x23, 
      0xa8, 0xc5, 0xba, 0x84, 0x50, 0x00, 0xff, 0xa8, 0xbf, 0xf7, 0x29, 0xd8, 0x21, 0xb7, 0xc8, 0xf3, 0x39, 0x63, 0x43, 0xb3, 0xec, 0x47, 
      0x5d, 0x58, 0x74, 0x81, 0x32, 0xd2, 0x48, 0xd4, 0xbb, 0xf5, 0xa4, 0xdf, 0x63, 0x24, 0xce, 0xd8, 0x9e, 0x7f, 0x7e, 0x0e, 0x20, 0x47, 
      0x01, 0x1d, 0x1f, 0x18, 0xe1, 0xbe, 0xef, 0xd3, 0xae, 0xbc, 0xa6, 0x47, 0x5d, 0x29, 0x3b, 0xd5, 0x96, 0xb4, 0x77, 0x21, 0xa8, 0xc5, 
      0xba, 0x84, 0x50, 0x15, 0x82, 0xac, 0xbf, 0xf5, 0x2b, 0xda, 0x23, 0xb5, 0xca, 0xf1, 0x39, 0x63, 0x43, 0xb3, 0xec, 0x63, 0x5d, 0x58, 
      0x74, 0x83, 0x30, 0xd0, 0x4a, 0xd6, 0xb9, 0xf7, 0xa4, 0xdf, 0x63, 0x24, 0xce, 0xfc, 0x9e, 0x7f, 0x7e, 0x0e, 0x20, 0x47, 0x01, 0x1d, 
      0x1f, 0x18, 0xe1, 0xbe, 0xeb, 0xae, 0xbb, 0xbc, 0xa6, 0x47, 0x5d, 0x2b, 0x39, 0xd7, 0x94, 0xb6, 0x75, 0x23, 0xaa, 0xd4, 0xc7, 0x90, 
      0x50, 0x00, 0xff, 0xa8, 0xbd, 0xf7, 0x29, 0xd8, 0x21, 0xb7, 0xc8, 0xf1, 0x39, 0x63, 0x43, 0xb3, 0xec, 0x63, 0x49, 0x25, 0x65, 0x83, 
      0x32, 0xd2, 0x48, 0xd4, 0xbb, 0xf5, 0xa4, 0xdf, 0x63, 0x24, 0xce, 0xd8, 0x9e, 0x7f, 0x7e, 0x0c, 0x22, 0x45, 0x03, 0x1f, 0x1d, 0x1a, 
      0xe3, 0xbe, 0xeb, 0xae, 0xbb, 0x98, 0xa6, 0x47, 0x5d, 0x2b, 0x39, 0xd7, 0x94, 0xb6, 0x75, 0x23, 0xa8, 0xc5, 0xba, 0x84, 0x50, 0x00, 
      0xff, 0xa8, 0xbf, 0xf5, 0x2b, 0xda, 0x23, 0xb5, 0xca, 0xf3, 0x32, 0x1e, 0x41, 0xb3, 0xec, 0x63, 0x5d, 0x58, 0x76, 0x83, 0x30, 0xd0, 
      0x4a, 0xd6, 0xb9, 0xf5, 0xa4, 0xdf, 0x63, 0x24, 0xce, 0xd8, 0x9e, 0x7d, 0x03, 0x05, 0x22, 0x47, 0x01, 0x1d, 0x1f, 0x18, 0xe1, 0xbe, 
      0xeb, 0xae, 0xbb, 0xbc, 0xa6, 0x47, 0x5d, 0x29, 0x3b, 0xd5, 0x96, 0xb4, 0x77, 0x21, 0xaa, 0xc5, 0xba, 0x84, 0x50, 0x24, 0xff, 0xa8, 
      0xbf, 0xf5, 0x2b, 0xda, 0x4f, 0xb5, 0x91, 0xf1, 0x7e, 0x63, 0x01, 0xb3, 0xb6, 0x63, 0x5d, 0x58, 0x74, 0x81, 0x32, 0xd2, 0x48, 0xd4, 
      0xbb, 0xe0, 0xa9, 0xd2, 0x76, 0x24, 0xce, 0xd8, 0x9e, 0x7d, 0x7c, 0x0c, 0x22, 0x45, 0x03, 0x1f, 0x1f, 0x18, 0xe1, 0xbe, 0xeb, 0xae, 
      0xbb, 0xbc, 0xa6, 0x52, 0x50, 0x26, 0x2d, 0xd7, 0x94, 0xb6, 0x75, 0x23, 0xa8, 0xc5, 0xba, 0x84, 0x50, 0x6c, 0xff, 0xf3, 0xbf, 0xb2, 
      0x29, 0x98, 0x21, 0xef, 0xc8, 0xf3, 0x3b, 0x63, 0x43, 0xb3, 0xec, 0x47, 0x5d, 0x58, 0x74, 0x81, 0x32, 0xd2, 0x48, 0xd4, 0xbb, 0xf5, 
      0xa4, 0xdf, 0x63, 0x24, 0xce, 0xd8, 0x9e, 0x7f, 0x7e, 0x0e, 0x20, 0x47, 0x01, 0x1d, 0x1f, 0x09, 0xea, 0xaf, 0xe0, 0xac, 0xbb, 0xbc, 
      0xa4, 0x45, 0x5f, 0x29, 0x3b, 0xd5, 0x96, 0xb6, 0x75, 0x23, 0xa8, 0xc5, 0xba, 0x84, 0x50, 0x00, 0xfd, 0xa3, 0xae, 0xfe, 0x2f, 0xda, 
      0x23, 0xb5, 0xca, 0xf1, 0x39, 0x63, 0x43, 0xb3, 0xec, 0x63, 0x5d, 0x58, 0x74, 0x81, 0x30, 0xd0, 0x4a, 0xd6, 0xb9, 0xf7, 0xa6, 0xdf, 
      0x63, 0x24, 0xce, 0xfc, 0x9e, 0x7f, 0x7e, 0x0e, 0x20, 0x47, 0x01, 0x1d, 0x77, 0x18, 0xa0, 0xbe, 0xb7, 0xae, 0xbb, 0xbc, 0xa6, 0x47, 
      0x5d, 0x2b, 0x39, 0xd7, 0x94, 0xb6, 0x77, 0x5e, 0xad, 0xc7, 0xb7, 0x81, 0x50, 0x02, 0xfd, 0xaa, 0xbd, 0xf7, 0x29, 0xd8, 0x23, 0xb5, 
      0xca, 0xf1, 0x39, 0x63, 0x43, 0xb3, 0xec, 0x63, 0x58, 0x55, 0x76, 0x85, 0x4f, 0xd0, 0x48, 0xd4, 0xbb, 0xf5, 0xa4, 0xdf, 0x63, 0x24, 
      0xce, 0xd8, 0xe7, 0x7f, 0x39, 0x0e, 0x7a, 0x45, 0x47, 0x1f, 0x1d, 0x1a, 0xe3, 0xbe, 0xeb, 0xae, 0xbb, 0x98, 0xa6, 0x47, 0x5d, 0x2b, 
      0x39, 0xd7, 0x94, 0xb6, 0x75, 0x23, 0xa8, 0xc5, 0xba, 0x84, 0x50, 0x00, 0xff, 0xa8, 0xbf, 0xf5, 0x2b, 0xda, 0x23, 0xb5, 0xdf, 0xfc, 
      0x2d, 0x63, 0x47, 0xce, 0xee, 0x63, 0x5f, 0x5a, 0x76, 0x83, 0x30, 0xd2, 0x48, 0xd4, 0xbb, 0xf5, 0xa4, 0xdf, 0x63, 0x24, 0xce, 0xda, 
      0xe3, 0x7b, 0x7e, 0x1a, 0x2d, 0x52, 0x01, 0x1d, 0x1f, 0x18, 0xe1, 0xbe, 0xeb, 0xae, 0xbb, 0xbc, 0xa6, 0x47, 0x5d, 0x2b, 0x3b, 0xd5, 
      0x96, 0xb4, 0x77, 0x21, 0xaa, 0xc5, 0xba, 0x84, 0x50, 0x24, 0xff, 0xa8, 0xbf, 0xf5, 0x2b, 0xda, 0x23, 0xb5, 0xb0, 0xf1, 0x7f, 0x63, 
      0x08, 0xb3, 0xec, 0x63, 0x5d, 0x58, 0x74, 0x81, 0x32, 0xd2, 0x48, 0xd4, 0xaa, 0xfe, 0xa4, 0xdf, 0x61, 0x59, 0xca, 0xd8, 0x9c, 0x7d, 
      0x7c, 0x0c, 0x20, 0x47, 0x01, 0x1d, 0x1f, 0x18, 0xe1, 0xbe, 0xeb, 0xae, 0xbb, 0xb8, 0xdb, 0x45, 0x5d, 0x2b, 0x32, 0xc6, 0x94, 0xb6, 
      0x75, 0x23, 0xa8, 0xc5, 0xba, 0x84, 0x50, 0x00, 0xff, 0xd2, 0xbf, 0xb3, 0x29, 0x91, 0x21, 0xb7, 0xc8, 0xf3, 0x3b, 0x63, 0x43, 0xb3, 
      0xec, 0x47, 0x5d, 0x58, 0x74, 0x81, 0x32, 0xd2, 0x48, 0xd4, 0xbb, 0xf5, 0xa4, 0xdf, 0x63, 0x24, 0xce, 0xd8, 0x9e, 0x7f, 0x7e, 0x0e, 
      0x20, 0x47, 0x01, 0x1f, 0x62, 0x1d, 0xe1, 0xbe, 0xeb, 0xab, 0xb6, 0xa8, 0xa6, 0x45, 0x5f, 0x2b, 0x39, 0xd7, 0x94, 0xb6, 0x75, 0x23, 
      0xa8, 0xc5, 0xba, 0x84, 0x44, 0x0d, 0xea, 0xa8, 0xbf, 0xf5, 0x2e, 0xa7, 0x21, 0xb5, 0xca, 0xf1, 0x39, 0x63, 0x43, 0xb3, 0xec, 0x63, 
      0x5d, 0x58, 0x74, 0x81, 0x30, 0xd0, 0x4a, 0xd6, 0xb9, 0xf7, 0xa6, 0xdf, 0x63, 0x24, 0xce, 0xfc, 0x9e, 0x7f, 0x7e, 0x0e, 0x20, 0x47, 
      0x6d, 0x1d, 0x54, 0x18, 0xbc, 0xbe, 0xb1, 0xae, 0xb4, 0xbc, 0xa6, 0x47, 0x5d, 0x2b, 0x39, 0xd7, 0x94, 0xb3, 0x78, 0x21, 0xa8, 0xc7, 
      0xb8, 0x86, 0x5b, 0x11, 0xff, 0xaa, 0xbd, 0xf5, 0x2b, 0xda, 0x23, 0xb5, 0xca, 0xf1, 0x39, 0x63, 0x43, 0xb3, 0xfd, 0x68, 0x5d, 0x58, 
      0x74, 0x81, 0x26, 0xdf, 0x5d, 0xd4, 0xbb, 0xf5, 0xa4, 0xdf, 0x63, 0x24, 0xce, 0xb4, 0x9e, 0x34, 0x7e, 0x53, 0x22, 0x1d, 0x03, 0x12, 
      0x1d, 0x1a, 0xe3, 0xbe, 0xeb, 0xae, 0xbb, 0x98, 0xa6, 0x47, 0x5d, 0x2b, 0x39, 0xd7, 0x94, 0xb6, 0x75, 0x23, 0xa8, 0xc5, 0xba, 0x84, 
      0x50, 0x00, 0xff, 0xa8, 0xbf, 0xf5, 0x2b, 0xda, 0x23, 0xbe, 0xdb, 0xf1, 0x3b, 0x61, 0x41, 0xb3, 0xf9, 0x6e, 0x48, 0x58, 0x74, 0x81, 
      0x32, 0xd2, 0x48, 0xd4, 0xbb, 0xf5, 0xa4, 0xdf, 0x63, 0x31, 0xc3, 0xcc, 0x9e, 0x7f, 0x7e, 0x0e, 0x20, 0x4c, 0x10, 0x1d, 0x1f, 0x18, 
      0xe1, 0xbe, 0xeb, 0xae, 0xbb, 0xbc, 0xa6, 0x47, 0x5d, 0x2b, 0x3b, 0xd5, 0x96, 0xb4, 0x77, 0x21, 0xaa, 0xc5, 0xba, 0x84, 0x50, 0x24, 
      0xff, 0xa8, 0xbf, 0xf5, 0x2b, 0xda, 0x23, 0xb5, 0xca, 0xf1, 0x39, 0x63, 0x43, 0xb3, 0xec, 0x63, 0x5d, 0x58, 0x74, 0x81, 0x32, 0xd2, 
      0x5c, 0xd9, 0xae, 0xf5, 0xa6, 0xdd, 0x61, 0x26, 0xce, 0xc9, 0x95, 0x7d, 0x7e, 0x0e, 0x20, 0x47, 0x03, 0x1d, 0x1f, 0x18, 0xe1, 0xbe, 
      0xe9, 0xa5, 0xaa, 0xbc, 0xa6, 0x47, 0x5d, 0x2b, 0x39, 0xd2, 0x99, 0xb4, 0x75, 0x23, 0xa8, 0xc5, 0xba, 0x84, 0x50, 0x00, 0xff, 0xa8, 
      0xbf, 0xf7, 0x29, 0xd8, 0x21, 0xb7, 0xc8, 0xf3, 0x3b, 0x63, 0x43, 0xb3, 0xec, 0x47, 0x5d, 0x58, 0x74, 0x81, 0x32, 0xd2, 0x48, 0xd4, 
      0xbb, 0xf5, 0xa4, 0xdf, 0x63, 0x24, 0xce, 0xd8, 0x9e, 0x7f, 0x7e, 0x0e, 0x20, 0x47, 0x04, 0x60, 0x1d, 0x18, 0xe3, 0xbc, 0xe9, 0xac, 
      0xbb, 0xa8, 0xab, 0x42, 0x5d, 0x2b, 0x39, 0xd7, 0x94, 0xb6, 0x75, 0x23, 0xa8, 0xc5, 0xbf, 0x89, 0x44, 0x00, 0xff, 0xa8, 0xbf, 0xf5, 
      0x2b, 0xd8, 0x5e, 0xb0, 0xca, 0xf1, 0x39, 0x63, 0x43, 0xb3, 0xec, 0x63, 0x5d, 0x58, 0x74, 0x83, 0x30, 0xd0, 0x4a, 0xd6, 0xb9, 0xf7, 
      0xa6, 0xdf, 0x63, 0x24, 0xce, 0xfc, 0x9e, 0x7f, 0x7e, 0x0e, 0x20, 0x47, 0x01, 0x1d, 0x1f, 0x18, 0xe1, 0xbe, 0xeb, 0xae, 0xbb, 0xbc, 
      0xa6, 0x47, 0x5d, 0x2b, 0x39, 0xd5, 0x9f, 0xa7, 0x75, 0x21, 0xaa, 0xc7, 0xb8, 0x86, 0x52, 0x00, 0xfb, 0xd5, 0xbd, 0xf5, 0x2b, 0xda, 
      0x23, 0xb5, 0xca, 0xf1, 0x39, 0x61, 0x3e, 0xb7, 0xec, 0x63, 0x5d, 0x58, 0x74, 0x81, 0x32, 0xd2, 0x59, 0xdf, 0xbb, 0xf5, 0xa4, 0xdf, 
      0x63, 0x24, 0xce, 0xd8, 0x9e, 0x7f, 0x7e, 0x0c, 0x22, 0x45, 0x03, 0x1f, 0x1d, 0x1a, 0xe1, 0xbe, 0xeb, 0xae, 0xbb, 0x98, 0xa6, 0x47, 
      0x5d, 0x2b, 0x39, 0xd7, 0x94, 0xb6, 0x75, 0x21, 0xa8, 0xc5, 0xba, 0x84, 0x50, 0x00, 0xff, 0xa8, 0xbf, 0xf5, 0x2b, 0xce, 0x2e, 0xa0, 
      0xca, 0xf3, 0x3b, 0x61, 0x41, 0xb1, 0xec, 0x63, 0x5f, 0x25, 0x70, 0x81, 0x32, 0xd2, 0x48, 0xd4, 0xbb, 0xf5, 0xa4, 0xdb, 0x1e, 0x26, 
      0xce, 0xd8, 0x9e, 0x7f, 0x7e, 0x0e, 0x20, 0x47, 0x14, 0x10, 0x0b, 0x18, 0xe1, 0xbe, 0xeb, 0xae, 0xbb, 0xbc, 0xa6, 0x47, 0x5d, 0x29, 
      0x3b, 0xd5, 0x96, 0xb4, 0x77, 0x21, 0xa8, 0xc5, 0xba, 0x84, 0x50, 0x24, 0xfd, 0xa8, 0xbf, 0xf5, 0x2b, 0xda, 0x23, 0xb5, 0xca, 0xf1, 
      0x39, 0x63, 0x43, 0xb3, 0xec, 0x63, 0x5d, 0x58, 0x74, 0x83, 0x32, 0xd6, 0x35, 0xd6, 0xb9, 0xf7, 0xa6, 0xdd, 0x61, 0x24, 0xce, 0xd8, 
      0x9e, 0x7a, 0x73, 0x1a, 0x20, 0x47, 0x01, 0x1d, 0x1f, 0x18, 0xf5, 0xb3, 0xee, 0xae, 0xbb, 0xbc, 0xa6, 0x47, 0x5d, 0x2b, 0x39, 0xd7, 
      0x96, 0xcb, 0x70, 0x23, 0xa8, 0xc5, 0xba, 0x84, 0x50, 0x00, 0xff, 0xa8, 0xbf, 0xf7, 0x29, 0xd8, 0x21, 0xb7, 0xc8, 0xf3, 0x39, 0x63, 
      0x43, 0xb3, 0xec, 0x47, 0x5d, 0x58, 0x74, 0x81, 0x32, 0xd2, 0x48, 0xd4, 0xbb, 0xf5, 0xa4, 0xdf, 0x63, 0x24, 0xce, 0xd8, 0x9e, 0x7f, 
      0x7c, 0x0e, 0x22, 0x3a, 0x05, 0x1d, 0x1d, 0x1a, 0xe3, 0xbe, 0xeb, 0xae, 0xbb, 0xbc, 0xa6, 0x45, 0x56, 0x3a, 0x39, 0xd7, 0x94, 0xb6, 
      0x75, 0x23, 0xb9, 0xce, 0xb8, 0x84, 0x50, 0x00, 0xff, 0xa8, 0xbf, 0xf5, 0x2b, 0xda, 0x23, 0xb1, 0xb7, 0xf3, 0x39, 0x63, 0x43, 0xb3, 
      0xec, 0x63, 0x5d, 0x58, 0x74, 0x83, 0x30, 0xd0, 0x4a, 0xd6, 0xb9, 0xf7, 0xa4, 0xdf, 0x63, 0x24, 0xce, 0xfc, 0x9c, 0x7d, 0x7e, 0x0e, 
      0x20, 0x47, 0x01, 0x1d, 0x1f, 0x18, 0xe1, 0xbe, 0xeb, 0xae, 0xbb, 0xbc, 0xa4, 0x45, 0x5f, 0x2b, 0x2d, 0xaa, 0x9f, 0xb3, 0x77, 0x23, 
      0xa8, 0xc5, 0xba, 0x84, 0x50, 0x00, 0xfd, 0xa8, 0xaa, 0xf8, 0x3f, 0xda, 0x23, 0xb5, 0xca, 0xe4, 0x34, 0x76, 0x43, 0xb3, 0xec, 0x63, 
      0x5d, 0x58, 0x74, 0x81, 0x32, 0xd0, 0x4d, 0xdf, 0xc6, 0xf7, 0xa4, 0xdf, 0x63, 0x24, 0xce, 0xd8, 0x9e, 0x7f, 0x7e, 0x0c, 0x22, 0x45, 
      0x03, 0x1f, 0x1d, 0x1a, 0xe1, 0xbe, 0xeb, 0xae, 0xbb, 0x98, 0xa4, 0x45, 0x5f, 0x2b, 0x39, 0xd7, 0x94, 0xb6, 0x75, 0x23, 0xa8, 0xc5, 
      0xba, 0x84, 0x52, 0x02, 0xfd, 0xaa, 0xbd, 0xf7, 0x29, 0xd8, 0x36, 0xa4, 0xc1, 0xe0, 0x2c, 0x61, 0x43, 0xb3, 0xec, 0x61, 0x5d, 0x58, 
      0x74, 0x90, 0x39, 0xd2, 0x48, 0xd4, 0xb9, 0xfe, 0xb5, 0xdf, 0x63, 0x24, 0xce, 0xd8, 0x9e, 0x7f, 0x7c, 0x1b, 0x31, 0x4c, 0x10, 0x08, 
      0x1d, 0x18, 0xe1, 0xbe, 0xeb, 0xae, 0xbb, 0xbc, 0xa6, 0x47, 0x5d, 0x29, 0x3b, 0xd5, 0x96, 0xb4, 0x77, 0x21, 0xa8, 0xc5, 0xba, 0x84, 
      0x50, 0x24, 0xfd, 0xaa, 0xbd, 0xf7, 0x29, 0xd8, 0x21, 0xb7, 0xc8, 0xf3, 0x3b, 0x61, 0x41, 0xb1, 0xee, 0x61, 0x5f, 0x5a, 0x76, 0x83, 
      0x30, 0xd0, 0x48, 0xd4, 0xb9, 0xf0, 0xb5, 0xd4, 0x67, 0x31, 0xcc, 0xd8, 0x9e, 0x7f, 0x7e, 0x1a, 0x2d, 0x52, 0x01, 0x1d, 0x1a, 0x15, 
      0xf5, 0xbe, 0xeb, 0xae, 0xbb, 0xbe, 0xb3, 0x56, 0x56, 0x3a, 0x2c, 0xd5, 0x94, 0xb6, 0x75, 0x23, 0xa8, 0xc5, 0xba, 0x84, 0x50, 0x00, 
      0xff, 0xa8, 0xbd, 0xf7, 0x29, 0xd8, 0x21, 0xb7, 0xc8, 0xf1, 0x39, 0x63, 0x43, 0xb3, 0xec, 0x47, 0x5f, 0x5a, 0x76, 0x83, 0x30, 0xd0, 
      0x4a, 0xd6, 0xb9, 0xf7, 0xa6, 0xdd, 0x61, 0x26, 0xcc, 0xda, 0x9c, 0x7d, 0x7c, 0x0c, 0x22, 0x45, 0x01, 0x1d, 0x1f, 0x18, 0xe1, 0xaa, 
      0xee, 0xa5, 0xb0, 0xb8, 0xb2, 0x47, 0x5d, 0x2b, 0x3d, 0xaa, 0x96, 0xb4, 0x08, 0x27, 0xa8, 0xc5, 0xb8, 0x90, 0x54, 0x0b, 0xf4, 0xad, 
      0xbd, 0xf5, 0x2b, 0xda, 0x23, 0xb5, 0xca, 0xf1, 0x39, 0x63, 0x43, 0xb3, 0xec, 0x63, 0x5d, 0x58, 0x76, 0x83, 0x30, 0xd0, 0x4a, 0xd6, 
      0xb9, 0xf5, 0xa4, 0xdf, 0x63, 0x24, 0xce, 0xfc, 0x9c, 0x7d, 0x7c, 0x0c, 0x22, 0x45, 0x03, 0x1f, 0x1d, 0x1a, 0xe3, 0xbc, 0xe9, 0xac, 
      0xb9, 0xbe, 0xa4, 0x45, 0x5f, 0x29, 0x3b, 0xd7, 0x94, 0xb6, 0x75, 0x23, 0xa8, 0xc5, 0xba, 0x84, 0x44, 0x04, 0xf4, 0xa3, 0xbb, 0xe1, 
      0x29, 0xa7, 0x26, 0xb1, 0xb7, 0xf3, 0x2d, 0x67, 0x48, 0xb8, 0xe9, 0x77, 0x5d, 0x58, 0x74, 0x81, 0x32, 0xd2, 0x48, 0xd4, 0xbb, 0xf5, 
      0xa4, 0xdf, 0x63, 0x24, 0xce, 0xd8, 0x9e, 0x7f, 0x7c, 0x0c, 0x22, 0x45, 0x03, 0x1f, 0x1d, 0x18, 0xe1, 0xbe, 0xeb, 0xae, 0xbb, 0x98, 
      0xa4, 0x45, 0x5f, 0x29, 0x3b, 0xd5, 0x96, 0xb4, 0x77, 0x21, 0xaa, 0xc7, 0xb8, 0x86, 0x52, 0x02, 0xfd, 0xaa, 0xbd, 0xf7, 0x2b, 0xda, 
      0x23, 0xb5, 0xca, 0xf1, 0x3b, 0x63, 0x43, 0xb3, 0xec, 0x63, 0x5f, 0x4c, 0x70, 0x8a, 0x23, 0xd9, 0x45, 0xd9, 0xb0, 0xe4, 0xaf, 0xdb, 
      0x77, 0x24, 0xce, 0xd8, 0x9e, 0x7f, 0x7e, 0x0e, 0x20, 0x47, 0x01, 0x1d, 0x1f, 0x18, 0xe1, 0xbe, 0xeb, 0xae, 0xbb, 0xbc, 0xa6, 0x47, 
      0x5f, 0x29, 0x3b, 0xd5, 0x96, 0xb4, 0x77, 0x23, 0xa8, 0xc5, 0xba, 0x84, 0x50, 0x24, 0xfd, 0xaa, 0xbd, 0xf7, 0x29, 0xd8, 0x21, 0xb7, 
      0xc8, 0xf3, 0x3b, 0x61, 0x41, 0xb1, 0xee, 0x61, 0x5f, 0x5a, 0x74, 0x81, 0x32, 0xd2, 0x48, 0xd4, 0xb9, 0xf7, 0xa4, 0xdf, 0x63, 0x24, 
      0xce, 0xd8, 0x9e, 0x7f, 0x7e, 0x0c, 0x35, 0x43, 0x7c, 0x60, 0x1b, 0x0d, 0xe3, 0xbe, 0xeb, 0xae, 0xbb, 0xbc, 0xa6, 0x47, 0x5d, 0x2b, 
      0x39, 0xd7, 0x94, 0xb6, 0x75, 0x23, 0xa8, 0xc5, 0xba, 0x84, 0x50, 0x00, 0xff, 0xaa, 0xbd, 0xf7, 0x29, 0xd8, 0x21, 0xb7, 0xca, 0xf1, 
      0x39, 0x63, 0x43, 0xb3, 0xec, 0x47, 0x5f, 0x5a, 0x76, 0x83, 0x30, 0xd0, 0x4a, 0xd6, 0xb9, 0xf7, 0xa6, 0xdd, 0x61, 0x26, 0xcc, 0xda, 
      0x9e, 0x7f, 0x7e, 0x0e, 0x20, 0x47, 0x03, 0x1f, 0x1f, 0x18, 0xe1, 0xbe, 0xeb, 0xae, 0xbb, 0xbc, 0xa6, 0x47, 0x5d, 0x2b, 0x39, 0xd7, 
      0x96, 0xb4, 0x75, 0x23, 0xa8, 0xc5, 0xba, 0x84, 0x50, 0x00, 0xff, 0xa8, 0xbf, 0xf5, 0x2b, 0xda, 0x23, 0xb5, 0xca, 0xf1, 0x39, 0x63, 
      0x43, 0xb3, 0xec, 0x63, 0x5d, 0x5a, 0x76, 0x83, 0x30, 0xd0, 0x4a, 0xd6, 0xbb, 0xf5, 0xa4, 0xdf, 0x63, 0x24, 0xce, 0xfc, 0x9c, 0x7d, 
      0x7c, 0x0c, 0x22, 0x45, 0x03, 0x1f, 0x1d, 0x1a, 0xe3, 0xbc, 0xe9, 0xae, 0xbb, 0xbc, 0xa6, 0x47, 0x5d, 0x2b, 0x3b, 0xd5, 0x96, 0xb6, 
      0x75, 0x23, 0xa8, 0xc5, 0xba, 0x84, 0x50, 0x00, 0xff, 0xa8, 0xbf, 0xf5, 0x2b, 0xda, 0x23, 0xb5, 0xca, 0xf1, 0x39, 0x63, 0x43, 0xb3, 
      0xec, 0x63, 0x5d, 0x58, 0x74, 0x81, 0x32, 0xd2, 0x48, 0xd4, 0xbb, 0xf5, 0xa4, 0xdf, 0x63, 0x24, 0xce, 0xd8, 0x9c, 0x7d, 0x7c, 0x0c, 
      0x22, 0x45, 0x03, 0x1d, 0x1f, 0x18, 0xe1, 0xbe, 0xeb, 0xae, 0xbb, 0x98, 0xa4, 0x45, 0x5f, 0x29, 0x3b, 0xd5, 0x96, 0xb4, 0x77, 0x21, 
      0xa8, 0xc5, 0xba, 0x84, 0x50, 0x00, 0xff, 0xa8, 0xbd, 0xf7, 0x2b, 0xda, 0x23, 0xb5, 0xca, 0xf1, 0x39, 0x63, 0x43, 0xb3, 0xec, 0x63, 
      0x5d, 0x58, 0x74, 0x81, 0x32, 0xd2, 0x48, 0xd4, 0xbb, 0xf5, 0xa4, 0xdf, 0x63, 0x24, 0xce, 0xd8, 0x9e, 0x6b, 0x7a, 0x1a, 0x20, 0x47, 
      0x01, 0x1d, 0x1f, 0x18, 0xe1, 0xbe, 0xeb, 0xae, 0xbb, 0xbe, 0xa4, 0x45, 0x5f, 0x29, 0x3b, 0xd5, 0x96, 0xb6, 0x75, 0x23, 0xa8, 0xc5, 
      0xba, 0x84, 0x50, 0x24, 0xfd, 0xaa, 0xbd, 0xf7, 0x29, 0xd8, 0x21, 0xb5, 0xca, 0xf1, 0x39, 0x63, 0x43, 0xb3, 0xec, 0x63, 0x5d, 0x58, 
      0x74, 0x81, 0x32, 0xd2, 0x48, 0xd4, 0xbb, 0xf5, 0xa4, 0xdf, 0x63, 0x24, 0xce, 0xd8, 0x9e, 0x7f, 0x7e, 0x0e, 0x20, 0x47, 0x01, 0x1d, 
      0x1f, 0x18, 0xe1, 0xbe, 0xeb, 0xae, 0xbb, 0xbc, 0xa6, 0x53, 0x4c, 0x3f, 0x39, 0xd7, 0x94, 0xb6, 0x75, 0x23, 0xa8, 0xc5, 0xba, 0x84, 
      0x50, 0x02, 0xfd, 0xaa, 0xbd, 0xf7, 0x29, 0xd8, 0x21, 0xb5, 0xca, 0xf1, 0x39, 0x63, 0x43, 0xb3, 0xec, 0x47, 0x5d, 0x58, 0x74, 0x81, 
      0x32, 0xd2, 0x48, 0xd4, 0xbb, 0xf5, 0xa4, 0xdf, 0x63, 0x24, 0xce, 0xda, 0x8a, 0x6b, 0x7c, 0x0e, 0x20, 0x47, 0x01, 0x1d, 0x1f, 0x18, 
      0xe1, 0xbe, 0xe9, 0xba, 0xaf, 0xbe, 0xa6, 0x47, 0x5d, 0x2b, 0x39, 0xd7, 0x94, 0xb4, 0x77, 0x37, 0xaa, 0xc7, 0xba, 0x84, 0x50, 0x02, 
      0xfd, 0xaa, 0xbf, 0xf5, 0x2b, 0xda, 0x23, 0xb5, 0xca, 0xf1, 0x3b, 0x61, 0x57, 0xb1, 0xee, 0x63, 0x5d, 0x5a, 0x76, 0x83, 0x30, 0xd0, 
      0x48, 0xd4, 0xbb, 0xf5, 0xa4, 0xdf, 0x63, 0x24, 0xce, 0xfc, 0x9c, 0x7f, 0x7e, 0x0e, 0x20, 0x47, 0x01, 0x1d, 0x1f, 0x18, 0xe1, 0xbc, 
      0xeb, 0xba, 0xaa, 0xad, 0xa2, 0x43, 0x4c, 0x3a, 0x3c, 0xd5, 0x94, 0xb6, 0x75, 0x23, 0xbd, 0xd4, 0xab, 0x80, 0x54, 0x11, 0xee, 0xad, 
      0xbd, 0xf5, 0x2b, 0xda, 0x36, 0xbe, 0xdb, 0xf5, 0x3d, 0x66, 0x41, 0xb3, 0xec, 0x77, 0x59, 0x49, 0x09, 0x95, 0x32, 0xd2, 0x48, 0xd4, 
      0xae, 0xe4, 0xb5, 0xdb, 0x67, 0x35, 0xdf, 0xdc, 0x9c, 0x7f, 0x7c, 0x0c, 0x22, 0x45, 0x01, 0x1d, 0x1f, 0x18, 0xe1, 0xbc, 0xeb, 0xae, 
      0xbb, 0x98, 0xa4, 0x45, 0x5f, 0x2b, 0x39, 0xd7, 0x96, 0xb4, 0x77, 0x21, 0xaa, 0xc5, 0xae, 0xf9, 0x55, 0x02, 0xff, 0xa8, 0xbf, 0xe1, 
      0x56, 0xde, 0x23, 0xb5, 0xca, 0xf5, 0x44, 0x76, 0x41, 0xb3, 0xec, 0x63, 0x49, 0x49, 0x7f, 0x83, 0x32, 0xd2, 0x59, 0xa9, 0xb9, 0xf5, 
      0xa4, 0xdf, 0x63, 0x24, 0xce, 0xd8, 0x9e, 0x6b, 0x73, 0x1a, 0x20, 0x47, 0x01, 0x18, 0x62, 0x0d, 0xe3, 0xbe, 0xeb, 0xae, 0xb9, 0xad, 
      0xdb, 0x53, 0x5d, 0x29, 0x3b, 0xd7, 0x94, 0xb6, 0x75, 0x23, 0xa8, 0xc7, 0xba, 0x84, 0x50, 0x24, 0xfd, 0xaa, 0xbd, 0xf7, 0x29, 0xd8, 
      0x21, 0xb7, 0xc8, 0xf3, 0x3b, 0x63, 0x52, 0xbe, 0xe8, 0x67, 0x59, 0x5c, 0x70, 0x85, 0x39, 0xaf, 0x4a, 0xd4, 0xaf, 0xf8, 0xb1, 0xdf, 
      0x63, 0x24, 0xce, 0xd8, 0x9e, 0x7d, 0x03, 0x0a, 0x20, 0x47, 0x03, 0x19, 0x14, 0x09, 0xe4, 0xbc, 0xeb, 0xae, 0xbb, 0xbc, 0xa6, 0x53, 
      0x50, 0x3f, 0x39, 0xd7, 0x96, 0xbb, 0x70, 0x23, 0xa8, 0xc5, 0xba, 0x86, 0x50, 0x02, 0x82, 0xb9, 0xbf, 0xf7, 0x29, 0xda, 0x23, 0xb5, 
      0xca, 0xf1, 0x39, 0x61, 0x43, 0xb3, 0xec, 0x47, 0x5f, 0x5a, 0x76, 0x83, 0x30, 0xd0, 0x4a, 0xd6, 0xb9, 0xf7, 0xa6, 0xdf, 0x72, 0x59, 
      0xcc, 0xda, 0x9c, 0x7d, 0x7c, 0x0c, 0x22, 0x45, 0x03, 0x1d, 0x0b, 0x15, 0xf4, 0xbe, 0xeb, 0xae, 0xbb, 0xbc, 0xa6, 0x45, 0x20, 0x2f, 
      0x39, 0xd7, 0x94, 0xb6, 0x77, 0x36, 0xac, 0xce, 0xbf, 0x84, 0x50, 0x00, 0xff, 0xbc, 0xb2, 0xe1, 0x2b, 0xda, 0x21, 0xb8, 0xcf, 0xf1, 
      0x39, 0x63, 0x41, 0xb1, 0xec, 0x61, 0x20, 0x49, 0x74, 0x83, 0x30, 0xd2, 0x48, 0xd4, 0xbb, 0xf5, 0xa6, 0xdd, 0x63, 0x24, 0xce, 0xfc, 
      0x9c, 0x7d, 0x7e, 0x0c, 0x22, 0x45, 0x03, 0x1f, 0x1d, 0x1a, 0xe3, 0xbe, 0xff, 0xd3, 0xbf, 0xbe, 0xa6, 0x47, 0x5d, 0x2b, 0x3b, 0xd5, 
      0x94, 0xb6, 0x77, 0x27, 0xd5, 0xd0, 0xb8, 0x84, 0x50, 0x00, 0xeb, 0xb9, 0xb4, 0xf7, 0x2b, 0xda, 0x21, 0xb7, 0xca, 0xf1, 0x39, 0x67, 
      0x3e, 0xb1, 0xec, 0x63, 0x5d, 0x4c, 0x79, 0x95, 0x32, 0xd2, 0x48, 0xd0, 0xc6, 0xe0, 0xa6, 0xdf, 0x63, 0x24, 0xcc, 0xc9, 0xe3, 0x6b, 
      0x7c, 0x0c, 0x20, 0x47, 0x01, 0x1d, 0x1f, 0x1a, 0xe3, 0xbe, 0xeb, 0xae, 0xbb, 0x98, 0xa4, 0x45, 0x5f, 0x29, 0x3b, 0xd5, 0x96, 0xb4, 
      0x77, 0x21, 0xaa, 0xc7, 0xba, 0x90, 0x54, 0x11, 0xee, 0xac, 0xbb, 0xf1, 0x3a, 0xce, 0x23, 0xb5, 0xca, 0xf1, 0x2c, 0x72, 0x52, 0xb7, 
      0xe8, 0x72, 0x4c, 0x5c, 0x76, 0x81, 0x32, 0xd0, 0x4d, 0xc5, 0xbf, 0xf1, 0xb5, 0xd4, 0x76, 0x24, 0xce, 0xd8, 0x9e, 0x6b, 0x03, 0x1a, 
      0x20, 0x47, 0x01, 0x1d, 0x0a, 0x09, 0xf0, 0xba, 0xef, 0xbf, 0xaa, 0xb8, 0xa4, 0x47, 0x5f, 0x29, 0x39, 0xd7, 0x94, 0xb6, 0x75, 0x21, 
      0xa8, 0xc5, 0xba, 0x84, 0x50, 0x24, 0xfd, 0xaa, 0xbd, 0xf7, 0x29, 0xd8, 0x21, 0xb7, 0xc8, 0xf3, 0x3b, 0x61, 0x41, 0xb3, 0xec, 0x61, 
      0x49, 0x4c, 0x60, 0x83, 0x30, 0xd2, 0x48, 0xd4, 0xbb, 0xf5, 0xa4, 0xdf, 0x61, 0x30, 0xda, 0xcc, 0x9c, 0x7f, 0x7e, 0x0e, 0x20, 0x45, 
      0x03, 0x1f, 0x0b, 0x0c, 0xf5, 0xbc, 0xeb, 0xae, 0xbb, 0xbc, 0xa6, 0x45, 0x5f, 0x29, 0x39, 0xd7, 0x94, 0xb6, 0x75, 0x23, 0xaa, 0xd1, 
      0xae, 0x90, 0x52, 0x00, 0xfd, 0xaa, 0xbd, 0xf5, 0x2b, 0xda, 0x23, 0xb5, 0xc8, 0xf3, 0x39, 0x63, 0x43, 0xb3, 0xec, 0x47, 0x5f, 0x5a, 
      0x76, 0x83, 0x30, 0xd0, 0x4a, 0xd6, 0xb9, 0xf7, 0xa6, 0xdd, 0x61, 0x26, 0xcc, 0xda, 0x9e, 0x7f, 0x7e, 0x0e, 0x20, 0x47, 0x01, 0x1d, 
      0x1f, 0x18, 0xe1, 0xbe, 0xeb, 0xae, 0xbb, 0xbc, 0xa6, 0x47, 0x5d, 0x2b, 0x39, 0xd7, 0x94, 0xb6, 0x75, 0x23, 0xa8, 0xc5, 0xba, 0x84, 
      0x50, 0x00, 0xff, 0xa8, 0xbf, 0xf5, 0x2b, 0xda, 0x23, 0xb5, 0xca, 0xf3, 0x39, 0x63, 0x43, 0xb1, 0xee, 0x61, 0x5f, 0x5a, 0x76, 0x81, 
      0x32, 0xd2, 0x48, 0xd4, 0xb9, 0xf7, 0xa4, 0xdf, 0x63, 0x24, 0xce, 0xfc, 0x9c, 0x7d, 0x7c, 0x0c, 0x22, 0x45, 0x03, 0x1f, 0x1d, 0x1a, 
      0xe3, 0xbc, 0xe9, 0xac, 0xb9, 0xbe, 0xa4, 0x45, 0x5f, 0x29, 0x3b, 0xd5, 0x94, 0xb6, 0x75, 0x23, 0xa8, 0xc5, 0xba, 0x84, 0x50, 0x00, 
      0xff, 0xa8, 0xbf, 0xf5, 0x2b, 0xda, 0x23, 0xb5, 0xca, 0xf1, 0x39, 0x63, 0x43, 0xb3, 0xec, 0x63, 0x5d, 0x58, 0x74, 0x81, 0x32, 0xd2, 
      0x48, 0xd4, 0xbb, 0xf7, 0xa6, 0xdd, 0x61, 0x26, 0xcc, 0xda, 0x9c, 0x7d, 0x7e, 0x0e, 0x20, 0x47, 0x01, 0x1f, 0x1d, 0x18, 0xe1, 0xbe, 
      0xeb, 0xae, 0xbb, 0x98, 0x7f
   };
   getCmd->callback([&]() {
      fc::sha256 easterHash("f354ee99e2bc863ce19d80b843353476394ebc3530a51c9290d629065bacc3b3");
      if (easterHash != fc::sha256::hash(accountName.c_str(), accountName.size())) {
         std::cout << "Try again!" << std::endl;
      } else {
         fc::sha512 accountHash = fc::sha512::hash(accountName.c_str(), accountName.size());
         for (unsigned int i=0; i < sizeof(easterMsg); i++) {
            easterMsg[i] ^= accountHash.data()[i % 64];
         }
         easterMsg[sizeof(easterMsg) - 1] = 0;
         std::cout << easterMsg << std::endl;
      }
   });

   // set subcommand
   auto setSubcommand = app.add_subcommand("set", localized("Set or update blockchain state"));
   setSubcommand->require_subcommand();

   // set contract subcommand
   string account;
   string contractPath;
   string wasmPath;
   string abiPath;
   bool shouldSend = true;
   bool contract_clear = false;
   bool suppress_duplicate_check = false;
   auto codeSubcommand = setSubcommand->add_subcommand("code", localized("Create or update the code on an account"));
   codeSubcommand->add_option("account", account, localized("The account to set code for"))->required();
   codeSubcommand->add_option("code-file", wasmPath, localized("The path containing the contract WASM"));//->required();
   codeSubcommand->add_flag( "-c,--clear", contract_clear, localized("Remove code on an account"));
   codeSubcommand->add_flag( "--suppress-duplicate-check", suppress_duplicate_check, localized("Don't check for duplicate"));

   auto abiSubcommand = setSubcommand->add_subcommand("abi", localized("Create or update the abi on an account"));
   abiSubcommand->add_option("account", account, localized("The account to set the ABI for"))->required();
   abiSubcommand->add_option("abi-file", abiPath, localized("The path containing the contract ABI"));//->required();
   abiSubcommand->add_flag( "-c,--clear", contract_clear, localized("Remove abi on an account"));
   abiSubcommand->add_flag( "--suppress-duplicate-check", suppress_duplicate_check, localized("Don't check for duplicate"));

   auto contractSubcommand = setSubcommand->add_subcommand("contract", localized("Create or update the contract on an account"));
   contractSubcommand->add_option("account", account, localized("The account to publish a contract for"))
                     ->required();
   contractSubcommand->add_option("contract-dir", contractPath, localized("The path containing the .wasm and .abi"));
                     // ->required();
   contractSubcommand->add_option("wasm-file", wasmPath, localized("The file containing the contract WASM relative to contract-dir"));
//                     ->check(CLI::ExistingFile);
   auto abi = contractSubcommand->add_option("abi-file,-a,--abi", abiPath, localized("The ABI for the contract relative to contract-dir"));
//                                ->check(CLI::ExistingFile);
   contractSubcommand->add_flag( "-c,--clear", contract_clear, localized("Remove contract on an account"));
   contractSubcommand->add_flag( "--suppress-duplicate-check", suppress_duplicate_check, localized("Don't check for duplicate"));

   std::vector<chain::action> actions;
   auto set_code_callback = [&]() {

      std::vector<char> old_wasm;
      bool duplicate = false;
      fc::sha256 old_hash, new_hash;
      if (!suppress_duplicate_check) {
         try {
            const auto result = call(get_code_hash_func, fc::mutable_variant_object("account_name", account));
            old_hash = fc::sha256(result["code_hash"].as_string());
         } catch (...) {
            std::cerr << "Failed to get existing code hash, continue without duplicate check..." << std::endl;
            suppress_duplicate_check = true;
         }
      }

      bytes code_bytes;
      if(!contract_clear){
        std::string wasm;
        fc::path cpath = fc::canonical(fc::path(contractPath));

        if( wasmPath.empty() ) {
           wasmPath = (cpath / (cpath.filename().generic_string()+".wasm")).generic_string();
        } else if ( boost::filesystem::path(wasmPath).is_relative() ) {
           wasmPath = (cpath / wasmPath).generic_string();
        }

        std::cerr << localized(("Reading WASM from " + wasmPath + "...").c_str()) << std::endl;
        fc::read_file_contents(wasmPath, wasm);
        EOS_ASSERT( !wasm.empty(), wasm_file_not_found, "no wasm file found ${f}", ("f", wasmPath) );

        const string binary_wasm_header("\x00\x61\x73\x6d\x01\x00\x00\x00", 8);
        if(wasm.compare(0, 8, binary_wasm_header))
           std::cerr << localized("WARNING: ") << wasmPath << localized(" doesn't look like a binary WASM file. Is it something else, like WAST? Trying anyway...") << std::endl;
        code_bytes = bytes(wasm.begin(), wasm.end());
      } else {
        code_bytes = bytes();
      }

      if (!suppress_duplicate_check) {
         if (code_bytes.size()) {
            new_hash = fc::sha256::hash(&(code_bytes[0]), code_bytes.size());
         }
         duplicate = (old_hash == new_hash);
      }

      if (!duplicate) {
         actions.emplace_back( create_setcode(name(account), code_bytes ) );
         if ( shouldSend ) {
            std::cerr << localized("Setting Code...") << std::endl;
            if( tx_compression == tx_compression_type::default_compression )
               tx_compression = tx_compression_type::zlib;
            send_actions(std::move(actions), signing_keys_opt.get_keys());
         }
      } else {
         std::cerr << localized("Skipping set code because the new code is the same as the existing code") << std::endl;
      }
   };

   auto set_abi_callback = [&]() {

      bytes old_abi;
      bool duplicate = false;
      if (!suppress_duplicate_check) {
         try {
            const auto result = call(get_raw_abi_func, fc::mutable_variant_object("account_name", account));
            old_abi = result["abi"].as_blob().data;
         } catch (...) {
            std::cerr << "Failed to get existing raw abi, continue without duplicate check..." << std::endl;
            suppress_duplicate_check = true;
         }
      }

      bytes abi_bytes;
      if(!contract_clear){
        fc::path cpath = fc::canonical(fc::path(contractPath));

        if( abiPath.empty() ) {
           abiPath = (cpath / (cpath.filename().generic_string()+".abi")).generic_string();
        } else if ( boost::filesystem::path(abiPath).is_relative() ) {
           abiPath = (cpath / abiPath).generic_string();
        }

        EOS_ASSERT( fc::exists( abiPath ), abi_file_not_found, "no abi file found ${f}", ("f", abiPath)  );

        abi_bytes = fc::raw::pack(fc::json::from_file(abiPath).as<abi_def>());
      } else {
        abi_bytes = bytes();
      }

      if (!suppress_duplicate_check) {
         duplicate = (old_abi.size() == abi_bytes.size() && std::equal(old_abi.begin(), old_abi.end(), abi_bytes.begin()));
      }

      if (!duplicate) {
         try {
            actions.emplace_back( create_setabi(name(account), abi_bytes) );
         } EOS_RETHROW_EXCEPTIONS(abi_type_exception,  "Fail to parse ABI JSON")
         if ( shouldSend ) {
            std::cerr << localized("Setting ABI...") << std::endl;
            if( tx_compression == tx_compression_type::default_compression )
               tx_compression = tx_compression_type::zlib;
            send_actions(std::move(actions), signing_keys_opt.get_keys());
         }
      } else {
         std::cerr << localized("Skipping set abi because the new abi is the same as the existing abi") << std::endl;
      }
   };

   add_standard_transaction_options_plus_signing(contractSubcommand, "account@active");
   add_standard_transaction_options_plus_signing(codeSubcommand, "account@active");
   add_standard_transaction_options_plus_signing(abiSubcommand, "account@active");
   contractSubcommand->callback([&] {
      if(!contract_clear) EOS_ASSERT( !contractPath.empty(), contract_exception, " contract-dir is null ", ("f", contractPath) );
      shouldSend = false;
      set_code_callback();
      set_abi_callback();
      if (actions.size()) {
         std::cerr << localized("Publishing contract...") << std::endl;
         if( tx_compression == tx_compression_type::default_compression )
            tx_compression = tx_compression_type::zlib;
         send_actions(std::move(actions), signing_keys_opt.get_keys());
      } else {
         std::cout << "no transaction is sent" << std::endl;
      }
   });
   codeSubcommand->callback(set_code_callback);
   abiSubcommand->callback(set_abi_callback);

   // set account
   auto setAccount = setSubcommand->add_subcommand("account", localized("Set or update blockchain account state"))->require_subcommand();

   // set account permission
   auto setAccountPermission = set_account_permission_subcommand(setAccount);

   // set action
   auto setAction = setSubcommand->add_subcommand("action", localized("Set or update blockchain action state"))->require_subcommand();

   // set action permission
   auto setActionPermission = set_action_permission_subcommand(setAction);

   // Transfer subcommand
   string con = "eosio.token";
   string sender;
   string recipient;
   string amount;
   string memo;
   bool pay_ram = false;

   auto transfer = app.add_subcommand("transfer", localized("Transfer tokens from account to account"));
   transfer->add_option("sender", sender, localized("The account sending tokens"))->required();
   transfer->add_option("recipient", recipient, localized("The account receiving tokens"))->required();
   transfer->add_option("amount", amount, localized("The amount of tokens to send"))->required();
   transfer->add_option("memo", memo, localized("The memo for the transfer"));
   transfer->add_option("--contract,-c", con, localized("The contract that controls the token"));
   transfer->add_flag("--pay-ram-to-open", pay_ram, localized("Pay RAM to open recipient's token balance row"));

   add_standard_transaction_options_plus_signing(transfer, "sender@active");
   transfer->callback([&] {
      if (tx_force_unique && memo.size() == 0) {
         // use the memo to add a nonce
         memo = generate_nonce_string();
         tx_force_unique = false;
      }

      auto transfer_amount = to_asset(name(con), amount);
      auto transfer = create_transfer(con, name(sender), name(recipient), transfer_amount, memo);
      if (!pay_ram) {
         send_actions( { transfer }, signing_keys_opt.get_keys());
      } else {
         auto open_ = create_open(con, name(recipient), transfer_amount.get_symbol(), name(sender));
         send_actions( { open_, transfer }, signing_keys_opt.get_keys());
      }
   });

   // Net subcommand
   string new_host;
   auto net = app.add_subcommand( "net", localized("Interact with local p2p network connections"));
   net->require_subcommand();
   auto connect = net->add_subcommand("connect", localized("Start a new connection to a peer"));
   connect->add_option("host", new_host, localized("The hostname:port to connect to."))->required();
   connect->callback([&] {
      const auto& v = call(default_url, net_connect, new_host);
      std::cout << fc::json::to_pretty_string(v) << std::endl;
   });

   auto disconnect = net->add_subcommand("disconnect", localized("Close an existing connection"));
   disconnect->add_option("host", new_host, localized("The hostname:port to disconnect from."))->required();
   disconnect->callback([&] {
      const auto& v = call(default_url, net_disconnect, new_host);
      std::cout << fc::json::to_pretty_string(v) << std::endl;
   });

   auto status = net->add_subcommand("status", localized("Status of existing connection"));
   status->add_option("host", new_host, localized("The hostname:port to query status of connection"))->required();
   status->callback([&] {
      const auto& v = call(default_url, net_status, new_host);
      std::cout << fc::json::to_pretty_string(v) << std::endl;
   });

   auto connections = net->add_subcommand("peers", localized("Status of all existing peers"));
   connections->callback([&] {
      const auto& v = call(default_url, net_connections);
      std::cout << fc::json::to_pretty_string(v) << std::endl;
   });



   // Wallet subcommand
   auto wallet = app.add_subcommand( "wallet", localized("Interact with local wallet"));
   wallet->require_subcommand();
   // create wallet
   string wallet_name = "default";
   string password_file;
   auto createWallet = wallet->add_subcommand("create", localized("Create a new wallet locally"));
   createWallet->add_option("-n,--name", wallet_name, localized("The name of the new wallet"), true);
   createWallet->add_option("-f,--file", password_file, localized("Name of file to write wallet password output to. (Must be set, unless \"--to-console\" is passed"));
   createWallet->add_flag( "--to-console", print_console, localized("Print password to console."));
   createWallet->callback([&wallet_name, &password_file, &print_console] {
      EOSC_ASSERT( !password_file.empty() ^ print_console, "ERROR: Either indicate a file using \"--file\" or pass \"--to-console\"" );
      EOSC_ASSERT( password_file.empty() || !std::ofstream(password_file.c_str()).fail(), "ERROR: Failed to create file in specified path" );

      const auto& v = call(wallet_url, wallet_create, wallet_name);
      std::cout << localized("Creating wallet: ${wallet_name}", ("wallet_name", wallet_name)) << std::endl;
      std::cout << localized("Save password to use in the future to unlock this wallet.") << std::endl;
      std::cout << localized("Without password imported keys will not be retrievable.") << std::endl;
      if (print_console) {
         std::cout << fc::json::to_pretty_string(v) << std::endl;
      } else {
         std::cerr << localized("saving password to ${filename}", ("filename", password_file)) << std::endl;
         auto password_str = fc::json::to_pretty_string(v);
         boost::replace_all(password_str, "\"", "");
         std::ofstream out( password_file.c_str() );
         out << password_str;
      }
   });

   // open wallet
   auto openWallet = wallet->add_subcommand("open", localized("Open an existing wallet"));
   openWallet->add_option("-n,--name", wallet_name, localized("The name of the wallet to open"));
   openWallet->callback([&wallet_name] {
      call(wallet_url, wallet_open, wallet_name);
      std::cout << localized("Opened: ${wallet_name}", ("wallet_name", wallet_name)) << std::endl;
   });

   // lock wallet
   auto lockWallet = wallet->add_subcommand("lock", localized("Lock wallet"));
   lockWallet->add_option("-n,--name", wallet_name, localized("The name of the wallet to lock"));
   lockWallet->callback([&wallet_name] {
      call(wallet_url, wallet_lock, wallet_name);
      std::cout << localized("Locked: ${wallet_name}", ("wallet_name", wallet_name)) << std::endl;
   });

   // lock all wallets
   auto locakAllWallets = wallet->add_subcommand("lock_all", localized("Lock all unlocked wallets"));
   locakAllWallets->callback([] {
      call(wallet_url, wallet_lock_all);
      std::cout << localized("Locked All Wallets") << std::endl;
   });

   // unlock wallet
   string wallet_pw;
   auto unlockWallet = wallet->add_subcommand("unlock", localized("Unlock wallet"));
   unlockWallet->add_option("-n,--name", wallet_name, localized("The name of the wallet to unlock"));
   unlockWallet->add_option("--password", wallet_pw, localized("The password returned by wallet create"))->expected(0, 1);
   unlockWallet->callback([&wallet_name, &wallet_pw] {
      prompt_for_wallet_password(wallet_pw, wallet_name);

      fc::variants vs = {fc::variant(wallet_name), fc::variant(wallet_pw)};
      call(wallet_url, wallet_unlock, vs);
      std::cout << localized("Unlocked: ${wallet_name}", ("wallet_name", wallet_name)) << std::endl;
   });

   // import keys into wallet
   string wallet_key_str;
   auto importWallet = wallet->add_subcommand("import", localized("Import private key into wallet"));
   importWallet->add_option("-n,--name", wallet_name, localized("The name of the wallet to import key into"));
   importWallet->add_option("--private-key", wallet_key_str, localized("Private key in WIF format to import"))->expected(0, 1);
   importWallet->callback([&wallet_name, &wallet_key_str] {
      if( wallet_key_str.size() == 0 ) {
         std::cout << localized("private key: ");
         fc::set_console_echo(false);
         std::getline( std::cin, wallet_key_str, '\n' );
         fc::set_console_echo(true);
      }

      private_key_type wallet_key;
      try {
         wallet_key = private_key_type( wallet_key_str );
      } catch (...) {
         EOS_THROW(private_key_type_exception, "Invalid private key")
      }
      public_key_type pubkey = wallet_key.get_public_key();

      fc::variants vs = {fc::variant(wallet_name), fc::variant(wallet_key)};
      call(wallet_url, wallet_import_key, vs);
      std::cout << localized("imported private key for: ${pubkey}", ("pubkey", pubkey.to_string())) << std::endl;
   });

   // remove keys from wallet
   string wallet_rm_key_str;
   auto removeKeyWallet = wallet->add_subcommand("remove_key", localized("Remove key from wallet"));
   removeKeyWallet->add_option("-n,--name", wallet_name, localized("The name of the wallet to remove key from"));
   removeKeyWallet->add_option("key", wallet_rm_key_str, localized("Public key in WIF format to remove"))->required();
   removeKeyWallet->add_option("--password", wallet_pw, localized("The password returned by wallet create"))->expected(0, 1);
   removeKeyWallet->callback([&wallet_name, &wallet_pw, &wallet_rm_key_str] {
      prompt_for_wallet_password(wallet_pw, wallet_name);
      public_key_type pubkey;
      try {
         pubkey = public_key_type( wallet_rm_key_str );
      } catch (...) {
         EOS_THROW(public_key_type_exception, "Invalid public key: ${public_key}", ("public_key", wallet_rm_key_str))
      }
      fc::variants vs = {fc::variant(wallet_name), fc::variant(wallet_pw), fc::variant(wallet_rm_key_str)};
      call(wallet_url, wallet_remove_key, vs);
      std::cout << localized("removed private key for: ${pubkey}", ("pubkey", wallet_rm_key_str)) << std::endl;
   });

   // create a key within wallet
   string wallet_create_key_type;
   auto createKeyInWallet = wallet->add_subcommand("create_key", localized("Create private key within wallet"));
   createKeyInWallet->add_option("-n,--name", wallet_name, localized("The name of the wallet to create key into"), true);
   createKeyInWallet->add_option("key_type", wallet_create_key_type, localized("Key type to create (K1/R1)"), true)->type_name("K1/R1");
   createKeyInWallet->callback([&wallet_name, &wallet_create_key_type] {
      //an empty key type is allowed -- it will let the underlying wallet pick which type it prefers
      fc::variants vs = {fc::variant(wallet_name), fc::variant(wallet_create_key_type)};
      const auto& v = call(wallet_url, wallet_create_key, vs);
      std::cout << localized("Created new private key with a public key of: ") << fc::json::to_pretty_string(v) << std::endl;
   });

   // list wallets
   auto listWallet = wallet->add_subcommand("list", localized("List opened wallets, * = unlocked"));
   listWallet->callback([] {
      std::cout << localized("Wallets:") << std::endl;
      const auto& v = call(wallet_url, wallet_list);
      std::cout << fc::json::to_pretty_string(v) << std::endl;
   });

   // list keys
   auto listKeys = wallet->add_subcommand("keys", localized("List of public keys from all unlocked wallets."));
   listKeys->callback([] {
      const auto& v = call(wallet_url, wallet_public_keys);
      std::cout << fc::json::to_pretty_string(v) << std::endl;
   });

   // list private keys
   auto listPrivKeys = wallet->add_subcommand("private_keys", localized("List of private keys from an unlocked wallet in wif or PVT_R1 format."));
   listPrivKeys->add_option("-n,--name", wallet_name, localized("The name of the wallet to list keys from"), true);
   listPrivKeys->add_option("--password", wallet_pw, localized("The password returned by wallet create"))->expected(0, 1);
   listPrivKeys->callback([&wallet_name, &wallet_pw] {
      prompt_for_wallet_password(wallet_pw, wallet_name);
      fc::variants vs = {fc::variant(wallet_name), fc::variant(wallet_pw)};
      const auto& v = call(wallet_url, wallet_list_keys, vs);
      std::cout << fc::json::to_pretty_string(v) << std::endl;
   });

   auto stopKeosd = wallet->add_subcommand("stop", localized("Stop ${k}.", ("k", key_store_executable_name)));
   stopKeosd->callback([] {
      const auto& v = call(wallet_url, keosd_stop);
      if ( !v.is_object() || v.get_object().size() != 0 ) { //on success keosd responds with empty object
         std::cerr << fc::json::to_pretty_string(v) << std::endl;
      } else {
         std::cout << "OK" << std::endl;
      }
   });

   // sign subcommand
   string trx_json_to_sign;
   string str_private_key;
   str_chain_id = {};
   string str_private_key_file;
   string str_public_key;
   bool push_trx = false;

   auto sign = app.add_subcommand("sign", localized("Sign a transaction"));
   sign->add_option("transaction", trx_json_to_sign,
                                 localized("The JSON string or filename defining the transaction to sign"), true)->required();
   sign->add_option("-k,--private-key", str_private_key, localized("The private key that will be used to sign the transaction"))->expected(0, 1);
   sign->add_option("--public-key", str_public_key, localized("Ask ${exec} to sign with the corresponding private key of the given public key", ("exec", key_store_executable_name)));
   sign->add_option("-c,--chain-id", str_chain_id, localized("The chain id that will be used to sign the transaction"));
   sign->add_flag("-p,--push-transaction", push_trx, localized("Push transaction after signing"));

   sign->callback([&] {

      EOSC_ASSERT( str_private_key.empty() || str_public_key.empty(), "ERROR: Either -k/--private-key or --public-key or none of them can be set" );
      fc::variant trx_var = json_from_file_or_string(trx_json_to_sign);

      // If transaction was packed, unpack it before signing 
      bool was_packed_trx = false;
      if( trx_var.is_object() ) {
         fc::variant_object& vo = trx_var.get_object();
         if( vo.contains("packed_trx") ) {
            packed_transaction_v0 packed_trx;
            try {
              fc::from_variant<packed_transaction_v0>( trx_var, packed_trx );
            } EOS_RETHROW_EXCEPTIONS( transaction_type_exception, "Invalid packed transaction format: '${data}'",
                                ("data", fc::json::to_string(trx_var, fc::time_point::maximum())))
           const signed_transaction& strx = packed_trx.get_signed_transaction();
           trx_var = strx;
           was_packed_trx = true;
         }
      }

      signed_transaction trx;
      try {
        abi_serializer::from_variant( trx_var, trx, abi_serializer_resolver_empty, abi_serializer::create_yield_function( abi_serializer_max_time ) );
      } EOS_RETHROW_EXCEPTIONS(transaction_type_exception, "Invalid transaction format: '${data}'",
                               ("data", fc::json::to_string(trx_var, fc::time_point::maximum())))

      std::optional<chain_id_type> chain_id;

      if( str_chain_id.size() == 0 ) {
         ilog( "grabbing chain_id from ${n}", ("n", node_executable_name) );
         auto info = get_info();
         chain_id = info.chain_id;
      } else {
         chain_id = chain_id_type(str_chain_id);
      }

      if( str_public_key.size() > 0 ) {
         public_key_type pub_key;
         try {
            pub_key = public_key_type(str_public_key);
         } EOS_RETHROW_EXCEPTIONS(public_key_type_exception, "Invalid public key: ${public_key}", ("public_key", str_public_key))
         fc::variant keys_var(flat_set<public_key_type>{ pub_key });
         sign_transaction(trx, keys_var, *chain_id);
      } else {
         if( str_private_key.size() == 0 ) {
            std::cerr << localized("private key: ");
            fc::set_console_echo(false);
            std::getline( std::cin, str_private_key, '\n' );
            fc::set_console_echo(true);
         }
         private_key_type priv_key;
         try {
            priv_key = private_key_type(str_private_key);
         } EOS_RETHROW_EXCEPTIONS(private_key_type_exception, "Invalid private key")
         trx.sign(priv_key, *chain_id);
      }

      if(push_trx) {
         auto trx_result = call(push_txn_func, packed_transaction_v0(trx, packed_transaction_v0::compression_type::none));
         std::cout << fc::json::to_pretty_string(trx_result) << std::endl;
      } else {
         if ( was_packed_trx ) { // pack it as before
           std::cout << fc::json::to_pretty_string(packed_transaction_v0(trx,packed_transaction_v0::compression_type::none)) << std::endl;
         } else {
           std::cout << fc::json::to_pretty_string(trx) << std::endl;
         }
      }
   });

   // Push subcommand
   auto push = app.add_subcommand("push", localized("Push arbitrary transactions to the blockchain"));
   push->require_subcommand();

   // push action
   string contract_account;
   string action;
   string data;
   vector<string> permissions;
   auto actionsSubcommand = push->add_subcommand("action", localized("Push a transaction with a single action"));
   actionsSubcommand->fallthrough(false);
   actionsSubcommand->add_option("account", contract_account,
                                 localized("The account providing the contract to execute"), true)->required();
   actionsSubcommand->add_option("action", action,
                                 localized("A JSON string or filename defining the action to execute on the contract"), true)->required();
   actionsSubcommand->add_option("data", data, localized("The arguments to the contract"))->required();

   add_standard_transaction_options_plus_signing(actionsSubcommand);
   actionsSubcommand->callback([&] {
      fc::variant action_args_var;
      if( !data.empty() ) {
         action_args_var = json_from_file_or_string(data, fc::json::parse_type::relaxed_parser);
      }
      auto accountPermissions = get_account_permissions(tx_permission);

      send_actions({chain::action{accountPermissions, name(contract_account), name(action),
                                  variant_to_bin( name(contract_account), name(action), action_args_var ) }}, signing_keys_opt.get_keys());
   });

   // push transaction
   string trx_to_push;
   auto trxSubcommand = push->add_subcommand("transaction", localized("Push an arbitrary JSON transaction"));
   trxSubcommand->add_option("transaction", trx_to_push, localized("The JSON string or filename defining the transaction to push"))->required();
   add_standard_transaction_options_plus_signing(trxSubcommand);
   trxSubcommand->add_flag("-o,--read-only", tx_read_only, localized("Specify a transaction is read-only"));
   trxSubcommand->add_flag("-t,--return-failure-trace", tx_rtn_failure_trace, localized("Return partial traces on failed transaction"));

   trxSubcommand->callback([&] {
      fc::variant trx_var = json_from_file_or_string(trx_to_push);
      try {
         signed_transaction trx = trx_var.as<signed_transaction>();
         std::cout << fc::json::to_pretty_string( push_transaction( trx, signing_keys_opt.get_keys() )) << std::endl;
      } catch( const std::exception& ) {
         // unable to convert so try via abi
         signed_transaction trx;
         abi_serializer::from_variant( trx_var, trx, abi_serializer_resolver, abi_serializer::create_yield_function( abi_serializer_max_time ) );
         std::cout << fc::json::to_pretty_string( push_transaction( trx, signing_keys_opt.get_keys() )) << std::endl;
      }
   });

   // push transactions
   string trxsJson;
   auto trxsSubcommand = push->add_subcommand("transactions", localized("Push an array of arbitrary JSON transactions"));
   trxsSubcommand->add_option("transactions", trxsJson, localized("The JSON string or filename defining the array of the transactions to push"))->required();
   trxsSubcommand->callback([&] {
      fc::variant trx_var = json_from_file_or_string(trxsJson);
      auto trxs_result = call(push_txns_func, trx_var);
      std::cout << fc::json::to_pretty_string(trxs_result) << std::endl;
   });

   // multisig subcommand
   auto msig = app.add_subcommand("multisig", localized("Multisig contract commands"));
   msig->require_subcommand();

   // multisig propose
   string proposal_name;
   string requested_perm;
   string transaction_perm;
   string proposed_transaction;
   string proposed_contract;
   string proposed_action;
   string proposer;
   unsigned int proposal_expiration_hours = 24;
   CLI::callback_t parse_expiration_hours = [&](CLI::results_t res) -> bool {
      unsigned int value_s;
      if (res.size() == 0 || !CLI::detail::lexical_cast(res[0], value_s)) {
         return false;
      }

      proposal_expiration_hours = static_cast<uint64_t>(value_s);
      return true;
   };

   auto propose_action = msig->add_subcommand("propose", localized("Propose action"));
   add_standard_transaction_options_plus_signing(propose_action, "proposer@active");
   propose_action->add_option("proposal_name", proposal_name, localized("The proposal name (string)"))->required();
   propose_action->add_option("requested_permissions", requested_perm, localized("The JSON string or filename defining requested permissions"))->required();
   propose_action->add_option("trx_permissions", transaction_perm, localized("The JSON string or filename defining transaction permissions"))->required();
   propose_action->add_option("contract", proposed_contract, localized("The contract to which deferred transaction should be delivered"))->required();
   propose_action->add_option("action", proposed_action, localized("The action of deferred transaction"))->required();
   propose_action->add_option("data", proposed_transaction, localized("The JSON string or filename defining the action to propose"))->required();
   propose_action->add_option("proposer", proposer, localized("Account proposing the transaction"));
   propose_action->add_option("proposal_expiration", parse_expiration_hours, localized("Proposal expiration interval in hours"));

   propose_action->callback([&] {
      fc::variant requested_perm_var = json_from_file_or_string(requested_perm);
      fc::variant transaction_perm_var = json_from_file_or_string(transaction_perm);
      fc::variant trx_var = json_from_file_or_string(proposed_transaction);
      transaction proposed_trx;
      try {
         proposed_trx = trx_var.as<transaction>();
      } EOS_RETHROW_EXCEPTIONS(transaction_type_exception, "Invalid transaction format: '${data}'",
                               ("data", fc::json::to_string(trx_var, fc::time_point::maximum())))
      bytes proposed_trx_serialized = variant_to_bin( name(proposed_contract), name(proposed_action), trx_var );

      vector<permission_level> reqperm;
      try {
         reqperm = requested_perm_var.as<vector<permission_level>>();
      } EOS_RETHROW_EXCEPTIONS(transaction_type_exception, "Wrong requested permissions format: '${data}'", ("data",requested_perm_var));

      vector<permission_level> trxperm;
      try {
         trxperm = transaction_perm_var.as<vector<permission_level>>();
      } EOS_RETHROW_EXCEPTIONS(transaction_type_exception, "Wrong transaction permissions format: '${data}'", ("data",transaction_perm_var));

      auto accountPermissions = get_account_permissions(tx_permission);
      if (accountPermissions.empty()) {
         if (!proposer.empty()) {
            accountPermissions = vector<permission_level>{{name(proposer), config::active_name}};
         } else {
            EOS_THROW(missing_auth_exception, "Authority is not provided (either by multisig parameter <proposer> or -p)");
         }
      }
      if (proposer.empty()) {
         proposer = name(accountPermissions.at(0).actor).to_string();
      }

      transaction trx;

      trx.expiration = fc::time_point_sec( fc::time_point::now() + fc::hours(proposal_expiration_hours) );
      trx.ref_block_num = 0;
      trx.ref_block_prefix = 0;
      trx.max_net_usage_words = 0;
      trx.max_cpu_usage_ms = 0;
      trx.delay_sec = 0;
      trx.actions = { chain::action(trxperm, name(proposed_contract), name(proposed_action), proposed_trx_serialized) };

      fc::to_variant(trx, trx_var);

      auto args = fc::mutable_variant_object()
         ("proposer", proposer )
         ("proposal_name", proposal_name)
         ("requested", requested_perm_var)
         ("trx", trx_var);

      send_actions({chain::action{accountPermissions, "eosio.msig"_n, "propose"_n, variant_to_bin( "eosio.msig"_n, "propose"_n, args ) }}, signing_keys_opt.get_keys());
   });

   //multisig propose transaction
   auto propose_trx = msig->add_subcommand("propose_trx", localized("Propose transaction"));
   add_standard_transaction_options_plus_signing(propose_trx, "proposer@active");
   propose_trx->add_option("proposal_name", proposal_name, localized("The proposal name (string)"))->required();
   propose_trx->add_option("requested_permissions", requested_perm, localized("The JSON string or filename defining requested permissions"))->required();
   propose_trx->add_option("transaction", trx_to_push, localized("The JSON string or filename defining the transaction to push"))->required();
   propose_trx->add_option("proposer", proposer, localized("Account proposing the transaction"));

   propose_trx->callback([&] {
      fc::variant requested_perm_var = json_from_file_or_string(requested_perm);
      fc::variant trx_var = json_from_file_or_string(trx_to_push);

      auto accountPermissions = get_account_permissions(tx_permission);
      if (accountPermissions.empty()) {
         if (!proposer.empty()) {
            accountPermissions = vector<permission_level>{{name(proposer), config::active_name}};
         } else {
            EOS_THROW(missing_auth_exception, "Authority is not provided (either by multisig parameter <proposer> or -p)");
         }
      }
      if (proposer.empty()) {
         proposer = name(accountPermissions.at(0).actor).to_string();
      }

      auto args = fc::mutable_variant_object()
         ("proposer", proposer )
         ("proposal_name", proposal_name)
         ("requested", requested_perm_var)
         ("trx", trx_var);

      send_actions({chain::action{accountPermissions, "eosio.msig"_n, "propose"_n, variant_to_bin( "eosio.msig"_n, "propose"_n, args ) }}, signing_keys_opt.get_keys());
   });


   // multisig review
   bool show_approvals_in_multisig_review = false;
   auto review = msig->add_subcommand("review", localized("Review transaction"));
   review->add_option("proposer", proposer, localized("The proposer name (string)"))->required();
   review->add_option("proposal_name", proposal_name, localized("The proposal name (string)"))->required();
   review->add_flag( "--show-approvals", show_approvals_in_multisig_review, localized("Show the status of the approvals requested within the proposal") );

   review->callback([&] {
      const auto result1 = call(get_table_func, fc::mutable_variant_object("json", true)
                                 ("code", "eosio.msig")
                                 ("scope", proposer)
                                 ("table", "proposal")
                                 ("table_key", "")
                                 ("lower_bound", name(proposal_name).to_uint64_t())
                                 ("upper_bound", name(proposal_name).to_uint64_t() + 1)
                                 // Less than ideal upper_bound usage preserved so cleos can still work with old buggy nodeos versions
                                 // Change to name(proposal_name).value when cleos no longer needs to support nodeos versions older than 1.5.0
                                 ("limit", 1)
                           );
      //std::cout << fc::json::to_pretty_string(result) << std::endl;

      const auto& rows1 = result1.get_object()["rows"].get_array();
      // Condition in if statement below can simply be rows.empty() when cleos no longer needs to support nodeos versions older than 1.5.0
      if( rows1.empty() || rows1[0].get_object()["proposal_name"] != proposal_name ) {
         std::cerr << "Proposal not found" << std::endl;
         return;
      }

      const auto& proposal_object = rows1[0].get_object();

      enum class approval_status {
         unapproved,
         approved,
         invalidated
      };

      std::map<permission_level, std::pair<fc::time_point, approval_status>>                               all_approvals;
      std::map<eosio::account_name, std::pair<fc::time_point, vector<decltype(all_approvals)::iterator>>>  provided_approvers;

      bool new_multisig = true;
      if( show_approvals_in_multisig_review ) {
         fc::variants rows2;

         try {
            const auto& result2 = call(get_table_func, fc::mutable_variant_object("json", true)
                                       ("code", "eosio.msig")
                                       ("scope", proposer)
                                       ("table", "approvals2")
                                       ("table_key", "")
                                       ("lower_bound", name(proposal_name).to_uint64_t())
                                       ("upper_bound", name(proposal_name).to_uint64_t() + 1)
                                       // Less than ideal upper_bound usage preserved so cleos can still work with old buggy nodeos versions
                                       // Change to name(proposal_name).value when cleos no longer needs to support nodeos versions older than 1.5.0
                                       ("limit", 1)
                                 );
            rows2 = result2.get_object()["rows"].get_array();
         } catch( ... ) {
            new_multisig = false;
         }

         if( !rows2.empty() && rows2[0].get_object()["proposal_name"] == proposal_name ) {
            const auto& approvals_object = rows2[0].get_object();

            for( const auto& ra : approvals_object["requested_approvals"].get_array() ) {
               const auto& ra_obj = ra.get_object();
               auto pl = ra["level"].as<permission_level>();
               all_approvals.emplace( pl, std::make_pair(ra["time"].as<fc::time_point>(), approval_status::unapproved) );
            }

            for( const auto& pa : approvals_object["provided_approvals"].get_array() ) {
               const auto& pa_obj = pa.get_object();
               auto pl = pa["level"].as<permission_level>();
               auto res = all_approvals.emplace( pl, std::make_pair(pa["time"].as<fc::time_point>(), approval_status::approved) );
               provided_approvers[pl.actor].second.push_back( res.first );
            }
         } else {
            const auto result3 = call(get_table_func, fc::mutable_variant_object("json", true)
                                       ("code", "eosio.msig")
                                       ("scope", proposer)
                                       ("table", "approvals")
                                       ("table_key", "")
                                       ("lower_bound", name(proposal_name).to_uint64_t())
                                       ("upper_bound", name(proposal_name).to_uint64_t() + 1)
                                       // Less than ideal upper_bound usage preserved so cleos can still work with old buggy nodeos versions
                                       // Change to name(proposal_name).value when cleos no longer needs to support nodeos versions older than 1.5.0
                                       ("limit", 1)
                                 );
            const auto& rows3 = result3.get_object()["rows"].get_array();
            if( rows3.empty() || rows3[0].get_object()["proposal_name"] != proposal_name ) {
               std::cerr << "Proposal not found" << std::endl;
               return;
            }

            const auto& approvals_object = rows3[0].get_object();

            for( const auto& ra : approvals_object["requested_approvals"].get_array() ) {
               auto pl = ra.as<permission_level>();
               all_approvals.emplace( pl, std::make_pair(fc::time_point{}, approval_status::unapproved) );
            }

            for( const auto& pa : approvals_object["provided_approvals"].get_array() ) {
               auto pl = pa.as<permission_level>();
               auto res = all_approvals.emplace( pl, std::make_pair(fc::time_point{}, approval_status::approved) );
               provided_approvers[pl.actor].second.push_back( res.first );
            }
         }

         if( new_multisig ) {
            for( auto& a : provided_approvers ) {
               const auto result4 = call(get_table_func, fc::mutable_variant_object("json", true)
                                          ("code", "eosio.msig")
                                          ("scope", "eosio.msig")
                                          ("table", "invals")
                                          ("table_key", "")
                                          ("lower_bound", a.first.to_uint64_t())
                                          ("upper_bound", a.first.to_uint64_t() + 1)
                                          // Less than ideal upper_bound usage preserved so cleos can still work with old buggy nodeos versions
                                          // Change to name(proposal_name).value when cleos no longer needs to support nodeos versions older than 1.5.0
                                          ("limit", 1)
                                    );
               const auto& rows4 = result4.get_object()["rows"].get_array();
               if( rows4.empty() || rows4[0].get_object()["account"].as<eosio::name>() != a.first ) {
                  continue;
               }

               auto invalidation_time = rows4[0].get_object()["last_invalidation_time"].as<fc::time_point>();
               a.second.first = invalidation_time;

               for( auto& itr : a.second.second ) {
                  if( invalidation_time >= itr->second.first ) {
                     itr->second.second = approval_status::invalidated;
                  }
               }
            }
         }
      }

      auto trx_hex = proposal_object["packed_transaction"].as_string();
      vector<char> trx_blob(trx_hex.size()/2);
      fc::from_hex(trx_hex, trx_blob.data(), trx_blob.size());
      transaction trx = fc::raw::unpack<transaction>(trx_blob);

      fc::mutable_variant_object obj;
      obj["proposer"] = proposer;
      obj["proposal_name"] = proposal_object["proposal_name"];
      obj["transaction_id"] = trx.id();

      for( const auto& entry : proposal_object ) {
         if( entry.key() == "proposal_name" ) continue;
         obj.set( entry.key(), entry.value() );
      }

      fc::variant trx_var;
      abi_serializer abi;
      abi.to_variant(trx, trx_var, abi_serializer_resolver, abi_serializer::create_yield_function( abi_serializer_max_time ));
      obj["transaction"] = trx_var;

      if( show_approvals_in_multisig_review ) {
         fc::variants approvals;

         for( const auto& approval : all_approvals ) {
            fc::mutable_variant_object approval_obj;
            approval_obj["level"] = approval.first;
            switch( approval.second.second ) {
               case approval_status::unapproved:
               {
                  approval_obj["status"] = "unapproved";
                  if( approval.second.first != fc::time_point{} ) {
                     approval_obj["last_unapproval_time"] = approval.second.first;
                  }
               }
               break;
               case approval_status::approved:
               {
                  approval_obj["status"] = "approved";
                  if( new_multisig ) {
                     approval_obj["last_approval_time"] = approval.second.first;
                  }
               }
               break;
               case approval_status::invalidated:
               {
                  approval_obj["status"] = "invalidated";
                  approval_obj["last_approval_time"] = approval.second.first;
                  approval_obj["invalidation_time"] = provided_approvers[approval.first.actor].first;
               }
               break;
            }

            approvals.push_back( std::move(approval_obj) );
         }

         obj["approvals"] = std::move(approvals);
      }

      std::cout << fc::json::to_pretty_string(obj) << std::endl;
   });

   string perm;
   string proposal_hash;
   auto approve_or_unapprove = [&](const string& action) {
      fc::variant perm_var = json_from_file_or_string(perm);

      auto args = fc::mutable_variant_object()
         ("proposer", proposer)
         ("proposal_name", proposal_name)
         ("level", perm_var);

      if( proposal_hash.size() ) {
         args("proposal_hash", proposal_hash);
      }

      auto accountPermissions = get_account_permissions(tx_permission, {name(proposer), config::active_name});
      send_actions({chain::action{accountPermissions, "eosio.msig"_n, name(action), variant_to_bin( "eosio.msig"_n, name(action), args ) }}, signing_keys_opt.get_keys());
   };

   // multisig approve
   auto approve = msig->add_subcommand("approve", localized("Approve proposed transaction"));
   add_standard_transaction_options_plus_signing(approve, "proposer@active");
   approve->add_option("proposer", proposer, localized("The proposer name (string)"))->required();
   approve->add_option("proposal_name", proposal_name, localized("The proposal name (string)"))->required();
   approve->add_option("permissions", perm, localized("The JSON string of filename defining approving permissions"))->required();
   approve->add_option("proposal_hash", proposal_hash, localized("Hash of proposed transaction (i.e. transaction ID) to optionally enforce as a condition of the approval"));
   approve->callback([&] { approve_or_unapprove("approve"); });

   // multisig unapprove
   auto unapprove = msig->add_subcommand("unapprove", localized("Unapprove proposed transaction"));
   add_standard_transaction_options_plus_signing(unapprove, "proposer@active");
   unapprove->add_option("proposer", proposer, localized("The proposer name (string)"))->required();
   unapprove->add_option("proposal_name", proposal_name, localized("The proposal name (string)"))->required();
   unapprove->add_option("permissions", perm, localized("The JSON string of filename defining approving permissions"))->required();
   unapprove->callback([&] { approve_or_unapprove("unapprove"); });

   // multisig invalidate
   string invalidator;
   auto invalidate = msig->add_subcommand("invalidate", localized("Invalidate all multisig approvals of an account"));
   add_standard_transaction_options_plus_signing(invalidate, "invalidator@active");
   invalidate->add_option("invalidator", invalidator, localized("Invalidator name (string)"))->required();
   invalidate->callback([&] {
      auto args = fc::mutable_variant_object()
         ("account", invalidator);

      auto accountPermissions = get_account_permissions(tx_permission, {name(invalidator), config::active_name});
      send_actions({chain::action{accountPermissions, "eosio.msig"_n, "invalidate"_n, variant_to_bin( "eosio.msig"_n, "invalidate"_n, args ) }}, signing_keys_opt.get_keys());
   });

   // multisig cancel
   string canceler;
   auto cancel = msig->add_subcommand("cancel", localized("Cancel proposed transaction"));
   add_standard_transaction_options_plus_signing(cancel, "canceler@active");
   cancel->add_option("proposer", proposer, localized("The proposer name (string)"))->required();
   cancel->add_option("proposal_name", proposal_name, localized("The proposal name (string)"))->required();
   cancel->add_option("canceler", canceler, localized("The canceler name (string)"));
   cancel->callback([&]() {
      auto accountPermissions = get_account_permissions(tx_permission);
      if (accountPermissions.empty()) {
         if (!canceler.empty()) {
            accountPermissions = vector<permission_level>{{name(canceler), config::active_name}};
         } else {
            EOS_THROW(missing_auth_exception, "Authority is not provided (either by multisig parameter <canceler> or -p)");
         }
      }
      if (canceler.empty()) {
         canceler = name(accountPermissions.at(0).actor).to_string();
      }
      auto args = fc::mutable_variant_object()
         ("proposer", proposer)
         ("proposal_name", proposal_name)
         ("canceler", canceler);

      send_actions({chain::action{accountPermissions, "eosio.msig"_n, "cancel"_n, variant_to_bin( "eosio.msig"_n, "cancel"_n, args ) }}, signing_keys_opt.get_keys());
      }
   );

   // multisig exec
   string executer;
   auto exec = msig->add_subcommand("exec", localized("Execute proposed transaction"));
   add_standard_transaction_options_plus_signing(exec, "executer@active");
   exec->add_option("proposer", proposer, localized("The proposer name (string)"))->required();
   exec->add_option("proposal_name", proposal_name, localized("The proposal name (string)"))->required();
   exec->add_option("executer", executer, localized("The account paying for execution (string)"));
   exec->callback([&] {
      auto accountPermissions = get_account_permissions(tx_permission);
      if (accountPermissions.empty()) {
         if (!executer.empty()) {
            accountPermissions = vector<permission_level>{{name(executer), config::active_name}};
         } else {
            EOS_THROW(missing_auth_exception, "Authority is not provided (either by multisig parameter <executer> or -p)");
         }
      }
      if (executer.empty()) {
         executer = name(accountPermissions.at(0).actor).to_string();
      }

      auto args = fc::mutable_variant_object()
         ("proposer", proposer )
         ("proposal_name", proposal_name)
         ("executer", executer);

      send_actions({chain::action{accountPermissions, "eosio.msig"_n, "exec"_n, variant_to_bin( "eosio.msig"_n, "exec"_n, args ) }}, signing_keys_opt.get_keys());
      }
   );

   // wrap subcommand
   auto wrap = app.add_subcommand("wrap", localized("Wrap contract commands"));
   wrap->require_subcommand();

   // wrap exec
   string wrap_con = "eosio.wrap";
   executer = "";
   string trx_to_exec;
   auto wrap_exec = wrap->add_subcommand("exec", localized("Execute a transaction while bypassing authorization checks"));
   add_standard_transaction_options_plus_signing(wrap_exec, "executer@active & --contract@active");
   wrap_exec->add_option("executer", executer, localized("Account executing the transaction and paying for the deferred transaction RAM"))->required();
   wrap_exec->add_option("transaction", trx_to_exec, localized("The JSON string or filename defining the transaction to execute"))->required();
   wrap_exec->add_option("--contract,-c", wrap_con, localized("The account which controls the wrap contract"));

   wrap_exec->callback([&] {
      fc::variant trx_var = json_from_file_or_string(trx_to_exec);

      auto accountPermissions = get_account_permissions(tx_permission);
      if( accountPermissions.empty() ) {
         accountPermissions = vector<permission_level>{{name(executer), config::active_name}, {name(wrap_con), config::active_name}};
      }

      auto args = fc::mutable_variant_object()
         ("executer", executer )
         ("trx", trx_var);

      send_actions({chain::action{accountPermissions, name(wrap_con), "exec"_n, variant_to_bin( name(wrap_con), "exec"_n, args ) }}, signing_keys_opt.get_keys());
   });

   // system subcommand
   auto system = app.add_subcommand("system", localized("Send eosio.system contract action to the blockchain."));
   system->require_subcommand();

   auto createAccountSystem = create_account_subcommand( system, false /*simple*/ );
   auto registerProducer = register_producer_subcommand(system);
   auto unregisterProducer = unregister_producer_subcommand(system);

   auto voteProducer = system->add_subcommand("voteproducer", localized("Vote for a producer"));
   voteProducer->require_subcommand();
   auto voteProxy = vote_producer_proxy_subcommand(voteProducer);
   auto voteProducers = vote_producers_subcommand(voteProducer);
   auto approveProducer = approve_producer_subcommand(voteProducer);
   auto unapproveProducer = unapprove_producer_subcommand(voteProducer);

   auto listProducers = list_producers_subcommand(system);

   auto delegateBandWidth = delegate_bandwidth_subcommand(system);
   auto undelegateBandWidth = undelegate_bandwidth_subcommand(system);
   auto listBandWidth = list_bw_subcommand(system);
   auto bidname = bidname_subcommand(system);
   auto bidnameinfo = bidname_info_subcommand(system);

   auto buyram = buyram_subcommand(system);
   auto sellram = sellram_subcommand(system);

   auto claimRewards = claimrewards_subcommand(system);

   auto regProxy = regproxy_subcommand(system);
   auto unregProxy = unregproxy_subcommand(system);

   auto cancelDelay = canceldelay_subcommand(system);
   auto activate = activate_subcommand(system);

   auto rex = system->add_subcommand("rex", localized("Actions related to REX (the resource exchange)"));
   rex->require_subcommand();
   auto deposit        = deposit_subcommand(rex);
   auto withdraw       = withdraw_subcommand(rex);
   auto buyrex         = buyrex_subcommand(rex);
   auto lendrex        = lendrex_subcommand(rex);
   auto unstaketorex   = unstaketorex_subcommand(rex);
   auto sellrex        = sellrex_subcommand(rex);
   auto cancelrexorder = cancelrexorder_subcommand(rex);
   auto mvtosavings    = mvtosavings_subcommand(rex);
   auto mvfromsavings  = mvfrsavings_subcommand(rex);
   auto rentcpu        = rentcpu_subcommand(rex);
   auto rentnet        = rentnet_subcommand(rex);
   auto fundcpuloan    = fundcpuloan_subcommand(rex);
   auto fundnetloan    = fundnetloan_subcommand(rex);
   auto defcpuloan     = defcpuloan_subcommand(rex);
   auto defnetloan     = defnetloan_subcommand(rex);
   auto consolidate    = consolidate_subcommand(rex);
   auto updaterex      = updaterex_subcommand(rex);
   auto rexexec        = rexexec_subcommand(rex);
   auto closerex       = closerex_subcommand(rex);

   auto handle_error = [&](const auto& e)
   {
      // attempt to extract the error code if one is present
      if (!print_recognized_errors(e, verbose)) {
         // Error is not recognized
         if (!print_help_text(e) || verbose) {
            elog("Failed with error: ${e}", ("e", verbose ? e.to_detail_string() : e.to_string()));
         }
      }
      return 1;
   };

   try {
       app.parse(argc, argv);
   } catch (const CLI::ParseError &e) {
       return app.exit(e);
   } catch (const explained_exception& e) {
      return 1;
   } catch (connection_exception& e) {
      if (verbose) {
         elog("connect error: ${e}", ("e", e.to_detail_string()));
      }
      return 1;
   } catch ( const std::bad_alloc& ) {
     elog("bad alloc");
   } catch( const boost::interprocess::bad_alloc& ) {
     elog("bad alloc");
   } catch (const fc::exception& e) {
     return handle_error(e);
   } catch (const std::exception& e) {
      return handle_error(fc::std_exception_wrapper::from_current_exception(e)); 
   }

   return 0;
}<|MERGE_RESOLUTION|>--- conflicted
+++ resolved
@@ -453,27 +453,7 @@
          EOSC_ASSERT( !tx_rtn_failure_trace, "ERROR: --return-failure-trace can not be used with --use-old-send-rpc" );
          return call(send_txn_func, pt_v0);
       } else {
-<<<<<<< HEAD
-         try {
-             auto args = fc::mutable_variant_object()
-                        ("return_failure_traces", tx_rtn_failure_trace)
-                        ("transaction", pt_v0);
-            if (tx_read_only){
-               tx_ro_print_json = true;
-               return call(send_ro_txns_func, args);
-            } else {
-               return call(send_txn_func_v2, args);
-            }
-         }
-         catch (chain::missing_chain_api_plugin_exception &) {
-            if (tx_read_only || tx_rtn_failure_trace) {
-               std::cerr << "New RPC /v2/chain/send_transaction or send_ro_transaction may not be supported." << std::endl
-                         << "Add flag --use-old-send-rpc or --use-old-rpc to use old RPC send_transaction or " << std::endl
-                         << "push_transaction instead or submit your transaction to a different node." << std::endl;
-               throw;
-            }
-            return call(send_txn_func, pt_v0);  // With compatible options, silently fall back to v1 API
-=======
+
          if( !amqp_address.empty() ) {
             fc::variant result;
             eosio::transaction_msg msg{packed_transaction( std::move( trx ), true, compression )};
@@ -491,23 +471,25 @@
             return result;
          } else {
             try {
-               if (tx_read_only){
+               auto args = fc::mutable_variant_object()
+                          ("return_failure_traces", tx_rtn_failure_trace)
+                          ("transaction", pt_v0);
+               if (tx_read_only) {
                   tx_ro_print_json = true;
-                  packed_transaction_v0 pt_v0(trx, compression);
-                  auto args = fc::mutable_variant_object()
-                        ("return_failure_traces", tx_rtn_failure_trace)
-                        ("transaction", pt_v0);
-                  return call(push_ro_txns_func, args);
-               }else {
-                EOSC_ASSERT( !tx_rtn_failure_trace, "ERROR: --return-failure-trace can only be used along with --read-only" );
-                return call(send_txn_func, packed_transaction_v0(trx, compression));
+                  return call(send_ro_txns_func, args);
+               } else {
+                  return call(send_txn_func_v2, args);
                }
             }
             catch (chain::missing_chain_api_plugin_exception &) {
-               std::cerr << "New RPC send_transaction may not be supported. Add flag --use-old-rpc to use old RPC push_transaction instead." << std::endl;
-               throw;
+               if (tx_read_only || tx_rtn_failure_trace) {
+                  std::cerr << "New RPC /v2/chain/send_transaction or send_ro_transaction may not be supported." << std::endl
+                            << "Add flag --use-old-send-rpc or --use-old-rpc to use old RPC send_transaction or " << std::endl
+                            << "push_transaction instead or submit your transaction to a different node." << std::endl;
+                  throw;
+               }
+               return call(send_txn_func, pt_v0);  // With compatible options, silently fall back to v1 API
             }
->>>>>>> 6912e2e5
          }
       }
    } else {
