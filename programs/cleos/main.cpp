/**
  @defgroup eosclienttool

  @section intro Introduction to cleos

  `cleos` is a command line tool that interfaces with the REST api exposed by @ref nodeos. In order to use `cleos` you will need to
  have a local copy of `nodeos` running and configured to load the 'eosio::chain_api_plugin'.

   cleos contains documentation for all of its commands. For a list of all commands known to cleos, simply run it with no arguments:
```
$ ./cleos
Command Line Interface to EOSIO Client
Usage: programs/cleos/cleos [OPTIONS] SUBCOMMAND

Options:
  -h,--help                   Print this help message and exit
  -u,--url TEXT=http://localhost:8888/
                              the http/https URL where nodeos is running
  --wallet-url TEXT=http://localhost:8888/
                              the http/https URL where keosd is running
  -r,--header                 pass specific HTTP header, repeat this option to pass multiple headers
  -n,--no-verify              don't verify peer certificate when using HTTPS
  -v,--verbose                output verbose errors and action output

Subcommands:
  version                     Retrieve version information
  create                      Create various items, on and off the blockchain
  get                         Retrieve various items and information from the blockchain
  set                         Set or update blockchain state
  transfer                    Transfer tokens from account to account
  net                         Interact with local p2p network connections
  wallet                      Interact with local wallet
  sign                        Sign a transaction
  push                        Push arbitrary transactions to the blockchain
  multisig                    Multisig contract commands

```
To get help with any particular subcommand, run it with no arguments as well:
```
$ ./cleos create
Create various items, on and off the blockchain
Usage: ./cleos create SUBCOMMAND

Subcommands:
  key                         Create a new keypair and print the public and private keys
  account                     Create a new account on the blockchain (assumes system contract does not restrict RAM usage)

$ ./cleos create account
Create a new account on the blockchain (assumes system contract does not restrict RAM usage)
Usage: ./cleos create account [OPTIONS] creator name OwnerKey ActiveKey

Positionals:
  creator TEXT                The name of the account creating the new account
  name TEXT                   The name of the new account
  OwnerKey TEXT               The owner public key for the new account
  ActiveKey TEXT              The active public key for the new account

Options:
  -x,--expiration             set the time in seconds before a transaction expires, defaults to 30s
  -f,--force-unique           force the transaction to be unique. this will consume extra bandwidth and remove any protections against accidently issuing the same transaction multiple times
  -s,--skip-sign              Specify if unlocked wallet keys should be used to sign transaction
  -d,--dont-broadcast         don't broadcast transaction to the network (just print to stdout)
  -p,--permission TEXT ...    An account and permission level to authorize, as in 'account@permission' (defaults to 'creator@active')
```
*/

#include <pwd.h>
#include <string>
#include <vector>
#include <regex>
#include <iostream>
#include <locale>
#include <unordered_map>
#include <fc/crypto/hex.hpp>
#include <fc/variant.hpp>
#include <fc/io/datastream.hpp>
#include <fc/io/json.hpp>
#include <fc/io/console.hpp>
#include <fc/exception/exception.hpp>
#include <fc/variant_object.hpp>
#include <fc/static_variant.hpp>

#include <eosio/chain/name.hpp>
#include <eosio/chain/config.hpp>
#include <eosio/chain/wast_to_wasm.hpp>
#include <eosio/chain/trace.hpp>
#include <eosio/chain_plugin/chain_plugin.hpp>
#include <eosio/chain/contract_types.hpp>
#include <eosio/chain/thread_utils.hpp>

#include <eosio/amqp_trx_plugin/amqp_trx_plugin.hpp>
#include <eosio/amqp/amqp_handler.hpp>

#include <eosio/version/version.hpp>

#pragma push_macro("N")
#undef N

#include <boost/asio.hpp>
#include <boost/format.hpp>
#include <boost/dll/runtime_symbol_info.hpp>
#include <boost/filesystem.hpp>
#include <boost/process.hpp>
#include <boost/process/spawn.hpp>
#include <boost/range/adaptor/transformed.hpp>
#include <boost/algorithm/string/predicate.hpp>
#include <boost/range/algorithm/copy.hpp>

#pragma pop_macro("N")

#include <fc/io/fstream.hpp>

#define CLI11_HAS_FILESYSTEM 0
#include "CLI11.hpp"
#include "help_text.hpp"
#include "localize.hpp"
#include "config.hpp"
#include "httpc.hpp"

using namespace std;
using namespace eosio;
using namespace eosio::chain;
using namespace eosio::client::help;
using namespace eosio::client::http;
using namespace eosio::client::localize;
using namespace eosio::client::config;
using namespace boost::filesystem;

FC_DECLARE_EXCEPTION( explained_exception, 9000000, "explained exception, see error log" );
FC_DECLARE_EXCEPTION( localized_exception, 10000000, "an error occured" );
#define EOSC_ASSERT( TEST, ... ) \
  FC_EXPAND_MACRO( \
    FC_MULTILINE_MACRO_BEGIN \
      if( UNLIKELY(!(TEST)) ) \
      {                                                   \
        std::cerr << localized( __VA_ARGS__ ) << std::endl;  \
        FC_THROW_EXCEPTION( explained_exception, #TEST ); \
      }                                                   \
    FC_MULTILINE_MACRO_END \
  )

//copy pasta from keosd's main.cpp
bfs::path determine_home_directory()
{
   bfs::path home;
   struct passwd* pwd = getpwuid(getuid());
   if(pwd) {
      home = pwd->pw_dir;
   }
   else {
      home = getenv("HOME");
   }
   if(home.empty())
      home = "./";
   return home;
}

std::string clean_output( std::string str ) {
   const bool escape_control_chars = false;
   return fc::escape_string( str, nullptr, escape_control_chars );
}

string default_url = "http://127.0.0.1:8888/";
string default_wallet_url = "unix://" + (determine_home_directory() / "eosio-wallet" / (string(key_store_executable_name) + ".sock")).string();
string wallet_url; //to be set to default_wallet_url in main
string amqp_address;
string amqp_reply_to;
bool no_verify = false;
vector<string> headers;

auto   tx_expiration = fc::seconds(30);
const fc::microseconds abi_serializer_max_time = fc::seconds(10); // No risk to client side serialization taking a long time
string tx_ref_block_num_or_id;
bool   tx_force_unique = false;
bool   tx_dont_broadcast = false;
bool   tx_return_packed = false;
bool   tx_skip_sign = false;
bool   tx_print_json = false;
bool   tx_ro_print_json = false;
bool   tx_rtn_failure_trace = false;
bool   tx_read_only = false;
bool   tx_use_old_rpc = false;
string tx_json_save_file;
bool   print_request = false;
bool   print_response = false;
bool   no_auto_keosd = false;
bool   verbose = false;

uint8_t  tx_max_cpu_usage = 0;
uint32_t tx_max_net_usage = 0;

uint32_t delaysec = 0;

vector<string> tx_permission;

eosio::client::http::http_context context;

enum class tx_compression_type {
   none,
   zlib,
   default_compression
};
static std::map<std::string, tx_compression_type> compression_type_map{
   {"none", tx_compression_type::none },
   {"zlib", tx_compression_type::zlib }
};
tx_compression_type tx_compression = tx_compression_type::default_compression;
packed_transaction::compression_type to_compression_type( tx_compression_type t ) {
   switch( t ) {
      case tx_compression_type::none: return packed_transaction::compression_type::none;
      case tx_compression_type::zlib: return packed_transaction::compression_type::zlib;
      case tx_compression_type::default_compression: return packed_transaction::compression_type::none;
   }
}

void add_standard_transaction_options(CLI::App* cmd, string default_permission = "") {
   CLI::callback_t parse_expiration = [](CLI::results_t res) -> bool {
      double value_s;
      if (res.size() == 0 || !CLI::detail::lexical_cast(res[0], value_s)) {
         return false;
      }

      tx_expiration = fc::seconds(static_cast<uint64_t>(value_s));
      return true;
   };

   cmd->add_option("-x,--expiration", parse_expiration, localized("Set the time in seconds before a transaction expires, defaults to 30s"));
   cmd->add_flag("-f,--force-unique", tx_force_unique, localized("Force the transaction to be unique. this will consume extra bandwidth and remove any protections against accidently issuing the same transaction multiple times"));
   cmd->add_flag("-s,--skip-sign", tx_skip_sign, localized("Specify if unlocked wallet keys should be used to sign transaction"));
   cmd->add_flag("-j,--json", tx_print_json, localized("Print result as JSON"));
   cmd->add_option("--json-file", tx_json_save_file, localized("Save result in JSON format into a file"));
   cmd->add_flag("-d,--dont-broadcast", tx_dont_broadcast, localized("Don't broadcast transaction to the network (just print to stdout)"));
   cmd->add_flag("--return-packed", tx_return_packed, localized("Used in conjunction with --dont-broadcast to get the packed transaction"));
   cmd->add_option("-r,--ref-block", tx_ref_block_num_or_id, (localized("Set the reference block num or block id used for TAPOS (Transaction as Proof-of-Stake)")));
   cmd->add_flag("--use-old-rpc", tx_use_old_rpc, localized("Use old RPC push_transaction, rather than new RPC send_transaction"));
   cmd->add_option("--compression", tx_compression, localized("Compression for transaction 'none' or 'zlib'"))->transform(
         CLI::CheckedTransformer(compression_type_map, CLI::ignore_case));

   string msg = "An account and permission level to authorize, as in 'account@permission'";
   if(!default_permission.empty())
      msg += " (defaults to '" + default_permission + "')";
   cmd->add_option("-p,--permission", tx_permission, localized(msg.c_str()));

   cmd->add_option("--max-cpu-usage-ms", tx_max_cpu_usage, localized("Set an upper limit on the milliseconds of cpu usage budget, for the execution of the transaction (defaults to 0 which means no limit)"));
   cmd->add_option("--max-net-usage", tx_max_net_usage, localized("Set an upper limit on the net usage budget, in bytes, for the transaction (defaults to 0 which means no limit)"));

   cmd->add_option("--delay-sec", delaysec, localized("Set the delay_sec seconds, defaults to 0s"));
}

bool is_public_key_str(const std::string& potential_key_str) {
   return boost::istarts_with(potential_key_str, "EOS") || boost::istarts_with(potential_key_str, "PUB_R1") ||  boost::istarts_with(potential_key_str, "PUB_K1") ||  boost::istarts_with(potential_key_str, "PUB_WA");
}

class signing_keys_option {
public:
   signing_keys_option() {}
   void add_option(CLI::App* cmd) {
      cmd->add_option("--sign-with", public_key_json, localized("The public key or json array of public keys to sign with"));
   }

   std::vector<public_key_type> get_keys() {
      std::vector<public_key_type> signing_keys;
      if (!public_key_json.empty()) {
         if (is_public_key_str(public_key_json)) {
            try {
               signing_keys.push_back(public_key_type(public_key_json));
            } EOS_RETHROW_EXCEPTIONS(public_key_type_exception, "Invalid public key: ${public_key}", ("public_key", public_key_json))
         } else {
            fc::variant json_keys;
            try {
               json_keys = fc::json::from_string(public_key_json, fc::json::parse_type::relaxed_parser);
            } EOS_RETHROW_EXCEPTIONS(json_parse_exception, "Fail to parse JSON from string: ${string}", ("string", public_key_json));
            try {
               std::vector<public_key_type> keys = json_keys.template as<std::vector<public_key_type>>();
               signing_keys = std::move(keys);
            } EOS_RETHROW_EXCEPTIONS(public_key_type_exception, "Invalid public key array format '${data}'",
                                     ("data", fc::json::to_string(json_keys, fc::time_point::maximum())))
         }
      }
      return signing_keys;
   }
private:
   string public_key_json;
};

signing_keys_option signing_keys_opt;


void add_standard_transaction_options_plus_signing(CLI::App* cmd, string default_permission = "") {
   add_standard_transaction_options(cmd, default_permission);
   signing_keys_opt.add_option(cmd);
}

vector<chain::permission_level> get_account_permissions(const vector<string>& permissions) {
   auto fixedPermissions = permissions | boost::adaptors::transformed([](const string& p) {
      vector<string> pieces;
      split(pieces, p, boost::algorithm::is_any_of("@"));
      if( pieces.size() == 1 ) pieces.push_back( "active" );
      return chain::permission_level{ .actor = name(pieces[0]), .permission = name(pieces[1]) };
   });
   vector<chain::permission_level> accountPermissions;
   boost::range::copy(fixedPermissions, back_inserter(accountPermissions));
   return accountPermissions;
}

vector<chain::permission_level> get_account_permissions(const vector<string>& permissions, const chain::permission_level& default_permission) {
   if (permissions.empty())
      return vector<chain::permission_level>{default_permission};
   else
      return get_account_permissions(tx_permission);
}

template<typename T>
fc::variant call( const std::string& url,
                  const std::string& path,
                  const T& v ) {
   try {
      auto sp = std::make_unique<eosio::client::http::connection_param>(context, parse_url(url) + path, no_verify ? false : true, headers);
      return eosio::client::http::do_http_call(*sp, fc::variant(v), print_request, print_response );
   }
   catch(boost::system::system_error& e) {
      if(url == ::default_url)
         std::cerr << localized("Failed to connect to ${n} at ${u}; is ${n} running?", ("n", node_executable_name)("u", url)) << std::endl;
      else if(url == ::wallet_url)
         std::cerr << localized("Failed to connect to ${k} at ${u}; is ${k} running?", ("k", key_store_executable_name)("u", url)) << std::endl;
      throw connection_exception(fc::log_messages{FC_LOG_MESSAGE(error, e.what())});
   }
}

template<typename T>
fc::variant call( const std::string& path,
                  const T& v ) { return call( default_url, path, fc::variant( v) ); }

template<>
fc::variant call( const std::string& url,
                  const std::string& path) { return call( url, path, fc::variant() ); }

eosio::chain_apis::read_only::get_info_results get_info() {
   return call(default_url, get_info_func).as<eosio::chain_apis::read_only::get_info_results>();
}

string generate_nonce_string() {
   return fc::to_string(fc::time_point::now().time_since_epoch().count());
}

chain::action generate_nonce_action() {
   return chain::action( {}, config::null_account_name, name("nonce"), fc::raw::pack(fc::time_point::now().time_since_epoch().count()));
}

//resolver for ABI serializer to decode actions in proposed transaction in multisig contract
auto abi_serializer_resolver = [](const name& account) -> std::optional<abi_serializer> {
  static unordered_map<account_name, std::optional<abi_serializer> > abi_cache;
  auto it = abi_cache.find( account );
  if ( it == abi_cache.end() ) {
    const auto raw_abi_result = call(get_raw_abi_func, fc::mutable_variant_object("account_name", account));
    const auto raw_abi_blob = raw_abi_result["abi"].as_blob().data;

    std::optional<abi_serializer> abis;
    if (raw_abi_blob.size() != 0) {
      abis.emplace(fc::raw::unpack<abi_def>(raw_abi_blob), abi_serializer::create_yield_function( abi_serializer_max_time ));
    } else {
      std::cerr << "ABI for contract " << account.to_string() << " not found. Action data will be shown in hex only." << std::endl;
    }
    abi_cache.emplace( account, abis );

    return abis;
  }

  return it->second;
};

auto abi_serializer_resolver_empty = [](const name& account) -> std::optional<abi_serializer> {
   return std::optional<abi_serializer>();
};

void prompt_for_wallet_password(string& pw, const string& name) {
   if(pw.size() == 0 && name != "SecureEnclave") {
      std::cout << localized("password: ");
      fc::set_console_echo(false);
      std::getline( std::cin, pw, '\n' );
      fc::set_console_echo(true);
   }
}

fc::variant determine_required_keys(const signed_transaction& trx) {
   // TODO better error checking
   //wdump((trx));
   const auto& public_keys = call(wallet_url, wallet_public_keys);
   auto get_arg = fc::mutable_variant_object
           ("transaction", (transaction)trx)
           ("available_keys", public_keys);
   const auto& required_keys = call(get_required_keys, get_arg);
   return required_keys["required_keys"];
}

void sign_transaction(signed_transaction& trx, fc::variant& required_keys, const chain_id_type& chain_id) {
   fc::variants sign_args = {fc::variant(trx), required_keys, fc::variant(chain_id)};
   const auto& signed_trx = call(wallet_url, wallet_sign_trx, sign_args);
   trx = signed_trx.as<signed_transaction>();
}

fc::variant push_transaction( signed_transaction& trx, const std::vector<public_key_type>& signing_keys = std::vector<public_key_type>() )
{
   auto info = get_info();

   if (trx.signatures.size() == 0) { // #5445 can't change txn content if already signed
      trx.expiration = info.head_block_time + tx_expiration;

      // Set tapos, default to last irreversible block if it's not specified by the user
      block_id_type ref_block_id = info.last_irreversible_block_id;
      try {
         fc::variant ref_block;
         if (!tx_ref_block_num_or_id.empty()) {
            ref_block = call(get_block_func, fc::mutable_variant_object("block_num_or_id", tx_ref_block_num_or_id));
            ref_block_id = ref_block["id"].as<block_id_type>();
         }
      } EOS_RETHROW_EXCEPTIONS(invalid_ref_block_exception, "Invalid reference block num or id: ${block_num_or_id}", ("block_num_or_id", tx_ref_block_num_or_id));
      trx.set_reference_block(ref_block_id);

      if (tx_force_unique) {
         trx.context_free_actions.emplace_back( generate_nonce_action() );
      }

      trx.max_cpu_usage_ms = tx_max_cpu_usage;
      trx.max_net_usage_words = (tx_max_net_usage + 7)/8;
      trx.delay_sec = delaysec;
   }

   if (!tx_skip_sign) {
      fc::variant required_keys;
      if (signing_keys.size() > 0) {
         required_keys = fc::variant(signing_keys);
      }
      else {
         required_keys = determine_required_keys(trx);
      }
      sign_transaction(trx, required_keys, info.chain_id);
   }

   packed_transaction::compression_type compression = to_compression_type( tx_compression );
   if (!tx_dont_broadcast) {
      if (tx_use_old_rpc) {
         return call(push_txn_func, packed_transaction_v0(trx, compression));
      } else {
<<<<<<< HEAD
         try {
            if (tx_read_only){
                tx_ro_print_json = true;
                packed_transaction_v0 pt_v0(trx, compression);
                auto args = fc::mutable_variant_object()
                        ("return_failure_traces", tx_rtn_failure_trace)
                        ("transaction", pt_v0);
                return call(push_ro_txns_func, args);
            }else {
                EOSC_ASSERT( !tx_rtn_failure_trace, "ERROR: --return-failure-trace can only be used along with --read-only" );
                return call(send_txn_func, packed_transaction_v0(trx, compression));
            }
         }
         catch (chain::missing_chain_api_plugin_exception &) {
            std::cerr << "New RPC send_transaction may not be supported. Add flag --use-old-rpc to use old RPC push_transaction instead." << std::endl;
            throw;
=======
         if( !amqp_address.empty() ) {
            fc::variant result;
            eosio::transaction_msg msg{packed_transaction( std::move( trx ), true, compression )};
            auto buf = fc::raw::pack( msg );
            const auto& tid = std::get<packed_transaction>(msg).id();
            string id = tid.str();
            eosio::amqp_handler qp_trx( amqp_address, "trx", []( const std::string& err ) {
               std::cerr << "AMQP trx error: " << err << std::endl;
               exit( 1 );
            } );
            result = fc::mutable_variant_object()
                  ( "transaction_id", id )
                  ( "status", "submitted" );
            qp_trx.publish( "", std::move( id ), amqp_reply_to, std::move( buf ) );
            return result;
         } else {
            try {
               return call( send_txn_func, packed_transaction_v0( trx, compression ) );
            } catch( chain::missing_chain_api_plugin_exception& ) {
               std::cerr << "New RPC send_transaction may not be supported. "
                            "Add flag --use-old-rpc to use old RPC push_transaction instead." << std::endl;
               throw;
            }
>>>>>>> ff6516de
         }
      }
   } else {
      if (!tx_return_packed) {
         try {
            fc::variant unpacked_data_trx;
            abi_serializer::to_variant(trx, unpacked_data_trx, abi_serializer_resolver, abi_serializer::create_yield_function( abi_serializer_max_time ));
            return unpacked_data_trx;
         } catch (...) {
            return fc::variant(trx);
         }
      } else {
        return fc::variant(packed_transaction_v0(trx, compression));
      }
   }
}

fc::variant push_actions(std::vector<chain::action>&& actions, const std::vector<public_key_type>& signing_keys = std::vector<public_key_type>() ) {
   signed_transaction trx;
   trx.actions = std::forward<decltype(actions)>(actions);

   return push_transaction(trx, signing_keys);
}

void print_return_value( const fc::variant& at ) {
   std::string return_value, return_value_prefix{"return value: "};
   const auto  & iter_value = at.get_object().find("return_value_data");
   const auto  & iter_hex   = at.get_object().find("return_value_hex_data");

   if( iter_value != at.get_object().end() ) {
      return_value = fc::json::to_string(iter_value->value(), fc::time_point::maximum());
   }
   else if( iter_hex != at.get_object().end() ) {
      return_value = iter_hex->value().as_string();
      return_value_prefix = "return value (hex): ";
   }

   if( !return_value.empty() ) {
      if( return_value.size() > 100 ) {
         return_value = return_value.substr(0, 100) + "...";
      }
      cout << "=>" << std::setw(46) << std::right << return_value_prefix << return_value << "\n";
   }
}

void print_action( const fc::variant& at ) {
   auto receiver = at["receiver"].as_string();
   const auto& act = at["act"].get_object();
   auto code = act["account"].as_string();
   auto func = act["name"].as_string();
   string args;
   if(act.contains("data"))
      args = fc::json::to_string( act["data"], fc::time_point::maximum() );
   auto console = at["console"].as_string();

   /*
   if( code == "eosio" && func == "setcode" )
      args = args.substr(40)+"...";
   if( name(code) == config::system_account_name && func == "setabi" )
      args = args.substr(40)+"...";
   */
   if( args.size() > 100 ) args = args.substr(0,100) + "...";
   cout << "#" << std::setw(14) << right << receiver << " <= " << std::setw(28) << std::left << (code +"::" + func) << " " << args << "\n";
   print_return_value(at);
   if( console.size() ) {
      std::stringstream ss(console);
      string line;
      while( std::getline( ss, line ) ) {
         cout << ">> " << clean_output( std::move( line ) ) << "\n";
         if( !verbose ) break;
         line.clear();
      }
   }
}

bytes variant_to_bin( const account_name& account, const action_name& action, const fc::variant& action_args_var ) {
   auto abis = abi_serializer_resolver( account );
   FC_ASSERT( abis, "No ABI found for ${contract}", ("contract", account));

   auto action_type = abis->get_action_type( action );
   FC_ASSERT( !action_type.empty(), "Unknown action ${action} in contract ${contract}", ("action", action)( "contract", account ));
   return abis->variant_to_binary( action_type, action_args_var, abi_serializer::create_yield_function( abi_serializer_max_time ) );
}

fc::variant bin_to_variant( const account_name& account, const action_name& action, const bytes& action_args) {
   auto abis = abi_serializer_resolver( account );
   FC_ASSERT( abis, "No ABI found for ${contract}", ("contract", account));

   auto action_type = abis->get_action_type( action );
   FC_ASSERT( !action_type.empty(), "Unknown action ${action} in contract ${contract}", ("action", action)( "contract", account ));
   return abis->binary_to_variant( action_type, action_args, abi_serializer::create_yield_function( abi_serializer_max_time ) );
}

fc::variant json_from_file_or_string(const string& file_or_str, fc::json::parse_type ptype = fc::json::parse_type::legacy_parser)
{
   regex r("^[ \t]*[\{\[]");
   if ( !regex_search(file_or_str, r) && fc::is_regular_file(file_or_str) ) {
      try {
         return fc::json::from_file(file_or_str, ptype);
      } EOS_RETHROW_EXCEPTIONS(json_parse_exception, "Fail to parse JSON from file: ${file}", ("file", file_or_str));

   } else {
      try {
         return fc::json::from_string(file_or_str, ptype);
      } EOS_RETHROW_EXCEPTIONS(json_parse_exception, "Fail to parse JSON from string: ${string}", ("string", file_or_str));
   }
}

bytes json_or_file_to_bin( const account_name& account, const action_name& action, const string& data_or_filename ) {
   fc::variant action_args_var;
   if( !data_or_filename.empty() ) {
      action_args_var = json_from_file_or_string(data_or_filename, fc::json::parse_type::relaxed_parser);
   }
   return variant_to_bin( account, action, action_args_var );
}

void print_action_tree( const fc::variant& action ) {
   print_action( action );
   if( action.get_object().contains( "inline_traces" ) ) {
      const auto& inline_traces = action["inline_traces"].get_array();
      for( const auto& t : inline_traces ) {
         print_action_tree( t );
      }
   }
}

void print_result( const fc::variant& result ) { try {
      if (result.is_object() && result.get_object().contains("processed")) {
         const auto& processed = result["processed"];
         const auto& transaction_id = processed["id"].as_string();
         string status = "failed";
         int64_t net = -1;
         int64_t cpu = -1;
         if( processed.get_object().contains( "receipt" )) {
            const auto& receipt = processed["receipt"];
            if( receipt.is_object()) {
               status = receipt["status"].as_string();
               net = receipt["net_usage_words"].as_int64() * 8;
               cpu = receipt["cpu_usage_us"].as_int64();
            }
         }

         cerr << status << " transaction: " << transaction_id << "  ";
         if( net < 0 ) {
            cerr << "<unknown>";
         } else {
            cerr << net;
         }
         cerr << " bytes  ";
         if( cpu < 0 ) {
            cerr << "<unknown>";
         } else {
            cerr << cpu;
         }

         cerr << " us\n";

         if( status == "failed" ) {
            auto soft_except = processed["except"].as<std::optional<fc::exception>>();
            if( soft_except ) {
               edump((soft_except->to_detail_string()));
            }
         } else {
            const auto& actions = processed["action_traces"].get_array();
            for( const auto& a : actions ) {
               print_action_tree( a );
            }
            wlog( "\rwarning: transaction executed locally, but may not be confirmed by the network yet" );
         }
      } else {
         cerr << fc::json::to_pretty_string( result ) << endl;
      }
} FC_CAPTURE_AND_RETHROW( (result) ) }

using std::cout;
void send_actions(std::vector<chain::action>&& actions, const std::vector<public_key_type>& signing_keys = std::vector<public_key_type>() ) {
   std::ofstream out;
   if (tx_json_save_file.length()) {
      out.open(tx_json_save_file);
      EOSC_ASSERT(!out.fail(), "ERROR: Failed to create file \"${p}\"", ("p", tx_json_save_file));
   }
   auto result = push_actions( move(actions), signing_keys);

   string jsonstr;
   if (tx_json_save_file.length()) {
      jsonstr = fc::json::to_pretty_string( result );
      out << jsonstr;
      out.close();
   }
   if( tx_print_json || tx_ro_print_json) {
      if (tx_ro_print_json){
          tx_ro_print_json = false;
      }
      if (jsonstr.length() == 0) {
         jsonstr = fc::json::to_pretty_string( result );
      }
      cout << jsonstr << endl;
   } else {
      print_result( result );
   }
}

chain::permission_level to_permission_level(const std::string& s) {
   auto at_pos = s.find('@');
   return permission_level { name(s.substr(0, at_pos)), name(s.substr(at_pos + 1)) };
}

chain::action create_newaccount(const name& creator, const name& newaccount, authority owner, authority active) {
   return action {
      get_account_permissions(tx_permission, {creator,config::active_name}),
      eosio::chain::newaccount{
         .creator      = creator,
         .name         = newaccount,
         .owner        = owner,
         .active       = active
      }
   };
}

chain::action create_action(const vector<permission_level>& authorization, const account_name& code, const action_name& act, const fc::variant& args) {
   return chain::action{authorization, code, act, variant_to_bin(code, act, args)};
}

chain::action create_buyram(const name& creator, const name& newaccount, const asset& quantity) {
   fc::variant act_payload = fc::mutable_variant_object()
         ("payer", creator.to_string())
         ("receiver", newaccount.to_string())
         ("quant", quantity.to_string());
   return create_action(get_account_permissions(tx_permission, {creator,config::active_name}),
                        config::system_account_name, "buyram"_n, act_payload);
}

chain::action create_buyrambytes(const name& creator, const name& newaccount, uint32_t numbytes) {
   fc::variant act_payload = fc::mutable_variant_object()
         ("payer", creator.to_string())
         ("receiver", newaccount.to_string())
         ("bytes", numbytes);
   return create_action(get_account_permissions(tx_permission, {creator,config::active_name}),
                        config::system_account_name, "buyrambytes"_n, act_payload);
}

chain::action create_delegate(const name& from, const name& receiver, const asset& net, const asset& cpu, bool transfer) {
   fc::variant act_payload = fc::mutable_variant_object()
         ("from", from.to_string())
         ("receiver", receiver.to_string())
         ("stake_net_quantity", net.to_string())
         ("stake_cpu_quantity", cpu.to_string())
         ("transfer", transfer);
   return create_action(get_account_permissions(tx_permission, {from,config::active_name}),
                        config::system_account_name, "delegatebw"_n, act_payload);
}

fc::variant regproducer_variant(const account_name& producer, const public_key_type& key, const string& url, uint16_t location) {
   return fc::mutable_variant_object()
            ("producer", producer)
            ("producer_key", key)
            ("url", url)
            ("location", location)
            ;
}

chain::action create_open(const string& contract, const name& owner, symbol sym, const name& ram_payer) {
   auto open_ = fc::mutable_variant_object
      ("owner", owner)
      ("symbol", sym)
      ("ram_payer", ram_payer);
    return action {
      get_account_permissions(tx_permission, {ram_payer, config::active_name}),
      name(contract), "open"_n, variant_to_bin( name(contract), "open"_n, open_ )
   };
}

chain::action create_transfer(const string& contract, const name& sender, const name& recipient, asset amount, const string& memo ) {

   auto transfer = fc::mutable_variant_object
      ("from", sender)
      ("to", recipient)
      ("quantity", amount)
      ("memo", memo);

   return action {
      get_account_permissions(tx_permission, {sender,config::active_name}),
      name(contract), "transfer"_n, variant_to_bin( name(contract), "transfer"_n, transfer )
   };
}

chain::action create_setabi(const name& account, const bytes& abi) {
   return action {
      get_account_permissions(tx_permission, {account,config::active_name}),
      setabi{
         .account   = account,
         .abi       = abi
      }
   };
}

chain::action create_setcode(const name& account, const bytes& code) {
   return action {
      get_account_permissions(tx_permission, {account,config::active_name}),
      setcode{
         .account   = account,
         .vmtype    = 0,
         .vmversion = 0,
         .code      = code
      }
   };
}

chain::action create_updateauth(const name& account, const name& permission, const name& parent, const authority& auth) {
   return action { get_account_permissions(tx_permission, {account,config::active_name}),
                   updateauth{account, permission, parent, auth}};
}

chain::action create_deleteauth(const name& account, const name& permission) {
   return action { get_account_permissions(tx_permission, {account,config::active_name}),
                   deleteauth{account, permission}};
}

chain::action create_linkauth(const name& account, const name& code, const name& type, const name& requirement) {
   return action { get_account_permissions(tx_permission, {account,config::active_name}),
                   linkauth{account, code, type, requirement}};
}

chain::action create_unlinkauth(const name& account, const name& code, const name& type) {
   return action { get_account_permissions(tx_permission, {account,config::active_name}),
                   unlinkauth{account, code, type}};
}

authority parse_json_authority(const std::string& authorityJsonOrFile) {
   fc::variant authority_var = json_from_file_or_string(authorityJsonOrFile);
   try {
      return authority_var.as<authority>();
   } EOS_RETHROW_EXCEPTIONS(authority_type_exception, "Invalid authority format '${data}'",
                            ("data", fc::json::to_string(authority_var, fc::time_point::maximum())))
}

authority parse_json_authority_or_key(const std::string& authorityJsonOrFile) {
   if (is_public_key_str(authorityJsonOrFile)) {
      try {
         return authority(public_key_type(authorityJsonOrFile));
      } EOS_RETHROW_EXCEPTIONS(public_key_type_exception, "Invalid public key: ${public_key}", ("public_key", authorityJsonOrFile))
   } else {
      auto result = parse_json_authority(authorityJsonOrFile);
      EOS_ASSERT( eosio::chain::validate(result), authority_type_exception, "Authority failed validation! ensure that keys, accounts, and waits are sorted and that the threshold is valid and satisfiable!");
      return result;
   }
}

asset to_asset( account_name code, const string& s ) {
   static map< pair<account_name, eosio::chain::symbol_code>, eosio::chain::symbol> cache;
   auto a = asset::from_string( s );
   eosio::chain::symbol_code sym = a.get_symbol().to_symbol_code();
   auto it = cache.find( make_pair(code, sym) );
   auto sym_str = a.symbol_name();
   if ( it == cache.end() ) {
      auto json = call(get_currency_stats_func, fc::mutable_variant_object("json", false)
                       ("code", code)
                       ("symbol", sym_str)
      );
      auto obj = json.get_object();
      auto obj_it = obj.find( sym_str );
      if (obj_it != obj.end()) {
         auto result = obj_it->value().as<eosio::chain_apis::read_only::get_currency_stats_result>();
         auto p = cache.emplace( make_pair( code, sym ), result.max_supply.get_symbol() );
         it = p.first;
      } else {
         EOS_THROW(symbol_type_exception, "Symbol ${s} is not supported by token contract ${c}", ("s", sym_str)("c", code));
      }
   }
   auto expected_symbol = it->second;
   if ( a.decimals() < expected_symbol.decimals() ) {
      auto factor = expected_symbol.precision() / a.precision();
      a = asset( a.get_amount() * factor, expected_symbol );
   } else if ( a.decimals() > expected_symbol.decimals() ) {
      EOS_THROW(symbol_type_exception, "Too many decimal digits in ${a}, only ${d} supported", ("a", a)("d", expected_symbol.decimals()));
   } // else precision matches
   return a;
}

inline asset to_asset( const string& s ) {
   return to_asset( "eosio.token"_n, s );
}

struct set_account_permission_subcommand {
   string account;
   string permission;
   string authority_json_or_file;
   string parent;
   bool add_code = false;
   bool remove_code = false;

   set_account_permission_subcommand(CLI::App* accountCmd) {
      auto permissions = accountCmd->add_subcommand("permission", localized("Set parameters dealing with account permissions"));
      permissions->add_option("account", account, localized("The account to set/delete a permission authority for"))->required();
      permissions->add_option("permission", permission, localized("The permission name to set/delete an authority for"))->required();
      permissions->add_option("authority", authority_json_or_file, localized("[delete] NULL, [create/update] public key, JSON string or filename defining the authority, [code] contract name"));
      permissions->add_option("parent", parent, localized("[create] The permission name of this parents permission, defaults to 'active'"));
      permissions->add_flag("--add-code", add_code, localized("[code] add '${code}' permission to specified permission authority", ("code", name(config::eosio_code_name))));
      permissions->add_flag("--remove-code", remove_code, localized("[code] remove '${code}' permission from specified permission authority", ("code", name(config::eosio_code_name))));

      add_standard_transaction_options(permissions, "account@active");

      permissions->callback([this] {
         EOSC_ASSERT( !(add_code && remove_code), "ERROR: Either --add-code or --remove-code can be set" );
         EOSC_ASSERT( (add_code ^ remove_code) || !authority_json_or_file.empty(), "ERROR: authority should be specified unless add or remove code permission" );

         authority auth;

         bool need_parent = parent.empty() && (name(permission) != name("owner"));
         bool need_auth = add_code || remove_code;

         if ( !need_auth && boost::iequals(authority_json_or_file, "null") ) {
            send_actions( { create_deleteauth(name(account), name(permission)) } );
            return;
         }

         if ( need_parent || need_auth ) {
            fc::variant json = call(get_account_func, fc::mutable_variant_object("account_name", account));
            auto res = json.as<eosio::chain_apis::read_only::get_account_results>();
            auto itr = std::find_if(res.permissions.begin(), res.permissions.end(), [&](const auto& perm) {
               return perm.perm_name == name(permission);
            });

            if ( need_parent ) {
               // see if we can auto-determine the proper parent
               if ( itr != res.permissions.end() ) {
                  parent = (*itr).parent.to_string();
               } else {
                  // if this is a new permission and there is no parent we default to "active"
                  parent = config::active_name.to_string();
               }
            }

            if ( need_auth ) {
               auto actor = (authority_json_or_file.empty()) ? name(account) : name(authority_json_or_file);
               auto code_name = config::eosio_code_name;

               if ( itr != res.permissions.end() ) {
                  // fetch existing authority
                  auth = std::move((*itr).required_auth);

                  auto code_perm = permission_level { actor, code_name };
                  auto itr2 = std::lower_bound(auth.accounts.begin(), auth.accounts.end(), code_perm, [&](const auto& perm_level, const auto& value) {
                     return perm_level.permission < value; // Safe since valid authorities must order the permissions in accounts in ascending order
                  });

                  if ( add_code ) {
                     if ( itr2 != auth.accounts.end() && itr2->permission == code_perm ) {
                        // authority already contains code permission, promote its weight to satisfy threshold
                        if ( (*itr2).weight < auth.threshold ) {
                           if ( auth.threshold > std::numeric_limits<weight_type>::max() ) {
                              std::cerr << "ERROR: Threshold is too high to be satisfied by sole code permission" << std::endl;
                              return;
                           }
                           std::cerr << localized("The weight of '${actor}@${code}' in '${permission}' permission authority will be increased up to threshold",
                                                  ("actor", actor)("code", code_name)("permission", permission)) << std::endl;
                           (*itr2).weight = static_cast<weight_type>(auth.threshold);
                        } else {
                           std::cerr << localized("ERROR: The permission '${permission}' already contains '${actor}@${code}'",
                                                  ("permission", permission)("actor", actor)("code", code_name)) << std::endl;
                           return ;
                        }
                     } else {
                        // add code permission to specified authority
                        if ( auth.threshold > std::numeric_limits<weight_type>::max() ) {
                           std::cerr << "ERROR: Threshold is too high to be satisfied by sole code permission" << std::endl;
                           return;
                        }
                        auth.accounts.insert( itr2, permission_level_weight {
                           .permission = { actor, code_name },
                           .weight = static_cast<weight_type>(auth.threshold)
                        });
                     }
                  } else {
                     if ( itr2 != auth.accounts.end() && itr2->permission == code_perm ) {
                        // remove code permission, if authority becomes empty by the removal of code permission, delete permission
                        auth.accounts.erase( itr2 );
                        if ( auth.keys.empty() && auth.accounts.empty() && auth.waits.empty() ) {
                           send_actions( { create_deleteauth(name(account), name(permission)) } );
                           return;
                        }
                     } else {
                        // authority doesn't contain code permission
                        std::cerr << localized("ERROR: '${actor}@${code}' does not exist in '${permission}' permission authority",
                                               ("actor", actor)("code", code_name)("permission", permission)) << std::endl;
                        return;
                     }
                  }
               } else {
                  if ( add_code ) {
                     // create new permission including code permission
                     auth.threshold = 1;
                     auth.accounts.push_back( permission_level_weight {
                        .permission = { actor, code_name },
                        .weight = 1
                     });
                  } else {
                     // specified permission doesn't exist, so failed to remove code permission from it
                     std::cerr << localized("ERROR: The permission '${permission}' does not exist", ("permission", permission)) << std::endl;
                     return;
                  }
               }
            }
         }

         if ( !need_auth ) {
            auth = parse_json_authority_or_key(authority_json_or_file);
         }

         send_actions( { create_updateauth(name(account), name(permission), name(parent), auth) } );
      });
   }
};

struct set_action_permission_subcommand {
   string accountStr;
   string codeStr;
   string typeStr;
   string requirementStr;

   set_action_permission_subcommand(CLI::App* actionRoot) {
      auto permissions = actionRoot->add_subcommand("permission", localized("Set paramaters dealing with account permissions"));
      permissions->add_option("account", accountStr, localized("The account to set/delete a permission authority for"))->required();
      permissions->add_option("code", codeStr, localized("The account that owns the code for the action"))->required();
      permissions->add_option("type", typeStr, localized("The type of the action"))->required();
      permissions->add_option("requirement", requirementStr, localized("[delete] NULL, [set/update] The permission name require for executing the given action"))->required();

      add_standard_transaction_options_plus_signing(permissions, "account@active");

      permissions->callback([this] {
         name account = name(accountStr);
         name code = name(codeStr);
         name type = name(typeStr);
         bool is_delete = boost::iequals(requirementStr, "null");

         if (is_delete) {
            send_actions({create_unlinkauth(account, code, type)}, signing_keys_opt.get_keys());
         } else {
            name requirement = name(requirementStr);
            send_actions({create_linkauth(account, code, type, requirement)}, signing_keys_opt.get_keys());
         }
      });
   }
};


bool local_port_used() {
    using namespace boost::asio;

    io_service ios;
    local::stream_protocol::endpoint endpoint(wallet_url.substr(strlen("unix://")));
    local::stream_protocol::socket socket(ios);
    boost::system::error_code ec;
    socket.connect(endpoint, ec);

    return !ec;
}

void try_local_port(uint32_t duration) {
   using namespace std::chrono;
   auto start_time = duration_cast<std::chrono::milliseconds>( system_clock::now().time_since_epoch() ).count();
   while ( !local_port_used()) {
      if (duration_cast<std::chrono::milliseconds>( system_clock::now().time_since_epoch()).count() - start_time > duration ) {
         std::cerr << "Unable to connect to " << key_store_executable_name << ", if " << key_store_executable_name << " is running please kill the process and try again.\n";
         throw connection_exception(fc::log_messages{FC_LOG_MESSAGE(error, "Unable to connect to ${k}", ("k", key_store_executable_name))});
      }
   }
}

void ensure_keosd_running(CLI::App* app) {
    if (no_auto_keosd)
        return;
    // get, version, net, convert do not require keosd
    if (tx_skip_sign || app->got_subcommand("get") || app->got_subcommand("version") || app->got_subcommand("net") || app->got_subcommand("convert"))
        return;
    if (app->get_subcommand("create")->got_subcommand("key")) // create key does not require wallet
       return;
    if (app->get_subcommand("multisig")->got_subcommand("review")) // multisig review does not require wallet
       return;
    if (auto* subapp = app->get_subcommand("system")) {
       if (subapp->got_subcommand("listproducers") || subapp->got_subcommand("listbw") || subapp->got_subcommand("bidnameinfo")) // system list* do not require wallet
         return;
    }
    if (wallet_url != default_wallet_url)
      return;

    if (local_port_used())
       return;

    boost::filesystem::path binPath = boost::dll::program_location();
    binPath.remove_filename();
    // This extra check is necessary when running cleos like this: ./cleos ...
    if (binPath.filename_is_dot())
        binPath.remove_filename();
    binPath.append(key_store_executable_name); // if cleos and keosd are in the same installation directory
    if (!boost::filesystem::exists(binPath)) {
        binPath.remove_filename().remove_filename().append("keosd").append(key_store_executable_name);
    }

    if (boost::filesystem::exists(binPath)) {
        namespace bp = boost::process;
        binPath = boost::filesystem::canonical(binPath);

        vector<std::string> pargs;
        pargs.push_back("--http-server-address");
        pargs.push_back("");
        pargs.push_back("--https-server-address");
        pargs.push_back("");
        pargs.push_back("--unix-socket-path");
        pargs.push_back(string(key_store_executable_name) + ".sock");

        ::boost::process::child keos(binPath, pargs,
                                     bp::std_in.close(),
                                     bp::std_out > bp::null,
                                     bp::std_err > bp::null);
        if (keos.running()) {
            std::cerr << binPath << " launched" << std::endl;
            keos.detach();
            try_local_port(2000);
        } else {
            std::cerr << "No wallet service listening on " << wallet_url << ". Failed to launch " << binPath << std::endl;
        }
    } else {
        std::cerr << "No wallet service listening on "
                  << ". Cannot automatically start " << key_store_executable_name << " because " << key_store_executable_name << " was not found." << std::endl;
    }
}


CLI::callback_t obsoleted_option_host_port = [](CLI::results_t) {
   std::cerr << localized("Host and port options (-H, --wallet-host, etc.) have been replaced with -u/--url and --wallet-url\n"
                          "Use for example -u http://localhost:8888 or --url https://example.invalid/\n");
   exit(1);
   return false;
};

struct register_producer_subcommand {
   string producer_str;
   string producer_key_str;
   string url;
   uint16_t loc = 0;

   register_producer_subcommand(CLI::App* actionRoot) {
      auto register_producer = actionRoot->add_subcommand("regproducer", localized("Register a new producer"));
      register_producer->add_option("account", producer_str, localized("The account to register as a producer"))->required();
      register_producer->add_option("producer_key", producer_key_str, localized("The producer's public key"))->required();
      register_producer->add_option("url", url, localized("The URL where info about producer can be found"), true);
      register_producer->add_option("location", loc, localized("Relative location for purpose of nearest neighbor scheduling"), true);
      add_standard_transaction_options_plus_signing(register_producer, "account@active");


      register_producer->callback([this] {
         public_key_type producer_key;
         try {
            producer_key = public_key_type(producer_key_str);
         } EOS_RETHROW_EXCEPTIONS(public_key_type_exception, "Invalid producer public key: ${public_key}", ("public_key", producer_key_str))

         auto regprod_var = regproducer_variant(name(producer_str), producer_key, url, loc );
         auto accountPermissions = get_account_permissions(tx_permission, {name(producer_str), config::active_name});
         send_actions({create_action(accountPermissions, config::system_account_name, "regproducer"_n, regprod_var)}, signing_keys_opt.get_keys());
      });
   }
};

struct create_account_subcommand {
   string creator;
   string account_name;
   string owner_key_str;
   string active_key_str;
   string stake_net;
   string stake_cpu;
   uint32_t buy_ram_bytes_in_kbytes = 0;
   uint32_t buy_ram_bytes = 0;
   string buy_ram_eos;
   bool transfer = false;
   bool simple = false;

   create_account_subcommand(CLI::App* actionRoot, bool s) : simple(s) {
      auto createAccount = actionRoot->add_subcommand(
                              (simple ? "account" : "newaccount"),
                              (simple ? localized("Create a new account on the blockchain (assumes system contract does not restrict RAM usage)")
                                      : localized("Create a new account on the blockchain with initial resources") )
      );
      createAccount->add_option("creator", creator, localized("The name of the account creating the new account"))->required();
      createAccount->add_option("name", account_name, localized("The name of the new account"))->required();
      createAccount->add_option("OwnerKey", owner_key_str, localized("The owner public key, permission level, or authority for the new account"))->required();
      createAccount->add_option("ActiveKey", active_key_str, localized("The active public key, permission level, or authority for the new account"));

      if (!simple) {
         createAccount->add_option("--stake-net", stake_net,
                                   (localized("The amount of tokens delegated for net bandwidth")))->required();
         createAccount->add_option("--stake-cpu", stake_cpu,
                                   (localized("The amount of tokens delegated for CPU bandwidth")))->required();
         createAccount->add_option("--buy-ram-kbytes", buy_ram_bytes_in_kbytes,
                                   (localized("The amount of RAM bytes to purchase for the new account in kibibytes (KiB)")));
         createAccount->add_option("--buy-ram-bytes", buy_ram_bytes,
                                   (localized("The amount of RAM bytes to purchase for the new account in bytes")));
         createAccount->add_option("--buy-ram", buy_ram_eos,
                                   (localized("The amount of RAM bytes to purchase for the new account in tokens")));
         createAccount->add_flag("--transfer", transfer,
                                 (localized("Transfer voting power and right to unstake tokens to receiver")));
      }

      add_standard_transaction_options_plus_signing(createAccount, "creator@active");

      createAccount->callback([this] {
            authority owner, active;
            if( owner_key_str.find('{') != string::npos ) {
               try{
                  owner = parse_json_authority_or_key(owner_key_str);
               } EOS_RETHROW_EXCEPTIONS( explained_exception, "Invalid owner authority: ${authority}", ("authority", owner_key_str) )
            } else if( owner_key_str.find('@') != string::npos ) {
               try {
                  owner = authority(to_permission_level(owner_key_str));
               } EOS_RETHROW_EXCEPTIONS( explained_exception, "Invalid owner permission level: ${permission}", ("permission", owner_key_str) )
            } else {
               try {
                  owner = authority(public_key_type(owner_key_str));
               } EOS_RETHROW_EXCEPTIONS( public_key_type_exception, "Invalid owner public key: ${public_key}", ("public_key", owner_key_str) );
            }

            if( active_key_str.empty() ) {
               active = owner;
            } else if ( active_key_str.find('{') != string::npos ) {
               try{
                  active = parse_json_authority_or_key(active_key_str);
               } EOS_RETHROW_EXCEPTIONS( explained_exception, "Invalid active authority: ${authority}", ("authority", owner_key_str) )
            }else if( active_key_str.find('@') != string::npos ) {
               try {
                  active = authority(to_permission_level(active_key_str));
               } EOS_RETHROW_EXCEPTIONS( explained_exception, "Invalid active permission level: ${permission}", ("permission", active_key_str) )
            } else {
               try {
                  active = authority(public_key_type(active_key_str));
               } EOS_RETHROW_EXCEPTIONS( public_key_type_exception, "Invalid active public key: ${public_key}", ("public_key", active_key_str) );
            }

            auto create = create_newaccount(name(creator), name(account_name), owner, active);
            if (!simple) {
               EOSC_ASSERT( buy_ram_eos.size() || buy_ram_bytes_in_kbytes || buy_ram_bytes, "ERROR: One of --buy-ram, --buy-ram-kbytes or --buy-ram-bytes should have non-zero value" );
               EOSC_ASSERT( !buy_ram_bytes_in_kbytes || !buy_ram_bytes, "ERROR: --buy-ram-kbytes and --buy-ram-bytes cannot be set at the same time" );
               action buyram = !buy_ram_eos.empty() ? create_buyram(name(creator), name(account_name), to_asset(buy_ram_eos))
                  : create_buyrambytes(name(creator), name(account_name), (buy_ram_bytes_in_kbytes) ? (buy_ram_bytes_in_kbytes * 1024) : buy_ram_bytes);
               auto net = to_asset(stake_net);
               auto cpu = to_asset(stake_cpu);
               if ( net.get_amount() != 0 || cpu.get_amount() != 0 ) {
                  action delegate = create_delegate( name(creator), name(account_name), net, cpu, transfer);
                  send_actions( { create, buyram, delegate } );
               } else {
                  send_actions( { create, buyram } );
               }
            } else {
               send_actions( { create } );
            }
      });
   }
};

struct unregister_producer_subcommand {
   string producer_str;

   unregister_producer_subcommand(CLI::App* actionRoot) {
      auto unregister_producer = actionRoot->add_subcommand("unregprod", localized("Unregister an existing producer"));
      unregister_producer->add_option("account", producer_str, localized("The account to unregister as a producer"))->required();
      add_standard_transaction_options_plus_signing(unregister_producer, "account@active");

      unregister_producer->callback([this] {
         fc::variant act_payload = fc::mutable_variant_object()
                  ("producer", producer_str);

         auto accountPermissions = get_account_permissions(tx_permission, {name(producer_str), config::active_name});
         send_actions({create_action(accountPermissions, config::system_account_name, "unregprod"_n, act_payload)}, signing_keys_opt.get_keys());
      });
   }
};

struct vote_producer_proxy_subcommand {
   string voter_str;
   string proxy_str;

   vote_producer_proxy_subcommand(CLI::App* actionRoot) {
      auto vote_proxy = actionRoot->add_subcommand("proxy", localized("Vote your stake through a proxy"));
      vote_proxy->add_option("voter", voter_str, localized("The voting account"))->required();
      vote_proxy->add_option("proxy", proxy_str, localized("The proxy account"))->required();
      add_standard_transaction_options_plus_signing(vote_proxy, "voter@active");

      vote_proxy->callback([this] {
         fc::variant act_payload = fc::mutable_variant_object()
                  ("voter", voter_str)
                  ("proxy", proxy_str)
                  ("producers", std::vector<account_name>{});
         auto accountPermissions = get_account_permissions(tx_permission, {name(voter_str), config::active_name});
         send_actions({create_action(accountPermissions, config::system_account_name, "voteproducer"_n, act_payload)}, signing_keys_opt.get_keys());
      });
   }
};

struct vote_producers_subcommand {
   string voter_str;
   vector<std::string> producer_names;

   vote_producers_subcommand(CLI::App* actionRoot) {
      auto vote_producers = actionRoot->add_subcommand("prods", localized("Vote for one or more producers"));
      vote_producers->add_option("voter", voter_str, localized("The voting account"))->required();
      vote_producers->add_option("producers", producer_names, localized("The account(s) to vote for. All options from this position and following will be treated as the producer list."))->required();
      add_standard_transaction_options_plus_signing(vote_producers, "voter@active");

      vote_producers->callback([this] {

         std::sort( producer_names.begin(), producer_names.end() );

         fc::variant act_payload = fc::mutable_variant_object()
                  ("voter", voter_str)
                  ("proxy", "")
                  ("producers", producer_names);
         auto accountPermissions = get_account_permissions(tx_permission, {name(voter_str), config::active_name});
         send_actions({create_action(accountPermissions, config::system_account_name, "voteproducer"_n, act_payload)}, signing_keys_opt.get_keys());
      });
   }
};

struct approve_producer_subcommand {
   string voter;
   string producer_name;

   approve_producer_subcommand(CLI::App* actionRoot) {
      auto approve_producer = actionRoot->add_subcommand("approve", localized("Add one producer to list of voted producers"));
      approve_producer->add_option("voter", voter, localized("The voting account"))->required();
      approve_producer->add_option("producer", producer_name, localized("The account to vote for"))->required();
      add_standard_transaction_options_plus_signing(approve_producer, "voter@active");

      approve_producer->callback([this] {
            auto result = call(get_table_func, fc::mutable_variant_object("json", true)
                               ("code", name(config::system_account_name).to_string())
                               ("scope", name(config::system_account_name).to_string())
                               ("table", "voters")
                               ("table_key", "owner")
                               ("lower_bound", name(voter).to_uint64_t())
                               ("upper_bound", name(voter).to_uint64_t() + 1)
                               // Less than ideal upper_bound usage preserved so cleos can still work with old buggy nodeos versions
                               // Change to voter.value when cleos no longer needs to support nodeos versions older than 1.5.0
                               ("limit", 1)
            );
            auto res = result.as<eosio::chain_apis::read_only::get_table_rows_result>();
            // Condition in if statement below can simply be res.rows.empty() when cleos no longer needs to support nodeos versions older than 1.5.0
            // Although since this subcommand will actually change the voter's vote, it is probably better to just keep this check to protect
            //  against future potential chain_plugin bugs.
            if( res.rows.empty() || res.rows[0].get_object()["owner"].as_string() != name(voter).to_string() ) {
               std::cerr << "Voter info not found for account " << voter << std::endl;
               return;
            }
            EOS_ASSERT( 1 == res.rows.size(), multiple_voter_info, "More than one voter_info for account" );
            auto prod_vars = res.rows[0]["producers"].get_array();
            vector<eosio::name> prods;
            for ( auto& x : prod_vars ) {
               prods.push_back( name(x.as_string()) );
            }
            prods.push_back( name(producer_name) );
            std::sort( prods.begin(), prods.end() );
            auto it = std::unique( prods.begin(), prods.end() );
            if (it != prods.end() ) {
               std::cerr << "Producer \"" << producer_name << "\" is already on the list." << std::endl;
               return;
            }
            fc::variant act_payload = fc::mutable_variant_object()
               ("voter", voter)
               ("proxy", "")
               ("producers", prods);
            auto accountPermissions = get_account_permissions(tx_permission, {name(voter), config::active_name});
            send_actions({create_action(accountPermissions, config::system_account_name, "voteproducer"_n, act_payload)}, signing_keys_opt.get_keys());
      });
   }
};

struct unapprove_producer_subcommand {
   string voter;
   string producer_name;

   unapprove_producer_subcommand(CLI::App* actionRoot) {
      auto approve_producer = actionRoot->add_subcommand("unapprove", localized("Remove one producer from list of voted producers"));
      approve_producer->add_option("voter", voter, localized("The voting account"))->required();
      approve_producer->add_option("producer", producer_name, localized("The account to remove from voted producers"))->required();
      add_standard_transaction_options_plus_signing(approve_producer, "voter@active");

      approve_producer->callback([this] {
            auto result = call(get_table_func, fc::mutable_variant_object("json", true)
                               ("code", name(config::system_account_name).to_string())
                               ("scope", name(config::system_account_name).to_string())
                               ("table", "voters")
                               ("table_key", "owner")
                               ("lower_bound", name(voter).to_uint64_t())
                               ("upper_bound", name(voter).to_uint64_t() + 1)
                               // Less than ideal upper_bound usage preserved so cleos can still work with old buggy nodeos versions
                               // Change to voter.value when cleos no longer needs to support nodeos versions older than 1.5.0
                               ("limit", 1)
            );
            auto res = result.as<eosio::chain_apis::read_only::get_table_rows_result>();
            // Condition in if statement below can simply be res.rows.empty() when cleos no longer needs to support nodeos versions older than 1.5.0
            // Although since this subcommand will actually change the voter's vote, it is probably better to just keep this check to protect
            //  against future potential chain_plugin bugs.
            if( res.rows.empty() || res.rows[0].get_object()["owner"].as_string() != name(voter).to_string() ) {
               std::cerr << "Voter info not found for account " << voter << std::endl;
               return;
            }
            EOS_ASSERT( 1 == res.rows.size(), multiple_voter_info, "More than one voter_info for account" );
            auto prod_vars = res.rows[0]["producers"].get_array();
            vector<eosio::name> prods;
            for ( auto& x : prod_vars ) {
               prods.push_back( name(x.as_string()) );
            }
            auto it = std::remove( prods.begin(), prods.end(), name(producer_name) );
            if (it == prods.end() ) {
               std::cerr << "Cannot remove: producer \"" << producer_name << "\" is not on the list." << std::endl;
               return;
            }
            prods.erase( it, prods.end() ); //should always delete only one element
            fc::variant act_payload = fc::mutable_variant_object()
               ("voter", voter)
               ("proxy", "")
               ("producers", prods);
            auto accountPermissions = get_account_permissions(tx_permission, {name(voter), config::active_name});
            send_actions({create_action(accountPermissions, config::system_account_name, "voteproducer"_n, act_payload)}, signing_keys_opt.get_keys());
      });
   }
};

struct list_producers_subcommand {
   bool print_json = false;
   uint32_t limit = 50;
   std::string lower;

   list_producers_subcommand(CLI::App* actionRoot) {
      auto list_producers = actionRoot->add_subcommand("listproducers", localized("List producers"));
      list_producers->add_flag("--json,-j", print_json, localized("Output in JSON format"));
      list_producers->add_option("-l,--limit", limit, localized("The maximum number of rows to return"));
      list_producers->add_option("-L,--lower", lower, localized("Lower bound value of key, defaults to first"));
      list_producers->callback([this] {
         auto rawResult = call(get_producers_func, fc::mutable_variant_object
            ("json", true)("lower_bound", lower)("limit", limit));
         if ( print_json ) {
            std::cout << fc::json::to_pretty_string(rawResult) << std::endl;
            return;
         }
         auto result = rawResult.as<eosio::chain_apis::read_only::get_producers_result>();
         if ( result.rows.empty() ) {
            std::cout << "No producers found" << std::endl;
            return;
         }
         auto weight = result.total_producer_vote_weight;
         if ( !weight )
            weight = 1;
         printf("%-13s %-57s %-59s %s\n", "Producer", "Producer key", "Url", "Scaled votes");
         for ( auto& row : result.rows )
            printf("%-13.13s %-57.57s %-59.59s %1.4f\n",
                   row["owner"].as_string().c_str(),
                   row["producer_key"].as_string().c_str(),
                   clean_output( row["url"].as_string() ).c_str(),
                   row["total_votes"].as_double() / weight);
         if ( !result.more.empty() )
            std::cout << "-L " << clean_output( result.more ) << " for more" << std::endl;
      });
   }
};

struct get_schedule_subcommand {
   bool print_json = false;

   void print(const char* name, const fc::variant& schedule) {
      if (schedule.is_null()) {
         printf("%s schedule empty\n\n", name);
         return;
      }
      printf("%s schedule version %s\n", name, schedule["version"].as_string().c_str());
      printf("    %-13s %s\n", "Producer", "Producer Authority");
      printf("    %-13s %s\n", "=============", "==================");
      for( auto& row: schedule["producers"].get_array() ) {
         if( row.get_object().contains("block_signing_key") ) {
            // pre 2.0
            printf( "    %-13s %s\n", row["producer_name"].as_string().c_str(), row["block_signing_key"].as_string().c_str() );
         } else {
            printf( "    %-13s ", row["producer_name"].as_string().c_str() );
            auto a = row["authority"].as<block_signing_authority>();
            static_assert( std::is_same<decltype(a), std::variant<block_signing_authority_v0>>::value,
                           "Updates maybe needed if block_signing_authority changes" );
            block_signing_authority_v0 auth = std::get<block_signing_authority_v0>(a);
            printf( "%s\n", fc::json::to_string( auth, fc::time_point::maximum() ).c_str() );
         }
      }
      printf("\n");
   }

   get_schedule_subcommand(CLI::App* actionRoot) {
      auto get_schedule = actionRoot->add_subcommand("schedule", localized("Retrieve the producer schedule"));
      get_schedule->add_flag("--json,-j", print_json, localized("Output in JSON format"));
      get_schedule->callback([this] {
         auto result = call(get_schedule_func, fc::mutable_variant_object());
         if ( print_json ) {
            std::cout << fc::json::to_pretty_string(result) << std::endl;
            return;
         }
         print("active", result["active"]);
         print("pending", result["pending"]);
         print("proposed", result["proposed"]);
      });
   }
};

struct get_transaction_id_subcommand {
   string trx_to_check;

   get_transaction_id_subcommand(CLI::App* actionRoot) {
      auto get_transaction_id = actionRoot->add_subcommand("transaction_id", localized("Get transaction id given transaction object"));
      get_transaction_id->add_option("transaction", trx_to_check, localized("The JSON string or filename defining the transaction which transaction id we want to retrieve"))->required();

      get_transaction_id->callback([&] {
         try {
            fc::variant trx_var = json_from_file_or_string(trx_to_check);
            if( trx_var.is_object() ) {
               fc::variant_object& vo = trx_var.get_object();
               // if actions.data & actions.hex_data provided, use the hex_data since only currently support unexploded data
               if( vo.contains("actions") ) {
                  if( vo["actions"].is_array() ) {
                     fc::mutable_variant_object mvo = vo;
                     fc::variants& action_variants = mvo["actions"].get_array();
                     for( auto& action_v : action_variants ) {
                        if( !action_v.is_object() ) {
                           std::cerr << "Empty 'action' in transaction" << endl;
                           return;
                        }
                        fc::variant_object& action_vo = action_v.get_object();
                        if( action_vo.contains( "data" ) && action_vo.contains( "hex_data" ) ) {
                           fc::mutable_variant_object maction_vo = action_vo;
                           maction_vo["data"] = maction_vo["hex_data"];
                           action_vo = maction_vo;
                           vo = mvo;
                        } else if( action_vo.contains( "data" ) ) {
                           if( !action_vo["data"].is_string() ) {
                              std::cerr << "get transaction_id only supports un-exploded 'data' (hex form)" << std::endl;
                              return;
                           }
                        }
                     }
                  } else {
                     std::cerr << "transaction json 'actions' is not an array" << std::endl;
                     return;
                  }
               } else {
                  std::cerr << "transaction json does not include 'actions'" << std::endl;
                  return;
               }
               auto trx = trx_var.as<transaction>();
               transaction_id_type id = trx.id();
               if( id == transaction().id() ) {
                  std::cerr << "file/string does not represent a transaction" << std::endl;
               } else {
                  std::cout << string( id ) << std::endl;
               }
            } else {
               std::cerr << "file/string does not represent a transaction" << std::endl;
            }
         } EOS_RETHROW_EXCEPTIONS(transaction_type_exception, "Fail to parse transaction JSON '${data}'", ("data",trx_to_check))
      });
   }
};

struct delegate_bandwidth_subcommand {
   string from_str;
   string receiver_str;
   string stake_net_amount;
   string stake_cpu_amount;
   string stake_storage_amount;
   string buy_ram_amount;
   uint32_t buy_ram_bytes = 0;
   bool transfer = false;

   delegate_bandwidth_subcommand(CLI::App* actionRoot) {
      auto delegate_bandwidth = actionRoot->add_subcommand("delegatebw", localized("Delegate bandwidth"));
      delegate_bandwidth->add_option("from", from_str, localized("The account to delegate bandwidth from"))->required();
      delegate_bandwidth->add_option("receiver", receiver_str, localized("The account to receive the delegated bandwidth"))->required();
      delegate_bandwidth->add_option("stake_net_quantity", stake_net_amount, localized("The amount of tokens to stake for network bandwidth"))->required();
      delegate_bandwidth->add_option("stake_cpu_quantity", stake_cpu_amount, localized("The amount of tokens to stake for CPU bandwidth"))->required();
      delegate_bandwidth->add_option("--buyram", buy_ram_amount, localized("The amount of tokens to buy RAM with"));
      delegate_bandwidth->add_option("--buy-ram-bytes", buy_ram_bytes, localized("The amount of RAM to buy in bytes"));
      delegate_bandwidth->add_flag("--transfer", transfer, localized("Transfer voting power and right to unstake tokens to receiver"));
      add_standard_transaction_options_plus_signing(delegate_bandwidth, "from@active");

      delegate_bandwidth->callback([this] {
         fc::variant act_payload = fc::mutable_variant_object()
                  ("from", from_str)
                  ("receiver", receiver_str)
                  ("stake_net_quantity", to_asset(stake_net_amount))
                  ("stake_cpu_quantity", to_asset(stake_cpu_amount))
                  ("transfer", transfer);
         auto accountPermissions = get_account_permissions(tx_permission, {name(from_str), config::active_name});
         std::vector<chain::action> acts{create_action(accountPermissions, config::system_account_name, "delegatebw"_n, act_payload)};
         EOSC_ASSERT( !(buy_ram_amount.size()) || !buy_ram_bytes, "ERROR: --buyram and --buy-ram-bytes cannot be set at the same time" );
         if (buy_ram_amount.size()) {
            acts.push_back( create_buyram(name(from_str), name(receiver_str), to_asset(buy_ram_amount)) );
         } else if (buy_ram_bytes) {
            acts.push_back( create_buyrambytes(name(from_str), name(receiver_str), buy_ram_bytes) );
         }
         send_actions(std::move(acts), signing_keys_opt.get_keys());
      });
   }
};

struct undelegate_bandwidth_subcommand {
   string from_str;
   string receiver_str;
   string unstake_net_amount;
   string unstake_cpu_amount;
   uint64_t unstake_storage_bytes;

   undelegate_bandwidth_subcommand(CLI::App* actionRoot) {
      auto undelegate_bandwidth = actionRoot->add_subcommand("undelegatebw", localized("Undelegate bandwidth"));
      undelegate_bandwidth->add_option("from", from_str, localized("The account undelegating bandwidth"))->required();
      undelegate_bandwidth->add_option("receiver", receiver_str, localized("The account to undelegate bandwidth from"))->required();
      undelegate_bandwidth->add_option("unstake_net_quantity", unstake_net_amount, localized("The amount of tokens to undelegate for network bandwidth"))->required();
      undelegate_bandwidth->add_option("unstake_cpu_quantity", unstake_cpu_amount, localized("The amount of tokens to undelegate for CPU bandwidth"))->required();
      add_standard_transaction_options_plus_signing(undelegate_bandwidth, "from@active");

      undelegate_bandwidth->callback([this] {
         fc::variant act_payload = fc::mutable_variant_object()
                  ("from", from_str)
                  ("receiver", receiver_str)
                  ("unstake_net_quantity", to_asset(unstake_net_amount))
                  ("unstake_cpu_quantity", to_asset(unstake_cpu_amount));
         auto accountPermissions = get_account_permissions(tx_permission, {name(from_str), config::active_name});
         send_actions({create_action(accountPermissions, config::system_account_name, "undelegatebw"_n, act_payload)}, signing_keys_opt.get_keys());
      });
   }
};

struct bidname_subcommand {
   string bidder_str;
   string newname_str;
   string bid_amount;
   bidname_subcommand(CLI::App *actionRoot) {
      auto bidname = actionRoot->add_subcommand("bidname", localized("Name bidding"));
      bidname->add_option("bidder", bidder_str, localized("The bidding account"))->required();
      bidname->add_option("newname", newname_str, localized("The bidding name"))->required();
      bidname->add_option("bid", bid_amount, localized("The amount of tokens to bid"))->required();
      add_standard_transaction_options_plus_signing(bidname, "bidder@active");

      bidname->callback([this] {
         fc::variant act_payload = fc::mutable_variant_object()
                  ("bidder", bidder_str)
                  ("newname", newname_str)
                  ("bid", to_asset(bid_amount));
         auto accountPermissions = get_account_permissions(tx_permission, {name(bidder_str), config::active_name});
         send_actions({create_action(accountPermissions, config::system_account_name, "bidname"_n, act_payload)}, signing_keys_opt.get_keys());
      });
   }
};

struct bidname_info_subcommand {
   bool print_json = false;
   string newname;
   bidname_info_subcommand(CLI::App* actionRoot) {
      auto list_producers = actionRoot->add_subcommand("bidnameinfo", localized("Get bidname info"));
      list_producers->add_flag("--json,-j", print_json, localized("Output in JSON format"));
      list_producers->add_option("newname", newname, localized("The bidding name"))->required();
      list_producers->callback([this] {
         auto rawResult = call(get_table_func, fc::mutable_variant_object("json", true)
                               ("code", name(config::system_account_name).to_string())
                               ("scope", name(config::system_account_name).to_string())
                               ("table", "namebids")
                               ("lower_bound", name(newname).to_uint64_t())
                               ("upper_bound", name(newname).to_uint64_t() + 1)
                               // Less than ideal upper_bound usage preserved so cleos can still work with old buggy nodeos versions
                               // Change to newname.value when cleos no longer needs to support nodeos versions older than 1.5.0
                               ("limit", 1));
         if ( print_json ) {
            std::cout << fc::json::to_pretty_string(rawResult) << std::endl;
            return;
         }
         auto result = rawResult.as<eosio::chain_apis::read_only::get_table_rows_result>();
         // Condition in if statement below can simply be res.rows.empty() when cleos no longer needs to support nodeos versions older than 1.5.0
         if( result.rows.empty() || result.rows[0].get_object()["newname"].as_string() != name(newname).to_string() ) {
            std::cout << "No bidname record found" << std::endl;
            return;
         }
         const auto& row = result.rows[0];
         string time = row["last_bid_time"].as_string();
         try {
             time = (string)fc::time_point(fc::microseconds(to_uint64(time)));
         } catch (fc::parse_error_exception&) {
         }
         int64_t bid = row["high_bid"].as_int64();
         std::cout << std::left << std::setw(18) << "bidname:" << std::right << std::setw(24) << row["newname"].as_string() << "\n"
                   << std::left << std::setw(18) << "highest bidder:" << std::right << std::setw(24) << row["high_bidder"].as_string() << "\n"
                   << std::left << std::setw(18) << "highest bid:" << std::right << std::setw(24) << (bid > 0 ? bid : -bid) << "\n"
                   << std::left << std::setw(18) << "last bid time:" << std::right << std::setw(24) << time << std::endl;
         if (bid < 0) std::cout << "This auction has already closed" << std::endl;
      });
   }
};

struct list_bw_subcommand {
   string account;
   bool print_json = false;

   list_bw_subcommand(CLI::App* actionRoot) {
      auto list_bw = actionRoot->add_subcommand("listbw", localized("List delegated bandwidth"));
      list_bw->add_option("account", account, localized("The account delegated bandwidth"))->required();
      list_bw->add_flag("--json,-j", print_json, localized("Output in JSON format") );

      list_bw->callback([this] {
            //get entire table in scope of user account
            auto result = call(get_table_func, fc::mutable_variant_object("json", true)
                               ("code", name(config::system_account_name).to_string())
                               ("scope", name(account).to_string())
                               ("table", "delband")
            );
            if (!print_json) {
               auto res = result.as<eosio::chain_apis::read_only::get_table_rows_result>();
               if ( !res.rows.empty() ) {
                  std::cout << std::setw(13) << std::left << "Receiver" << std::setw(21) << std::left << "Net bandwidth"
                            << std::setw(21) << std::left << "CPU bandwidth" << std::endl;
                  for ( auto& r : res.rows ){
                     std::cout << std::setw(13) << std::left << r["to"].as_string()
                               << std::setw(21) << std::left << r["net_weight"].as_string()
                               << std::setw(21) << std::left << r["cpu_weight"].as_string()
                               << std::endl;
                  }
               } else {
                  std::cerr << "Delegated bandwidth not found" << std::endl;
               }
            } else {
               std::cout << fc::json::to_pretty_string(result) << std::endl;
            }
      });
   }
};

struct buyram_subcommand {
   string from_str;
   string receiver_str;
   string amount;
   bool kbytes = false;
   bool bytes = false;

   buyram_subcommand(CLI::App* actionRoot) {
      auto buyram = actionRoot->add_subcommand("buyram", localized("Buy RAM"));
      buyram->add_option("payer", from_str, localized("The account paying for RAM"))->required();
      buyram->add_option("receiver", receiver_str, localized("The account receiving bought RAM"))->required();
      buyram->add_option("amount", amount, localized("The amount of tokens to pay for RAM, or number of bytes/kibibytes of RAM if --bytes/--kbytes is set"))->required();
      buyram->add_flag("--kbytes,-k", kbytes, localized("The amount to buy in kibibytes (KiB)"));
      buyram->add_flag("--bytes,-b", bytes, localized("The amount to buy in bytes"));
      add_standard_transaction_options_plus_signing(buyram, "payer@active");
      buyram->callback([this] {
         EOSC_ASSERT( !kbytes || !bytes, "ERROR: --kbytes and --bytes cannot be set at the same time" );
         if (kbytes || bytes) {
            send_actions( { create_buyrambytes(name(from_str), name(receiver_str), fc::to_uint64(amount) * ((kbytes) ? 1024ull : 1ull)) }, signing_keys_opt.get_keys());
         } else {
            send_actions( { create_buyram(name(from_str), name(receiver_str), to_asset(amount)) }, signing_keys_opt.get_keys());
         }
      });
   }
};

struct sellram_subcommand {
   string from_str;
   string receiver_str;
   uint64_t amount;

   sellram_subcommand(CLI::App* actionRoot) {
      auto sellram = actionRoot->add_subcommand("sellram", localized("Sell RAM"));
      sellram->add_option("account", receiver_str, localized("The account to receive tokens for sold RAM"))->required();
      sellram->add_option("bytes", amount, localized("The amount of RAM bytes to sell"))->required();
      add_standard_transaction_options_plus_signing(sellram, "account@active");

      sellram->callback([this] {
            fc::variant act_payload = fc::mutable_variant_object()
               ("account", receiver_str)
               ("bytes", amount);
            auto accountPermissions = get_account_permissions(tx_permission, {name(receiver_str), config::active_name});
            send_actions({create_action(accountPermissions, config::system_account_name, "sellram"_n, act_payload)}, signing_keys_opt.get_keys());
         });
   }
};

struct claimrewards_subcommand {
   string owner;

   claimrewards_subcommand(CLI::App* actionRoot) {
      auto claim_rewards = actionRoot->add_subcommand("claimrewards", localized("Claim producer rewards"));
      claim_rewards->add_option("owner", owner, localized("The account to claim rewards for"))->required();
      add_standard_transaction_options_plus_signing(claim_rewards, "owner@active");

      claim_rewards->callback([this] {
         fc::variant act_payload = fc::mutable_variant_object()
                  ("owner", owner);
         auto accountPermissions = get_account_permissions(tx_permission, {name(owner), config::active_name});
         send_actions({create_action(accountPermissions, config::system_account_name, "claimrewards"_n, act_payload)}, signing_keys_opt.get_keys());
      });
   }
};

struct regproxy_subcommand {
   string proxy;

   regproxy_subcommand(CLI::App* actionRoot) {
      auto register_proxy = actionRoot->add_subcommand("regproxy", localized("Register an account as a proxy (for voting)"));
      register_proxy->add_option("proxy", proxy, localized("The proxy account to register"))->required();
      add_standard_transaction_options_plus_signing(register_proxy, "proxy@active");

      register_proxy->callback([this] {
         fc::variant act_payload = fc::mutable_variant_object()
                  ("proxy", proxy)
                  ("isproxy", true);
         auto accountPermissions = get_account_permissions(tx_permission, {name(proxy), config::active_name});
         send_actions({create_action(accountPermissions, config::system_account_name, "regproxy"_n, act_payload)}, signing_keys_opt.get_keys());
      });
   }
};

struct unregproxy_subcommand {
   string proxy;

   unregproxy_subcommand(CLI::App* actionRoot) {
      auto unregister_proxy = actionRoot->add_subcommand("unregproxy", localized("Unregister an account as a proxy (for voting)"));
      unregister_proxy->add_option("proxy", proxy, localized("The proxy account to unregister"))->required();
      add_standard_transaction_options_plus_signing(unregister_proxy, "proxy@active");

      unregister_proxy->callback([this] {
         fc::variant act_payload = fc::mutable_variant_object()
                  ("proxy", proxy)
                  ("isproxy", false);
         auto accountPermissions = get_account_permissions(tx_permission, {name(proxy), config::active_name});
         send_actions({create_action(accountPermissions, config::system_account_name, "regproxy"_n, act_payload)}, signing_keys_opt.get_keys());
      });
   }
};

struct canceldelay_subcommand {
   string canceling_account;
   string canceling_permission;
   string trx_id;

   canceldelay_subcommand(CLI::App* actionRoot) {
      auto cancel_delay = actionRoot->add_subcommand("canceldelay", localized("Cancel a delayed transaction"));
      cancel_delay->add_option("canceling_account", canceling_account, localized("Account from authorization on the original delayed transaction"))->required();
      cancel_delay->add_option("canceling_permission", canceling_permission, localized("Permission from authorization on the original delayed transaction"))->required();
      cancel_delay->add_option("trx_id", trx_id, localized("The transaction id of the original delayed transaction"))->required();
      add_standard_transaction_options_plus_signing(cancel_delay, "canceling_account@canceling_permission");

      cancel_delay->callback([this] {
         auto canceling_auth = permission_level{name(canceling_account), name(canceling_permission)};
         fc::variant act_payload = fc::mutable_variant_object()
                  ("canceling_auth", canceling_auth)
                  ("trx_id", trx_id);
         auto accountPermissions = get_account_permissions(tx_permission, canceling_auth);
         send_actions({create_action(accountPermissions, config::system_account_name, "canceldelay"_n, act_payload)}, signing_keys_opt.get_keys());
      });
   }
};

struct deposit_subcommand {
   string owner_str;
   string amount_str;
   const name act_name{ "deposit"_n };

   deposit_subcommand(CLI::App* actionRoot) {
      auto deposit = actionRoot->add_subcommand("deposit", localized("Deposit into owner's REX fund by transfering from owner's liquid token balance"));
      deposit->add_option("owner",  owner_str,  localized("Account which owns the REX fund"))->required();
      deposit->add_option("amount", amount_str, localized("Amount to be deposited into REX fund"))->required();
      add_standard_transaction_options_plus_signing(deposit, "owner@active");
      deposit->callback([this] {
         fc::variant act_payload = fc::mutable_variant_object()
            ("owner",  owner_str)
            ("amount", amount_str);
         auto accountPermissions = get_account_permissions(tx_permission, {name(owner_str), config::active_name});
         send_actions({create_action(accountPermissions, config::system_account_name, act_name, act_payload)}, signing_keys_opt.get_keys());
      });
   }
};

struct withdraw_subcommand {
   string owner_str;
   string amount_str;
   const name act_name{ "withdraw"_n };

   withdraw_subcommand(CLI::App* actionRoot) {
      auto withdraw = actionRoot->add_subcommand("withdraw", localized("Withdraw from owner's REX fund by transfering to owner's liquid token balance"));
      withdraw->add_option("owner",  owner_str,  localized("Account which owns the REX fund"))->required();
      withdraw->add_option("amount", amount_str, localized("Amount to be withdrawn from REX fund"))->required();
      add_standard_transaction_options_plus_signing(withdraw, "owner@active");
      withdraw->callback([this] {
         fc::variant act_payload = fc::mutable_variant_object()
            ("owner",  owner_str)
            ("amount", amount_str);
         auto accountPermissions = get_account_permissions(tx_permission, {name(owner_str), config::active_name});
         send_actions({create_action(accountPermissions, config::system_account_name, act_name, act_payload)}, signing_keys_opt.get_keys());
      });
   }
};

struct buyrex_subcommand {
   string from_str;
   string amount_str;
   const name act_name{ "buyrex"_n };

   buyrex_subcommand(CLI::App* actionRoot) {
      auto buyrex = actionRoot->add_subcommand("buyrex", localized("Buy REX using tokens in owner's REX fund"));
      buyrex->add_option("from",   from_str,   localized("Account buying REX tokens"))->required();
      buyrex->add_option("amount", amount_str, localized("Amount to be taken from REX fund and used in buying REX"))->required();
      add_standard_transaction_options_plus_signing(buyrex, "from@active");
      buyrex->callback([this] {
         fc::variant act_payload = fc::mutable_variant_object()
            ("from",   from_str)
            ("amount", amount_str);
         auto accountPermissions = get_account_permissions(tx_permission, {name(from_str), config::active_name});
         send_actions({create_action(accountPermissions, config::system_account_name, act_name, act_payload)}, signing_keys_opt.get_keys());
      });
   }
};

struct lendrex_subcommand {
   string from_str;
   string amount_str;
   const name act_name1{ "deposit"_n };
   const name act_name2{ "buyrex"_n };

   lendrex_subcommand(CLI::App* actionRoot) {
      auto lendrex = actionRoot->add_subcommand("lendrex", localized("Deposit tokens to REX fund and use the tokens to buy REX"));
      lendrex->add_option("from",   from_str,   localized("Account buying REX tokens"))->required();
      lendrex->add_option("amount", amount_str, localized("Amount of liquid tokens to be used in buying REX"))->required();
      add_standard_transaction_options_plus_signing(lendrex, "from@active");
      lendrex->callback([this] {
         fc::variant act_payload1 = fc::mutable_variant_object()
            ("owner",  from_str)
            ("amount", amount_str);
         fc::variant act_payload2 = fc::mutable_variant_object()
            ("from",   from_str)
            ("amount", amount_str);
         auto accountPermissions = get_account_permissions(tx_permission, {name(from_str), config::active_name});
         send_actions({create_action(accountPermissions, config::system_account_name, act_name1, act_payload1),
                       create_action(accountPermissions, config::system_account_name, act_name2, act_payload2)}, signing_keys_opt.get_keys());
      });
   }
};

struct unstaketorex_subcommand {
   string owner_str;
   string receiver_str;
   string from_net_str;
   string from_cpu_str;
   const name act_name{ "unstaketorex"_n };

   unstaketorex_subcommand(CLI::App* actionRoot) {
      auto unstaketorex = actionRoot->add_subcommand("unstaketorex", localized("Buy REX using staked tokens"));
      unstaketorex->add_option("owner",    owner_str,    localized("Account buying REX tokens"))->required();
      unstaketorex->add_option("receiver", receiver_str, localized("Account that tokens have been staked to"))->required();
      unstaketorex->add_option("from_net", from_net_str, localized("Amount to be unstaked from Net resources and used in REX purchase"))->required();
      unstaketorex->add_option("from_cpu", from_cpu_str, localized("Amount to be unstaked from CPU resources and used in REX purchase"))->required();
      add_standard_transaction_options_plus_signing(unstaketorex, "owner@active");
      unstaketorex->callback([this] {
         fc::variant act_payload = fc::mutable_variant_object()
            ("owner",    owner_str)
            ("receiver", receiver_str)
            ("from_net", from_net_str)
            ("from_cpu", from_cpu_str);
         auto accountPermissions = get_account_permissions(tx_permission, {name(owner_str), config::active_name});
         send_actions({create_action(accountPermissions, config::system_account_name, act_name, act_payload)}, signing_keys_opt.get_keys());
      });
   }
};

struct sellrex_subcommand {
   string from_str;
   string rex_str;
   const name act_name{ "sellrex"_n };

   sellrex_subcommand(CLI::App* actionRoot) {
      auto sellrex = actionRoot->add_subcommand("sellrex", localized("Sell REX tokens"));
      sellrex->add_option("from", from_str, localized("Account selling REX tokens"))->required();
      sellrex->add_option("rex",  rex_str,  localized("Amount of REX tokens to be sold"))->required();
      add_standard_transaction_options_plus_signing(sellrex, "from@active");
      sellrex->callback([this] {
         fc::variant act_payload = fc::mutable_variant_object()
            ("from", from_str)
            ("rex",  rex_str);
         auto accountPermissions = get_account_permissions(tx_permission, {name(from_str), config::active_name});
         send_actions({create_action(accountPermissions, config::system_account_name, act_name, act_payload)}, signing_keys_opt.get_keys());
      });
   }
};

struct cancelrexorder_subcommand {
   string owner_str;
   const name act_name{ "cnclrexorder"_n };

   cancelrexorder_subcommand(CLI::App* actionRoot) {
      auto cancelrexorder = actionRoot->add_subcommand("cancelrexorder", localized("Cancel queued REX sell order if one exists"));
      cancelrexorder->add_option("owner", owner_str, localized("Owner account of sell order"))->required();
      add_standard_transaction_options_plus_signing(cancelrexorder, "owner@active");
      cancelrexorder->callback([this] {
         fc::variant act_payload = fc::mutable_variant_object()("owner", owner_str);
         auto accountPermissions = get_account_permissions(tx_permission, {name(owner_str), config::active_name});
         send_actions({create_action(accountPermissions, config::system_account_name, act_name, act_payload)}, signing_keys_opt.get_keys());
      });
   }
};

struct rentcpu_subcommand {
   string from_str;
   string receiver_str;
   string loan_payment_str;
   string loan_fund_str;
   const name act_name{ "rentcpu"_n };

   rentcpu_subcommand(CLI::App* actionRoot) {
      auto rentcpu = actionRoot->add_subcommand("rentcpu", localized("Rent CPU bandwidth for 30 days"));
      rentcpu->add_option("from",         from_str,         localized("Account paying rent fees"))->required();
      rentcpu->add_option("receiver",     receiver_str,     localized("Account to whom rented CPU bandwidth is staked"))->required();
      rentcpu->add_option("loan_payment", loan_payment_str, localized("Loan fee to be paid, used to calculate amount of rented bandwidth"))->required();
      rentcpu->add_option("loan_fund",    loan_fund_str,    localized("Loan fund to be used in automatic renewal, can be 0 tokens"))->required();
      add_standard_transaction_options_plus_signing(rentcpu, "from@active");
      rentcpu->callback([this] {
         fc::variant act_payload = fc::mutable_variant_object()
            ("from",         from_str)
            ("receiver",     receiver_str)
            ("loan_payment", loan_payment_str)
            ("loan_fund",    loan_fund_str);
         auto accountPermissions = get_account_permissions(tx_permission, {name(from_str), config::active_name});
         send_actions({create_action(accountPermissions, config::system_account_name, act_name, act_payload)}, signing_keys_opt.get_keys());
      });
   }
};

struct rentnet_subcommand {
   string from_str;
   string receiver_str;
   string loan_payment_str;
   string loan_fund_str;
   const name act_name{ "rentnet"_n };

   rentnet_subcommand(CLI::App* actionRoot) {
      auto rentnet = actionRoot->add_subcommand("rentnet", localized("Rent Network bandwidth for 30 days"));
      rentnet->add_option("from",         from_str,         localized("Account paying rent fees"))->required();
      rentnet->add_option("receiver",     receiver_str,     localized("Account to whom rented Network bandwidth is staked"))->required();
      rentnet->add_option("loan_payment", loan_payment_str, localized("Loan fee to be paid, used to calculate amount of rented bandwidth"))->required();
      rentnet->add_option("loan_fund",    loan_fund_str,    localized("Loan fund to be used in automatic renewal, can be 0 tokens"))->required();
      add_standard_transaction_options_plus_signing(rentnet, "from@active");
      rentnet->callback([this] {
         fc::variant act_payload = fc::mutable_variant_object()
            ("from",         from_str)
            ("receiver",     receiver_str)
            ("loan_payment", loan_payment_str)
            ("loan_fund",    loan_fund_str);
         auto accountPermissions = get_account_permissions(tx_permission, {name(from_str), config::active_name});
         send_actions({create_action(accountPermissions, config::system_account_name, act_name, act_payload)}, signing_keys_opt.get_keys());
      });
   }
};

struct fundcpuloan_subcommand {
   string from_str;
   string loan_num_str;
   string payment_str;
   const name act_name{ "fundcpuloan"_n };

   fundcpuloan_subcommand(CLI::App* actionRoot) {
      auto fundcpuloan = actionRoot->add_subcommand("fundcpuloan", localized("Deposit into a CPU loan fund"));
      fundcpuloan->add_option("from",     from_str,     localized("Loan owner"))->required();
      fundcpuloan->add_option("loan_num", loan_num_str, localized("Loan ID"))->required();
      fundcpuloan->add_option("payment",  payment_str,  localized("Amount to be deposited"))->required();
      add_standard_transaction_options_plus_signing(fundcpuloan, "from@active");
      fundcpuloan->callback([this] {
         fc::variant act_payload = fc::mutable_variant_object()
            ("from",     from_str)
            ("loan_num", loan_num_str)
            ("payment",  payment_str);
         auto accountPermissions = get_account_permissions(tx_permission, {name(from_str), config::active_name});
         send_actions({create_action(accountPermissions, config::system_account_name, act_name, act_payload)}, signing_keys_opt.get_keys());
      });
   }
};

struct fundnetloan_subcommand {
   string from_str;
   string loan_num_str;
   string payment_str;
   const name act_name{ "fundnetloan"_n };

   fundnetloan_subcommand(CLI::App* actionRoot) {
      auto fundnetloan = actionRoot->add_subcommand("fundnetloan", localized("Deposit into a Network loan fund"));
      fundnetloan->add_option("from",     from_str,     localized("Loan owner"))->required();
      fundnetloan->add_option("loan_num", loan_num_str, localized("Loan ID"))->required();
      fundnetloan->add_option("payment",  payment_str,  localized("Amount to be deposited"))->required();
      add_standard_transaction_options_plus_signing(fundnetloan, "from@active");
      fundnetloan->callback([this] {
         fc::variant act_payload = fc::mutable_variant_object()
            ("from",     from_str)
            ("loan_num", loan_num_str)
            ("payment",  payment_str);
         auto accountPermissions = get_account_permissions(tx_permission, {name(from_str), config::active_name});
         send_actions({create_action(accountPermissions, config::system_account_name, act_name, act_payload)}, signing_keys_opt.get_keys());
      });
   }
};

struct defcpuloan_subcommand {
   string from_str;
   string loan_num_str;
   string amount_str;
   const name act_name{ "defcpuloan"_n };

   defcpuloan_subcommand(CLI::App* actionRoot) {
      auto defcpuloan = actionRoot->add_subcommand("defundcpuloan", localized("Withdraw from a CPU loan fund"));
      defcpuloan->add_option("from",     from_str,     localized("Loan owner"))->required();
      defcpuloan->add_option("loan_num", loan_num_str, localized("Loan ID"))->required();
      defcpuloan->add_option("amount",   amount_str,  localized("Amount to be withdrawn"))->required();
      add_standard_transaction_options_plus_signing(defcpuloan, "from@active");
      defcpuloan->callback([this] {
         fc::variant act_payload = fc::mutable_variant_object()
            ("from",     from_str)
            ("loan_num", loan_num_str)
            ("amount",   amount_str);
         auto accountPermissions = get_account_permissions(tx_permission, {name(from_str), config::active_name});
         send_actions({create_action(accountPermissions, config::system_account_name, act_name, act_payload)}, signing_keys_opt.get_keys());
      });
   }
};

struct defnetloan_subcommand {
   string from_str;
   string loan_num_str;
   string amount_str;
   const name act_name{ "defnetloan"_n };

   defnetloan_subcommand(CLI::App* actionRoot) {
      auto defnetloan = actionRoot->add_subcommand("defundnetloan", localized("Withdraw from a Network loan fund"));
      defnetloan->add_option("from",     from_str,     localized("Loan owner"))->required();
      defnetloan->add_option("loan_num", loan_num_str, localized("Loan ID"))->required();
      defnetloan->add_option("amount",   amount_str,  localized("Amount to be withdrawn"))->required();
      add_standard_transaction_options_plus_signing(defnetloan, "from@active");
      defnetloan->callback([this] {
         fc::variant act_payload = fc::mutable_variant_object()
            ("from",     from_str)
            ("loan_num", loan_num_str)
            ("amount",   amount_str);
         auto accountPermissions = get_account_permissions(tx_permission, {name(from_str), config::active_name});
         send_actions({create_action(accountPermissions, config::system_account_name, act_name, act_payload)}, signing_keys_opt.get_keys());
      });
   }
};

struct mvtosavings_subcommand {
   string owner_str;
   string rex_str;
   const name act_name{ "mvtosavings"_n };

   mvtosavings_subcommand(CLI::App* actionRoot) {
      auto mvtosavings = actionRoot->add_subcommand("mvtosavings", localized("Move REX tokens to savings bucket"));
      mvtosavings->add_option("owner", owner_str, localized("REX owner"))->required();
      mvtosavings->add_option("rex",   rex_str,   localized("Amount of REX to be moved to savings bucket"))->required();
      add_standard_transaction_options_plus_signing(mvtosavings, "owner@active");
      mvtosavings->callback([this] {
         fc::variant act_payload = fc::mutable_variant_object()
            ("owner", owner_str)
            ("rex",   rex_str);
         auto accountPermissions = get_account_permissions(tx_permission, {name(owner_str), config::active_name});
         send_actions({create_action(accountPermissions, config::system_account_name, act_name, act_payload)}, signing_keys_opt.get_keys());
      });
   }
};

struct mvfrsavings_subcommand {
   string owner_str;
   string rex_str;
   const name act_name{ "mvfrsavings"_n };

   mvfrsavings_subcommand(CLI::App* actionRoot) {
      auto mvfrsavings = actionRoot->add_subcommand("mvfromsavings", localized("Move REX tokens out of savings bucket"));
      mvfrsavings->add_option("owner", owner_str, localized("REX owner"))->required();
      mvfrsavings->add_option("rex",   rex_str,   localized("Amount of REX to be moved out of savings bucket"))->required();
      add_standard_transaction_options_plus_signing(mvfrsavings, "owner@active");
      mvfrsavings->callback([this] {
         fc::variant act_payload = fc::mutable_variant_object()
            ("owner", owner_str)
            ("rex",   rex_str);
         auto accountPermissions = get_account_permissions(tx_permission, {name(owner_str), config::active_name});
         send_actions({create_action(accountPermissions, config::system_account_name, act_name, act_payload)}, signing_keys_opt.get_keys());
      });
   }
};

struct updaterex_subcommand {
   string owner_str;
   const name act_name{ "updaterex"_n };

   updaterex_subcommand(CLI::App* actionRoot) {
      auto updaterex = actionRoot->add_subcommand("updaterex", localized("Update REX owner vote stake and vote weight"));
      updaterex->add_option("owner", owner_str, localized("REX owner"))->required();
      add_standard_transaction_options_plus_signing(updaterex, "owner@active");
      updaterex->callback([this] {
         fc::variant act_payload = fc::mutable_variant_object()("owner", owner_str);
         auto accountPermissions = get_account_permissions(tx_permission, {name(owner_str), config::active_name});
         send_actions({create_action(accountPermissions, config::system_account_name, act_name, act_payload)}, signing_keys_opt.get_keys());
      });
   }
};

struct consolidate_subcommand {
   string owner_str;
   const name act_name{ "consolidate"_n };

   consolidate_subcommand(CLI::App* actionRoot) {
      auto consolidate = actionRoot->add_subcommand("consolidate", localized("Consolidate REX maturity buckets into one that matures in 4 days"));
      consolidate->add_option("owner", owner_str, localized("REX owner"))->required();
      add_standard_transaction_options_plus_signing(consolidate, "owner@active");
      consolidate->callback([this] {
         fc::variant act_payload = fc::mutable_variant_object()("owner", owner_str);
         auto accountPermissions = get_account_permissions(tx_permission, {name(owner_str), config::active_name});
         send_actions({create_action(accountPermissions, config::system_account_name, act_name, act_payload)}, signing_keys_opt.get_keys());
      });
   }
};

struct rexexec_subcommand {
   string user_str;
   string max_str;
   const name act_name{ "rexexec"_n };

   rexexec_subcommand(CLI::App* actionRoot) {
      auto rexexec = actionRoot->add_subcommand("rexexec", localized("Perform REX maintenance by processing expired loans and unfilled sell orders"));
      rexexec->add_option("user", user_str, localized("User executing the action"))->required();
      rexexec->add_option("max",  max_str,  localized("Maximum number of CPU loans, Network loans, and sell orders to be processed"))->required();
      add_standard_transaction_options_plus_signing(rexexec, "user@active");
      rexexec->callback([this] {
            fc::variant act_payload = fc::mutable_variant_object()
               ("user", user_str)
               ("max",  max_str);
         auto accountPermissions = get_account_permissions(tx_permission, {name(user_str), config::active_name});
         send_actions({create_action(accountPermissions, config::system_account_name, act_name, act_payload)}, signing_keys_opt.get_keys());
      });
   }
};

struct closerex_subcommand {
   string owner_str;
   const name act_name{ "closerex"_n };

   closerex_subcommand(CLI::App* actionRoot) {
      auto closerex = actionRoot->add_subcommand("closerex", localized("Delete unused REX-related user table entries"));
      closerex->add_option("owner", owner_str, localized("REX owner"))->required();
      add_standard_transaction_options_plus_signing(closerex, "owner@active");
      closerex->callback([this] {
         fc::variant act_payload = fc::mutable_variant_object()("owner", owner_str);
         auto accountPermissions = get_account_permissions(tx_permission, {name(owner_str), config::active_name});
         send_actions({create_action(accountPermissions, config::system_account_name, act_name, act_payload)}, signing_keys_opt.get_keys());
      });
   }
};

struct activate_subcommand {
   string feature_name_str;

   activate_subcommand(CLI::App* actionRoot) {
      auto activate = actionRoot->add_subcommand("activate", localized("Activate system feature by feature name eg: KV_DATABASE"));
      activate->add_option("feature",  feature_name_str,  localized("The system feature name to be activated, must be one of below(lowercase also works):\nPREACTIVATE_FEATURE\nONLY_LINK_TO_EXISTING_PERMISSION\nFORWARD_SETCODE\nKV_DATABASE\nWTMSIG_BLOCK_SIGNATURES\nREPLACE_DEFERRED\nNO_DUPLICATE_DEFERRED_ID\nRAM_RESTRICTIONS\nWEBAUTHN_KEY\nBLOCKCHAIN_PARAMETERS\nDISALLOW_EMPTY_PRODUCER_SCHEDULE\nONLY_BILL_FIRST_AUTHORIZER\nRESTRICT_ACTION_TO_SELF\nCONFIGURABLE_WASM_LIMITS\nACTION_RETURN_VALUE\nFIX_LINKAUTH_RESTRICTION\nGET_SENDER"))->required();
      activate->fallthrough(false);
      activate->callback([this] {
         /// map feature name to feature digest
         std::unordered_map<std::string, std::string> map_name_digest{
            {"PREACTIVATE_FEATURE",              "0ec7e080177b2c02b278d5088611686b49d739925a92d9bfcacd7fc6b74053bd"},
            {"ONLY_LINK_TO_EXISTING_PERMISSION", "1a99a59d87e06e09ec5b028a9cbb7749b4a5ad8819004365d02dc4379a8b7241"},
            {"FORWARD_SETCODE",                  "2652f5f96006294109b3dd0bbde63693f55324af452b799ee137a81a905eed25"},
            {"KV_DATABASE",                      "825ee6288fb1373eab1b5187ec2f04f6eacb39cb3a97f356a07c91622dd61d16"},
            {"WTMSIG_BLOCK_SIGNATURES",          "299dcb6af692324b899b39f16d5a530a33062804e41f09dc97e9f156b4476707"},
            {"REPLACE_DEFERRED",                 "ef43112c6543b88db2283a2e077278c315ae2c84719a8b25f25cc88565fbea99"},
            {"NO_DUPLICATE_DEFERRED_ID",         "4a90c00d55454dc5b059055ca213579c6ea856967712a56017487886a4d4cc0f"},
            {"RAM_RESTRICTIONS",                 "4e7bf348da00a945489b2a681749eb56f5de00b900014e137ddae39f48f69d67"},
            {"WEBAUTHN_KEY",                     "4fca8bd82bbd181e714e283f83e1b45d95ca5af40fb89ad3977b653c448f78c2"},
            {"BLOCKCHAIN_PARAMETERS",            "5443fcf88330c586bc0e5f3dee10e7f63c76c00249c87fe4fbf7f38c082006b4"},
            {"DISALLOW_EMPTY_PRODUCER_SCHEDULE", "68dcaa34c0517d19666e6b33add67351d8c5f69e999ca1e37931bc410a297428"},
            {"ONLY_BILL_FIRST_AUTHORIZER",       "8ba52fe7a3956c5cd3a656a3174b931d3bb2abb45578befc59f283ecd816a405"},
            {"RESTRICT_ACTION_TO_SELF",          "ad9e3d8f650687709fd68f4b90b41f7d825a365b02c23a636cef88ac2ac00c43"},
            {"CONFIGURABLE_WASM_LIMITS",         "bf61537fd21c61a60e542a5d66c3f6a78da0589336868307f94a82bccea84e88"},
            {"ACTION_RETURN_VALUE",              "c3a6138c5061cf291310887c0b5c71fcaffeab90d5deb50d3b9e687cead45071"},
            {"FIX_LINKAUTH_RESTRICTION",         "e0fb64b1085cc5538970158d05a009c24e276fb94e1a0bf6a528b48fbc4ff526"},
            {"GET_SENDER",                       "f0af56d2c5a48d60a4a5b5c903edfb7db3a736a94ed589d0b797df33ff9d3e1d"}
         };
         // push system feature
         string contract_account = "eosio";
         string action="activate";
         string data;
         std::locale loc;
         vector<std::string> permissions = {"eosio"};
         for(auto & c : feature_name_str) c = std::toupper(c, loc);
         if(map_name_digest.find(feature_name_str) != map_name_digest.end()){
            std::string feature_digest = map_name_digest[feature_name_str];
            data =  "[\"" + feature_digest + "\"]";
         } else {
            std::cout << "Can't find system feature : " << feature_name_str << std::endl;
            return;
         }
         fc::variant action_args_var;
         action_args_var = json_from_file_or_string(data, fc::json::parse_type::relaxed_parser);
         auto accountPermissions = get_account_permissions(permissions);
         send_actions({chain::action{accountPermissions, name(contract_account), name(action),
                                     variant_to_bin( name(contract_account), name(action), action_args_var ) }}, signing_keys_opt.get_keys());
      });
   }
};

void get_account( const string& accountName, const string& coresym, bool json_format ) {
   fc::variant json;
   if (coresym.empty()) {
      json = call(get_account_func, fc::mutable_variant_object("account_name", accountName));
   }
   else {
      json = call(get_account_func, fc::mutable_variant_object("account_name", accountName)("expected_core_symbol", symbol::from_string(coresym)));
   }

   auto res = json.as<eosio::chain_apis::read_only::get_account_results>();
   if (!json_format) {
      asset staked;
      asset unstaking;

      if( res.core_liquid_balance ) {
         unstaking = asset( 0, res.core_liquid_balance->get_symbol() ); // Correct core symbol for unstaking asset.
         staked = asset( 0, res.core_liquid_balance->get_symbol() );    // Correct core symbol for staked asset.
      }

      std::cout << "created: " << string(res.created) << std::endl;

      if(res.privileged) std::cout << "privileged: true" << std::endl;

      constexpr size_t indent_size = 5;
      const string indent(indent_size, ' ');

      std::cout << "permissions: " << std::endl;
      unordered_map<name, vector<name>/*children*/> tree;
      vector<name> roots; //we don't have multiple roots, but we can easily handle them here, so let's do it just in case
      unordered_map<name, eosio::chain_apis::permission> cache;
      for ( auto& perm : res.permissions ) {
         if ( perm.parent ) {
            tree[perm.parent].push_back( perm.perm_name );
         } else {
            roots.push_back( perm.perm_name );
         }
         auto name = perm.perm_name; //keep copy before moving `perm`, since thirst argument of emplace can be evaluated first
         // looks a little crazy, but should be efficient
         cache.insert( std::make_pair(name, std::move(perm)) );
      }
      std::function<void (account_name, int)> dfs_print = [&]( account_name name, int depth ) -> void {
         auto& p = cache.at(name);
         std::cout << indent << std::string(depth*3, ' ') << name << ' ' << std::setw(5) << p.required_auth.threshold << ":    ";
         const char *sep = "";
         for ( auto it = p.required_auth.keys.begin(); it != p.required_auth.keys.end(); ++it ) {
            std::cout << sep << it->weight << ' ' << it->key.to_string();
            sep = ", ";
         }
         for ( auto& acc : p.required_auth.accounts ) {
            std::cout << sep << acc.weight << ' ' << acc.permission.actor.to_string() << '@' << acc.permission.permission.to_string();
            sep = ", ";
         }
         std::cout << std::endl;
         auto it = tree.find( name );
         if (it != tree.end()) {
            auto& children = it->second;
            sort( children.begin(), children.end() );
            for ( auto& n : children ) {
               // we have a tree, not a graph, so no need to check for already visited nodes
               dfs_print( n, depth+1 );
            }
         } // else it's a leaf node
      };
      std::sort(roots.begin(), roots.end());
      for ( auto r : roots ) {
         dfs_print( r, 0 );
      }

      auto to_pretty_net = []( int64_t nbytes, uint8_t width_for_units = 5 ) {
         if(nbytes == -1) {
             // special case. Treat it as unlimited
             return std::string("unlimited");
         }

         string unit = "bytes";
         double bytes = static_cast<double> (nbytes);
         if (bytes >= 1024 * 1024 * 1024 * 1024ll) {
             unit = "TiB";
             bytes /= 1024 * 1024 * 1024 * 1024ll;
         } else if (bytes >= 1024 * 1024 * 1024) {
             unit = "GiB";
             bytes /= 1024 * 1024 * 1024;
         } else if (bytes >= 1024 * 1024) {
             unit = "MiB";
             bytes /= 1024 * 1024;
         } else if (bytes >= 1024) {
             unit = "KiB";
             bytes /= 1024;
         }
         std::stringstream ss;
         ss << setprecision(4);
         ss << bytes << " ";
         if( width_for_units > 0 )
            ss << std::left << setw( width_for_units );
         ss << unit;
         return ss.str();
      };



      std::cout << "memory: " << std::endl
                << indent << "quota: " << std::setw(15) << to_pretty_net(res.ram_quota) << "  used: " << std::setw(15) << to_pretty_net(res.ram_usage) << std::endl << std::endl;

      std::cout << "net bandwidth: " << std::endl;
      if ( res.total_resources.is_object() ) {
         auto net_total = to_asset(res.total_resources.get_object()["net_weight"].as_string());

         if( net_total.get_symbol() != unstaking.get_symbol() ) {
            // Core symbol of nodeos responding to the request is different than core symbol built into cleos
            unstaking = asset( 0, net_total.get_symbol() ); // Correct core symbol for unstaking asset.
            staked = asset( 0, net_total.get_symbol() ); // Correct core symbol for staked asset.
         }

         if( res.self_delegated_bandwidth.is_object() ) {
            asset net_own =  asset::from_string( res.self_delegated_bandwidth.get_object()["net_weight"].as_string() );
            staked = net_own;

            auto net_others = net_total - net_own;

            std::cout << indent << "staked:" << std::setw(20) << net_own
                      << std::string(11, ' ') << "(total stake delegated from account to self)" << std::endl
                      << indent << "delegated:" << std::setw(17) << net_others
                      << std::string(11, ' ') << "(total staked delegated to account from others)" << std::endl;
         }
         else {
            auto net_others = net_total;
            std::cout << indent << "delegated:" << std::setw(17) << net_others
                      << std::string(11, ' ') << "(total staked delegated to account from others)" << std::endl;
         }
      }


      auto to_pretty_time = []( int64_t nmicro, uint8_t width_for_units = 5 ) {
         if(nmicro == -1) {
             // special case. Treat it as unlimited
             return std::string("unlimited");
         }
         string unit = "us";
         double micro = static_cast<double>(nmicro);

         if( micro > 1000000*60*60ll ) {
            micro /= 1000000*60*60ll;
            unit = "hr";
         }
         else if( micro > 1000000*60 ) {
            micro /= 1000000*60;
            unit = "min";
         }
         else if( micro > 1000000 ) {
            micro /= 1000000;
            unit = "sec";
         }
         else if( micro > 1000 ) {
            micro /= 1000;
            unit = "ms";
         }
         std::stringstream ss;
         ss << setprecision(4);
         ss << micro << " ";
         if( width_for_units > 0 )
            ss << std::left << setw( width_for_units );
         ss << unit;
         return ss.str();
      };

      std::cout << std::fixed << setprecision(3);
      std::cout << indent << std::left << std::setw(11) << "used:" << std::right << std::setw(18);
      if( res.net_limit.current_used ) {
         std::cout << to_pretty_net(*res.net_limit.current_used) << "\n";
      } else {
         std::cout << to_pretty_net(res.net_limit.used) << "    ( out of date )\n";
      }
      std::cout << indent << std::left << std::setw(11) << "available:" << std::right << std::setw(18) << to_pretty_net( res.net_limit.available ) << "\n";
      std::cout << indent << std::left << std::setw(11) << "limit:"     << std::right << std::setw(18) << to_pretty_net( res.net_limit.max ) << "\n";
      std::cout << std::endl;

      std::cout << "cpu bandwidth:" << std::endl;

      if ( res.total_resources.is_object() ) {
         auto cpu_total = to_asset(res.total_resources.get_object()["cpu_weight"].as_string());

         if( res.self_delegated_bandwidth.is_object() ) {
            asset cpu_own = asset::from_string( res.self_delegated_bandwidth.get_object()["cpu_weight"].as_string() );
            staked += cpu_own;

            auto cpu_others = cpu_total - cpu_own;

            std::cout << indent << "staked:" << std::setw(20) << cpu_own
                      << std::string(11, ' ') << "(total stake delegated from account to self)" << std::endl
                      << indent << "delegated:" << std::setw(17) << cpu_others
                      << std::string(11, ' ') << "(total staked delegated to account from others)" << std::endl;
         } else {
            auto cpu_others = cpu_total;
            std::cout << indent << "delegated:" << std::setw(17) << cpu_others
                      << std::string(11, ' ') << "(total staked delegated to account from others)" << std::endl;
         }
      }

      std::cout << std::fixed << setprecision(3);
      std::cout << indent << std::left << std::setw(11) << "used:" << std::right << std::setw(18);
      if( res.cpu_limit.current_used ) {
         std::cout << to_pretty_time(*res.cpu_limit.current_used) << "\n";
      } else {
         std::cout << to_pretty_time(res.cpu_limit.used) << "    ( out of date )\n";
      }
      std::cout << indent << std::left << std::setw(11) << "available:" << std::right << std::setw(18) << to_pretty_time( res.cpu_limit.available ) << "\n";
      std::cout << indent << std::left << std::setw(11) << "limit:"     << std::right << std::setw(18) << to_pretty_time( res.cpu_limit.max ) << "\n";
      std::cout << std::endl;

      if( res.refund_request.is_object() ) {
         auto obj = res.refund_request.get_object();
         auto request_time = fc::time_point_sec::from_iso_string( obj["request_time"].as_string() );
         fc::time_point refund_time = request_time + fc::days(3);
         auto now = res.head_block_time;
         asset net = asset::from_string( obj["net_amount"].as_string() );
         asset cpu = asset::from_string( obj["cpu_amount"].as_string() );
         unstaking = net + cpu;

         if( unstaking > asset( 0, unstaking.get_symbol() ) ) {
            std::cout << std::fixed << setprecision(3);
            std::cout << "unstaking tokens:" << std::endl;
            std::cout << indent << std::left << std::setw(25) << "time of unstake request:" << std::right << std::setw(20) << string(request_time);
            if( now >= refund_time ) {
               std::cout << " (available to claim now with 'eosio::refund' action)\n";
            } else {
               std::cout << " (funds will be available in " << to_pretty_time( (refund_time - now).count(), 0 ) << ")\n";
            }
            std::cout << indent << std::left << std::setw(25) << "from net bandwidth:" << std::right << std::setw(18) << net << std::endl;
            std::cout << indent << std::left << std::setw(25) << "from cpu bandwidth:" << std::right << std::setw(18) << cpu << std::endl;
            std::cout << indent << std::left << std::setw(25) << "total:" << std::right << std::setw(18) << unstaking << std::endl;
            std::cout << std::endl;
         }
      }

      if( res.core_liquid_balance ) {
         std::cout << res.core_liquid_balance->get_symbol().name() << " balances: " << std::endl;
         std::cout << indent << std::left << std::setw(11)
                   << "liquid:" << std::right << std::setw(18) << *res.core_liquid_balance << std::endl;
         std::cout << indent << std::left << std::setw(11)
                   << "staked:" << std::right << std::setw(18) << staked << std::endl;
         std::cout << indent << std::left << std::setw(11)
                   << "unstaking:" << std::right << std::setw(18) << unstaking << std::endl;
         std::cout << indent << std::left << std::setw(11) << "total:" << std::right << std::setw(18) << (*res.core_liquid_balance + staked + unstaking) << std::endl;
         std::cout << std::endl;
      }

      if( res.rex_info.is_object() ) {
         auto& obj = res.rex_info.get_object();
         asset vote_stake = asset::from_string( obj["vote_stake"].as_string() );
         asset rex_balance = asset::from_string( obj["rex_balance"].as_string() );
         std::cout << rex_balance.get_symbol().name() << " balances: " << std::endl;
         std::cout << indent << std::left << std::setw(11)
                   << "balance:" << std::right << std::setw(18) << rex_balance << std::endl;
         std::cout << indent << std::left << std::setw(11)
                   << "staked:" << std::right << std::setw(18) << vote_stake << std::endl;
         std::cout << std::endl;
      }

      if ( res.voter_info.is_object() ) {
         auto& obj = res.voter_info.get_object();
         string proxy = obj["proxy"].as_string();
         if ( proxy.empty() ) {
            auto& prods = obj["producers"].get_array();
            std::cout << "producers:";
            if ( !prods.empty() ) {
               for ( size_t i = 0; i < prods.size(); ++i ) {
                  if ( i%3 == 0 ) {
                     std::cout << std::endl << indent;
                  }
                  std::cout << std::setw(16) << std::left << prods[i].as_string();
               }
               std::cout << std::endl;
            } else {
               std::cout << indent << "<not voted>" << std::endl;
            }
         } else {
            std::cout << "proxy:" << indent << proxy << std::endl;
         }
      }
      std::cout << std::endl;
   } else {
      std::cout << fc::json::to_pretty_string(json) << std::endl;
   }
}

CLI::callback_t header_opt_callback = [](CLI::results_t res) {
   vector<string>::iterator itr;

   for (itr = res.begin(); itr != res.end(); itr++) {
       headers.push_back(*itr);
   }

   return true;
};


int main( int argc, char** argv ) {

   fc::logger::get(DEFAULT_LOGGER).set_log_level(fc::log_level::debug);
   context = eosio::client::http::create_http_context();
   wallet_url = default_wallet_url;

   CLI::App app{"Command Line Interface to EOSIO Client"};
   app.require_subcommand();
   // Hide obsolete options by putting them into a group with an empty name.
   app.add_option( "-H,--host", obsoleted_option_host_port, localized("The host where ${n} is running", ("n", node_executable_name)) )->group("");
   app.add_option( "-p,--port", obsoleted_option_host_port, localized("The port where ${n} is running", ("n", node_executable_name)) )->group("");
   app.add_option( "--wallet-host", obsoleted_option_host_port, localized("The host where ${k} is running", ("k", key_store_executable_name)) )->group("");
   app.add_option( "--wallet-port", obsoleted_option_host_port, localized("The port where ${k} is running", ("k", key_store_executable_name)) )->group("");

   app.add_option( "-u,--url", default_url, localized( "The http/https URL where ${n} is running", ("n", node_executable_name)), true );
   app.add_option( "--wallet-url", wallet_url, localized("The http/https URL where ${k} is running", ("k", key_store_executable_name)), true );
   app.add_option( "--amqp", amqp_address, localized("The ampq URL where AMQP is running amqp://USER:PASSWORD@ADDRESS:PORT"), false );
   app.add_option( "--amqp-reply-to", amqp_reply_to, localized("The ampq reply to string"), false );

   app.add_option( "-r,--header", header_opt_callback, localized("Pass specific HTTP header; repeat this option to pass multiple headers"));
   app.add_flag( "-n,--no-verify", no_verify, localized("Don't verify peer certificate when using HTTPS"));
   app.add_flag( "--no-auto-" + string(key_store_executable_name), no_auto_keosd, localized("Don't automatically launch a ${k} if one is not currently running", ("k", key_store_executable_name)));
   app.parse_complete_callback([&app]{ ensure_keosd_running(&app);});

   app.add_flag( "-v,--verbose", verbose, localized("Output verbose errors and action console output"));
   app.add_flag("--print-request", print_request, localized("Print HTTP request to STDERR"));
   app.add_flag("--print-response", print_response, localized("Print HTTP response to STDERR"));

   auto version = app.add_subcommand("version", localized("Retrieve version information"));
   version->require_subcommand();

   version->add_subcommand("client", localized("Retrieve basic version information of the client"))->callback([] {
      std::cout << eosio::version::version_client() << '\n';
   });

   version->add_subcommand("full", localized("Retrieve full version information of the client"))->callback([] {
     std::cout << eosio::version::version_full() << '\n';
   });

   // Create subcommand
   auto create = app.add_subcommand("create", localized("Create various items, on and off the blockchain"));
   create->require_subcommand();

   bool r1 = false;
   string key_file;
   bool print_console = false;
   // create key
   auto create_key = create->add_subcommand("key", localized("Create a new keypair and print the public and private keys"))->callback( [&r1, &key_file, &print_console](){
      if (key_file.empty() && !print_console) {
         std::cerr << "ERROR: Either indicate a file using \"--file\" or pass \"--to-console\"" << std::endl;
         return;
      }

      auto pk    = r1 ? private_key_type::generate_r1() : private_key_type::generate();
      auto privs = pk.to_string();
      auto pubs  = pk.get_public_key().to_string();
      if (print_console) {
         std::cout << localized("Private key: ${key}", ("key",  privs) ) << std::endl;
         std::cout << localized("Public key: ${key}", ("key", pubs ) ) << std::endl;
      } else {
         std::cerr << localized("saving keys to ${filename}", ("filename", key_file)) << std::endl;
         std::ofstream out( key_file.c_str() );
         out << localized("Private key: ${key}", ("key",  privs) ) << std::endl;
         out << localized("Public key: ${key}", ("key", pubs ) ) << std::endl;
      }
   });
   create_key->add_flag( "--r1", r1, "Generate a key using the R1 curve (iPhone), instead of the K1 curve (Bitcoin)"  );
   create_key->add_option("-f,--file", key_file, localized("Name of file to write private/public key output to. (Must be set, unless \"--to-console\" is passed"));
   create_key->add_flag( "--to-console", print_console, localized("Print private/public keys to console."));

   // create account
   auto createAccount = create_account_subcommand( create, true /*simple*/ );

   // convert subcommand
   auto convert = app.add_subcommand("convert", localized("Pack and unpack transactions")); // TODO also add converting action args based on abi from here ?
   convert->require_subcommand();

   // pack transaction
   string plain_signed_transaction_json;
   bool pack_action_data_flag = false;
   auto pack_transaction = convert->add_subcommand("pack_transaction", localized("From plain signed JSON to packed form"));
   pack_transaction->add_option("transaction", plain_signed_transaction_json, localized("The plain signed JSON (string)"))->required();
   pack_transaction->add_flag("--pack-action-data", pack_action_data_flag, localized("Pack all action data within transaction, needs interaction with ${n}", ("n", node_executable_name)));
   pack_transaction->callback([&] {
      fc::variant trx_var = json_from_file_or_string( plain_signed_transaction_json );
      if( pack_action_data_flag ) {
         signed_transaction trx;
         try {
            abi_serializer::from_variant( trx_var, trx, abi_serializer_resolver, abi_serializer::create_yield_function( abi_serializer_max_time ) );
         } EOS_RETHROW_EXCEPTIONS( transaction_type_exception, "Invalid transaction format: '${data}'",
                                   ("data", fc::json::to_string(trx_var, fc::time_point::maximum())))
         std::cout << fc::json::to_pretty_string( packed_transaction_v0( trx, packed_transaction_v0::compression_type::none )) << std::endl;
      } else {
         try {
            signed_transaction trx = trx_var.as<signed_transaction>();
            std::cout << fc::json::to_pretty_string( fc::variant( packed_transaction_v0( trx, packed_transaction_v0::compression_type::none ))) << std::endl;
         } EOS_RETHROW_EXCEPTIONS( transaction_type_exception, "Fail to convert transaction, --pack-action-data likely needed" )
      }
   });

   // unpack transaction
   string packed_transaction_json;
   bool unpack_action_data_flag = false;
   auto unpack_transaction = convert->add_subcommand("unpack_transaction", localized("From packed to plain signed JSON form"));
   unpack_transaction->add_option("transaction", packed_transaction_json, localized("The packed transaction JSON (string containing packed_trx and optionally compression fields)"))->required();
   unpack_transaction->add_flag("--unpack-action-data", unpack_action_data_flag, localized("Unpack all action data within transaction, needs interaction with ${n}", ("n", node_executable_name)));
   unpack_transaction->callback([&] {
      fc::variant packed_trx_var = json_from_file_or_string( packed_transaction_json );
      packed_transaction_v0 packed_trx;
      try {
         fc::from_variant<packed_transaction_v0>( packed_trx_var, packed_trx );
      } EOS_RETHROW_EXCEPTIONS( transaction_type_exception, "Invalid packed transaction format: '${data}'",
                                ("data", fc::json::to_string(packed_trx_var, fc::time_point::maximum())))
      const signed_transaction& strx = packed_trx.get_signed_transaction();
      fc::variant trx_var;
      if( unpack_action_data_flag ) {
         abi_serializer::to_variant( strx, trx_var, abi_serializer_resolver, abi_serializer::create_yield_function( abi_serializer_max_time ) );
      } else {
         trx_var = strx;
      }
      std::cout << fc::json::to_pretty_string( trx_var ) << std::endl;
   });

   // pack action data
   string unpacked_action_data_account_string;
   string unpacked_action_data_name_string;
   string unpacked_action_data_string;
   auto pack_action_data = convert->add_subcommand("pack_action_data", localized("From JSON action data to packed form"));
   pack_action_data->add_option("account", unpacked_action_data_account_string, localized("The name of the account hosting the contract"))->required();
   pack_action_data->add_option("name", unpacked_action_data_name_string, localized("The name of the function called by this action"))->required();
   pack_action_data->add_option("unpacked_action_data", unpacked_action_data_string, localized("The action data expressed as JSON"))->required();
   pack_action_data->callback([&] {
      fc::variant unpacked_action_data_json = json_from_file_or_string(unpacked_action_data_string);
      bytes packed_action_data_string;
      try {
         packed_action_data_string = variant_to_bin(name(unpacked_action_data_account_string), name(unpacked_action_data_name_string), unpacked_action_data_json);
      } EOS_RETHROW_EXCEPTIONS(transaction_type_exception, "Fail to parse unpacked action data JSON")
      std::cout << fc::to_hex(packed_action_data_string.data(), packed_action_data_string.size()) << std::endl;
   });

   // unpack action data
   string packed_action_data_account_string;
   string packed_action_data_name_string;
   string packed_action_data_string;
   auto unpack_action_data = convert->add_subcommand("unpack_action_data", localized("From packed to JSON action data form"));
   unpack_action_data->add_option("account", packed_action_data_account_string, localized("The name of the account that hosts the contract"))->required();
   unpack_action_data->add_option("name", packed_action_data_name_string, localized("The name of the function that's called by this action"))->required();
   unpack_action_data->add_option("packed_action_data", packed_action_data_string, localized("The action data expressed as packed hex string"))->required();
   unpack_action_data->callback([&] {
      EOS_ASSERT( packed_action_data_string.size() >= 2, transaction_type_exception, "No packed_action_data found" );
      vector<char> packed_action_data_blob(packed_action_data_string.size()/2);
      fc::from_hex(packed_action_data_string, packed_action_data_blob.data(), packed_action_data_blob.size());
      fc::variant unpacked_action_data_json = bin_to_variant(name(packed_action_data_account_string), name(packed_action_data_name_string), packed_action_data_blob);
      std::cout << fc::json::to_pretty_string(unpacked_action_data_json) << std::endl;
   });

   // validate subcommand
   auto validate = app.add_subcommand("validate", localized("Validate transactions"));
   validate->require_subcommand();

   // validate signatures
   string trx_json_to_validate;
   string str_chain_id;
   auto validate_signatures = validate->add_subcommand("signatures", localized("Validate signatures and recover public keys"));
   validate_signatures->add_option("transaction", trx_json_to_validate,
                                   localized("The JSON string or filename defining the transaction to validate"), true)->required();
   validate_signatures->add_option("-c,--chain-id", str_chain_id, localized("The chain id that will be used in signature verification"));

   validate_signatures->callback([&] {
      fc::variant trx_var = json_from_file_or_string(trx_json_to_validate);
      signed_transaction trx;
      try {
        abi_serializer::from_variant( trx_var, trx, abi_serializer_resolver_empty, abi_serializer::create_yield_function( abi_serializer_max_time ) );
      } EOS_RETHROW_EXCEPTIONS(transaction_type_exception, "Invalid transaction format: '${data}'",
                               ("data", fc::json::to_string(trx_var, fc::time_point::maximum())))

      std::optional<chain_id_type> chain_id;

      if( str_chain_id.size() == 0 ) {
         ilog( "grabbing chain_id from ${n}", ("n", node_executable_name) );
         auto info = get_info();
         chain_id = info.chain_id;
      } else {
         chain_id = chain_id_type(str_chain_id);
      }

      flat_set<public_key_type> recovered_pub_keys;
      trx.get_signature_keys( *chain_id, fc::time_point::maximum(), recovered_pub_keys, false );

      std::cout << fc::json::to_pretty_string(recovered_pub_keys) << std::endl;
   });

   // Get subcommand
   auto get = app.add_subcommand("get", localized("Retrieve various items and information from the blockchain"));
   get->require_subcommand();

   // get info
   get->add_subcommand("info", localized("Get current blockchain information"))->callback([] {
      std::cout << fc::json::to_pretty_string(get_info()) << std::endl;
   });

   // get block
   string blockArg;
   bool get_bhs = false;
   bool get_binfo = false;
   auto getBlock = get->add_subcommand("block", localized("Retrieve a full block from the blockchain"));
   getBlock->add_option("block", blockArg, localized("The number or ID of the block to retrieve"))->required();
   getBlock->add_flag("--header-state", get_bhs, localized("Get block header state from fork database instead") );
   getBlock->add_flag("--info", get_binfo, localized("Get block info from the blockchain by block num only") );
   getBlock->callback([&blockArg, &get_bhs, &get_binfo] {
      EOSC_ASSERT( !(get_bhs && get_binfo), "ERROR: Either --header-state or --info can be set" );
      if (get_binfo) {
         std::optional<int64_t> block_num;
         try {
            block_num = fc::to_int64(blockArg);
         } catch (...) {
            // error is handled in assertion below
         }
         EOSC_ASSERT( block_num && (*block_num > 0), "Invalid block num: ${block_num}", ("block_num", blockArg) );
         const auto arg = fc::variant_object("block_num", static_cast<uint32_t>(*block_num));
         std::cout << fc::json::to_pretty_string(call(get_block_info_func, arg)) << std::endl;
      } else {
         const auto arg = fc::variant_object("block_num_or_id", blockArg);
         if (get_bhs) {
            std::cout << fc::json::to_pretty_string(call(get_block_header_state_func, arg)) << std::endl;
         } else {
            std::cout << fc::json::to_pretty_string(call(get_block_func, arg)) << std::endl;
         }
      }
   });

   // get account
   string accountName;
   string coresym;
   bool print_json = false;
   auto getAccount = get->add_subcommand("account", localized("Retrieve an account from the blockchain"));
   getAccount->add_option("name", accountName, localized("The name of the account to retrieve"))->required();
   getAccount->add_option("core-symbol", coresym, localized("The expected core symbol of the chain you are querying"));
   getAccount->add_flag("--json,-j", print_json, localized("Output in JSON format") );
   getAccount->callback([&]() { get_account(accountName, coresym, print_json); });

   // get code
   string codeFilename;
   string abiFilename;
   bool code_as_wasm = false;
   auto getCode = get->add_subcommand("code", localized("Retrieve the code and ABI for an account"));
   getCode->add_option("name", accountName, localized("The name of the account whose code should be retrieved"))->required();
   getCode->add_option("-c,--code",codeFilename, localized("The name of the file to save the contract .wast/wasm to") );
   getCode->add_option("-a,--abi",abiFilename, localized("The name of the file to save the contract .abi to") );
   getCode->add_flag("--wasm", code_as_wasm, localized("Save contract as wasm"));
   getCode->callback([&] {
      string code_hash, wasm, wast, abi;
      try {
         const auto result = call(get_raw_code_and_abi_func, fc::mutable_variant_object("account_name", accountName));
         const std::vector<char> wasm_v = result["wasm"].as_blob().data;
         const std::vector<char> abi_v = result["abi"].as_blob().data;

         fc::sha256 hash;
         if(wasm_v.size())
            hash = fc::sha256::hash(wasm_v.data(), wasm_v.size());
         code_hash = (string)hash;

         wasm = string(wasm_v.begin(), wasm_v.end());
         if(!code_as_wasm && wasm_v.size())
            wast = wasm_to_wast((const uint8_t*)wasm_v.data(), wasm_v.size(), false);

         abi_def abi_d;
         if(abi_serializer::to_abi(abi_v, abi_d))
            abi = fc::json::to_pretty_string(abi_d);
      }
      catch(chain::missing_chain_api_plugin_exception&) {
         //see if this is an old nodeos that doesn't support get_raw_code_and_abi
         const auto old_result = call(get_code_func, fc::mutable_variant_object("account_name", accountName)("code_as_wasm",code_as_wasm));
         code_hash = old_result["code_hash"].as_string();
         if(code_as_wasm) {
            wasm = old_result["wasm"].as_string();
            std::cout << localized("Warning: communicating to older ${n} which returns malformed binary wasm", ("n", node_executable_name)) << std::endl;
         }
         else
            wast = old_result["wast"].as_string();
         abi = fc::json::to_pretty_string(old_result["abi"]);
      }

      std::cout << localized("code hash: ${code_hash}", ("code_hash", code_hash)) << std::endl;

      if( codeFilename.size() ){
         std::cout << localized("saving ${type} to ${codeFilename}", ("type", (code_as_wasm ? "wasm" : "wast"))("codeFilename", codeFilename)) << std::endl;

         std::ofstream out( codeFilename.c_str() );
         if(code_as_wasm)
            out << wasm;
         else
            out << wast;
      }
      if( abiFilename.size() ) {
         std::cout << localized("saving abi to ${abiFilename}", ("abiFilename", abiFilename)) << std::endl;
         std::ofstream abiout( abiFilename.c_str() );
         abiout << abi;
      }
   });

   // get abi
   string filename;
   auto getAbi = get->add_subcommand("abi", localized("Retrieve the ABI for an account"));
   getAbi->add_option("name", accountName, localized("The name of the account whose abi should be retrieved"))->required();
   getAbi->add_option("-f,--file",filename, localized("The name of the file to save the contract .abi to instead of writing to console") );
   getAbi->callback([&] {
      const auto raw_abi_result = call(get_raw_abi_func, fc::mutable_variant_object("account_name", accountName));
      const auto raw_abi_blob = raw_abi_result["abi"].as_blob().data;
      if (raw_abi_blob.size() != 0) {
          const auto abi = fc::json::to_pretty_string(fc::raw::unpack<abi_def>(raw_abi_blob));
          if (filename.size()) {
              std::cerr << localized("saving abi to ${filename}", ("filename", filename)) << std::endl;
              std::ofstream abiout(filename.c_str());
              abiout << abi;
          } else {
              std::cout << abi << "\n";
          }
      } else {
        FC_THROW_EXCEPTION(key_not_found_exception, "Key ${key}", ("key", "abi"));
      }
   });

   // get table
   string scope;
   string code;
   string table;
   string lower;
   string upper;
   string table_key;
   string key_type;
   string encode_type{"dec"};
   bool binary = false;
   uint32_t limit = 10;
   string index_position;
   bool reverse = false;
   bool show_payer = false;
   auto getTable = get->add_subcommand( "table", localized("Retrieve the contents of a database table"));
   getTable->add_option( "account", code, localized("The account who owns the table") )->required();
   getTable->add_option( "scope", scope, localized("The scope within the contract in which the table is found") )->required();
   getTable->add_option( "table", table, localized("The name of the table as specified by the contract abi") )->required();
   getTable->add_option( "-l,--limit", limit, localized("The maximum number of rows to return") );
   getTable->add_option( "-k,--key", table_key, localized("Deprecated") );
   getTable->add_option( "-L,--lower", lower, localized("JSON representation of lower bound value of key, defaults to first") );
   getTable->add_option( "-U,--upper", upper, localized("JSON representation of upper bound value of key, defaults to last") );
   getTable->add_option( "--index", index_position,
                         localized("Index number, 1 - primary (first), 2 - secondary index (in order defined by multi_index), 3 - third index, etc.\n"
                                   "\t\t\t\tNumber or name of index can be specified, e.g. 'secondary' or '2'."));
   getTable->add_option( "--key-type", key_type,
                         localized("The key type of --index, primary only supports (i64), all others support (i64, i128, i256, float64, float128, ripemd160, sha256).\n"
                                   "\t\t\t\tSpecial type 'name' indicates an account name."));
   getTable->add_option( "--encode-type", encode_type,
                         localized("The encoding type of key_type (i64 , i128 , float64, float128) only support decimal encoding e.g. 'dec'"
                                    "i256 - supports both 'dec' and 'hex', ripemd160 and sha256 is 'hex' only"));
   getTable->add_flag("-b,--binary", binary, localized("Return the value as BINARY rather than using abi to interpret as JSON"));
   getTable->add_flag("-r,--reverse", reverse, localized("Iterate in reverse order"));
   getTable->add_flag("--show-payer", show_payer, localized("Show RAM payer"));


   getTable->callback([&] {
      auto result = call(get_table_func, fc::mutable_variant_object("json", !binary)
                         ("code",code)
                         ("scope",scope)
                         ("table",table)
                         ("table_key",table_key) // not used
                         ("lower_bound",lower)
                         ("upper_bound",upper)
                         ("limit",limit)
                         ("key_type",key_type)
                         ("index_position", index_position)
                         ("encode_type", encode_type)
                         ("reverse", reverse)
                         ("show_payer", show_payer)
                         );

      std::cout << fc::json::to_pretty_string(result)
                << std::endl;
   });

   // get kv_table
   string index_name;
   string index_value;
   encode_type = "bytes";
   auto getKvTable = get->add_subcommand("kv_table", localized("Retrieve the contents of a database kv_table"));
   getKvTable->add_option( "account", code, localized("The account who owns the table") )->required();
   getKvTable->add_option( "table", table, localized("The name of the kv_table as specified by the contract abi") )->required();
   getKvTable->add_option( "index_name", index_name, localized("The name of the kv_table index as specified by the contract abi") )->required();
   getKvTable->add_option( "-l,--limit", limit, localized("The maximum number of rows to return") );
   getKvTable->add_option("-i,--index", index_value, localized("Index value"));
   getKvTable->add_option( "-L,--lower", lower, localized("lower bound value of index, optional with -r") );
   getKvTable->add_option( "-U,--upper", upper, localized("upper bound value of index, optional without -r") );
   getKvTable->add_option( "--encode-type", encode_type,
                           localized("The encoding type of index_value, lower bound, upper bound"
                           " 'bytes' for hexdecimal encoded bytes"
                           " 'string' for string value"
                           " 'dec' for decimal encoding of (uint[64|32|16|8], int[64|32|16|8], float64)"
                           " 'hex' for hexdecimal encoding of (uint[64|32|16|8], int[64|32|16|8], sha256, ripemd160" ));
   getKvTable->add_flag("-b,--binary", binary, localized("Return the value as BINARY rather than using abi to interpret as JSON"));
   getKvTable->add_flag("-r,--reverse", reverse, localized("Iterate in reverse order"));
   getKvTable->add_flag("--show-payer", show_payer, localized("Show RAM payer"));


   getKvTable->callback([&] {
      auto result = call(get_kv_table_func, fc::mutable_variant_object("json", !binary)
                         ("code",code)
                         ("table",table)
                         ("index_name",index_name)
                         ("index_value",index_value)
                         ("lower_bound",lower)
                         ("upper_bound",upper)
                         ("limit",limit)
                         ("encode_type", encode_type)
                         ("reverse", reverse)
                         ("show_payer", show_payer)
                         );

      std::cout << fc::json::to_pretty_string(result)
                << std::endl;
   });

   auto getScope = get->add_subcommand( "scope", localized("Retrieve a list of scopes and tables owned by a contract"));
   getScope->add_option( "contract", code, localized("The contract who owns the table") )->required();
   getScope->add_option( "-t,--table", table, localized("The name of the table as filter") );
   getScope->add_option( "-l,--limit", limit, localized("The maximum number of rows to return") );
   getScope->add_option( "-L,--lower", lower, localized("Lower bound of scope") );
   getScope->add_option( "-U,--upper", upper, localized("Upper bound of scope") );
   getScope->add_flag("-r,--reverse", reverse, localized("Iterate in reverse order"));
   getScope->callback([&] {
      auto result = call(get_table_by_scope_func, fc::mutable_variant_object("code",code)
                         ("table",table)
                         ("lower_bound",lower)
                         ("upper_bound",upper)
                         ("limit",limit)
                         ("reverse", reverse)
                         );
      std::cout << fc::json::to_pretty_string(result)
                << std::endl;
   });

   // currency accessors
   // get currency balance
   string symbol;
   bool currency_balance_print_json = false;
   auto get_currency = get->add_subcommand( "currency", localized("Retrieve information related to standard currencies"));
   get_currency->require_subcommand();
   auto get_balance = get_currency->add_subcommand( "balance", localized("Retrieve the balance of an account for a given currency"));
   get_balance->add_option( "contract", code, localized("The contract that operates the currency") )->required();
   get_balance->add_option( "account", accountName, localized("The account to query balances for") )->required();
   get_balance->add_option( "symbol", symbol, localized("The symbol for the currency if the contract operates multiple currencies") );
   get_balance->add_flag("--json,-j", currency_balance_print_json, localized("Output in JSON format") );
   get_balance->callback([&] {
      auto result = call(get_currency_balance_func, fc::mutable_variant_object
         ("account", accountName)
         ("code", code)
         ("symbol", symbol.empty() ? fc::variant() : symbol)
      );
      if (!currency_balance_print_json) {
        const auto& rows = result.get_array();
        for( const auto& r : rows ) {
           std::cout << clean_output( r.as_string() ) << std::endl;
        }
      } else {
        std::cout << fc::json::to_pretty_string(result) << std::endl;
      }
   });

   auto get_currency_stats = get_currency->add_subcommand( "stats", localized("Retrieve the stats of for a given currency"));
   get_currency_stats->add_option( "contract", code, localized("The contract that operates the currency") )->required();
   get_currency_stats->add_option( "symbol", symbol, localized("The symbol for the currency if the contract operates multiple currencies") )->required();
   get_currency_stats->callback([&] {
      auto result = call(get_currency_stats_func, fc::mutable_variant_object("json", false)
         ("code", code)
         ("symbol", symbol)
      );

      std::cout << fc::json::to_pretty_string(result)
                << std::endl;
   });

   // get accounts
   string public_key_str;
   auto getAccounts = get->add_subcommand("accounts", localized("Retrieve accounts associated with a public key"));
   getAccounts->add_option("public_key", public_key_str, localized("The public key to retrieve accounts for"))->required();
   getAccounts->callback([&] {
      public_key_type public_key;
      try {
         public_key = public_key_type(public_key_str);
      } EOS_RETHROW_EXCEPTIONS(public_key_type_exception, "Invalid public key: ${public_key}", ("public_key", public_key_str))
      auto arg = fc::mutable_variant_object( "public_key", public_key);
      std::cout << fc::json::to_pretty_string(call(get_key_accounts_func, arg)) << std::endl;
   });

   // get servants
   string controllingAccount;
   auto getServants = get->add_subcommand("servants", localized("Retrieve accounts which are servants of a given account "));
   getServants->add_option("account", controllingAccount, localized("The name of the controlling account"))->required();
   getServants->callback([&] {
      auto arg = fc::mutable_variant_object( "controlling_account", controllingAccount);
      std::cout << fc::json::to_pretty_string(call(get_controlled_accounts_func, arg)) << std::endl;
   });

   // get transaction
   string transaction_id_str;
   uint32_t block_num_hint = 0;
   auto getTransaction = get->add_subcommand("transaction", localized("Retrieve a transaction from the blockchain"));
   getTransaction->add_option("id", transaction_id_str, localized("ID of the transaction to retrieve"))->required();
   getTransaction->add_option( "-b,--block-hint", block_num_hint, localized("The block number this transaction may be in") );
   getTransaction->callback([&] {
      auto arg= fc::mutable_variant_object( "id", transaction_id_str);
      if ( block_num_hint > 0 ) {
         arg = arg("block_num_hint", block_num_hint);
      }
      std::cout << fc::json::to_pretty_string(call(get_transaction_func, arg)) << std::endl;
   });

   // get actions
   string account_name;
   string skip_seq_str;
   string num_seq_str;
   bool printjson = false;
   bool fullact = false;
   bool prettyact = false;
   bool printconsole = false;

   int32_t pos_seq = -1;
   int32_t offset = -20;
   auto getActions = get->add_subcommand("actions", localized("Retrieve all actions with specific account name referenced in authorization or receiver"));
   getActions->add_option("account_name", account_name, localized("Name of account to query on"))->required();
   getActions->add_option("pos", pos_seq, localized("Sequence number of action for this account, -1 for last"));
   getActions->add_option("offset", offset, localized("Get actions [pos,pos+offset] for positive offset or [pos-offset,pos) for negative offset"));
   getActions->add_flag("--json,-j", printjson, localized("Print full JSON"));
   getActions->add_flag("--full", fullact, localized("Don't truncate action output"));
   getActions->add_flag("--pretty", prettyact, localized("Pretty print full action JSON"));
   getActions->add_flag("--console", printconsole, localized("Print console output generated by action "));
   getActions->callback([&] {
      fc::mutable_variant_object arg;
      arg( "account_name", account_name );
      arg( "pos", pos_seq );
      arg( "offset", offset);

      auto result = call(get_actions_func, arg);


      if( printjson ) {
         std::cout << fc::json::to_pretty_string(result) << std::endl;
      } else {
          auto& traces = result["actions"].get_array();
          uint32_t lib = result["last_irreversible_block"].as_uint64();


          cout  << "#" << setw(5) << "seq" << "  " << setw( 24 ) << left << "when"<< "  " << setw(24) << right << "contract::action" << " => " << setw(13) << left << "receiver" << " " << setw(11) << left << "trx id..." << " args\n";
          cout  << "================================================================================================================\n";
          for( const auto& trace: traces ) {
              std::stringstream out;
              if( trace["block_num"].as_uint64() <= lib )
                 out << "#";
              else
                 out << "?";

              out << setw(5) << trace["account_action_seq"].as_uint64() <<"  ";
              out << setw(24) << trace["block_time"].as_string() <<"  ";

              const auto& at = trace["action_trace"].get_object();

              auto id = at["trx_id"].as_string();
              const auto& receipt = at["receipt"];
              auto receiver = receipt["receiver"].as_string();
              const auto& act = at["act"].get_object();
              auto code = act["account"].as_string();
              auto func = act["name"].as_string();
              string args;
              if(act.contains("data")) {
                  if( prettyact ) {
                        args = fc::json::to_pretty_string( act["data"] );
                  }
                  else {
                     args = fc::json::to_string( act["data"], fc::time_point::maximum() );
                     if( !fullact ) {
                        args = args.substr(0,60) + "...";
                     }
                  }
              }
              out << std::setw(24) << std::right<< (code +"::" + func) << " => " << left << std::setw(13) << receiver;

              out << " " << setw(11) << (id.substr(0,8) + "...");

              if( fullact || prettyact ) out << "\n";
              else out << " ";

              out << args ;//<< "\n";

              if( trace["block_num"].as_uint64() <= lib ) {
                 dlog( "\r${m}", ("m",out.str()) );
              } else {
                 wlog( "\r${m}", ("m",out.str()) );
              }
              if( printconsole ) {
                 auto console = at["console"].as_string();
                 if( console.size() ) {
                    stringstream sout;
                    std::stringstream ss(console);
                    string line;
                    while( std::getline( ss, line ) ) {
                       sout << ">> " << clean_output( std::move( line ) ) << "\n";
                       if( !fullact ) break;
                       line.clear();
                    }
                    cerr << sout.str(); //ilog( "\r${m}                                   ", ("m",out.str()) );
                 }
              }
          }
      }
   });

   auto getSchedule = get_schedule_subcommand{get};
   auto getTransactionId = get_transaction_id_subcommand{get};

   auto getCmd = get->add_subcommand("best", localized("Display message based on account name"));
   getCmd->add_option("name", accountName, localized("The name of the account to use"))->required();
   uint8_t easterMsg[] = {
      0x9c, 0x7d, 0x7c, 0x0c, 0x22, 0x45, 0x01, 0x1d, 0x1f, 0x18, 0xe1, 0xbe, 0xeb, 0xae, 0xbb, 0xbc, 0xa6, 0x47, 0x5d, 0x2b, 0x39, 0xd7, 
      0x94, 0xb6, 0x75, 0x23, 0xa8, 0xc5, 0xba, 0x84, 0x50, 0x00, 0xff, 0xa8, 0xbf, 0xf5, 0x2b, 0xda, 0x23, 0xb5, 0xca, 0xf1, 0x3b, 0x61, 
      0x41, 0xb1, 0xee, 0x61, 0x5f, 0x58, 0x74, 0x81, 0x32, 0xd2, 0x48, 0xd4, 0xbb, 0xf5, 0xa4, 0xdf, 0x63, 0x26, 0xcc, 0xda, 0x9c, 0x7d, 
      0x7c, 0x0c, 0x22, 0x45, 0x03, 0x1f, 0x1f, 0x18, 0xe1, 0xbe, 0xeb, 0xae, 0xb9, 0x98, 0xa4, 0x45, 0x5f, 0x29, 0x39, 0xd7, 0x94, 0xb6, 
      0x75, 0x23, 0xa8, 0xc5, 0xba, 0x84, 0x50, 0x00, 0xff, 0xa8, 0xbf, 0xf5, 0x2b, 0xda, 0x23, 0xb5, 0xca, 0xf1, 0x39, 0x63, 0x43, 0xb3, 
      0xec, 0x63, 0x5d, 0x58, 0x74, 0x81, 0x32, 0xd2, 0x48, 0xd4, 0xbb, 0xf7, 0xa6, 0xdd, 0x61, 0x26, 0xcc, 0xda, 0x9e, 0x7f, 0x7e, 0x0e, 
      0x20, 0x47, 0x01, 0x1d, 0x1f, 0x18, 0xe1, 0xbe, 0xeb, 0xae, 0xbb, 0xbe, 0xa4, 0x45, 0x5f, 0x29, 0x3b, 0xd5, 0x96, 0xb4, 0x75, 0x23, 
      0xa8, 0xc5, 0xba, 0x84, 0x52, 0x24, 0xfd, 0xaa, 0xbf, 0xf5, 0x2b, 0xda, 0x23, 0xb5, 0xca, 0xf1, 0x39, 0x63, 0x43, 0xb3, 0xec, 0x63, 
      0x5d, 0x58, 0x74, 0x81, 0x32, 0xd2, 0x48, 0xd4, 0xbb, 0xf5, 0xa4, 0xdf, 0x63, 0x24, 0xce, 0xd8, 0x9e, 0x7f, 0x7e, 0x0e, 0x20, 0x47, 
      0x01, 0x1d, 0x1f, 0x1a, 0xe3, 0xbc, 0xe9, 0xac, 0xb9, 0xbe, 0xa6, 0x47, 0x5d, 0x2b, 0x39, 0xd7, 0x94, 0xb6, 0x75, 0x23, 0xa8, 0xc5, 
      0xba, 0x84, 0x50, 0x00, 0xfd, 0xaa, 0xbd, 0xf7, 0x29, 0xd8, 0x21, 0xb7, 0xc8, 0xf1, 0x39, 0x63, 0x43, 0xb3, 0xec, 0x47, 0x5f, 0x58, 
      0x74, 0x81, 0x32, 0xd2, 0x48, 0xd4, 0xbb, 0xf5, 0xa4, 0xdf, 0x63, 0x24, 0xce, 0xd8, 0x9e, 0x7f, 0x7e, 0x0e, 0x20, 0x47, 0x01, 0x1d, 
      0x1f, 0x18, 0xe1, 0xbe, 0xeb, 0xae, 0xbb, 0xbc, 0xa6, 0x47, 0x5d, 0x2b, 0x39, 0xd5, 0x90, 0xb2, 0x77, 0x23, 0xaa, 0xc7, 0xb8, 0x86, 
      0x52, 0x00, 0xff, 0xa8, 0xbf, 0xf5, 0x2b, 0xda, 0x23, 0xb5, 0xca, 0xf1, 0x39, 0x63, 0x43, 0xb3, 0xec, 0x61, 0x5f, 0x5a, 0x76, 0x83, 
      0x30, 0xd0, 0x4a, 0xd6, 0xb9, 0xf5, 0xa4, 0xdf, 0x63, 0x24, 0xce, 0xfc, 0x9e, 0x7f, 0x7e, 0x0e, 0x20, 0x47, 0x01, 0x1d, 0x1f, 0x18, 
      0xe1, 0xbe, 0xeb, 0xae, 0xbb, 0xbc, 0xa6, 0x47, 0x5d, 0x2b, 0x39, 0xd7, 0x94, 0xb6, 0x75, 0x23, 0xa8, 0xc5, 0xba, 0x84, 0x50, 0x00, 
      0xff, 0xa8, 0xbf, 0xf5, 0x29, 0xd1, 0x28, 0xbe, 0xdb, 0xf3, 0x39, 0x61, 0x41, 0xb1, 0xee, 0x63, 0x5d, 0x58, 0x74, 0x81, 0x32, 0xd2, 
      0x48, 0xd4, 0xbb, 0xf5, 0xa4, 0xdf, 0x63, 0x24, 0xce, 0xda, 0x9c, 0x7d, 0x7c, 0x0c, 0x22, 0x45, 0x03, 0x1f, 0x1d, 0x18, 0xe1, 0xbe, 
      0xeb, 0xae, 0xbb, 0x98, 0xa6, 0x47, 0x5d, 0x2b, 0x39, 0xd7, 0x94, 0xb6, 0x75, 0x23, 0xa8, 0xc5, 0xba, 0x84, 0x50, 0x00, 0xff, 0xa8, 
      0xbf, 0xf5, 0x2b, 0xda, 0x23, 0xb5, 0xca, 0xf1, 0x39, 0x63, 0x43, 0xb3, 0xec, 0x63, 0x5d, 0x58, 0x74, 0x95, 0x4f, 0xc3, 0x4a, 0xd6, 
      0xaa, 0x88, 0xb0, 0xdf, 0x61, 0x26, 0xce, 0xd8, 0x9e, 0x7f, 0x7e, 0x0e, 0x20, 0x47, 0x01, 0x1d, 0x1f, 0x18, 0xe1, 0xbe, 0xeb, 0xae, 
      0xbb, 0xbc, 0xa6, 0x45, 0x5f, 0x29, 0x3b, 0xd5, 0x96, 0xb4, 0x77, 0x21, 0xa8, 0xc5, 0xba, 0x84, 0x50, 0x24, 0xff, 0xaa, 0xbf, 0xf5, 
      0x2b, 0xda, 0x23, 0xb5, 0xca, 0xf1, 0x39, 0x63, 0x43, 0xb3, 0xec, 0x63, 0x5d, 0x58, 0x74, 0x81, 0x32, 0xd2, 0x48, 0xd4, 0xbb, 0xf5, 
      0xa4, 0xdf, 0x63, 0x24, 0xce, 0xd8, 0x9e, 0x7f, 0x7b, 0x73, 0x24, 0x47, 0x01, 0x1d, 0x1d, 0x1c, 0x9c, 0xab, 0xeb, 0xae, 0xbb, 0xbc, 
      0xa6, 0x47, 0x5d, 0x2b, 0x39, 0xd7, 0x94, 0xb6, 0x75, 0x23, 0xa8, 0xc5, 0xba, 0x84, 0x50, 0x00, 0xff, 0xa8, 0xbd, 0xf7, 0x29, 0xd8, 
      0x21, 0xb7, 0xc8, 0xf3, 0x39, 0x63, 0x43, 0xb3, 0xec, 0x47, 0x5f, 0x58, 0x74, 0x81, 0x32, 0xd2, 0x48, 0xd4, 0xbb, 0xf5, 0xa4, 0xdf, 
      0x63, 0x24, 0xce, 0xd8, 0x9e, 0x7f, 0x7e, 0x0e, 0x20, 0x47, 0x01, 0x1d, 0x1f, 0x18, 0xe1, 0xbe, 0xeb, 0xae, 0xbb, 0xbc, 0xa6, 0x43, 
      0x20, 0x3e, 0x39, 0xd7, 0x96, 0xb4, 0x77, 0x23, 0xbd, 0xb8, 0xbe, 0x84, 0x50, 0x00, 0xff, 0xa8, 0xbf, 0xf5, 0x2b, 0xda, 0x23, 0xb5, 
      0xca, 0xf1, 0x39, 0x63, 0x43, 0xb3, 0xec, 0x63, 0x5d, 0x58, 0x76, 0x83, 0x30, 0xd0, 0x4a, 0xd6, 0xb9, 0xf7, 0xa4, 0xdf, 0x63, 0x24, 
      0xce, 0xfc, 0x9e, 0x7f, 0x7e, 0x0e, 0x20, 0x47, 0x01, 0x1d, 0x1f, 0x18, 0xe1, 0xbe, 0xeb, 0xae, 0xbb, 0xbc, 0xa6, 0x47, 0x5d, 0x2b, 
      0x39, 0xd7, 0x94, 0xb6, 0x75, 0x23, 0xa8, 0xc5, 0xba, 0x84, 0x50, 0x02, 0xf4, 0xa3, 0xab, 0xf5, 0x2b, 0xda, 0x21, 0xb7, 0xc8, 0xf3, 
      0x39, 0x77, 0x3e, 0xa2, 0xee, 0x63, 0x5d, 0x58, 0x74, 0x81, 0x32, 0xd2, 0x48, 0xd4, 0xbb, 0xf5, 0xa4, 0xdf, 0x63, 0x24, 0xce, 0xd8, 
      0x9e, 0x7f, 0x7e, 0x0c, 0x22, 0x45, 0x03, 0x1f, 0x1d, 0x1a, 0xe1, 0xbe, 0xeb, 0xae, 0xbb, 0x98, 0xa6, 0x47, 0x5d, 0x2b, 0x39, 0xd7, 
      0x94, 0xb6, 0x75, 0x23, 0xa8, 0xc5, 0xba, 0x84, 0x50, 0x00, 0xff, 0xa8, 0xbf, 0xf5, 0x2b, 0xda, 0x23, 0xb5, 0xca, 0xf1, 0x39, 0x63, 
      0x43, 0xb3, 0xf8, 0x1e, 0x4c, 0x5a, 0x74, 0x81, 0x32, 0xd0, 0x4a, 0xd6, 0xb9, 0xf7, 0xa6, 0xdf, 0x61, 0x35, 0xb3, 0xcc, 0x9e, 0x7f, 
      0x7e, 0x0e, 0x20, 0x47, 0x01, 0x1d, 0x1f, 0x18, 0xe1, 0xbe, 0xeb, 0xae, 0xbb, 0xbc, 0xa6, 0x47, 0x5d, 0x29, 0x3b, 0xd5, 0x96, 0xb4, 
      0x77, 0x21, 0xa8, 0xc5, 0xba, 0x84, 0x50, 0x24, 0xff, 0xa8, 0xbf, 0xf5, 0x2b, 0xda, 0x23, 0xb5, 0xca, 0xf1, 0x39, 0x63, 0x43, 0xb3, 
      0xec, 0x63, 0x5d, 0x58, 0x74, 0x81, 0x32, 0xd2, 0x48, 0xd4, 0xbb, 0xf5, 0xa4, 0xdf, 0x63, 0x31, 0xb3, 0xdc, 0x9e, 0x7f, 0x7e, 0x0e, 
      0x22, 0x45, 0x03, 0x1f, 0x1d, 0x1a, 0xe3, 0xbe, 0xeb, 0xae, 0xbf, 0xc1, 0xb3, 0x47, 0x5d, 0x2b, 0x39, 0xd7, 0x94, 0xb6, 0x75, 0x23, 
      0xa8, 0xc5, 0xba, 0x84, 0x50, 0x00, 0xff, 0xa8, 0xbf, 0xf7, 0x29, 0xd8, 0x21, 0xb7, 0xc8, 0xf3, 0x39, 0x63, 0x43, 0xb3, 0xec, 0x47, 
      0x5d, 0x58, 0x74, 0x81, 0x32, 0xd2, 0x48, 0xd4, 0xbb, 0xf5, 0xa4, 0xdf, 0x63, 0x24, 0xce, 0xd8, 0x9e, 0x7f, 0x7e, 0x0e, 0x20, 0x47, 
      0x01, 0x1d, 0x1f, 0x18, 0xe1, 0xbe, 0xef, 0xd3, 0xae, 0xbc, 0xa6, 0x47, 0x5d, 0x29, 0x3b, 0xd5, 0x96, 0xb4, 0x77, 0x21, 0xa8, 0xc5, 
      0xba, 0x84, 0x50, 0x15, 0x82, 0xac, 0xbf, 0xf5, 0x2b, 0xda, 0x23, 0xb5, 0xca, 0xf1, 0x39, 0x63, 0x43, 0xb3, 0xec, 0x63, 0x5d, 0x58, 
      0x74, 0x83, 0x30, 0xd0, 0x4a, 0xd6, 0xb9, 0xf7, 0xa4, 0xdf, 0x63, 0x24, 0xce, 0xfc, 0x9e, 0x7f, 0x7e, 0x0e, 0x20, 0x47, 0x01, 0x1d, 
      0x1f, 0x18, 0xe1, 0xbe, 0xeb, 0xae, 0xbb, 0xbc, 0xa6, 0x47, 0x5d, 0x2b, 0x39, 0xd7, 0x94, 0xb6, 0x75, 0x23, 0xaa, 0xd4, 0xc7, 0x90, 
      0x50, 0x00, 0xff, 0xa8, 0xbd, 0xf7, 0x29, 0xd8, 0x21, 0xb7, 0xc8, 0xf1, 0x39, 0x63, 0x43, 0xb3, 0xec, 0x63, 0x49, 0x25, 0x65, 0x83, 
      0x32, 0xd2, 0x48, 0xd4, 0xbb, 0xf5, 0xa4, 0xdf, 0x63, 0x24, 0xce, 0xd8, 0x9e, 0x7f, 0x7e, 0x0c, 0x22, 0x45, 0x03, 0x1f, 0x1d, 0x1a, 
      0xe3, 0xbe, 0xeb, 0xae, 0xbb, 0x98, 0xa6, 0x47, 0x5d, 0x2b, 0x39, 0xd7, 0x94, 0xb6, 0x75, 0x23, 0xa8, 0xc5, 0xba, 0x84, 0x50, 0x00, 
      0xff, 0xa8, 0xbf, 0xf5, 0x2b, 0xda, 0x23, 0xb5, 0xca, 0xf3, 0x32, 0x1e, 0x41, 0xb3, 0xec, 0x63, 0x5d, 0x58, 0x76, 0x83, 0x30, 0xd0, 
      0x4a, 0xd6, 0xb9, 0xf5, 0xa4, 0xdf, 0x63, 0x24, 0xce, 0xd8, 0x9e, 0x7d, 0x03, 0x05, 0x22, 0x47, 0x01, 0x1d, 0x1f, 0x18, 0xe1, 0xbe, 
      0xeb, 0xae, 0xbb, 0xbc, 0xa6, 0x47, 0x5d, 0x29, 0x3b, 0xd5, 0x96, 0xb4, 0x77, 0x21, 0xaa, 0xc5, 0xba, 0x84, 0x50, 0x24, 0xff, 0xa8, 
      0xbf, 0xf5, 0x2b, 0xda, 0x4f, 0xb5, 0x91, 0xf1, 0x7e, 0x63, 0x01, 0xb3, 0xb6, 0x63, 0x5d, 0x58, 0x74, 0x81, 0x32, 0xd2, 0x48, 0xd4, 
      0xbb, 0xe0, 0xa9, 0xd2, 0x76, 0x24, 0xce, 0xd8, 0x9e, 0x7d, 0x7c, 0x0c, 0x22, 0x45, 0x03, 0x1f, 0x1f, 0x18, 0xe1, 0xbe, 0xeb, 0xae, 
      0xbb, 0xbc, 0xa6, 0x52, 0x50, 0x26, 0x2d, 0xd7, 0x94, 0xb6, 0x75, 0x23, 0xa8, 0xc5, 0xba, 0x84, 0x50, 0x6c, 0xff, 0xf3, 0xbf, 0xb2, 
      0x29, 0x98, 0x21, 0xef, 0xc8, 0xf3, 0x3b, 0x63, 0x43, 0xb3, 0xec, 0x47, 0x5d, 0x58, 0x74, 0x81, 0x32, 0xd2, 0x48, 0xd4, 0xbb, 0xf5, 
      0xa4, 0xdf, 0x63, 0x24, 0xce, 0xd8, 0x9e, 0x7f, 0x7e, 0x0e, 0x20, 0x47, 0x01, 0x1d, 0x1f, 0x09, 0xea, 0xaf, 0xe0, 0xac, 0xbb, 0xbc, 
      0xa4, 0x45, 0x5f, 0x29, 0x3b, 0xd5, 0x96, 0xb6, 0x75, 0x23, 0xa8, 0xc5, 0xba, 0x84, 0x50, 0x00, 0xfd, 0xa3, 0xae, 0xfe, 0x2f, 0xda, 
      0x23, 0xb5, 0xca, 0xf1, 0x39, 0x63, 0x43, 0xb3, 0xec, 0x63, 0x5d, 0x58, 0x74, 0x81, 0x30, 0xd0, 0x4a, 0xd6, 0xb9, 0xf7, 0xa6, 0xdf, 
      0x63, 0x24, 0xce, 0xfc, 0x9e, 0x7f, 0x7e, 0x0e, 0x20, 0x47, 0x01, 0x1d, 0x77, 0x18, 0xa0, 0xbe, 0xb7, 0xae, 0xbb, 0xbc, 0xa6, 0x47, 
      0x5d, 0x2b, 0x39, 0xd7, 0x94, 0xb6, 0x77, 0x5e, 0xad, 0xc7, 0xb7, 0x81, 0x50, 0x02, 0xfd, 0xaa, 0xbd, 0xf7, 0x29, 0xd8, 0x23, 0xb5, 
      0xca, 0xf1, 0x39, 0x63, 0x43, 0xb3, 0xec, 0x63, 0x58, 0x55, 0x76, 0x85, 0x4f, 0xd0, 0x48, 0xd4, 0xbb, 0xf5, 0xa4, 0xdf, 0x63, 0x24, 
      0xce, 0xd8, 0xe7, 0x7f, 0x39, 0x0e, 0x7a, 0x45, 0x47, 0x1f, 0x1d, 0x1a, 0xe3, 0xbe, 0xeb, 0xae, 0xbb, 0x98, 0xa6, 0x47, 0x5d, 0x2b, 
      0x39, 0xd7, 0x94, 0xb6, 0x75, 0x23, 0xa8, 0xc5, 0xba, 0x84, 0x50, 0x00, 0xff, 0xa8, 0xbf, 0xf5, 0x2b, 0xda, 0x23, 0xb5, 0xdf, 0xfc, 
      0x2d, 0x63, 0x47, 0xce, 0xee, 0x63, 0x5f, 0x5a, 0x76, 0x83, 0x30, 0xd2, 0x48, 0xd4, 0xbb, 0xf5, 0xa4, 0xdf, 0x63, 0x24, 0xce, 0xda, 
      0xe3, 0x7b, 0x7e, 0x1a, 0x2d, 0x52, 0x01, 0x1d, 0x1f, 0x18, 0xe1, 0xbe, 0xeb, 0xae, 0xbb, 0xbc, 0xa6, 0x47, 0x5d, 0x2b, 0x3b, 0xd5, 
      0x96, 0xb4, 0x77, 0x21, 0xaa, 0xc5, 0xba, 0x84, 0x50, 0x24, 0xff, 0xa8, 0xbf, 0xf5, 0x2b, 0xda, 0x23, 0xb5, 0xb0, 0xf1, 0x7f, 0x63, 
      0x08, 0xb3, 0xec, 0x63, 0x5d, 0x58, 0x74, 0x81, 0x32, 0xd2, 0x48, 0xd4, 0xaa, 0xfe, 0xa4, 0xdf, 0x61, 0x59, 0xca, 0xd8, 0x9c, 0x7d, 
      0x7c, 0x0c, 0x20, 0x47, 0x01, 0x1d, 0x1f, 0x18, 0xe1, 0xbe, 0xeb, 0xae, 0xbb, 0xb8, 0xdb, 0x45, 0x5d, 0x2b, 0x32, 0xc6, 0x94, 0xb6, 
      0x75, 0x23, 0xa8, 0xc5, 0xba, 0x84, 0x50, 0x00, 0xff, 0xd2, 0xbf, 0xb3, 0x29, 0x91, 0x21, 0xb7, 0xc8, 0xf3, 0x3b, 0x63, 0x43, 0xb3, 
      0xec, 0x47, 0x5d, 0x58, 0x74, 0x81, 0x32, 0xd2, 0x48, 0xd4, 0xbb, 0xf5, 0xa4, 0xdf, 0x63, 0x24, 0xce, 0xd8, 0x9e, 0x7f, 0x7e, 0x0e, 
      0x20, 0x47, 0x01, 0x1f, 0x62, 0x1d, 0xe1, 0xbe, 0xeb, 0xab, 0xb6, 0xa8, 0xa6, 0x45, 0x5f, 0x2b, 0x39, 0xd7, 0x94, 0xb6, 0x75, 0x23, 
      0xa8, 0xc5, 0xba, 0x84, 0x44, 0x0d, 0xea, 0xa8, 0xbf, 0xf5, 0x2e, 0xa7, 0x21, 0xb5, 0xca, 0xf1, 0x39, 0x63, 0x43, 0xb3, 0xec, 0x63, 
      0x5d, 0x58, 0x74, 0x81, 0x30, 0xd0, 0x4a, 0xd6, 0xb9, 0xf7, 0xa6, 0xdf, 0x63, 0x24, 0xce, 0xfc, 0x9e, 0x7f, 0x7e, 0x0e, 0x20, 0x47, 
      0x6d, 0x1d, 0x54, 0x18, 0xbc, 0xbe, 0xb1, 0xae, 0xb4, 0xbc, 0xa6, 0x47, 0x5d, 0x2b, 0x39, 0xd7, 0x94, 0xb3, 0x78, 0x21, 0xa8, 0xc7, 
      0xb8, 0x86, 0x5b, 0x11, 0xff, 0xaa, 0xbd, 0xf5, 0x2b, 0xda, 0x23, 0xb5, 0xca, 0xf1, 0x39, 0x63, 0x43, 0xb3, 0xfd, 0x68, 0x5d, 0x58, 
      0x74, 0x81, 0x26, 0xdf, 0x5d, 0xd4, 0xbb, 0xf5, 0xa4, 0xdf, 0x63, 0x24, 0xce, 0xb4, 0x9e, 0x34, 0x7e, 0x53, 0x22, 0x1d, 0x03, 0x12, 
      0x1d, 0x1a, 0xe3, 0xbe, 0xeb, 0xae, 0xbb, 0x98, 0xa6, 0x47, 0x5d, 0x2b, 0x39, 0xd7, 0x94, 0xb6, 0x75, 0x23, 0xa8, 0xc5, 0xba, 0x84, 
      0x50, 0x00, 0xff, 0xa8, 0xbf, 0xf5, 0x2b, 0xda, 0x23, 0xbe, 0xdb, 0xf1, 0x3b, 0x61, 0x41, 0xb3, 0xf9, 0x6e, 0x48, 0x58, 0x74, 0x81, 
      0x32, 0xd2, 0x48, 0xd4, 0xbb, 0xf5, 0xa4, 0xdf, 0x63, 0x31, 0xc3, 0xcc, 0x9e, 0x7f, 0x7e, 0x0e, 0x20, 0x4c, 0x10, 0x1d, 0x1f, 0x18, 
      0xe1, 0xbe, 0xeb, 0xae, 0xbb, 0xbc, 0xa6, 0x47, 0x5d, 0x2b, 0x3b, 0xd5, 0x96, 0xb4, 0x77, 0x21, 0xaa, 0xc5, 0xba, 0x84, 0x50, 0x24, 
      0xff, 0xa8, 0xbf, 0xf5, 0x2b, 0xda, 0x23, 0xb5, 0xca, 0xf1, 0x39, 0x63, 0x43, 0xb3, 0xec, 0x63, 0x5d, 0x58, 0x74, 0x81, 0x32, 0xd2, 
      0x5c, 0xd9, 0xae, 0xf5, 0xa6, 0xdd, 0x61, 0x26, 0xce, 0xc9, 0x95, 0x7d, 0x7e, 0x0e, 0x20, 0x47, 0x03, 0x1d, 0x1f, 0x18, 0xe1, 0xbe, 
      0xe9, 0xa5, 0xaa, 0xbc, 0xa6, 0x47, 0x5d, 0x2b, 0x39, 0xd2, 0x99, 0xb4, 0x75, 0x23, 0xa8, 0xc5, 0xba, 0x84, 0x50, 0x00, 0xff, 0xa8, 
      0xbf, 0xf7, 0x29, 0xd8, 0x21, 0xb7, 0xc8, 0xf3, 0x3b, 0x63, 0x43, 0xb3, 0xec, 0x47, 0x5d, 0x58, 0x74, 0x81, 0x32, 0xd2, 0x48, 0xd4, 
      0xbb, 0xf5, 0xa4, 0xdf, 0x63, 0x24, 0xce, 0xd8, 0x9e, 0x7f, 0x7e, 0x0e, 0x20, 0x47, 0x04, 0x60, 0x1d, 0x18, 0xe3, 0xbc, 0xe9, 0xac, 
      0xbb, 0xa8, 0xab, 0x42, 0x5d, 0x2b, 0x39, 0xd7, 0x94, 0xb6, 0x75, 0x23, 0xa8, 0xc5, 0xbf, 0x89, 0x44, 0x00, 0xff, 0xa8, 0xbf, 0xf5, 
      0x2b, 0xd8, 0x5e, 0xb0, 0xca, 0xf1, 0x39, 0x63, 0x43, 0xb3, 0xec, 0x63, 0x5d, 0x58, 0x74, 0x83, 0x30, 0xd0, 0x4a, 0xd6, 0xb9, 0xf7, 
      0xa6, 0xdf, 0x63, 0x24, 0xce, 0xfc, 0x9e, 0x7f, 0x7e, 0x0e, 0x20, 0x47, 0x01, 0x1d, 0x1f, 0x18, 0xe1, 0xbe, 0xeb, 0xae, 0xbb, 0xbc, 
      0xa6, 0x47, 0x5d, 0x2b, 0x39, 0xd5, 0x9f, 0xa7, 0x75, 0x21, 0xaa, 0xc7, 0xb8, 0x86, 0x52, 0x00, 0xfb, 0xd5, 0xbd, 0xf5, 0x2b, 0xda, 
      0x23, 0xb5, 0xca, 0xf1, 0x39, 0x61, 0x3e, 0xb7, 0xec, 0x63, 0x5d, 0x58, 0x74, 0x81, 0x32, 0xd2, 0x59, 0xdf, 0xbb, 0xf5, 0xa4, 0xdf, 
      0x63, 0x24, 0xce, 0xd8, 0x9e, 0x7f, 0x7e, 0x0c, 0x22, 0x45, 0x03, 0x1f, 0x1d, 0x1a, 0xe1, 0xbe, 0xeb, 0xae, 0xbb, 0x98, 0xa6, 0x47, 
      0x5d, 0x2b, 0x39, 0xd7, 0x94, 0xb6, 0x75, 0x21, 0xa8, 0xc5, 0xba, 0x84, 0x50, 0x00, 0xff, 0xa8, 0xbf, 0xf5, 0x2b, 0xce, 0x2e, 0xa0, 
      0xca, 0xf3, 0x3b, 0x61, 0x41, 0xb1, 0xec, 0x63, 0x5f, 0x25, 0x70, 0x81, 0x32, 0xd2, 0x48, 0xd4, 0xbb, 0xf5, 0xa4, 0xdb, 0x1e, 0x26, 
      0xce, 0xd8, 0x9e, 0x7f, 0x7e, 0x0e, 0x20, 0x47, 0x14, 0x10, 0x0b, 0x18, 0xe1, 0xbe, 0xeb, 0xae, 0xbb, 0xbc, 0xa6, 0x47, 0x5d, 0x29, 
      0x3b, 0xd5, 0x96, 0xb4, 0x77, 0x21, 0xa8, 0xc5, 0xba, 0x84, 0x50, 0x24, 0xfd, 0xa8, 0xbf, 0xf5, 0x2b, 0xda, 0x23, 0xb5, 0xca, 0xf1, 
      0x39, 0x63, 0x43, 0xb3, 0xec, 0x63, 0x5d, 0x58, 0x74, 0x83, 0x32, 0xd6, 0x35, 0xd6, 0xb9, 0xf7, 0xa6, 0xdd, 0x61, 0x24, 0xce, 0xd8, 
      0x9e, 0x7a, 0x73, 0x1a, 0x20, 0x47, 0x01, 0x1d, 0x1f, 0x18, 0xf5, 0xb3, 0xee, 0xae, 0xbb, 0xbc, 0xa6, 0x47, 0x5d, 0x2b, 0x39, 0xd7, 
      0x96, 0xcb, 0x70, 0x23, 0xa8, 0xc5, 0xba, 0x84, 0x50, 0x00, 0xff, 0xa8, 0xbf, 0xf7, 0x29, 0xd8, 0x21, 0xb7, 0xc8, 0xf3, 0x39, 0x63, 
      0x43, 0xb3, 0xec, 0x47, 0x5d, 0x58, 0x74, 0x81, 0x32, 0xd2, 0x48, 0xd4, 0xbb, 0xf5, 0xa4, 0xdf, 0x63, 0x24, 0xce, 0xd8, 0x9e, 0x7f, 
      0x7c, 0x0e, 0x22, 0x3a, 0x05, 0x1d, 0x1d, 0x1a, 0xe3, 0xbe, 0xeb, 0xae, 0xbb, 0xbc, 0xa6, 0x45, 0x56, 0x3a, 0x39, 0xd7, 0x94, 0xb6, 
      0x75, 0x23, 0xb9, 0xce, 0xb8, 0x84, 0x50, 0x00, 0xff, 0xa8, 0xbf, 0xf5, 0x2b, 0xda, 0x23, 0xb1, 0xb7, 0xf3, 0x39, 0x63, 0x43, 0xb3, 
      0xec, 0x63, 0x5d, 0x58, 0x74, 0x83, 0x30, 0xd0, 0x4a, 0xd6, 0xb9, 0xf7, 0xa4, 0xdf, 0x63, 0x24, 0xce, 0xfc, 0x9c, 0x7d, 0x7e, 0x0e, 
      0x20, 0x47, 0x01, 0x1d, 0x1f, 0x18, 0xe1, 0xbe, 0xeb, 0xae, 0xbb, 0xbc, 0xa4, 0x45, 0x5f, 0x2b, 0x2d, 0xaa, 0x9f, 0xb3, 0x77, 0x23, 
      0xa8, 0xc5, 0xba, 0x84, 0x50, 0x00, 0xfd, 0xa8, 0xaa, 0xf8, 0x3f, 0xda, 0x23, 0xb5, 0xca, 0xe4, 0x34, 0x76, 0x43, 0xb3, 0xec, 0x63, 
      0x5d, 0x58, 0x74, 0x81, 0x32, 0xd0, 0x4d, 0xdf, 0xc6, 0xf7, 0xa4, 0xdf, 0x63, 0x24, 0xce, 0xd8, 0x9e, 0x7f, 0x7e, 0x0c, 0x22, 0x45, 
      0x03, 0x1f, 0x1d, 0x1a, 0xe1, 0xbe, 0xeb, 0xae, 0xbb, 0x98, 0xa4, 0x45, 0x5f, 0x2b, 0x39, 0xd7, 0x94, 0xb6, 0x75, 0x23, 0xa8, 0xc5, 
      0xba, 0x84, 0x52, 0x02, 0xfd, 0xaa, 0xbd, 0xf7, 0x29, 0xd8, 0x36, 0xa4, 0xc1, 0xe0, 0x2c, 0x61, 0x43, 0xb3, 0xec, 0x61, 0x5d, 0x58, 
      0x74, 0x90, 0x39, 0xd2, 0x48, 0xd4, 0xb9, 0xfe, 0xb5, 0xdf, 0x63, 0x24, 0xce, 0xd8, 0x9e, 0x7f, 0x7c, 0x1b, 0x31, 0x4c, 0x10, 0x08, 
      0x1d, 0x18, 0xe1, 0xbe, 0xeb, 0xae, 0xbb, 0xbc, 0xa6, 0x47, 0x5d, 0x29, 0x3b, 0xd5, 0x96, 0xb4, 0x77, 0x21, 0xa8, 0xc5, 0xba, 0x84, 
      0x50, 0x24, 0xfd, 0xaa, 0xbd, 0xf7, 0x29, 0xd8, 0x21, 0xb7, 0xc8, 0xf3, 0x3b, 0x61, 0x41, 0xb1, 0xee, 0x61, 0x5f, 0x5a, 0x76, 0x83, 
      0x30, 0xd0, 0x48, 0xd4, 0xb9, 0xf0, 0xb5, 0xd4, 0x67, 0x31, 0xcc, 0xd8, 0x9e, 0x7f, 0x7e, 0x1a, 0x2d, 0x52, 0x01, 0x1d, 0x1a, 0x15, 
      0xf5, 0xbe, 0xeb, 0xae, 0xbb, 0xbe, 0xb3, 0x56, 0x56, 0x3a, 0x2c, 0xd5, 0x94, 0xb6, 0x75, 0x23, 0xa8, 0xc5, 0xba, 0x84, 0x50, 0x00, 
      0xff, 0xa8, 0xbd, 0xf7, 0x29, 0xd8, 0x21, 0xb7, 0xc8, 0xf1, 0x39, 0x63, 0x43, 0xb3, 0xec, 0x47, 0x5f, 0x5a, 0x76, 0x83, 0x30, 0xd0, 
      0x4a, 0xd6, 0xb9, 0xf7, 0xa6, 0xdd, 0x61, 0x26, 0xcc, 0xda, 0x9c, 0x7d, 0x7c, 0x0c, 0x22, 0x45, 0x01, 0x1d, 0x1f, 0x18, 0xe1, 0xaa, 
      0xee, 0xa5, 0xb0, 0xb8, 0xb2, 0x47, 0x5d, 0x2b, 0x3d, 0xaa, 0x96, 0xb4, 0x08, 0x27, 0xa8, 0xc5, 0xb8, 0x90, 0x54, 0x0b, 0xf4, 0xad, 
      0xbd, 0xf5, 0x2b, 0xda, 0x23, 0xb5, 0xca, 0xf1, 0x39, 0x63, 0x43, 0xb3, 0xec, 0x63, 0x5d, 0x58, 0x76, 0x83, 0x30, 0xd0, 0x4a, 0xd6, 
      0xb9, 0xf5, 0xa4, 0xdf, 0x63, 0x24, 0xce, 0xfc, 0x9c, 0x7d, 0x7c, 0x0c, 0x22, 0x45, 0x03, 0x1f, 0x1d, 0x1a, 0xe3, 0xbc, 0xe9, 0xac, 
      0xb9, 0xbe, 0xa4, 0x45, 0x5f, 0x29, 0x3b, 0xd7, 0x94, 0xb6, 0x75, 0x23, 0xa8, 0xc5, 0xba, 0x84, 0x44, 0x04, 0xf4, 0xa3, 0xbb, 0xe1, 
      0x29, 0xa7, 0x26, 0xb1, 0xb7, 0xf3, 0x2d, 0x67, 0x48, 0xb8, 0xe9, 0x77, 0x5d, 0x58, 0x74, 0x81, 0x32, 0xd2, 0x48, 0xd4, 0xbb, 0xf5, 
      0xa4, 0xdf, 0x63, 0x24, 0xce, 0xd8, 0x9e, 0x7f, 0x7c, 0x0c, 0x22, 0x45, 0x03, 0x1f, 0x1d, 0x18, 0xe1, 0xbe, 0xeb, 0xae, 0xbb, 0x98, 
      0xa4, 0x45, 0x5f, 0x29, 0x3b, 0xd5, 0x96, 0xb4, 0x77, 0x21, 0xaa, 0xc7, 0xb8, 0x86, 0x52, 0x02, 0xfd, 0xaa, 0xbd, 0xf7, 0x2b, 0xda, 
      0x23, 0xb5, 0xca, 0xf1, 0x3b, 0x63, 0x43, 0xb3, 0xec, 0x63, 0x5f, 0x4c, 0x70, 0x8a, 0x23, 0xd9, 0x45, 0xd9, 0xb0, 0xe4, 0xaf, 0xdb, 
      0x77, 0x24, 0xce, 0xd8, 0x9e, 0x7f, 0x7e, 0x0e, 0x20, 0x47, 0x01, 0x1d, 0x1f, 0x18, 0xe1, 0xbe, 0xeb, 0xae, 0xbb, 0xbc, 0xa6, 0x47, 
      0x5f, 0x29, 0x3b, 0xd5, 0x96, 0xb4, 0x77, 0x23, 0xa8, 0xc5, 0xba, 0x84, 0x50, 0x24, 0xfd, 0xaa, 0xbd, 0xf7, 0x29, 0xd8, 0x21, 0xb7, 
      0xc8, 0xf3, 0x3b, 0x61, 0x41, 0xb1, 0xee, 0x61, 0x5f, 0x5a, 0x74, 0x81, 0x32, 0xd2, 0x48, 0xd4, 0xb9, 0xf7, 0xa4, 0xdf, 0x63, 0x24, 
      0xce, 0xd8, 0x9e, 0x7f, 0x7e, 0x0c, 0x35, 0x43, 0x7c, 0x60, 0x1b, 0x0d, 0xe3, 0xbe, 0xeb, 0xae, 0xbb, 0xbc, 0xa6, 0x47, 0x5d, 0x2b, 
      0x39, 0xd7, 0x94, 0xb6, 0x75, 0x23, 0xa8, 0xc5, 0xba, 0x84, 0x50, 0x00, 0xff, 0xaa, 0xbd, 0xf7, 0x29, 0xd8, 0x21, 0xb7, 0xca, 0xf1, 
      0x39, 0x63, 0x43, 0xb3, 0xec, 0x47, 0x5f, 0x5a, 0x76, 0x83, 0x30, 0xd0, 0x4a, 0xd6, 0xb9, 0xf7, 0xa6, 0xdd, 0x61, 0x26, 0xcc, 0xda, 
      0x9e, 0x7f, 0x7e, 0x0e, 0x20, 0x47, 0x03, 0x1f, 0x1f, 0x18, 0xe1, 0xbe, 0xeb, 0xae, 0xbb, 0xbc, 0xa6, 0x47, 0x5d, 0x2b, 0x39, 0xd7, 
      0x96, 0xb4, 0x75, 0x23, 0xa8, 0xc5, 0xba, 0x84, 0x50, 0x00, 0xff, 0xa8, 0xbf, 0xf5, 0x2b, 0xda, 0x23, 0xb5, 0xca, 0xf1, 0x39, 0x63, 
      0x43, 0xb3, 0xec, 0x63, 0x5d, 0x5a, 0x76, 0x83, 0x30, 0xd0, 0x4a, 0xd6, 0xbb, 0xf5, 0xa4, 0xdf, 0x63, 0x24, 0xce, 0xfc, 0x9c, 0x7d, 
      0x7c, 0x0c, 0x22, 0x45, 0x03, 0x1f, 0x1d, 0x1a, 0xe3, 0xbc, 0xe9, 0xae, 0xbb, 0xbc, 0xa6, 0x47, 0x5d, 0x2b, 0x3b, 0xd5, 0x96, 0xb6, 
      0x75, 0x23, 0xa8, 0xc5, 0xba, 0x84, 0x50, 0x00, 0xff, 0xa8, 0xbf, 0xf5, 0x2b, 0xda, 0x23, 0xb5, 0xca, 0xf1, 0x39, 0x63, 0x43, 0xb3, 
      0xec, 0x63, 0x5d, 0x58, 0x74, 0x81, 0x32, 0xd2, 0x48, 0xd4, 0xbb, 0xf5, 0xa4, 0xdf, 0x63, 0x24, 0xce, 0xd8, 0x9c, 0x7d, 0x7c, 0x0c, 
      0x22, 0x45, 0x03, 0x1d, 0x1f, 0x18, 0xe1, 0xbe, 0xeb, 0xae, 0xbb, 0x98, 0xa4, 0x45, 0x5f, 0x29, 0x3b, 0xd5, 0x96, 0xb4, 0x77, 0x21, 
      0xa8, 0xc5, 0xba, 0x84, 0x50, 0x00, 0xff, 0xa8, 0xbd, 0xf7, 0x2b, 0xda, 0x23, 0xb5, 0xca, 0xf1, 0x39, 0x63, 0x43, 0xb3, 0xec, 0x63, 
      0x5d, 0x58, 0x74, 0x81, 0x32, 0xd2, 0x48, 0xd4, 0xbb, 0xf5, 0xa4, 0xdf, 0x63, 0x24, 0xce, 0xd8, 0x9e, 0x6b, 0x7a, 0x1a, 0x20, 0x47, 
      0x01, 0x1d, 0x1f, 0x18, 0xe1, 0xbe, 0xeb, 0xae, 0xbb, 0xbe, 0xa4, 0x45, 0x5f, 0x29, 0x3b, 0xd5, 0x96, 0xb6, 0x75, 0x23, 0xa8, 0xc5, 
      0xba, 0x84, 0x50, 0x24, 0xfd, 0xaa, 0xbd, 0xf7, 0x29, 0xd8, 0x21, 0xb5, 0xca, 0xf1, 0x39, 0x63, 0x43, 0xb3, 0xec, 0x63, 0x5d, 0x58, 
      0x74, 0x81, 0x32, 0xd2, 0x48, 0xd4, 0xbb, 0xf5, 0xa4, 0xdf, 0x63, 0x24, 0xce, 0xd8, 0x9e, 0x7f, 0x7e, 0x0e, 0x20, 0x47, 0x01, 0x1d, 
      0x1f, 0x18, 0xe1, 0xbe, 0xeb, 0xae, 0xbb, 0xbc, 0xa6, 0x53, 0x4c, 0x3f, 0x39, 0xd7, 0x94, 0xb6, 0x75, 0x23, 0xa8, 0xc5, 0xba, 0x84, 
      0x50, 0x02, 0xfd, 0xaa, 0xbd, 0xf7, 0x29, 0xd8, 0x21, 0xb5, 0xca, 0xf1, 0x39, 0x63, 0x43, 0xb3, 0xec, 0x47, 0x5d, 0x58, 0x74, 0x81, 
      0x32, 0xd2, 0x48, 0xd4, 0xbb, 0xf5, 0xa4, 0xdf, 0x63, 0x24, 0xce, 0xda, 0x8a, 0x6b, 0x7c, 0x0e, 0x20, 0x47, 0x01, 0x1d, 0x1f, 0x18, 
      0xe1, 0xbe, 0xe9, 0xba, 0xaf, 0xbe, 0xa6, 0x47, 0x5d, 0x2b, 0x39, 0xd7, 0x94, 0xb4, 0x77, 0x37, 0xaa, 0xc7, 0xba, 0x84, 0x50, 0x02, 
      0xfd, 0xaa, 0xbf, 0xf5, 0x2b, 0xda, 0x23, 0xb5, 0xca, 0xf1, 0x3b, 0x61, 0x57, 0xb1, 0xee, 0x63, 0x5d, 0x5a, 0x76, 0x83, 0x30, 0xd0, 
      0x48, 0xd4, 0xbb, 0xf5, 0xa4, 0xdf, 0x63, 0x24, 0xce, 0xfc, 0x9c, 0x7f, 0x7e, 0x0e, 0x20, 0x47, 0x01, 0x1d, 0x1f, 0x18, 0xe1, 0xbc, 
      0xeb, 0xba, 0xaa, 0xad, 0xa2, 0x43, 0x4c, 0x3a, 0x3c, 0xd5, 0x94, 0xb6, 0x75, 0x23, 0xbd, 0xd4, 0xab, 0x80, 0x54, 0x11, 0xee, 0xad, 
      0xbd, 0xf5, 0x2b, 0xda, 0x36, 0xbe, 0xdb, 0xf5, 0x3d, 0x66, 0x41, 0xb3, 0xec, 0x77, 0x59, 0x49, 0x09, 0x95, 0x32, 0xd2, 0x48, 0xd4, 
      0xae, 0xe4, 0xb5, 0xdb, 0x67, 0x35, 0xdf, 0xdc, 0x9c, 0x7f, 0x7c, 0x0c, 0x22, 0x45, 0x01, 0x1d, 0x1f, 0x18, 0xe1, 0xbc, 0xeb, 0xae, 
      0xbb, 0x98, 0xa4, 0x45, 0x5f, 0x2b, 0x39, 0xd7, 0x96, 0xb4, 0x77, 0x21, 0xaa, 0xc5, 0xae, 0xf9, 0x55, 0x02, 0xff, 0xa8, 0xbf, 0xe1, 
      0x56, 0xde, 0x23, 0xb5, 0xca, 0xf5, 0x44, 0x76, 0x41, 0xb3, 0xec, 0x63, 0x49, 0x49, 0x7f, 0x83, 0x32, 0xd2, 0x59, 0xa9, 0xb9, 0xf5, 
      0xa4, 0xdf, 0x63, 0x24, 0xce, 0xd8, 0x9e, 0x6b, 0x73, 0x1a, 0x20, 0x47, 0x01, 0x18, 0x62, 0x0d, 0xe3, 0xbe, 0xeb, 0xae, 0xb9, 0xad, 
      0xdb, 0x53, 0x5d, 0x29, 0x3b, 0xd7, 0x94, 0xb6, 0x75, 0x23, 0xa8, 0xc7, 0xba, 0x84, 0x50, 0x24, 0xfd, 0xaa, 0xbd, 0xf7, 0x29, 0xd8, 
      0x21, 0xb7, 0xc8, 0xf3, 0x3b, 0x63, 0x52, 0xbe, 0xe8, 0x67, 0x59, 0x5c, 0x70, 0x85, 0x39, 0xaf, 0x4a, 0xd4, 0xaf, 0xf8, 0xb1, 0xdf, 
      0x63, 0x24, 0xce, 0xd8, 0x9e, 0x7d, 0x03, 0x0a, 0x20, 0x47, 0x03, 0x19, 0x14, 0x09, 0xe4, 0xbc, 0xeb, 0xae, 0xbb, 0xbc, 0xa6, 0x53, 
      0x50, 0x3f, 0x39, 0xd7, 0x96, 0xbb, 0x70, 0x23, 0xa8, 0xc5, 0xba, 0x86, 0x50, 0x02, 0x82, 0xb9, 0xbf, 0xf7, 0x29, 0xda, 0x23, 0xb5, 
      0xca, 0xf1, 0x39, 0x61, 0x43, 0xb3, 0xec, 0x47, 0x5f, 0x5a, 0x76, 0x83, 0x30, 0xd0, 0x4a, 0xd6, 0xb9, 0xf7, 0xa6, 0xdf, 0x72, 0x59, 
      0xcc, 0xda, 0x9c, 0x7d, 0x7c, 0x0c, 0x22, 0x45, 0x03, 0x1d, 0x0b, 0x15, 0xf4, 0xbe, 0xeb, 0xae, 0xbb, 0xbc, 0xa6, 0x45, 0x20, 0x2f, 
      0x39, 0xd7, 0x94, 0xb6, 0x77, 0x36, 0xac, 0xce, 0xbf, 0x84, 0x50, 0x00, 0xff, 0xbc, 0xb2, 0xe1, 0x2b, 0xda, 0x21, 0xb8, 0xcf, 0xf1, 
      0x39, 0x63, 0x41, 0xb1, 0xec, 0x61, 0x20, 0x49, 0x74, 0x83, 0x30, 0xd2, 0x48, 0xd4, 0xbb, 0xf5, 0xa6, 0xdd, 0x63, 0x24, 0xce, 0xfc, 
      0x9c, 0x7d, 0x7e, 0x0c, 0x22, 0x45, 0x03, 0x1f, 0x1d, 0x1a, 0xe3, 0xbe, 0xff, 0xd3, 0xbf, 0xbe, 0xa6, 0x47, 0x5d, 0x2b, 0x3b, 0xd5, 
      0x94, 0xb6, 0x77, 0x27, 0xd5, 0xd0, 0xb8, 0x84, 0x50, 0x00, 0xeb, 0xb9, 0xb4, 0xf7, 0x2b, 0xda, 0x21, 0xb7, 0xca, 0xf1, 0x39, 0x67, 
      0x3e, 0xb1, 0xec, 0x63, 0x5d, 0x4c, 0x79, 0x95, 0x32, 0xd2, 0x48, 0xd0, 0xc6, 0xe0, 0xa6, 0xdf, 0x63, 0x24, 0xcc, 0xc9, 0xe3, 0x6b, 
      0x7c, 0x0c, 0x20, 0x47, 0x01, 0x1d, 0x1f, 0x1a, 0xe3, 0xbe, 0xeb, 0xae, 0xbb, 0x98, 0xa4, 0x45, 0x5f, 0x29, 0x3b, 0xd5, 0x96, 0xb4, 
      0x77, 0x21, 0xaa, 0xc7, 0xba, 0x90, 0x54, 0x11, 0xee, 0xac, 0xbb, 0xf1, 0x3a, 0xce, 0x23, 0xb5, 0xca, 0xf1, 0x2c, 0x72, 0x52, 0xb7, 
      0xe8, 0x72, 0x4c, 0x5c, 0x76, 0x81, 0x32, 0xd0, 0x4d, 0xc5, 0xbf, 0xf1, 0xb5, 0xd4, 0x76, 0x24, 0xce, 0xd8, 0x9e, 0x6b, 0x03, 0x1a, 
      0x20, 0x47, 0x01, 0x1d, 0x0a, 0x09, 0xf0, 0xba, 0xef, 0xbf, 0xaa, 0xb8, 0xa4, 0x47, 0x5f, 0x29, 0x39, 0xd7, 0x94, 0xb6, 0x75, 0x21, 
      0xa8, 0xc5, 0xba, 0x84, 0x50, 0x24, 0xfd, 0xaa, 0xbd, 0xf7, 0x29, 0xd8, 0x21, 0xb7, 0xc8, 0xf3, 0x3b, 0x61, 0x41, 0xb3, 0xec, 0x61, 
      0x49, 0x4c, 0x60, 0x83, 0x30, 0xd2, 0x48, 0xd4, 0xbb, 0xf5, 0xa4, 0xdf, 0x61, 0x30, 0xda, 0xcc, 0x9c, 0x7f, 0x7e, 0x0e, 0x20, 0x45, 
      0x03, 0x1f, 0x0b, 0x0c, 0xf5, 0xbc, 0xeb, 0xae, 0xbb, 0xbc, 0xa6, 0x45, 0x5f, 0x29, 0x39, 0xd7, 0x94, 0xb6, 0x75, 0x23, 0xaa, 0xd1, 
      0xae, 0x90, 0x52, 0x00, 0xfd, 0xaa, 0xbd, 0xf5, 0x2b, 0xda, 0x23, 0xb5, 0xc8, 0xf3, 0x39, 0x63, 0x43, 0xb3, 0xec, 0x47, 0x5f, 0x5a, 
      0x76, 0x83, 0x30, 0xd0, 0x4a, 0xd6, 0xb9, 0xf7, 0xa6, 0xdd, 0x61, 0x26, 0xcc, 0xda, 0x9e, 0x7f, 0x7e, 0x0e, 0x20, 0x47, 0x01, 0x1d, 
      0x1f, 0x18, 0xe1, 0xbe, 0xeb, 0xae, 0xbb, 0xbc, 0xa6, 0x47, 0x5d, 0x2b, 0x39, 0xd7, 0x94, 0xb6, 0x75, 0x23, 0xa8, 0xc5, 0xba, 0x84, 
      0x50, 0x00, 0xff, 0xa8, 0xbf, 0xf5, 0x2b, 0xda, 0x23, 0xb5, 0xca, 0xf3, 0x39, 0x63, 0x43, 0xb1, 0xee, 0x61, 0x5f, 0x5a, 0x76, 0x81, 
      0x32, 0xd2, 0x48, 0xd4, 0xb9, 0xf7, 0xa4, 0xdf, 0x63, 0x24, 0xce, 0xfc, 0x9c, 0x7d, 0x7c, 0x0c, 0x22, 0x45, 0x03, 0x1f, 0x1d, 0x1a, 
      0xe3, 0xbc, 0xe9, 0xac, 0xb9, 0xbe, 0xa4, 0x45, 0x5f, 0x29, 0x3b, 0xd5, 0x94, 0xb6, 0x75, 0x23, 0xa8, 0xc5, 0xba, 0x84, 0x50, 0x00, 
      0xff, 0xa8, 0xbf, 0xf5, 0x2b, 0xda, 0x23, 0xb5, 0xca, 0xf1, 0x39, 0x63, 0x43, 0xb3, 0xec, 0x63, 0x5d, 0x58, 0x74, 0x81, 0x32, 0xd2, 
      0x48, 0xd4, 0xbb, 0xf7, 0xa6, 0xdd, 0x61, 0x26, 0xcc, 0xda, 0x9c, 0x7d, 0x7e, 0x0e, 0x20, 0x47, 0x01, 0x1f, 0x1d, 0x18, 0xe1, 0xbe, 
      0xeb, 0xae, 0xbb, 0x98, 0x7f
   };
   getCmd->callback([&]() {
      fc::sha256 easterHash("f354ee99e2bc863ce19d80b843353476394ebc3530a51c9290d629065bacc3b3");
      if (easterHash != fc::sha256::hash(accountName.c_str(), accountName.size())) {
         std::cout << "Try again!" << std::endl;
      } else {
         fc::sha512 accountHash = fc::sha512::hash(accountName.c_str(), accountName.size());
         for (unsigned int i=0; i < sizeof(easterMsg); i++) {
            easterMsg[i] ^= accountHash.data()[i % 64];
         }
         easterMsg[sizeof(easterMsg) - 1] = 0;
         std::cout << easterMsg << std::endl;
      }
   });

   // set subcommand
   auto setSubcommand = app.add_subcommand("set", localized("Set or update blockchain state"));
   setSubcommand->require_subcommand();

   // set contract subcommand
   string account;
   string contractPath;
   string wasmPath;
   string abiPath;
   bool shouldSend = true;
   bool contract_clear = false;
   bool suppress_duplicate_check = false;
   auto codeSubcommand = setSubcommand->add_subcommand("code", localized("Create or update the code on an account"));
   codeSubcommand->add_option("account", account, localized("The account to set code for"))->required();
   codeSubcommand->add_option("code-file", wasmPath, localized("The path containing the contract WASM"));//->required();
   codeSubcommand->add_flag( "-c,--clear", contract_clear, localized("Remove code on an account"));
   codeSubcommand->add_flag( "--suppress-duplicate-check", suppress_duplicate_check, localized("Don't check for duplicate"));

   auto abiSubcommand = setSubcommand->add_subcommand("abi", localized("Create or update the abi on an account"));
   abiSubcommand->add_option("account", account, localized("The account to set the ABI for"))->required();
   abiSubcommand->add_option("abi-file", abiPath, localized("The path containing the contract ABI"));//->required();
   abiSubcommand->add_flag( "-c,--clear", contract_clear, localized("Remove abi on an account"));
   abiSubcommand->add_flag( "--suppress-duplicate-check", suppress_duplicate_check, localized("Don't check for duplicate"));

   auto contractSubcommand = setSubcommand->add_subcommand("contract", localized("Create or update the contract on an account"));
   contractSubcommand->add_option("account", account, localized("The account to publish a contract for"))
                     ->required();
   contractSubcommand->add_option("contract-dir", contractPath, localized("The path containing the .wasm and .abi"));
                     // ->required();
   contractSubcommand->add_option("wasm-file", wasmPath, localized("The file containing the contract WASM relative to contract-dir"));
//                     ->check(CLI::ExistingFile);
   auto abi = contractSubcommand->add_option("abi-file,-a,--abi", abiPath, localized("The ABI for the contract relative to contract-dir"));
//                                ->check(CLI::ExistingFile);
   contractSubcommand->add_flag( "-c,--clear", contract_clear, localized("Remove contract on an account"));
   contractSubcommand->add_flag( "--suppress-duplicate-check", suppress_duplicate_check, localized("Don't check for duplicate"));

   std::vector<chain::action> actions;
   auto set_code_callback = [&]() {

      std::vector<char> old_wasm;
      bool duplicate = false;
      fc::sha256 old_hash, new_hash;
      if (!suppress_duplicate_check) {
         try {
            const auto result = call(get_code_hash_func, fc::mutable_variant_object("account_name", account));
            old_hash = fc::sha256(result["code_hash"].as_string());
         } catch (...) {
            std::cerr << "Failed to get existing code hash, continue without duplicate check..." << std::endl;
            suppress_duplicate_check = true;
         }
      }

      bytes code_bytes;
      if(!contract_clear){
        std::string wasm;
        fc::path cpath = fc::canonical(fc::path(contractPath));

        if( wasmPath.empty() ) {
           wasmPath = (cpath / (cpath.filename().generic_string()+".wasm")).generic_string();
        } else if ( boost::filesystem::path(wasmPath).is_relative() ) {
           wasmPath = (cpath / wasmPath).generic_string();
        }

        std::cerr << localized(("Reading WASM from " + wasmPath + "...").c_str()) << std::endl;
        fc::read_file_contents(wasmPath, wasm);
        EOS_ASSERT( !wasm.empty(), wasm_file_not_found, "no wasm file found ${f}", ("f", wasmPath) );

        const string binary_wasm_header("\x00\x61\x73\x6d\x01\x00\x00\x00", 8);
        if(wasm.compare(0, 8, binary_wasm_header))
           std::cerr << localized("WARNING: ") << wasmPath << localized(" doesn't look like a binary WASM file. Is it something else, like WAST? Trying anyways...") << std::endl;
        code_bytes = bytes(wasm.begin(), wasm.end());
      } else {
        code_bytes = bytes();
      }

      if (!suppress_duplicate_check) {
         if (code_bytes.size()) {
            new_hash = fc::sha256::hash(&(code_bytes[0]), code_bytes.size());
         }
         duplicate = (old_hash == new_hash);
      }

      if (!duplicate) {
         actions.emplace_back( create_setcode(name(account), code_bytes ) );
         if ( shouldSend ) {
            std::cerr << localized("Setting Code...") << std::endl;
            if( tx_compression == tx_compression_type::default_compression )
               tx_compression = tx_compression_type::zlib;
            send_actions(std::move(actions), signing_keys_opt.get_keys());
         }
      } else {
         std::cerr << localized("Skipping set code because the new code is the same as the existing code") << std::endl;
      }
   };

   auto set_abi_callback = [&]() {

      bytes old_abi;
      bool duplicate = false;
      if (!suppress_duplicate_check) {
         try {
            const auto result = call(get_raw_abi_func, fc::mutable_variant_object("account_name", account));
            old_abi = result["abi"].as_blob().data;
         } catch (...) {
            std::cerr << "Failed to get existing raw abi, continue without duplicate check..." << std::endl;
            suppress_duplicate_check = true;
         }
      }

      bytes abi_bytes;
      if(!contract_clear){
        fc::path cpath = fc::canonical(fc::path(contractPath));

        if( abiPath.empty() ) {
           abiPath = (cpath / (cpath.filename().generic_string()+".abi")).generic_string();
        } else if ( boost::filesystem::path(abiPath).is_relative() ) {
           abiPath = (cpath / abiPath).generic_string();
        }

        EOS_ASSERT( fc::exists( abiPath ), abi_file_not_found, "no abi file found ${f}", ("f", abiPath)  );

        abi_bytes = fc::raw::pack(fc::json::from_file(abiPath).as<abi_def>());
      } else {
        abi_bytes = bytes();
      }

      if (!suppress_duplicate_check) {
         duplicate = (old_abi.size() == abi_bytes.size() && std::equal(old_abi.begin(), old_abi.end(), abi_bytes.begin()));
      }

      if (!duplicate) {
         try {
            actions.emplace_back( create_setabi(name(account), abi_bytes) );
         } EOS_RETHROW_EXCEPTIONS(abi_type_exception,  "Fail to parse ABI JSON")
         if ( shouldSend ) {
            std::cerr << localized("Setting ABI...") << std::endl;
            if( tx_compression == tx_compression_type::default_compression )
               tx_compression = tx_compression_type::zlib;
            send_actions(std::move(actions), signing_keys_opt.get_keys());
         }
      } else {
         std::cerr << localized("Skipping set abi because the new abi is the same as the existing abi") << std::endl;
      }
   };

   add_standard_transaction_options_plus_signing(contractSubcommand, "account@active");
   add_standard_transaction_options_plus_signing(codeSubcommand, "account@active");
   add_standard_transaction_options_plus_signing(abiSubcommand, "account@active");
   contractSubcommand->callback([&] {
      if(!contract_clear) EOS_ASSERT( !contractPath.empty(), contract_exception, " contract-dir is null ", ("f", contractPath) );
      shouldSend = false;
      set_code_callback();
      set_abi_callback();
      if (actions.size()) {
         std::cerr << localized("Publishing contract...") << std::endl;
         if( tx_compression == tx_compression_type::default_compression )
            tx_compression = tx_compression_type::zlib;
         send_actions(std::move(actions), signing_keys_opt.get_keys());
      } else {
         std::cout << "no transaction is sent" << std::endl;
      }
   });
   codeSubcommand->callback(set_code_callback);
   abiSubcommand->callback(set_abi_callback);

   // set account
   auto setAccount = setSubcommand->add_subcommand("account", localized("Set or update blockchain account state"))->require_subcommand();

   // set account permission
   auto setAccountPermission = set_account_permission_subcommand(setAccount);

   // set action
   auto setAction = setSubcommand->add_subcommand("action", localized("Set or update blockchain action state"))->require_subcommand();

   // set action permission
   auto setActionPermission = set_action_permission_subcommand(setAction);

   // Transfer subcommand
   string con = "eosio.token";
   string sender;
   string recipient;
   string amount;
   string memo;
   bool pay_ram = false;

   auto transfer = app.add_subcommand("transfer", localized("Transfer tokens from account to account"));
   transfer->add_option("sender", sender, localized("The account sending tokens"))->required();
   transfer->add_option("recipient", recipient, localized("The account receiving tokens"))->required();
   transfer->add_option("amount", amount, localized("The amount of tokens to send"))->required();
   transfer->add_option("memo", memo, localized("The memo for the transfer"));
   transfer->add_option("--contract,-c", con, localized("The contract that controls the token"));
   transfer->add_flag("--pay-ram-to-open", pay_ram, localized("Pay RAM to open recipient's token balance row"));

   add_standard_transaction_options_plus_signing(transfer, "sender@active");
   transfer->callback([&] {
      if (tx_force_unique && memo.size() == 0) {
         // use the memo to add a nonce
         memo = generate_nonce_string();
         tx_force_unique = false;
      }

      auto transfer_amount = to_asset(name(con), amount);
      auto transfer = create_transfer(con, name(sender), name(recipient), transfer_amount, memo);
      if (!pay_ram) {
         send_actions( { transfer }, signing_keys_opt.get_keys());
      } else {
         auto open_ = create_open(con, name(recipient), transfer_amount.get_symbol(), name(sender));
         send_actions( { open_, transfer }, signing_keys_opt.get_keys());
      }
   });

   // Net subcommand
   string new_host;
   auto net = app.add_subcommand( "net", localized("Interact with local p2p network connections"));
   net->require_subcommand();
   auto connect = net->add_subcommand("connect", localized("Start a new connection to a peer"));
   connect->add_option("host", new_host, localized("The hostname:port to connect to."))->required();
   connect->callback([&] {
      const auto& v = call(default_url, net_connect, new_host);
      std::cout << fc::json::to_pretty_string(v) << std::endl;
   });

   auto disconnect = net->add_subcommand("disconnect", localized("Close an existing connection"));
   disconnect->add_option("host", new_host, localized("The hostname:port to disconnect from."))->required();
   disconnect->callback([&] {
      const auto& v = call(default_url, net_disconnect, new_host);
      std::cout << fc::json::to_pretty_string(v) << std::endl;
   });

   auto status = net->add_subcommand("status", localized("Status of existing connection"));
   status->add_option("host", new_host, localized("The hostname:port to query status of connection"))->required();
   status->callback([&] {
      const auto& v = call(default_url, net_status, new_host);
      std::cout << fc::json::to_pretty_string(v) << std::endl;
   });

   auto connections = net->add_subcommand("peers", localized("Status of all existing peers"));
   connections->callback([&] {
<<<<<<< HEAD
      const auto& v = call(url, net_connections);
=======
      const auto& v = call(default_url, net_connections);
>>>>>>> ff6516de
      std::cout << fc::json::to_pretty_string(v) << std::endl;
   });



   // Wallet subcommand
   auto wallet = app.add_subcommand( "wallet", localized("Interact with local wallet"));
   wallet->require_subcommand();
   // create wallet
   string wallet_name = "default";
   string password_file;
   auto createWallet = wallet->add_subcommand("create", localized("Create a new wallet locally"));
   createWallet->add_option("-n,--name", wallet_name, localized("The name of the new wallet"), true);
   createWallet->add_option("-f,--file", password_file, localized("Name of file to write wallet password output to. (Must be set, unless \"--to-console\" is passed"));
   createWallet->add_flag( "--to-console", print_console, localized("Print password to console."));
   createWallet->callback([&wallet_name, &password_file, &print_console] {
      EOSC_ASSERT( !password_file.empty() ^ print_console, "ERROR: Either indicate a file using \"--file\" or pass \"--to-console\"" );
      EOSC_ASSERT( password_file.empty() || !std::ofstream(password_file.c_str()).fail(), "ERROR: Failed to create file in specified path" );

      const auto& v = call(wallet_url, wallet_create, wallet_name);
      std::cout << localized("Creating wallet: ${wallet_name}", ("wallet_name", wallet_name)) << std::endl;
      std::cout << localized("Save password to use in the future to unlock this wallet.") << std::endl;
      std::cout << localized("Without password imported keys will not be retrievable.") << std::endl;
      if (print_console) {
         std::cout << fc::json::to_pretty_string(v) << std::endl;
      } else {
         std::cerr << localized("saving password to ${filename}", ("filename", password_file)) << std::endl;
         auto password_str = fc::json::to_pretty_string(v);
         boost::replace_all(password_str, "\"", "");
         std::ofstream out( password_file.c_str() );
         out << password_str;
      }
   });

   // open wallet
   auto openWallet = wallet->add_subcommand("open", localized("Open an existing wallet"));
   openWallet->add_option("-n,--name", wallet_name, localized("The name of the wallet to open"));
   openWallet->callback([&wallet_name] {
      call(wallet_url, wallet_open, wallet_name);
      std::cout << localized("Opened: ${wallet_name}", ("wallet_name", wallet_name)) << std::endl;
   });

   // lock wallet
   auto lockWallet = wallet->add_subcommand("lock", localized("Lock wallet"));
   lockWallet->add_option("-n,--name", wallet_name, localized("The name of the wallet to lock"));
   lockWallet->callback([&wallet_name] {
      call(wallet_url, wallet_lock, wallet_name);
      std::cout << localized("Locked: ${wallet_name}", ("wallet_name", wallet_name)) << std::endl;
   });

   // lock all wallets
   auto locakAllWallets = wallet->add_subcommand("lock_all", localized("Lock all unlocked wallets"));
   locakAllWallets->callback([] {
      call(wallet_url, wallet_lock_all);
      std::cout << localized("Locked All Wallets") << std::endl;
   });

   // unlock wallet
   string wallet_pw;
   auto unlockWallet = wallet->add_subcommand("unlock", localized("Unlock wallet"));
   unlockWallet->add_option("-n,--name", wallet_name, localized("The name of the wallet to unlock"));
   unlockWallet->add_option("--password", wallet_pw, localized("The password returned by wallet create"))->expected(0, 1);
   unlockWallet->callback([&wallet_name, &wallet_pw] {
      prompt_for_wallet_password(wallet_pw, wallet_name);

      fc::variants vs = {fc::variant(wallet_name), fc::variant(wallet_pw)};
      call(wallet_url, wallet_unlock, vs);
      std::cout << localized("Unlocked: ${wallet_name}", ("wallet_name", wallet_name)) << std::endl;
   });

   // import keys into wallet
   string wallet_key_str;
   auto importWallet = wallet->add_subcommand("import", localized("Import private key into wallet"));
   importWallet->add_option("-n,--name", wallet_name, localized("The name of the wallet to import key into"));
   importWallet->add_option("--private-key", wallet_key_str, localized("Private key in WIF format to import"))->expected(0, 1);
   importWallet->callback([&wallet_name, &wallet_key_str] {
      if( wallet_key_str.size() == 0 ) {
         std::cout << localized("private key: ");
         fc::set_console_echo(false);
         std::getline( std::cin, wallet_key_str, '\n' );
         fc::set_console_echo(true);
      }

      private_key_type wallet_key;
      try {
         wallet_key = private_key_type( wallet_key_str );
      } catch (...) {
         EOS_THROW(private_key_type_exception, "Invalid private key")
      }
      public_key_type pubkey = wallet_key.get_public_key();

      fc::variants vs = {fc::variant(wallet_name), fc::variant(wallet_key)};
      call(wallet_url, wallet_import_key, vs);
      std::cout << localized("imported private key for: ${pubkey}", ("pubkey", pubkey.to_string())) << std::endl;
   });

   // remove keys from wallet
   string wallet_rm_key_str;
   auto removeKeyWallet = wallet->add_subcommand("remove_key", localized("Remove key from wallet"));
   removeKeyWallet->add_option("-n,--name", wallet_name, localized("The name of the wallet to remove key from"));
   removeKeyWallet->add_option("key", wallet_rm_key_str, localized("Public key in WIF format to remove"))->required();
   removeKeyWallet->add_option("--password", wallet_pw, localized("The password returned by wallet create"))->expected(0, 1);
   removeKeyWallet->callback([&wallet_name, &wallet_pw, &wallet_rm_key_str] {
      prompt_for_wallet_password(wallet_pw, wallet_name);
      public_key_type pubkey;
      try {
         pubkey = public_key_type( wallet_rm_key_str );
      } catch (...) {
         EOS_THROW(public_key_type_exception, "Invalid public key: ${public_key}", ("public_key", wallet_rm_key_str))
      }
      fc::variants vs = {fc::variant(wallet_name), fc::variant(wallet_pw), fc::variant(wallet_rm_key_str)};
      call(wallet_url, wallet_remove_key, vs);
      std::cout << localized("removed private key for: ${pubkey}", ("pubkey", wallet_rm_key_str)) << std::endl;
   });

   // create a key within wallet
   string wallet_create_key_type;
   auto createKeyInWallet = wallet->add_subcommand("create_key", localized("Create private key within wallet"));
   createKeyInWallet->add_option("-n,--name", wallet_name, localized("The name of the wallet to create key into"), true);
   createKeyInWallet->add_option("key_type", wallet_create_key_type, localized("Key type to create (K1/R1)"), true)->type_name("K1/R1");
   createKeyInWallet->callback([&wallet_name, &wallet_create_key_type] {
      //an empty key type is allowed -- it will let the underlying wallet pick which type it prefers
      fc::variants vs = {fc::variant(wallet_name), fc::variant(wallet_create_key_type)};
      const auto& v = call(wallet_url, wallet_create_key, vs);
      std::cout << localized("Created new private key with a public key of: ") << fc::json::to_pretty_string(v) << std::endl;
   });

   // list wallets
   auto listWallet = wallet->add_subcommand("list", localized("List opened wallets, * = unlocked"));
   listWallet->callback([] {
      std::cout << localized("Wallets:") << std::endl;
      const auto& v = call(wallet_url, wallet_list);
      std::cout << fc::json::to_pretty_string(v) << std::endl;
   });

   // list keys
   auto listKeys = wallet->add_subcommand("keys", localized("List of public keys from all unlocked wallets."));
   listKeys->callback([] {
      const auto& v = call(wallet_url, wallet_public_keys);
      std::cout << fc::json::to_pretty_string(v) << std::endl;
   });

   // list private keys
   auto listPrivKeys = wallet->add_subcommand("private_keys", localized("List of private keys from an unlocked wallet in wif or PVT_R1 format."));
   listPrivKeys->add_option("-n,--name", wallet_name, localized("The name of the wallet to list keys from"), true);
   listPrivKeys->add_option("--password", wallet_pw, localized("The password returned by wallet create"))->expected(0, 1);
   listPrivKeys->callback([&wallet_name, &wallet_pw] {
      prompt_for_wallet_password(wallet_pw, wallet_name);
      fc::variants vs = {fc::variant(wallet_name), fc::variant(wallet_pw)};
      const auto& v = call(wallet_url, wallet_list_keys, vs);
      std::cout << fc::json::to_pretty_string(v) << std::endl;
   });

   auto stopKeosd = wallet->add_subcommand("stop", localized("Stop ${k}.", ("k", key_store_executable_name)));
   stopKeosd->callback([] {
      const auto& v = call(wallet_url, keosd_stop);
      if ( !v.is_object() || v.get_object().size() != 0 ) { //on success keosd responds with empty object
         std::cerr << fc::json::to_pretty_string(v) << std::endl;
      } else {
         std::cout << "OK" << std::endl;
      }
   });

   // sign subcommand
   string trx_json_to_sign;
   string str_private_key;
   str_chain_id = {};
   string str_private_key_file;
   string str_public_key;
   bool push_trx = false;

   auto sign = app.add_subcommand("sign", localized("Sign a transaction"));
   sign->add_option("transaction", trx_json_to_sign,
                                 localized("The JSON string or filename defining the transaction to sign"), true)->required();
   sign->add_option("-k,--private-key", str_private_key, localized("The private key that will be used to sign the transaction"))->expected(0, 1);
   sign->add_option("--public-key", str_public_key, localized("Ask ${exec} to sign with the corresponding private key of the given public key", ("exec", key_store_executable_name)));
   sign->add_option("-c,--chain-id", str_chain_id, localized("The chain id that will be used to sign the transaction"));
   sign->add_flag("-p,--push-transaction", push_trx, localized("Push transaction after signing"));

   sign->callback([&] {

      EOSC_ASSERT( str_private_key.empty() || str_public_key.empty(), "ERROR: Either -k/--private-key or --public-key or none of them can be set" );
      fc::variant trx_var = json_from_file_or_string(trx_json_to_sign);

      // If transaction was packed, unpack it before signing 
      bool was_packed_trx = false;
      if( trx_var.is_object() ) {
         fc::variant_object& vo = trx_var.get_object();
         if( vo.contains("packed_trx") ) {
            packed_transaction_v0 packed_trx;
            try {
              fc::from_variant<packed_transaction_v0>( trx_var, packed_trx );
            } EOS_RETHROW_EXCEPTIONS( transaction_type_exception, "Invalid packed transaction format: '${data}'",
                                ("data", fc::json::to_string(trx_var, fc::time_point::maximum())))
           const signed_transaction& strx = packed_trx.get_signed_transaction();
           trx_var = strx;
           was_packed_trx = true;
         }
      }

      signed_transaction trx;
      try {
        abi_serializer::from_variant( trx_var, trx, abi_serializer_resolver_empty, abi_serializer::create_yield_function( abi_serializer_max_time ) );
      } EOS_RETHROW_EXCEPTIONS(transaction_type_exception, "Invalid transaction format: '${data}'",
                               ("data", fc::json::to_string(trx_var, fc::time_point::maximum())))

      std::optional<chain_id_type> chain_id;

      if( str_chain_id.size() == 0 ) {
         ilog( "grabbing chain_id from ${n}", ("n", node_executable_name) );
         auto info = get_info();
         chain_id = info.chain_id;
      } else {
         chain_id = chain_id_type(str_chain_id);
      }

      if( str_public_key.size() > 0 ) {
         public_key_type pub_key;
         try {
            pub_key = public_key_type(str_public_key);
         } EOS_RETHROW_EXCEPTIONS(public_key_type_exception, "Invalid public key: ${public_key}", ("public_key", str_public_key))
         fc::variant keys_var(flat_set<public_key_type>{ pub_key });
         sign_transaction(trx, keys_var, *chain_id);
      } else {
         if( str_private_key.size() == 0 ) {
            std::cerr << localized("private key: ");
            fc::set_console_echo(false);
            std::getline( std::cin, str_private_key, '\n' );
            fc::set_console_echo(true);
         }
         private_key_type priv_key;
         try {
            priv_key = private_key_type(str_private_key);
         } EOS_RETHROW_EXCEPTIONS(private_key_type_exception, "Invalid private key")
         trx.sign(priv_key, *chain_id);
      }

      if(push_trx) {
         auto trx_result = call(push_txn_func, packed_transaction_v0(trx, packed_transaction_v0::compression_type::none));
         std::cout << fc::json::to_pretty_string(trx_result) << std::endl;
      } else {
         if ( was_packed_trx ) { // pack it as before
           std::cout << fc::json::to_pretty_string(packed_transaction_v0(trx,packed_transaction_v0::compression_type::none)) << std::endl;
         } else {
           std::cout << fc::json::to_pretty_string(trx) << std::endl;
         }
      }
   });

   // Push subcommand
   auto push = app.add_subcommand("push", localized("Push arbitrary transactions to the blockchain"));
   push->require_subcommand();

   // push action
   string contract_account;
   string action;
   string data;
   vector<string> permissions;
   auto actionsSubcommand = push->add_subcommand("action", localized("Push a transaction with a single action"));
   actionsSubcommand->fallthrough(false);
   actionsSubcommand->add_option("account", contract_account,
                                 localized("The account providing the contract to execute"), true)->required();
   actionsSubcommand->add_option("action", action,
                                 localized("A JSON string or filename defining the action to execute on the contract"), true)->required();
   actionsSubcommand->add_option("data", data, localized("The arguments to the contract"))->required();

   add_standard_transaction_options_plus_signing(actionsSubcommand);
   actionsSubcommand->callback([&] {
      fc::variant action_args_var;
      if( !data.empty() ) {
         action_args_var = json_from_file_or_string(data, fc::json::parse_type::relaxed_parser);
      }
      auto accountPermissions = get_account_permissions(tx_permission);

      send_actions({chain::action{accountPermissions, name(contract_account), name(action),
                                  variant_to_bin( name(contract_account), name(action), action_args_var ) }}, signing_keys_opt.get_keys());
   });

   // push transaction
   string trx_to_push;
   auto trxSubcommand = push->add_subcommand("transaction", localized("Push an arbitrary JSON transaction"));
   trxSubcommand->add_option("transaction", trx_to_push, localized("The JSON string or filename defining the transaction to push"))->required();
   add_standard_transaction_options_plus_signing(trxSubcommand);
   trxSubcommand->add_flag("-o,--read-only", tx_read_only, localized("Specify a transaction is read-only"));
   trxSubcommand->add_flag("-t,--return-failure-trace", tx_rtn_failure_trace, localized("Return partial traces on failed transactions, use it along with --read-only)"));

   trxSubcommand->callback([&] {
      fc::variant trx_var = json_from_file_or_string(trx_to_push);
      try {
         signed_transaction trx = trx_var.as<signed_transaction>();
         std::cout << fc::json::to_pretty_string( push_transaction( trx, signing_keys_opt.get_keys() )) << std::endl;
      } catch( const std::exception& ) {
         // unable to convert so try via abi
         signed_transaction trx;
         abi_serializer::from_variant( trx_var, trx, abi_serializer_resolver, abi_serializer::create_yield_function( abi_serializer_max_time ) );
         std::cout << fc::json::to_pretty_string( push_transaction( trx, signing_keys_opt.get_keys() )) << std::endl;
      }
   });

   // push transactions
   string trxsJson;
   auto trxsSubcommand = push->add_subcommand("transactions", localized("Push an array of arbitrary JSON transactions"));
   trxsSubcommand->add_option("transactions", trxsJson, localized("The JSON string or filename defining the array of the transactions to push"))->required();
   trxsSubcommand->callback([&] {
      fc::variant trx_var = json_from_file_or_string(trxsJson);
      auto trxs_result = call(push_txns_func, trx_var);
      std::cout << fc::json::to_pretty_string(trxs_result) << std::endl;
   });

   // multisig subcommand
   auto msig = app.add_subcommand("multisig", localized("Multisig contract commands"));
   msig->require_subcommand();

   // multisig propose
   string proposal_name;
   string requested_perm;
   string transaction_perm;
   string proposed_transaction;
   string proposed_contract;
   string proposed_action;
   string proposer;
   unsigned int proposal_expiration_hours = 24;
   CLI::callback_t parse_expiration_hours = [&](CLI::results_t res) -> bool {
      unsigned int value_s;
      if (res.size() == 0 || !CLI::detail::lexical_cast(res[0], value_s)) {
         return false;
      }

      proposal_expiration_hours = static_cast<uint64_t>(value_s);
      return true;
   };

   auto propose_action = msig->add_subcommand("propose", localized("Propose action"));
   add_standard_transaction_options_plus_signing(propose_action, "proposer@active");
   propose_action->add_option("proposal_name", proposal_name, localized("The proposal name (string)"))->required();
   propose_action->add_option("requested_permissions", requested_perm, localized("The JSON string or filename defining requested permissions"))->required();
   propose_action->add_option("trx_permissions", transaction_perm, localized("The JSON string or filename defining transaction permissions"))->required();
   propose_action->add_option("contract", proposed_contract, localized("The contract to which deferred transaction should be delivered"))->required();
   propose_action->add_option("action", proposed_action, localized("The action of deferred transaction"))->required();
   propose_action->add_option("data", proposed_transaction, localized("The JSON string or filename defining the action to propose"))->required();
   propose_action->add_option("proposer", proposer, localized("Account proposing the transaction"));
   propose_action->add_option("proposal_expiration", parse_expiration_hours, localized("Proposal expiration interval in hours"));

   propose_action->callback([&] {
      fc::variant requested_perm_var = json_from_file_or_string(requested_perm);
      fc::variant transaction_perm_var = json_from_file_or_string(transaction_perm);
      fc::variant trx_var = json_from_file_or_string(proposed_transaction);
      transaction proposed_trx;
      try {
         proposed_trx = trx_var.as<transaction>();
      } EOS_RETHROW_EXCEPTIONS(transaction_type_exception, "Invalid transaction format: '${data}'",
                               ("data", fc::json::to_string(trx_var, fc::time_point::maximum())))
      bytes proposed_trx_serialized = variant_to_bin( name(proposed_contract), name(proposed_action), trx_var );

      vector<permission_level> reqperm;
      try {
         reqperm = requested_perm_var.as<vector<permission_level>>();
      } EOS_RETHROW_EXCEPTIONS(transaction_type_exception, "Wrong requested permissions format: '${data}'", ("data",requested_perm_var));

      vector<permission_level> trxperm;
      try {
         trxperm = transaction_perm_var.as<vector<permission_level>>();
      } EOS_RETHROW_EXCEPTIONS(transaction_type_exception, "Wrong transaction permissions format: '${data}'", ("data",transaction_perm_var));

      auto accountPermissions = get_account_permissions(tx_permission);
      if (accountPermissions.empty()) {
         if (!proposer.empty()) {
            accountPermissions = vector<permission_level>{{name(proposer), config::active_name}};
         } else {
            EOS_THROW(missing_auth_exception, "Authority is not provided (either by multisig parameter <proposer> or -p)");
         }
      }
      if (proposer.empty()) {
         proposer = name(accountPermissions.at(0).actor).to_string();
      }

      transaction trx;

      trx.expiration = fc::time_point_sec( fc::time_point::now() + fc::hours(proposal_expiration_hours) );
      trx.ref_block_num = 0;
      trx.ref_block_prefix = 0;
      trx.max_net_usage_words = 0;
      trx.max_cpu_usage_ms = 0;
      trx.delay_sec = 0;
      trx.actions = { chain::action(trxperm, name(proposed_contract), name(proposed_action), proposed_trx_serialized) };

      fc::to_variant(trx, trx_var);

      auto args = fc::mutable_variant_object()
         ("proposer", proposer )
         ("proposal_name", proposal_name)
         ("requested", requested_perm_var)
         ("trx", trx_var);

      send_actions({chain::action{accountPermissions, "eosio.msig"_n, "propose"_n, variant_to_bin( "eosio.msig"_n, "propose"_n, args ) }}, signing_keys_opt.get_keys());
   });

   //multisig propose transaction
   auto propose_trx = msig->add_subcommand("propose_trx", localized("Propose transaction"));
   add_standard_transaction_options_plus_signing(propose_trx, "proposer@active");
   propose_trx->add_option("proposal_name", proposal_name, localized("The proposal name (string)"))->required();
   propose_trx->add_option("requested_permissions", requested_perm, localized("The JSON string or filename defining requested permissions"))->required();
   propose_trx->add_option("transaction", trx_to_push, localized("The JSON string or filename defining the transaction to push"))->required();
   propose_trx->add_option("proposer", proposer, localized("Account proposing the transaction"));

   propose_trx->callback([&] {
      fc::variant requested_perm_var = json_from_file_or_string(requested_perm);
      fc::variant trx_var = json_from_file_or_string(trx_to_push);

      auto accountPermissions = get_account_permissions(tx_permission);
      if (accountPermissions.empty()) {
         if (!proposer.empty()) {
            accountPermissions = vector<permission_level>{{name(proposer), config::active_name}};
         } else {
            EOS_THROW(missing_auth_exception, "Authority is not provided (either by multisig parameter <proposer> or -p)");
         }
      }
      if (proposer.empty()) {
         proposer = name(accountPermissions.at(0).actor).to_string();
      }

      auto args = fc::mutable_variant_object()
         ("proposer", proposer )
         ("proposal_name", proposal_name)
         ("requested", requested_perm_var)
         ("trx", trx_var);

      send_actions({chain::action{accountPermissions, "eosio.msig"_n, "propose"_n, variant_to_bin( "eosio.msig"_n, "propose"_n, args ) }}, signing_keys_opt.get_keys());
   });


   // multisig review
   bool show_approvals_in_multisig_review = false;
   auto review = msig->add_subcommand("review", localized("Review transaction"));
   review->add_option("proposer", proposer, localized("The proposer name (string)"))->required();
   review->add_option("proposal_name", proposal_name, localized("The proposal name (string)"))->required();
   review->add_flag( "--show-approvals", show_approvals_in_multisig_review, localized("Show the status of the approvals requested within the proposal") );

   review->callback([&] {
      const auto result1 = call(get_table_func, fc::mutable_variant_object("json", true)
                                 ("code", "eosio.msig")
                                 ("scope", proposer)
                                 ("table", "proposal")
                                 ("table_key", "")
                                 ("lower_bound", name(proposal_name).to_uint64_t())
                                 ("upper_bound", name(proposal_name).to_uint64_t() + 1)
                                 // Less than ideal upper_bound usage preserved so cleos can still work with old buggy nodeos versions
                                 // Change to name(proposal_name).value when cleos no longer needs to support nodeos versions older than 1.5.0
                                 ("limit", 1)
                           );
      //std::cout << fc::json::to_pretty_string(result) << std::endl;

      const auto& rows1 = result1.get_object()["rows"].get_array();
      // Condition in if statement below can simply be rows.empty() when cleos no longer needs to support nodeos versions older than 1.5.0
      if( rows1.empty() || rows1[0].get_object()["proposal_name"] != proposal_name ) {
         std::cerr << "Proposal not found" << std::endl;
         return;
      }

      const auto& proposal_object = rows1[0].get_object();

      enum class approval_status {
         unapproved,
         approved,
         invalidated
      };

      std::map<permission_level, std::pair<fc::time_point, approval_status>>                               all_approvals;
      std::map<eosio::account_name, std::pair<fc::time_point, vector<decltype(all_approvals)::iterator>>>  provided_approvers;

      bool new_multisig = true;
      if( show_approvals_in_multisig_review ) {
         fc::variants rows2;

         try {
            const auto& result2 = call(get_table_func, fc::mutable_variant_object("json", true)
                                       ("code", "eosio.msig")
                                       ("scope", proposer)
                                       ("table", "approvals2")
                                       ("table_key", "")
                                       ("lower_bound", name(proposal_name).to_uint64_t())
                                       ("upper_bound", name(proposal_name).to_uint64_t() + 1)
                                       // Less than ideal upper_bound usage preserved so cleos can still work with old buggy nodeos versions
                                       // Change to name(proposal_name).value when cleos no longer needs to support nodeos versions older than 1.5.0
                                       ("limit", 1)
                                 );
            rows2 = result2.get_object()["rows"].get_array();
         } catch( ... ) {
            new_multisig = false;
         }

         if( !rows2.empty() && rows2[0].get_object()["proposal_name"] == proposal_name ) {
            const auto& approvals_object = rows2[0].get_object();

            for( const auto& ra : approvals_object["requested_approvals"].get_array() ) {
               const auto& ra_obj = ra.get_object();
               auto pl = ra["level"].as<permission_level>();
               all_approvals.emplace( pl, std::make_pair(ra["time"].as<fc::time_point>(), approval_status::unapproved) );
            }

            for( const auto& pa : approvals_object["provided_approvals"].get_array() ) {
               const auto& pa_obj = pa.get_object();
               auto pl = pa["level"].as<permission_level>();
               auto res = all_approvals.emplace( pl, std::make_pair(pa["time"].as<fc::time_point>(), approval_status::approved) );
               provided_approvers[pl.actor].second.push_back( res.first );
            }
         } else {
            const auto result3 = call(get_table_func, fc::mutable_variant_object("json", true)
                                       ("code", "eosio.msig")
                                       ("scope", proposer)
                                       ("table", "approvals")
                                       ("table_key", "")
                                       ("lower_bound", name(proposal_name).to_uint64_t())
                                       ("upper_bound", name(proposal_name).to_uint64_t() + 1)
                                       // Less than ideal upper_bound usage preserved so cleos can still work with old buggy nodeos versions
                                       // Change to name(proposal_name).value when cleos no longer needs to support nodeos versions older than 1.5.0
                                       ("limit", 1)
                                 );
            const auto& rows3 = result3.get_object()["rows"].get_array();
            if( rows3.empty() || rows3[0].get_object()["proposal_name"] != proposal_name ) {
               std::cerr << "Proposal not found" << std::endl;
               return;
            }

            const auto& approvals_object = rows3[0].get_object();

            for( const auto& ra : approvals_object["requested_approvals"].get_array() ) {
               auto pl = ra.as<permission_level>();
               all_approvals.emplace( pl, std::make_pair(fc::time_point{}, approval_status::unapproved) );
            }

            for( const auto& pa : approvals_object["provided_approvals"].get_array() ) {
               auto pl = pa.as<permission_level>();
               auto res = all_approvals.emplace( pl, std::make_pair(fc::time_point{}, approval_status::approved) );
               provided_approvers[pl.actor].second.push_back( res.first );
            }
         }

         if( new_multisig ) {
            for( auto& a : provided_approvers ) {
               const auto result4 = call(get_table_func, fc::mutable_variant_object("json", true)
                                          ("code", "eosio.msig")
                                          ("scope", "eosio.msig")
                                          ("table", "invals")
                                          ("table_key", "")
                                          ("lower_bound", a.first.to_uint64_t())
                                          ("upper_bound", a.first.to_uint64_t() + 1)
                                          // Less than ideal upper_bound usage preserved so cleos can still work with old buggy nodeos versions
                                          // Change to name(proposal_name).value when cleos no longer needs to support nodeos versions older than 1.5.0
                                          ("limit", 1)
                                    );
               const auto& rows4 = result4.get_object()["rows"].get_array();
               if( rows4.empty() || rows4[0].get_object()["account"].as<eosio::name>() != a.first ) {
                  continue;
               }

               auto invalidation_time = rows4[0].get_object()["last_invalidation_time"].as<fc::time_point>();
               a.second.first = invalidation_time;

               for( auto& itr : a.second.second ) {
                  if( invalidation_time >= itr->second.first ) {
                     itr->second.second = approval_status::invalidated;
                  }
               }
            }
         }
      }

      auto trx_hex = proposal_object["packed_transaction"].as_string();
      vector<char> trx_blob(trx_hex.size()/2);
      fc::from_hex(trx_hex, trx_blob.data(), trx_blob.size());
      transaction trx = fc::raw::unpack<transaction>(trx_blob);

      fc::mutable_variant_object obj;
      obj["proposer"] = proposer;
      obj["proposal_name"] = proposal_object["proposal_name"];
      obj["transaction_id"] = trx.id();

      for( const auto& entry : proposal_object ) {
         if( entry.key() == "proposal_name" ) continue;
         obj.set( entry.key(), entry.value() );
      }

      fc::variant trx_var;
      abi_serializer abi;
      abi.to_variant(trx, trx_var, abi_serializer_resolver, abi_serializer::create_yield_function( abi_serializer_max_time ));
      obj["transaction"] = trx_var;

      if( show_approvals_in_multisig_review ) {
         fc::variants approvals;

         for( const auto& approval : all_approvals ) {
            fc::mutable_variant_object approval_obj;
            approval_obj["level"] = approval.first;
            switch( approval.second.second ) {
               case approval_status::unapproved:
               {
                  approval_obj["status"] = "unapproved";
                  if( approval.second.first != fc::time_point{} ) {
                     approval_obj["last_unapproval_time"] = approval.second.first;
                  }
               }
               break;
               case approval_status::approved:
               {
                  approval_obj["status"] = "approved";
                  if( new_multisig ) {
                     approval_obj["last_approval_time"] = approval.second.first;
                  }
               }
               break;
               case approval_status::invalidated:
               {
                  approval_obj["status"] = "invalidated";
                  approval_obj["last_approval_time"] = approval.second.first;
                  approval_obj["invalidation_time"] = provided_approvers[approval.first.actor].first;
               }
               break;
            }

            approvals.push_back( std::move(approval_obj) );
         }

         obj["approvals"] = std::move(approvals);
      }

      std::cout << fc::json::to_pretty_string(obj) << std::endl;
   });

   string perm;
   string proposal_hash;
   auto approve_or_unapprove = [&](const string& action) {
      fc::variant perm_var = json_from_file_or_string(perm);

      auto args = fc::mutable_variant_object()
         ("proposer", proposer)
         ("proposal_name", proposal_name)
         ("level", perm_var);

      if( proposal_hash.size() ) {
         args("proposal_hash", proposal_hash);
      }

      auto accountPermissions = get_account_permissions(tx_permission, {name(proposer), config::active_name});
      send_actions({chain::action{accountPermissions, "eosio.msig"_n, name(action), variant_to_bin( "eosio.msig"_n, name(action), args ) }}, signing_keys_opt.get_keys());
   };

   // multisig approve
   auto approve = msig->add_subcommand("approve", localized("Approve proposed transaction"));
   add_standard_transaction_options_plus_signing(approve, "proposer@active");
   approve->add_option("proposer", proposer, localized("The proposer name (string)"))->required();
   approve->add_option("proposal_name", proposal_name, localized("The proposal name (string)"))->required();
   approve->add_option("permissions", perm, localized("The JSON string of filename defining approving permissions"))->required();
   approve->add_option("proposal_hash", proposal_hash, localized("Hash of proposed transaction (i.e. transaction ID) to optionally enforce as a condition of the approval"));
   approve->callback([&] { approve_or_unapprove("approve"); });

   // multisig unapprove
   auto unapprove = msig->add_subcommand("unapprove", localized("Unapprove proposed transaction"));
   add_standard_transaction_options_plus_signing(unapprove, "proposer@active");
   unapprove->add_option("proposer", proposer, localized("The proposer name (string)"))->required();
   unapprove->add_option("proposal_name", proposal_name, localized("The proposal name (string)"))->required();
   unapprove->add_option("permissions", perm, localized("The JSON string of filename defining approving permissions"))->required();
   unapprove->callback([&] { approve_or_unapprove("unapprove"); });

   // multisig invalidate
   string invalidator;
   auto invalidate = msig->add_subcommand("invalidate", localized("Invalidate all multisig approvals of an account"));
   add_standard_transaction_options_plus_signing(invalidate, "invalidator@active");
   invalidate->add_option("invalidator", invalidator, localized("Invalidator name (string)"))->required();
   invalidate->callback([&] {
      auto args = fc::mutable_variant_object()
         ("account", invalidator);

      auto accountPermissions = get_account_permissions(tx_permission, {name(invalidator), config::active_name});
      send_actions({chain::action{accountPermissions, "eosio.msig"_n, "invalidate"_n, variant_to_bin( "eosio.msig"_n, "invalidate"_n, args ) }}, signing_keys_opt.get_keys());
   });

   // multisig cancel
   string canceler;
   auto cancel = msig->add_subcommand("cancel", localized("Cancel proposed transaction"));
   add_standard_transaction_options_plus_signing(cancel, "canceler@active");
   cancel->add_option("proposer", proposer, localized("The proposer name (string)"))->required();
   cancel->add_option("proposal_name", proposal_name, localized("The proposal name (string)"))->required();
   cancel->add_option("canceler", canceler, localized("The canceler name (string)"));
   cancel->callback([&]() {
      auto accountPermissions = get_account_permissions(tx_permission);
      if (accountPermissions.empty()) {
         if (!canceler.empty()) {
            accountPermissions = vector<permission_level>{{name(canceler), config::active_name}};
         } else {
            EOS_THROW(missing_auth_exception, "Authority is not provided (either by multisig parameter <canceler> or -p)");
         }
      }
      if (canceler.empty()) {
         canceler = name(accountPermissions.at(0).actor).to_string();
      }
      auto args = fc::mutable_variant_object()
         ("proposer", proposer)
         ("proposal_name", proposal_name)
         ("canceler", canceler);

      send_actions({chain::action{accountPermissions, "eosio.msig"_n, "cancel"_n, variant_to_bin( "eosio.msig"_n, "cancel"_n, args ) }}, signing_keys_opt.get_keys());
      }
   );

   // multisig exec
   string executer;
   auto exec = msig->add_subcommand("exec", localized("Execute proposed transaction"));
   add_standard_transaction_options_plus_signing(exec, "executer@active");
   exec->add_option("proposer", proposer, localized("The proposer name (string)"))->required();
   exec->add_option("proposal_name", proposal_name, localized("The proposal name (string)"))->required();
   exec->add_option("executer", executer, localized("The account paying for execution (string)"));
   exec->callback([&] {
      auto accountPermissions = get_account_permissions(tx_permission);
      if (accountPermissions.empty()) {
         if (!executer.empty()) {
            accountPermissions = vector<permission_level>{{name(executer), config::active_name}};
         } else {
            EOS_THROW(missing_auth_exception, "Authority is not provided (either by multisig parameter <executer> or -p)");
         }
      }
      if (executer.empty()) {
         executer = name(accountPermissions.at(0).actor).to_string();
      }

      auto args = fc::mutable_variant_object()
         ("proposer", proposer )
         ("proposal_name", proposal_name)
         ("executer", executer);

      send_actions({chain::action{accountPermissions, "eosio.msig"_n, "exec"_n, variant_to_bin( "eosio.msig"_n, "exec"_n, args ) }}, signing_keys_opt.get_keys());
      }
   );

   // wrap subcommand
   auto wrap = app.add_subcommand("wrap", localized("Wrap contract commands"));
   wrap->require_subcommand();

   // wrap exec
   string wrap_con = "eosio.wrap";
   executer = "";
   string trx_to_exec;
   auto wrap_exec = wrap->add_subcommand("exec", localized("Execute a transaction while bypassing authorization checks"));
   add_standard_transaction_options_plus_signing(wrap_exec, "executer@active & --contract@active");
   wrap_exec->add_option("executer", executer, localized("Account executing the transaction and paying for the deferred transaction RAM"))->required();
   wrap_exec->add_option("transaction", trx_to_exec, localized("The JSON string or filename defining the transaction to execute"))->required();
   wrap_exec->add_option("--contract,-c", wrap_con, localized("The account which controls the wrap contract"));

   wrap_exec->callback([&] {
      fc::variant trx_var = json_from_file_or_string(trx_to_exec);

      auto accountPermissions = get_account_permissions(tx_permission);
      if( accountPermissions.empty() ) {
         accountPermissions = vector<permission_level>{{name(executer), config::active_name}, {name(wrap_con), config::active_name}};
      }

      auto args = fc::mutable_variant_object()
         ("executer", executer )
         ("trx", trx_var);

      send_actions({chain::action{accountPermissions, name(wrap_con), "exec"_n, variant_to_bin( name(wrap_con), "exec"_n, args ) }}, signing_keys_opt.get_keys());
   });

   // system subcommand
   auto system = app.add_subcommand("system", localized("Send eosio.system contract action to the blockchain."));
   system->require_subcommand();

   auto createAccountSystem = create_account_subcommand( system, false /*simple*/ );
   auto registerProducer = register_producer_subcommand(system);
   auto unregisterProducer = unregister_producer_subcommand(system);

   auto voteProducer = system->add_subcommand("voteproducer", localized("Vote for a producer"));
   voteProducer->require_subcommand();
   auto voteProxy = vote_producer_proxy_subcommand(voteProducer);
   auto voteProducers = vote_producers_subcommand(voteProducer);
   auto approveProducer = approve_producer_subcommand(voteProducer);
   auto unapproveProducer = unapprove_producer_subcommand(voteProducer);

   auto listProducers = list_producers_subcommand(system);

   auto delegateBandWidth = delegate_bandwidth_subcommand(system);
   auto undelegateBandWidth = undelegate_bandwidth_subcommand(system);
   auto listBandWidth = list_bw_subcommand(system);
   auto bidname = bidname_subcommand(system);
   auto bidnameinfo = bidname_info_subcommand(system);

   auto buyram = buyram_subcommand(system);
   auto sellram = sellram_subcommand(system);

   auto claimRewards = claimrewards_subcommand(system);

   auto regProxy = regproxy_subcommand(system);
   auto unregProxy = unregproxy_subcommand(system);

   auto cancelDelay = canceldelay_subcommand(system);
   auto activate = activate_subcommand(system);

   auto rex = system->add_subcommand("rex", localized("Actions related to REX (the resource exchange)"));
   rex->require_subcommand();
   auto deposit        = deposit_subcommand(rex);
   auto withdraw       = withdraw_subcommand(rex);
   auto buyrex         = buyrex_subcommand(rex);
   auto lendrex        = lendrex_subcommand(rex);
   auto unstaketorex   = unstaketorex_subcommand(rex);
   auto sellrex        = sellrex_subcommand(rex);
   auto cancelrexorder = cancelrexorder_subcommand(rex);
   auto mvtosavings    = mvtosavings_subcommand(rex);
   auto mvfromsavings  = mvfrsavings_subcommand(rex);
   auto rentcpu        = rentcpu_subcommand(rex);
   auto rentnet        = rentnet_subcommand(rex);
   auto fundcpuloan    = fundcpuloan_subcommand(rex);
   auto fundnetloan    = fundnetloan_subcommand(rex);
   auto defcpuloan     = defcpuloan_subcommand(rex);
   auto defnetloan     = defnetloan_subcommand(rex);
   auto consolidate    = consolidate_subcommand(rex);
   auto updaterex      = updaterex_subcommand(rex);
   auto rexexec        = rexexec_subcommand(rex);
   auto closerex       = closerex_subcommand(rex);

   auto handle_error = [&](const auto& e)
   {
      // attempt to extract the error code if one is present
      if (!print_recognized_errors(e, verbose)) {
         // Error is not recognized
         if (!print_help_text(e) || verbose) {
            elog("Failed with error: ${e}", ("e", verbose ? e.to_detail_string() : e.to_string()));
         }
      }
      return 1;
   };

   try {
       app.parse(argc, argv);
   } catch (const CLI::ParseError &e) {
       return app.exit(e);
   } catch (const explained_exception& e) {
      return 1;
   } catch (connection_exception& e) {
      if (verbose) {
         elog("connect error: ${e}", ("e", e.to_detail_string()));
      }
      return 1;
   } catch ( const std::bad_alloc& ) {
     elog("bad alloc");
   } catch( const boost::interprocess::bad_alloc& ) {
     elog("bad alloc");
   } catch (const fc::exception& e) {
     return handle_error(e);
   } catch (const std::exception& e) {
      return handle_error(fc::std_exception_wrapper::from_current_exception(e)); 
   }

   return 0;
}<|MERGE_RESOLUTION|>--- conflicted
+++ resolved
@@ -442,24 +442,6 @@
       if (tx_use_old_rpc) {
          return call(push_txn_func, packed_transaction_v0(trx, compression));
       } else {
-<<<<<<< HEAD
-         try {
-            if (tx_read_only){
-                tx_ro_print_json = true;
-                packed_transaction_v0 pt_v0(trx, compression);
-                auto args = fc::mutable_variant_object()
-                        ("return_failure_traces", tx_rtn_failure_trace)
-                        ("transaction", pt_v0);
-                return call(push_ro_txns_func, args);
-            }else {
-                EOSC_ASSERT( !tx_rtn_failure_trace, "ERROR: --return-failure-trace can only be used along with --read-only" );
-                return call(send_txn_func, packed_transaction_v0(trx, compression));
-            }
-         }
-         catch (chain::missing_chain_api_plugin_exception &) {
-            std::cerr << "New RPC send_transaction may not be supported. Add flag --use-old-rpc to use old RPC push_transaction instead." << std::endl;
-            throw;
-=======
          if( !amqp_address.empty() ) {
             fc::variant result;
             eosio::transaction_msg msg{packed_transaction( std::move( trx ), true, compression )};
@@ -477,13 +459,22 @@
             return result;
          } else {
             try {
-               return call( send_txn_func, packed_transaction_v0( trx, compression ) );
-            } catch( chain::missing_chain_api_plugin_exception& ) {
-               std::cerr << "New RPC send_transaction may not be supported. "
-                            "Add flag --use-old-rpc to use old RPC push_transaction instead." << std::endl;
+               if (tx_read_only){
+                  tx_ro_print_json = true;
+                  packed_transaction_v0 pt_v0(trx, compression);
+                  auto args = fc::mutable_variant_object()
+                        ("return_failure_traces", tx_rtn_failure_trace)
+                        ("transaction", pt_v0);
+                  return call(push_ro_txns_func, args);
+               }else {
+                EOSC_ASSERT( !tx_rtn_failure_trace, "ERROR: --return-failure-trace can only be used along with --read-only" );
+                return call(send_txn_func, packed_transaction_v0(trx, compression));
+               }
+            }
+            catch (chain::missing_chain_api_plugin_exception &) {
+               std::cerr << "New RPC send_transaction may not be supported. Add flag --use-old-rpc to use old RPC push_transaction instead." << std::endl;
                throw;
             }
->>>>>>> ff6516de
          }
       }
    } else {
@@ -3640,11 +3631,7 @@
 
    auto connections = net->add_subcommand("peers", localized("Status of all existing peers"));
    connections->callback([&] {
-<<<<<<< HEAD
-      const auto& v = call(url, net_connections);
-=======
       const auto& v = call(default_url, net_connections);
->>>>>>> ff6516de
       std::cout << fc::json::to_pretty_string(v) << std::endl;
    });
 
