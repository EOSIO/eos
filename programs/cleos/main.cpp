/**
  @defgroup eosclienttool

  @section intro Introduction to cleos

  `cleos` is a command line tool that interfaces with the REST api exposed by @ref nodeos. In order to use `cleos` you will need to
  have a local copy of `nodeos` running and configured to load the 'eosio::chain_api_plugin'.

   cleos contains documentation for all of its commands. For a list of all commands known to cleos, simply run it with no arguments:
```
$ ./cleos
Command Line Interface to EOSIO Client
Usage: programs/cleos/cleos [OPTIONS] SUBCOMMAND

Options:
  -h,--help                   Print this help message and exit
  -u,--url TEXT=http://localhost:8888/
                              the http/https URL where nodeos is running
  --wallet-url TEXT=http://localhost:8888/
                              the http/https URL where keosd is running
  -r,--header                 pass specific HTTP header, repeat this option to pass multiple headers
  -n,--no-verify              don't verify peer certificate when using HTTPS
  -v,--verbose                output verbose errors and action output

Subcommands:
  version                     Retrieve version information
  create                      Create various items, on and off the blockchain
  get                         Retrieve various items and information from the blockchain
  set                         Set or update blockchain state
  transfer                    Transfer tokens from account to account
  net                         Interact with local p2p network connections
  wallet                      Interact with local wallet
  sign                        Sign a transaction
  push                        Push arbitrary transactions to the blockchain
  multisig                    Multisig contract commands

```
To get help with any particular subcommand, run it with no arguments as well:
```
$ ./cleos create
Create various items, on and off the blockchain
Usage: ./cleos create SUBCOMMAND

Subcommands:
  key                         Create a new keypair and print the public and private keys
  account                     Create a new account on the blockchain (assumes system contract does not restrict RAM usage)

$ ./cleos create account
Create a new account on the blockchain (assumes system contract does not restrict RAM usage)
Usage: ./cleos create account [OPTIONS] creator name OwnerKey ActiveKey

Positionals:
  creator TEXT                The name of the account creating the new account
  name TEXT                   The name of the new account
  OwnerKey TEXT               The owner public key for the new account
  ActiveKey TEXT              The active public key for the new account

Options:
  -x,--expiration             set the time in seconds before a transaction expires, defaults to 30s
  -f,--force-unique           force the transaction to be unique. this will consume extra bandwidth and remove any protections against accidently issuing the same transaction multiple times
  -s,--skip-sign              Specify if unlocked wallet keys should be used to sign transaction
  -d,--dont-broadcast         don't broadcast transaction to the network (just print to stdout)
  -p,--permission TEXT ...    An account and permission level to authorize, as in 'account@permission' (defaults to 'creator@active')
```
*/

#include <pwd.h>
#include <string>
#include <vector>
#include <regex>
#include <iostream>
#include <fc/crypto/hex.hpp>
#include <fc/variant.hpp>
#include <fc/io/datastream.hpp>
#include <fc/io/json.hpp>
#include <fc/io/console.hpp>
#include <fc/exception/exception.hpp>
#include <fc/variant_object.hpp>
#include <fc/static_variant.hpp>

#include <eosio/chain/name.hpp>
#include <eosio/chain/config.hpp>
#include <eosio/chain/wast_to_wasm.hpp>
#include <eosio/chain/trace.hpp>
#include <eosio/chain_plugin/chain_plugin.hpp>
#include <eosio/chain/contract_types.hpp>

#include <eosio/version/version.hpp>

#pragma push_macro("N")
#undef N

#include <boost/asio.hpp>
#include <boost/format.hpp>
#include <boost/dll/runtime_symbol_info.hpp>
#include <boost/filesystem.hpp>
#include <boost/process.hpp>
#include <boost/process/spawn.hpp>
#include <boost/range/algorithm/find_if.hpp>
#include <boost/range/algorithm/sort.hpp>
#include <boost/range/adaptor/transformed.hpp>
#include <boost/algorithm/string/predicate.hpp>
#include <boost/algorithm/string/split.hpp>
#include <boost/range/algorithm/copy.hpp>
#include <boost/algorithm/string/classification.hpp>

#pragma pop_macro("N")

#include <Inline/BasicTypes.h>
#include <IR/Module.h>
#include <IR/Validate.h>
#include <WASM/WASM.h>
#include <Runtime/Runtime.h>

#include <fc/io/fstream.hpp>

#define CLI11_HAS_FILESYSTEM 0
#include "CLI11.hpp"
#include "help_text.hpp"
#include "localize.hpp"
#include "config.hpp"
#include "httpc.hpp"

using namespace std;
using namespace eosio;
using namespace eosio::chain;
using namespace eosio::client::help;
using namespace eosio::client::http;
using namespace eosio::client::localize;
using namespace eosio::client::config;
using namespace boost::filesystem;

FC_DECLARE_EXCEPTION( explained_exception, 9000000, "explained exception, see error log" );
FC_DECLARE_EXCEPTION( localized_exception, 10000000, "an error occured" );
#define EOSC_ASSERT( TEST, ... ) \
  FC_EXPAND_MACRO( \
    FC_MULTILINE_MACRO_BEGIN \
      if( UNLIKELY(!(TEST)) ) \
      {                                                   \
        std::cerr << localized( __VA_ARGS__ ) << std::endl;  \
        FC_THROW_EXCEPTION( explained_exception, #TEST ); \
      }                                                   \
    FC_MULTILINE_MACRO_END \
  )

//copy pasta from keosd's main.cpp
bfs::path determine_home_directory()
{
   bfs::path home;
   struct passwd* pwd = getpwuid(getuid());
   if(pwd) {
      home = pwd->pw_dir;
   }
   else {
      home = getenv("HOME");
   }
   if(home.empty())
      home = "./";
   return home;
}

string url = "http://127.0.0.1:8888/";
string default_wallet_url = "unix://" + (determine_home_directory() / "eosio-wallet" / (string(key_store_executable_name) + ".sock")).string();
string wallet_url; //to be set to default_wallet_url in main
bool no_verify = false;
vector<string> headers;

auto   tx_expiration = fc::seconds(30);
const fc::microseconds abi_serializer_max_time = fc::seconds(10); // No risk to client side serialization taking a long time
string tx_ref_block_num_or_id;
bool   tx_force_unique = false;
bool   tx_dont_broadcast = false;
bool   tx_return_packed = false;
bool   tx_skip_sign = false;
bool   tx_print_json = false;
bool   tx_use_old_rpc = false;
string tx_json_save_file;
bool   print_request = false;
bool   print_response = false;
bool   no_auto_keosd = false;
bool   verbose = false;

uint8_t  tx_max_cpu_usage = 0;
uint32_t tx_max_net_usage = 0;

uint32_t delaysec = 0;

vector<string> tx_permission;

eosio::client::http::http_context context;

void add_standard_transaction_options(CLI::App* cmd, string default_permission = "") {
   CLI::callback_t parse_expiration = [](CLI::results_t res) -> bool {
      double value_s;
      if (res.size() == 0 || !CLI::detail::lexical_cast(res[0], value_s)) {
         return false;
      }

      tx_expiration = fc::seconds(static_cast<uint64_t>(value_s));
      return true;
   };

   cmd->add_option("-x,--expiration", parse_expiration, localized("Set the time in seconds before a transaction expires, defaults to 30s"));
   cmd->add_flag("-f,--force-unique", tx_force_unique, localized("Force the transaction to be unique. this will consume extra bandwidth and remove any protections against accidently issuing the same transaction multiple times"));
   cmd->add_flag("-s,--skip-sign", tx_skip_sign, localized("Specify if unlocked wallet keys should be used to sign transaction"));
   cmd->add_flag("-j,--json", tx_print_json, localized("Print result as JSON"));
   cmd->add_option("--json-file", tx_json_save_file, localized("Save result in JSON format into a file"));
   cmd->add_flag("-d,--dont-broadcast", tx_dont_broadcast, localized("Don't broadcast transaction to the network (just print to stdout)"));
   cmd->add_flag("--return-packed", tx_return_packed, localized("Used in conjunction with --dont-broadcast to get the packed transaction"));
   cmd->add_option("-r,--ref-block", tx_ref_block_num_or_id, (localized("Set the reference block num or block id used for TAPOS (Transaction as Proof-of-Stake)")));
   cmd->add_flag("--use-old-rpc", tx_use_old_rpc, localized("Use old RPC push_transaction, rather than new RPC send_transaction"));

   string msg = "An account and permission level to authorize, as in 'account@permission'";
   if(!default_permission.empty())
      msg += " (defaults to '" + default_permission + "')";
   cmd->add_option("-p,--permission", tx_permission, localized(msg.c_str()));

   cmd->add_option("--max-cpu-usage-ms", tx_max_cpu_usage, localized("Set an upper limit on the milliseconds of cpu usage budget, for the execution of the transaction (defaults to 0 which means no limit)"));
   cmd->add_option("--max-net-usage", tx_max_net_usage, localized("Set an upper limit on the net usage budget, in bytes, for the transaction (defaults to 0 which means no limit)"));

   cmd->add_option("--delay-sec", delaysec, localized("Set the delay_sec seconds, defaults to 0s"));
}

bool is_public_key_str(const std::string& potential_key_str) {
   return boost::istarts_with(potential_key_str, "EOS") || boost::istarts_with(potential_key_str, "PUB_R1") ||  boost::istarts_with(potential_key_str, "PUB_K1") ||  boost::istarts_with(potential_key_str, "PUB_WA");
}

class signing_keys_option {
public:
   signing_keys_option() {}
   void add_option(CLI::App* cmd) {
      cmd->add_option("--sign-with", public_key_json, localized("The public key or json array of public keys to sign with"));
   }

   std::vector<public_key_type> get_keys() {
      std::vector<public_key_type> signing_keys;
      if (!public_key_json.empty()) {
         if (is_public_key_str(public_key_json)) {
            try {
               signing_keys.push_back(public_key_type(public_key_json));
            } EOS_RETHROW_EXCEPTIONS(public_key_type_exception, "Invalid public key: ${public_key}", ("public_key", public_key_json))
         } else {
            fc::variant json_keys;
            try {
               json_keys = fc::json::from_string(public_key_json, fc::json::parse_type::relaxed_parser);
            } EOS_RETHROW_EXCEPTIONS(json_parse_exception, "Fail to parse JSON from string: ${string}", ("string", public_key_json));
            try {
               std::vector<public_key_type> keys = json_keys.template as<std::vector<public_key_type>>();
               signing_keys = std::move(keys);
            } EOS_RETHROW_EXCEPTIONS(public_key_type_exception, "Invalid public key array format '${data}'",
                                     ("data", fc::json::to_string(json_keys, fc::time_point::maximum())))
         }
      }
      return signing_keys;
   }
private:
   string public_key_json;
};

signing_keys_option signing_keys_opt;


void add_standard_transaction_options_plus_signing(CLI::App* cmd, string default_permission = "") {
   add_standard_transaction_options(cmd, default_permission);
   signing_keys_opt.add_option(cmd);
}

vector<chain::permission_level> get_account_permissions(const vector<string>& permissions) {
   auto fixedPermissions = permissions | boost::adaptors::transformed([](const string& p) {
      vector<string> pieces;
      split(pieces, p, boost::algorithm::is_any_of("@"));
      if( pieces.size() == 1 ) pieces.push_back( "active" );
      return chain::permission_level{ .actor = name(pieces[0]), .permission = name(pieces[1]) };
   });
   vector<chain::permission_level> accountPermissions;
   boost::range::copy(fixedPermissions, back_inserter(accountPermissions));
   return accountPermissions;
}

vector<chain::permission_level> get_account_permissions(const vector<string>& permissions, const chain::permission_level& default_permission) {
   if (permissions.empty())
      return vector<chain::permission_level>{default_permission};
   else
      return get_account_permissions(tx_permission);
}

template<typename T>
fc::variant call( const std::string& url,
                  const std::string& path,
                  const T& v ) {
   try {
      auto sp = std::make_unique<eosio::client::http::connection_param>(context, parse_url(url) + path, no_verify ? false : true, headers);
      return eosio::client::http::do_http_call(*sp, fc::variant(v), print_request, print_response );
   }
   catch(boost::system::system_error& e) {
      if(url == ::url)
         std::cerr << localized("Failed to connect to ${n} at ${u}; is ${n} running?", ("n", node_executable_name)("u", url)) << std::endl;
      else if(url == ::wallet_url)
         std::cerr << localized("Failed to connect to ${k} at ${u}; is ${k} running?", ("k", key_store_executable_name)("u", url)) << std::endl;
      throw connection_exception(fc::log_messages{FC_LOG_MESSAGE(error, e.what())});
   }
}

template<typename T>
fc::variant call( const std::string& path,
                  const T& v ) { return call( url, path, fc::variant(v) ); }

template<>
fc::variant call( const std::string& url,
                  const std::string& path) { return call( url, path, fc::variant() ); }

eosio::chain_apis::read_only::get_info_results get_info() {
   return call(url, get_info_func).as<eosio::chain_apis::read_only::get_info_results>();
}

string generate_nonce_string() {
   return fc::to_string(fc::time_point::now().time_since_epoch().count());
}

chain::action generate_nonce_action() {
   return chain::action( {}, config::null_account_name, name("nonce"), fc::raw::pack(fc::time_point::now().time_since_epoch().count()));
}

//resolver for ABI serializer to decode actions in proposed transaction in multisig contract
auto abi_serializer_resolver = [](const name& account) -> fc::optional<abi_serializer> {
  static unordered_map<account_name, fc::optional<abi_serializer> > abi_cache;
  auto it = abi_cache.find( account );
  if ( it == abi_cache.end() ) {
    const auto raw_abi_result = call(get_raw_abi_func, fc::mutable_variant_object("account_name", account));
    const auto raw_abi_blob = raw_abi_result["abi"].as_blob().data;

    fc::optional<abi_serializer> abis;
    if (raw_abi_blob.size() != 0) {
      abis.emplace(fc::raw::unpack<abi_def>(raw_abi_blob), abi_serializer::create_yield_function( abi_serializer_max_time ));
    } else {
      std::cerr << "ABI for contract " << account.to_string() << " not found. Action data will be shown in hex only." << std::endl;
    }
    abi_cache.emplace( account, abis );

    return abis;
  }

  return it->second;
};

auto abi_serializer_resolver_empty = [](const name& account) -> fc::optional<abi_serializer> {
   return fc::optional<abi_serializer>();
};

void prompt_for_wallet_password(string& pw, const string& name) {
   if(pw.size() == 0 && name != "SecureEnclave") {
      std::cout << localized("password: ");
      fc::set_console_echo(false);
      std::getline( std::cin, pw, '\n' );
      fc::set_console_echo(true);
   }
}

fc::variant determine_required_keys(const signed_transaction& trx) {
   // TODO better error checking
   //wdump((trx));
   const auto& public_keys = call(wallet_url, wallet_public_keys);
   auto get_arg = fc::mutable_variant_object
           ("transaction", (transaction)trx)
           ("available_keys", public_keys);
   const auto& required_keys = call(get_required_keys, get_arg);
   return required_keys["required_keys"];
}

void sign_transaction(signed_transaction& trx, fc::variant& required_keys, const chain_id_type& chain_id) {
   fc::variants sign_args = {fc::variant(trx), required_keys, fc::variant(chain_id)};
   const auto& signed_trx = call(wallet_url, wallet_sign_trx, sign_args);
   trx = signed_trx.as<signed_transaction>();
}

fc::variant push_transaction( signed_transaction& trx, const std::vector<public_key_type>& signing_keys = std::vector<public_key_type>(),
                              packed_transaction::compression_type compression = packed_transaction::compression_type::none ) {
   auto info = get_info();

   if (trx.signatures.size() == 0) { // #5445 can't change txn content if already signed
      trx.expiration = info.head_block_time + tx_expiration;

      // Set tapos, default to last irreversible block if it's not specified by the user
      block_id_type ref_block_id = info.last_irreversible_block_id;
      try {
         fc::variant ref_block;
         if (!tx_ref_block_num_or_id.empty()) {
            ref_block = call(get_block_func, fc::mutable_variant_object("block_num_or_id", tx_ref_block_num_or_id));
            ref_block_id = ref_block["id"].as<block_id_type>();
         }
      } EOS_RETHROW_EXCEPTIONS(invalid_ref_block_exception, "Invalid reference block num or id: ${block_num_or_id}", ("block_num_or_id", tx_ref_block_num_or_id));
      trx.set_reference_block(ref_block_id);

      if (tx_force_unique) {
         trx.context_free_actions.emplace_back( generate_nonce_action() );
      }

      trx.max_cpu_usage_ms = tx_max_cpu_usage;
      trx.max_net_usage_words = (tx_max_net_usage + 7)/8;
      trx.delay_sec = delaysec;
   }

   if (!tx_skip_sign) {
      fc::variant required_keys;
      if (signing_keys.size() > 0) {
         required_keys = fc::variant(signing_keys);
      }
      else {
         required_keys = determine_required_keys(trx);
      }
      sign_transaction(trx, required_keys, info.chain_id);
   }

   if (!tx_dont_broadcast) {
      if (tx_use_old_rpc) {
         return call(push_txn_func, packed_transaction(trx, compression));
      } else {
         try {
            return call(send_txn_func, packed_transaction(trx, compression));
         }
         catch (chain::missing_chain_api_plugin_exception &) {
            std::cerr << "New RPC send_transaction may not be supported. Add flag --use-old-rpc to use old RPC push_transaction instead." << std::endl;
            throw;
         }
      }
   } else {
      if (!tx_return_packed) {
         try {
            fc::variant unpacked_data_trx;
            abi_serializer::to_variant(trx, unpacked_data_trx, abi_serializer_resolver, abi_serializer::create_yield_function( abi_serializer_max_time ));
            return unpacked_data_trx;
         } catch (...) {
            return fc::variant(trx);
         }
      } else {
        return fc::variant(packed_transaction(trx, compression));
      }
   }
}

fc::variant push_actions(std::vector<chain::action>&& actions, packed_transaction::compression_type compression = packed_transaction::compression_type::none, const std::vector<public_key_type>& signing_keys = std::vector<public_key_type>() ) {
   signed_transaction trx;
   trx.actions = std::forward<decltype(actions)>(actions);

   return push_transaction(trx, signing_keys, compression);
}

void print_action( const fc::variant& at ) {
   auto receiver = at["receiver"].as_string();
   const auto& act = at["act"].get_object();
   auto code = act["account"].as_string();
   auto func = act["name"].as_string();
   auto args = fc::json::to_string( act["data"], fc::time_point::maximum() );
   auto console = at["console"].as_string();

   /*
   if( code == "eosio" && func == "setcode" )
      args = args.substr(40)+"...";
   if( name(code) == config::system_account_name && func == "setabi" )
      args = args.substr(40)+"...";
   */
   if( args.size() > 100 ) args = args.substr(0,100) + "...";
   cout << "#" << std::setw(14) << right << receiver << " <= " << std::setw(28) << std::left << (code +"::" + func) << " " << args << "\n";
   if( console.size() ) {
      std::stringstream ss(console);
      string line;
      while( std::getline( ss, line ) ) {
         cout << ">> " << line << "\n";
         if( !verbose ) break;
      }
   }
}

bytes variant_to_bin( const account_name& account, const action_name& action, const fc::variant& action_args_var ) {
   auto abis = abi_serializer_resolver( account );
   FC_ASSERT( abis.valid(), "No ABI found for ${contract}", ("contract", account));

   auto action_type = abis->get_action_type( action );
   FC_ASSERT( !action_type.empty(), "Unknown action ${action} in contract ${contract}", ("action", action)( "contract", account ));
   return abis->variant_to_binary( action_type, action_args_var, abi_serializer::create_yield_function( abi_serializer_max_time ) );
}

fc::variant bin_to_variant( const account_name& account, const action_name& action, const bytes& action_args) {
   auto abis = abi_serializer_resolver( account );
   FC_ASSERT( abis.valid(), "No ABI found for ${contract}", ("contract", account));

   auto action_type = abis->get_action_type( action );
   FC_ASSERT( !action_type.empty(), "Unknown action ${action} in contract ${contract}", ("action", action)( "contract", account ));
   return abis->binary_to_variant( action_type, action_args, abi_serializer::create_yield_function( abi_serializer_max_time ) );
}

fc::variant json_from_file_or_string(const string& file_or_str, fc::json::parse_type ptype = fc::json::parse_type::legacy_parser)
{
   regex r("^[ \t]*[\{\[]");
   if ( !regex_search(file_or_str, r) && fc::is_regular_file(file_or_str) ) {
      try {
         return fc::json::from_file(file_or_str, ptype);
      } EOS_RETHROW_EXCEPTIONS(json_parse_exception, "Fail to parse JSON from file: ${file}", ("file", file_or_str));

   } else {
      try {
         return fc::json::from_string(file_or_str, ptype);
      } EOS_RETHROW_EXCEPTIONS(json_parse_exception, "Fail to parse JSON from string: ${string}", ("string", file_or_str));
   }
}

bytes json_or_file_to_bin( const account_name& account, const action_name& action, const string& data_or_filename ) {
   fc::variant action_args_var;
   if( !data_or_filename.empty() ) {
      action_args_var = json_from_file_or_string(data_or_filename, fc::json::parse_type::relaxed_parser);
   }
   return variant_to_bin( account, action, action_args_var );
}

void print_action_tree( const fc::variant& action ) {
   print_action( action );
   if( action.get_object().contains( "inline_traces" ) ) {
      const auto& inline_traces = action["inline_traces"].get_array();
      for( const auto& t : inline_traces ) {
         print_action_tree( t );
      }
   }
}

void print_result( const fc::variant& result ) { try {
      if (result.is_object() && result.get_object().contains("processed")) {
         const auto& processed = result["processed"];
         const auto& transaction_id = processed["id"].as_string();
         string status = "failed";
         int64_t net = -1;
         int64_t cpu = -1;
         if( processed.get_object().contains( "receipt" )) {
            const auto& receipt = processed["receipt"];
            if( receipt.is_object()) {
               status = receipt["status"].as_string();
               net = receipt["net_usage_words"].as_int64() * 8;
               cpu = receipt["cpu_usage_us"].as_int64();
            }
         }

         cerr << status << " transaction: " << transaction_id << "  ";
         if( net < 0 ) {
            cerr << "<unknown>";
         } else {
            cerr << net;
         }
         cerr << " bytes  ";
         if( cpu < 0 ) {
            cerr << "<unknown>";
         } else {
            cerr << cpu;
         }

         cerr << " us\n";

         if( status == "failed" ) {
            auto soft_except = processed["except"].as<fc::optional<fc::exception>>();
            if( soft_except ) {
               edump((soft_except->to_detail_string()));
            }
         } else {
            const auto& actions = processed["action_traces"].get_array();
            for( const auto& a : actions ) {
               print_action_tree( a );
            }
            wlog( "\rwarning: transaction executed locally, but may not be confirmed by the network yet" );
         }
      } else {
         cerr << fc::json::to_pretty_string( result ) << endl;
      }
} FC_CAPTURE_AND_RETHROW( (result) ) }

using std::cout;
void send_actions(std::vector<chain::action>&& actions, const std::vector<public_key_type>& signing_keys = std::vector<public_key_type>(), packed_transaction::compression_type compression = packed_transaction::compression_type::none ) {
   std::ofstream out;
   if (tx_json_save_file.length()) {
      out.open(tx_json_save_file);
      EOSC_ASSERT(!out.fail(), "ERROR: Failed to create file \"${p}\"", ("p", tx_json_save_file));
   }
   auto result = push_actions( move(actions), compression, signing_keys);

   string jsonstr;
   if (tx_json_save_file.length()) {
      jsonstr = fc::json::to_pretty_string( result );
      out << jsonstr;
      out.close();
   }
   if( tx_print_json ) {
      if (jsonstr.length() == 0) {
         jsonstr = fc::json::to_pretty_string( result );
      }
      cout << jsonstr << endl;
   } else {
      print_result( result );
   }
}

chain::permission_level to_permission_level(const std::string& s) {
   auto at_pos = s.find('@');
   return permission_level { name(s.substr(0, at_pos)), name(s.substr(at_pos + 1)) };
}

chain::action create_newaccount(const name& creator, const name& newaccount, authority owner, authority active) {
   return action {
      get_account_permissions(tx_permission, {creator,config::active_name}),
      eosio::chain::newaccount{
         .creator      = creator,
         .name         = newaccount,
         .owner        = owner,
         .active       = active
      }
   };
}

chain::action create_action(const vector<permission_level>& authorization, const account_name& code, const action_name& act, const fc::variant& args) {
   return chain::action{authorization, code, act, variant_to_bin(code, act, args)};
}

chain::action create_buyram(const name& creator, const name& newaccount, const asset& quantity) {
   fc::variant act_payload = fc::mutable_variant_object()
         ("payer", creator.to_string())
         ("receiver", newaccount.to_string())
         ("quant", quantity.to_string());
   return create_action(get_account_permissions(tx_permission, {creator,config::active_name}),
                        config::system_account_name, N(buyram), act_payload);
}

chain::action create_buyrambytes(const name& creator, const name& newaccount, uint32_t numbytes) {
   fc::variant act_payload = fc::mutable_variant_object()
         ("payer", creator.to_string())
         ("receiver", newaccount.to_string())
         ("bytes", numbytes);
   return create_action(get_account_permissions(tx_permission, {creator,config::active_name}),
                        config::system_account_name, N(buyrambytes), act_payload);
}

chain::action create_delegate(const name& from, const name& receiver, const asset& net, const asset& cpu, bool transfer) {
   fc::variant act_payload = fc::mutable_variant_object()
         ("from", from.to_string())
         ("receiver", receiver.to_string())
         ("stake_net_quantity", net.to_string())
         ("stake_cpu_quantity", cpu.to_string())
         ("transfer", transfer);
   return create_action(get_account_permissions(tx_permission, {from,config::active_name}),
                        config::system_account_name, N(delegatebw), act_payload);
}

fc::variant regproducer_variant(const account_name& producer, const public_key_type& key, const string& url, uint16_t location) {
   return fc::mutable_variant_object()
            ("producer", producer)
            ("producer_key", key)
            ("url", url)
            ("location", location)
            ;
}

chain::action create_open(const string& contract, const name& owner, symbol sym, const name& ram_payer) {
   auto open_ = fc::mutable_variant_object
      ("owner", owner)
      ("symbol", sym)
      ("ram_payer", ram_payer);
    return action {
      get_account_permissions(tx_permission, {ram_payer, config::active_name}),
      name(contract), N(open), variant_to_bin( name(contract), N(open), open_ )
   };
}

chain::action create_transfer(const string& contract, const name& sender, const name& recipient, asset amount, const string& memo ) {

   auto transfer = fc::mutable_variant_object
      ("from", sender)
      ("to", recipient)
      ("quantity", amount)
      ("memo", memo);

   return action {
      get_account_permissions(tx_permission, {sender,config::active_name}),
      name(contract), N(transfer), variant_to_bin( name(contract), N(transfer), transfer )
   };
}

chain::action create_setabi(const name& account, const bytes& abi) {
   return action {
      get_account_permissions(tx_permission, {account,config::active_name}),
      setabi{
         .account   = account,
         .abi       = abi
      }
   };
}

chain::action create_setcode(const name& account, const bytes& code) {
   return action {
      get_account_permissions(tx_permission, {account,config::active_name}),
      setcode{
         .account   = account,
         .vmtype    = 0,
         .vmversion = 0,
         .code      = code
      }
   };
}

chain::action create_updateauth(const name& account, const name& permission, const name& parent, const authority& auth) {
   return action { get_account_permissions(tx_permission, {account,config::active_name}),
                   updateauth{account, permission, parent, auth}};
}

chain::action create_deleteauth(const name& account, const name& permission) {
   return action { get_account_permissions(tx_permission, {account,config::active_name}),
                   deleteauth{account, permission}};
}

chain::action create_linkauth(const name& account, const name& code, const name& type, const name& requirement) {
   return action { get_account_permissions(tx_permission, {account,config::active_name}),
                   linkauth{account, code, type, requirement}};
}

chain::action create_unlinkauth(const name& account, const name& code, const name& type) {
   return action { get_account_permissions(tx_permission, {account,config::active_name}),
                   unlinkauth{account, code, type}};
}

authority parse_json_authority(const std::string& authorityJsonOrFile) {
   fc::variant authority_var = json_from_file_or_string(authorityJsonOrFile);
   try {
      return authority_var.as<authority>();
   } EOS_RETHROW_EXCEPTIONS(authority_type_exception, "Invalid authority format '${data}'",
                            ("data", fc::json::to_string(authority_var, fc::time_point::maximum())))
}

authority parse_json_authority_or_key(const std::string& authorityJsonOrFile) {
   if (is_public_key_str(authorityJsonOrFile)) {
      try {
         return authority(public_key_type(authorityJsonOrFile));
      } EOS_RETHROW_EXCEPTIONS(public_key_type_exception, "Invalid public key: ${public_key}", ("public_key", authorityJsonOrFile))
   } else {
      auto result = parse_json_authority(authorityJsonOrFile);
      EOS_ASSERT( eosio::chain::validate(result), authority_type_exception, "Authority failed validation! ensure that keys, accounts, and waits are sorted and that the threshold is valid and satisfiable!");
      return result;
   }
}

asset to_asset( account_name code, const string& s ) {
   static map< pair<account_name, eosio::chain::symbol_code>, eosio::chain::symbol> cache;
   auto a = asset::from_string( s );
   eosio::chain::symbol_code sym = a.get_symbol().to_symbol_code();
   auto it = cache.find( make_pair(code, sym) );
   auto sym_str = a.symbol_name();
   if ( it == cache.end() ) {
      auto json = call(get_currency_stats_func, fc::mutable_variant_object("json", false)
                       ("code", code)
                       ("symbol", sym_str)
      );
      auto obj = json.get_object();
      auto obj_it = obj.find( sym_str );
      if (obj_it != obj.end()) {
         auto result = obj_it->value().as<eosio::chain_apis::read_only::get_currency_stats_result>();
         auto p = cache.emplace( make_pair( code, sym ), result.max_supply.get_symbol() );
         it = p.first;
      } else {
         EOS_THROW(symbol_type_exception, "Symbol ${s} is not supported by token contract ${c}", ("s", sym_str)("c", code));
      }
   }
   auto expected_symbol = it->second;
   if ( a.decimals() < expected_symbol.decimals() ) {
      auto factor = expected_symbol.precision() / a.precision();
      a = asset( a.get_amount() * factor, expected_symbol );
   } else if ( a.decimals() > expected_symbol.decimals() ) {
      EOS_THROW(symbol_type_exception, "Too many decimal digits in ${a}, only ${d} supported", ("a", a)("d", expected_symbol.decimals()));
   } // else precision matches
   return a;
}

inline asset to_asset( const string& s ) {
   return to_asset( N(eosio.token), s );
}

struct set_account_permission_subcommand {
   string account;
   string permission;
   string authority_json_or_file;
   string parent;
   bool add_code;
   bool remove_code;

   set_account_permission_subcommand(CLI::App* accountCmd) {
      auto permissions = accountCmd->add_subcommand("permission", localized("Set parameters dealing with account permissions"));
      permissions->add_option("account", account, localized("The account to set/delete a permission authority for"))->required();
      permissions->add_option("permission", permission, localized("The permission name to set/delete an authority for"))->required();
      permissions->add_option("authority", authority_json_or_file, localized("[delete] NULL, [create/update] public key, JSON string or filename defining the authority, [code] contract name"));
      permissions->add_option("parent", parent, localized("[create] The permission name of this parents permission, defaults to 'active'"));
      permissions->add_flag("--add-code", add_code, localized("[code] add '${code}' permission to specified permission authority", ("code", name(config::eosio_code_name))));
      permissions->add_flag("--remove-code", remove_code, localized("[code] remove '${code}' permission from specified permission authority", ("code", name(config::eosio_code_name))));

      add_standard_transaction_options(permissions, "account@active");

      permissions->callback([this] {
         EOSC_ASSERT( !(add_code && remove_code), "ERROR: Either --add-code or --remove-code can be set" );
         EOSC_ASSERT( (add_code ^ remove_code) || !authority_json_or_file.empty(), "ERROR: authority should be specified unless add or remove code permission" );

         authority auth;

         bool need_parent = parent.empty() && (name(permission) != name("owner"));
         bool need_auth = add_code || remove_code;

         if ( !need_auth && boost::iequals(authority_json_or_file, "null") ) {
            send_actions( { create_deleteauth(name(account), name(permission)) } );
            return;
         }

         if ( need_parent || need_auth ) {
            fc::variant json = call(get_account_func, fc::mutable_variant_object("account_name", account));
            auto res = json.as<eosio::chain_apis::read_only::get_account_results>();
            auto itr = std::find_if(res.permissions.begin(), res.permissions.end(), [&](const auto& perm) {
               return perm.perm_name == name(permission);
            });

            if ( need_parent ) {
               // see if we can auto-determine the proper parent
               if ( itr != res.permissions.end() ) {
                  parent = (*itr).parent.to_string();
               } else {
                  // if this is a new permission and there is no parent we default to "active"
                  parent = config::active_name.to_string();
               }
            }

            if ( need_auth ) {
               auto actor = (authority_json_or_file.empty()) ? name(account) : name(authority_json_or_file);
               auto code_name = config::eosio_code_name;

               if ( itr != res.permissions.end() ) {
                  // fetch existing authority
                  auth = std::move((*itr).required_auth);

                  auto code_perm = permission_level { actor, code_name };
                  auto itr2 = std::lower_bound(auth.accounts.begin(), auth.accounts.end(), code_perm, [&](const auto& perm_level, const auto& value) {
                     return perm_level.permission < value; // Safe since valid authorities must order the permissions in accounts in ascending order
                  });

                  if ( add_code ) {
                     if ( itr2 != auth.accounts.end() && itr2->permission == code_perm ) {
                        // authority already contains code permission, promote its weight to satisfy threshold
                        if ( (*itr2).weight < auth.threshold ) {
                           if ( auth.threshold > std::numeric_limits<weight_type>::max() ) {
                              std::cerr << "ERROR: Threshold is too high to be satisfied by sole code permission" << std::endl;
                              return;
                           }
                           std::cerr << localized("The weight of '${actor}@${code}' in '${permission}' permission authority will be increased up to threshold",
                                                  ("actor", actor)("code", code_name)("permission", permission)) << std::endl;
                           (*itr2).weight = static_cast<weight_type>(auth.threshold);
                        } else {
                           std::cerr << localized("ERROR: The permission '${permission}' already contains '${actor}@${code}'",
                                                  ("permission", permission)("actor", actor)("code", code_name)) << std::endl;
                           return ;
                        }
                     } else {
                        // add code permission to specified authority
                        if ( auth.threshold > std::numeric_limits<weight_type>::max() ) {
                           std::cerr << "ERROR: Threshold is too high to be satisfied by sole code permission" << std::endl;
                           return;
                        }
                        auth.accounts.insert( itr2, permission_level_weight {
                           .permission = { actor, code_name },
                           .weight = static_cast<weight_type>(auth.threshold)
                        });
                     }
                  } else {
                     if ( itr2 != auth.accounts.end() && itr2->permission == code_perm ) {
                        // remove code permission, if authority becomes empty by the removal of code permission, delete permission
                        auth.accounts.erase( itr2 );
                        if ( auth.keys.empty() && auth.accounts.empty() && auth.waits.empty() ) {
                           send_actions( { create_deleteauth(name(account), name(permission)) } );
                           return;
                        }
                     } else {
                        // authority doesn't contain code permission
                        std::cerr << localized("ERROR: '${actor}@${code}' does not exist in '${permission}' permission authority",
                                               ("actor", actor)("code", code_name)("permission", permission)) << std::endl;
                        return;
                     }
                  }
               } else {
                  if ( add_code ) {
                     // create new permission including code permission
                     auth.threshold = 1;
                     auth.accounts.push_back( permission_level_weight {
                        .permission = { actor, code_name },
                        .weight = 1
                     });
                  } else {
                     // specified permission doesn't exist, so failed to remove code permission from it
                     std::cerr << localized("ERROR: The permission '${permission}' does not exist", ("permission", permission)) << std::endl;
                     return;
                  }
               }
            }
         }

         if ( !need_auth ) {
            auth = parse_json_authority_or_key(authority_json_or_file);
         }

         send_actions( { create_updateauth(name(account), name(permission), name(parent), auth) } );
      });
   }
};

struct set_action_permission_subcommand {
   string accountStr;
   string codeStr;
   string typeStr;
   string requirementStr;

   set_action_permission_subcommand(CLI::App* actionRoot) {
      auto permissions = actionRoot->add_subcommand("permission", localized("Set paramaters dealing with account permissions"));
      permissions->add_option("account", accountStr, localized("The account to set/delete a permission authority for"))->required();
      permissions->add_option("code", codeStr, localized("The account that owns the code for the action"))->required();
      permissions->add_option("type", typeStr, localized("The type of the action"))->required();
      permissions->add_option("requirement", requirementStr, localized("[delete] NULL, [set/update] The permission name require for executing the given action"))->required();

      add_standard_transaction_options_plus_signing(permissions, "account@active");

      permissions->callback([this] {
         name account = name(accountStr);
         name code = name(codeStr);
         name type = name(typeStr);
         bool is_delete = boost::iequals(requirementStr, "null");

         if (is_delete) {
            send_actions({create_unlinkauth(account, code, type)}, signing_keys_opt.get_keys());
         } else {
            name requirement = name(requirementStr);
            send_actions({create_linkauth(account, code, type, requirement)}, signing_keys_opt.get_keys());
         }
      });
   }
};


bool local_port_used() {
    using namespace boost::asio;

    io_service ios;
    local::stream_protocol::endpoint endpoint(wallet_url.substr(strlen("unix://")));
    local::stream_protocol::socket socket(ios);
    boost::system::error_code ec;
    socket.connect(endpoint, ec);

    return !ec;
}

void try_local_port(uint32_t duration) {
   using namespace std::chrono;
   auto start_time = duration_cast<std::chrono::milliseconds>( system_clock::now().time_since_epoch() ).count();
   while ( !local_port_used()) {
      if (duration_cast<std::chrono::milliseconds>( system_clock::now().time_since_epoch()).count() - start_time > duration ) {
         std::cerr << "Unable to connect to " << key_store_executable_name << ", if " << key_store_executable_name << " is running please kill the process and try again.\n";
         throw connection_exception(fc::log_messages{FC_LOG_MESSAGE(error, "Unable to connect to ${k}", ("k", key_store_executable_name))});
      }
   }
}

void ensure_keosd_running(CLI::App* app) {
    if (no_auto_keosd)
        return;
    // get, version, net, convert do not require keosd
    if (tx_skip_sign || app->got_subcommand("get") || app->got_subcommand("version") || app->got_subcommand("net") || app->got_subcommand("convert"))
        return;
    if (app->get_subcommand("create")->got_subcommand("key")) // create key does not require wallet
       return;
    if (app->get_subcommand("multisig")->got_subcommand("review")) // multisig review does not require wallet
       return;
    if (auto* subapp = app->get_subcommand("system")) {
       if (subapp->got_subcommand("listproducers") || subapp->got_subcommand("listbw") || subapp->got_subcommand("bidnameinfo")) // system list* do not require wallet
         return;
    }
    if (wallet_url != default_wallet_url)
      return;

    if (local_port_used())
       return;

    boost::filesystem::path binPath = boost::dll::program_location();
    binPath.remove_filename();
    // This extra check is necessary when running cleos like this: ./cleos ...
    if (binPath.filename_is_dot())
        binPath.remove_filename();
    binPath.append(key_store_executable_name); // if cleos and keosd are in the same installation directory
    if (!boost::filesystem::exists(binPath)) {
        binPath.remove_filename().remove_filename().append("keosd").append(key_store_executable_name);
    }

    if (boost::filesystem::exists(binPath)) {
        namespace bp = boost::process;
        binPath = boost::filesystem::canonical(binPath);

        vector<std::string> pargs;
        pargs.push_back("--http-server-address");
        pargs.push_back("");
        pargs.push_back("--https-server-address");
        pargs.push_back("");
        pargs.push_back("--unix-socket-path");
        pargs.push_back(string(key_store_executable_name) + ".sock");

        ::boost::process::child keos(binPath, pargs,
                                     bp::std_in.close(),
                                     bp::std_out > bp::null,
                                     bp::std_err > bp::null);
        if (keos.running()) {
            std::cerr << binPath << " launched" << std::endl;
            keos.detach();
            try_local_port(2000);
        } else {
            std::cerr << "No wallet service listening on " << wallet_url << ". Failed to launch " << binPath << std::endl;
        }
    } else {
        std::cerr << "No wallet service listening on "
                  << ". Cannot automatically start " << key_store_executable_name << " because " << key_store_executable_name << " was not found." << std::endl;
    }
}


CLI::callback_t obsoleted_option_host_port = [](CLI::results_t) {
   std::cerr << localized("Host and port options (-H, --wallet-host, etc.) have been replaced with -u/--url and --wallet-url\n"
                          "Use for example -u http://localhost:8888 or --url https://example.invalid/\n");
   exit(1);
   return false;
};

struct register_producer_subcommand {
   string producer_str;
   string producer_key_str;
   string url;
   uint16_t loc = 0;

   register_producer_subcommand(CLI::App* actionRoot) {
      auto register_producer = actionRoot->add_subcommand("regproducer", localized("Register a new producer"));
      register_producer->add_option("account", producer_str, localized("The account to register as a producer"))->required();
      register_producer->add_option("producer_key", producer_key_str, localized("The producer's public key"))->required();
      register_producer->add_option("url", url, localized("The URL where info about producer can be found"), true);
      register_producer->add_option("location", loc, localized("Relative location for purpose of nearest neighbor scheduling"), true);
      add_standard_transaction_options_plus_signing(register_producer, "account@active");


      register_producer->callback([this] {
         public_key_type producer_key;
         try {
            producer_key = public_key_type(producer_key_str);
         } EOS_RETHROW_EXCEPTIONS(public_key_type_exception, "Invalid producer public key: ${public_key}", ("public_key", producer_key_str))

         auto regprod_var = regproducer_variant(name(producer_str), producer_key, url, loc );
         auto accountPermissions = get_account_permissions(tx_permission, {name(producer_str), config::active_name});
         send_actions({create_action(accountPermissions, config::system_account_name, N(regproducer), regprod_var)}, signing_keys_opt.get_keys());
      });
   }
};

struct create_account_subcommand {
   string creator;
   string account_name;
   string owner_key_str;
   string active_key_str;
   string stake_net;
   string stake_cpu;
   uint32_t buy_ram_bytes_in_kbytes = 0;
   uint32_t buy_ram_bytes = 0;
   string buy_ram_eos;
   bool transfer;
   bool simple;

   create_account_subcommand(CLI::App* actionRoot, bool s) : simple(s) {
      auto createAccount = actionRoot->add_subcommand(
                              (simple ? "account" : "newaccount"),
                              (simple ? localized("Create a new account on the blockchain (assumes system contract does not restrict RAM usage)")
                                      : localized("Create a new account on the blockchain with initial resources") )
      );
      createAccount->add_option("creator", creator, localized("The name of the account creating the new account"))->required();
      createAccount->add_option("name", account_name, localized("The name of the new account"))->required();
      createAccount->add_option("OwnerKey", owner_key_str, localized("The owner public key, permission level, or authority for the new account"))->required();
      createAccount->add_option("ActiveKey", active_key_str, localized("The active public key, permission level, or authority for the new account"));

      if (!simple) {
         createAccount->add_option("--stake-net", stake_net,
                                   (localized("The amount of tokens delegated for net bandwidth")))->required();
         createAccount->add_option("--stake-cpu", stake_cpu,
                                   (localized("The amount of tokens delegated for CPU bandwidth")))->required();
         createAccount->add_option("--buy-ram-kbytes", buy_ram_bytes_in_kbytes,
                                   (localized("The amount of RAM bytes to purchase for the new account in kibibytes (KiB)")));
         createAccount->add_option("--buy-ram-bytes", buy_ram_bytes,
                                   (localized("The amount of RAM bytes to purchase for the new account in bytes")));
         createAccount->add_option("--buy-ram", buy_ram_eos,
                                   (localized("The amount of RAM bytes to purchase for the new account in tokens")));
         createAccount->add_flag("--transfer", transfer,
                                 (localized("Transfer voting power and right to unstake tokens to receiver")));
      }

      add_standard_transaction_options_plus_signing(createAccount, "creator@active");

<<<<<<< HEAD
      createAccount->set_callback([this] {
            authority owner, active;
            if( owner_key_str.find('{') != string::npos ) {
               try{
                  owner = parse_json_authority_or_key(owner_key_str);
               } EOS_RETHROW_EXCEPTIONS( explained_exception, "Invalid owner authority: ${authority}", ("authority", owner_key_str) )
            } else if( owner_key_str.find('@') != string::npos ) {
=======
      createAccount->callback([this] {
            auth_type owner, active;

            if( owner_key_str.find('@') != string::npos ) {
>>>>>>> 9cd50f40
               try {
                  owner = authority(to_permission_level(owner_key_str));
               } EOS_RETHROW_EXCEPTIONS( explained_exception, "Invalid owner permission level: ${permission}", ("permission", owner_key_str) )
            } else {
               try {
                  owner = authority(public_key_type(owner_key_str));
               } EOS_RETHROW_EXCEPTIONS( public_key_type_exception, "Invalid owner public key: ${public_key}", ("public_key", owner_key_str) );
            }

            if( active_key_str.empty() ) {
               active = owner;
            } else if ( active_key_str.find('{') != string::npos ) { 
               try{
                  active = parse_json_authority_or_key(active_key_str);
               } EOS_RETHROW_EXCEPTIONS( explained_exception, "Invalid active authority: ${authority}", ("authority", owner_key_str) )
            }else if( active_key_str.find('@') != string::npos ) {
               try {
                  active = authority(to_permission_level(active_key_str));
               } EOS_RETHROW_EXCEPTIONS( explained_exception, "Invalid active permission level: ${permission}", ("permission", active_key_str) )
            } else {
               try {
                  active = authority(public_key_type(active_key_str));
               } EOS_RETHROW_EXCEPTIONS( public_key_type_exception, "Invalid active public key: ${public_key}", ("public_key", active_key_str) );
            }

            auto create = create_newaccount(name(creator), name(account_name), owner, active);
            if (!simple) {
               EOSC_ASSERT( buy_ram_eos.size() || buy_ram_bytes_in_kbytes || buy_ram_bytes, "ERROR: One of --buy-ram, --buy-ram-kbytes or --buy-ram-bytes should have non-zero value" );
               EOSC_ASSERT( !buy_ram_bytes_in_kbytes || !buy_ram_bytes, "ERROR: --buy-ram-kbytes and --buy-ram-bytes cannot be set at the same time" );
               action buyram = !buy_ram_eos.empty() ? create_buyram(name(creator), name(account_name), to_asset(buy_ram_eos))
                  : create_buyrambytes(name(creator), name(account_name), (buy_ram_bytes_in_kbytes) ? (buy_ram_bytes_in_kbytes * 1024) : buy_ram_bytes);
               auto net = to_asset(stake_net);
               auto cpu = to_asset(stake_cpu);
               if ( net.get_amount() != 0 || cpu.get_amount() != 0 ) {
                  action delegate = create_delegate( name(creator), name(account_name), net, cpu, transfer);
                  send_actions( { create, buyram, delegate } );
               } else {
                  send_actions( { create, buyram } );
               }
            } else {
               send_actions( { create } );
            }
      });
   }
};

struct unregister_producer_subcommand {
   string producer_str;

   unregister_producer_subcommand(CLI::App* actionRoot) {
      auto unregister_producer = actionRoot->add_subcommand("unregprod", localized("Unregister an existing producer"));
      unregister_producer->add_option("account", producer_str, localized("The account to unregister as a producer"))->required();
      add_standard_transaction_options_plus_signing(unregister_producer, "account@active");

      unregister_producer->callback([this] {
         fc::variant act_payload = fc::mutable_variant_object()
                  ("producer", producer_str);

         auto accountPermissions = get_account_permissions(tx_permission, {name(producer_str), config::active_name});
         send_actions({create_action(accountPermissions, config::system_account_name, N(unregprod), act_payload)}, signing_keys_opt.get_keys());
      });
   }
};

struct vote_producer_proxy_subcommand {
   string voter_str;
   string proxy_str;

   vote_producer_proxy_subcommand(CLI::App* actionRoot) {
      auto vote_proxy = actionRoot->add_subcommand("proxy", localized("Vote your stake through a proxy"));
      vote_proxy->add_option("voter", voter_str, localized("The voting account"))->required();
      vote_proxy->add_option("proxy", proxy_str, localized("The proxy account"))->required();
      add_standard_transaction_options_plus_signing(vote_proxy, "voter@active");

      vote_proxy->callback([this] {
         fc::variant act_payload = fc::mutable_variant_object()
                  ("voter", voter_str)
                  ("proxy", proxy_str)
                  ("producers", std::vector<account_name>{});
         auto accountPermissions = get_account_permissions(tx_permission, {name(voter_str), config::active_name});
         send_actions({create_action(accountPermissions, config::system_account_name, N(voteproducer), act_payload)}, signing_keys_opt.get_keys());
      });
   }
};

struct vote_producers_subcommand {
   string voter_str;
   vector<std::string> producer_names;

   vote_producers_subcommand(CLI::App* actionRoot) {
      auto vote_producers = actionRoot->add_subcommand("prods", localized("Vote for one or more producers"));
      vote_producers->add_option("voter", voter_str, localized("The voting account"))->required();
      vote_producers->add_option("producers", producer_names, localized("The account(s) to vote for. All options from this position and following will be treated as the producer list."))->required();
      add_standard_transaction_options_plus_signing(vote_producers, "voter@active");

      vote_producers->callback([this] {

         std::sort( producer_names.begin(), producer_names.end() );

         fc::variant act_payload = fc::mutable_variant_object()
                  ("voter", voter_str)
                  ("proxy", "")
                  ("producers", producer_names);
         auto accountPermissions = get_account_permissions(tx_permission, {name(voter_str), config::active_name});
         send_actions({create_action(accountPermissions, config::system_account_name, N(voteproducer), act_payload)}, signing_keys_opt.get_keys());
      });
   }
};

struct approve_producer_subcommand {
   string voter;
   string producer_name;

   approve_producer_subcommand(CLI::App* actionRoot) {
      auto approve_producer = actionRoot->add_subcommand("approve", localized("Add one producer to list of voted producers"));
      approve_producer->add_option("voter", voter, localized("The voting account"))->required();
      approve_producer->add_option("producer", producer_name, localized("The account to vote for"))->required();
      add_standard_transaction_options_plus_signing(approve_producer, "voter@active");

      approve_producer->callback([this] {
            auto result = call(get_table_func, fc::mutable_variant_object("json", true)
                               ("code", name(config::system_account_name).to_string())
                               ("scope", name(config::system_account_name).to_string())
                               ("table", "voters")
                               ("table_key", "owner")
                               ("lower_bound", name(voter).to_uint64_t())
                               ("upper_bound", name(voter).to_uint64_t() + 1)
                               // Less than ideal upper_bound usage preserved so cleos can still work with old buggy nodeos versions
                               // Change to voter.value when cleos no longer needs to support nodeos versions older than 1.5.0
                               ("limit", 1)
            );
            auto res = result.as<eosio::chain_apis::read_only::get_table_rows_result>();
            // Condition in if statement below can simply be res.rows.empty() when cleos no longer needs to support nodeos versions older than 1.5.0
            // Although since this subcommand will actually change the voter's vote, it is probably better to just keep this check to protect
            //  against future potential chain_plugin bugs.
            if( res.rows.empty() || res.rows[0].get_object()["owner"].as_string() != name(voter).to_string() ) {
               std::cerr << "Voter info not found for account " << voter << std::endl;
               return;
            }
            EOS_ASSERT( 1 == res.rows.size(), multiple_voter_info, "More than one voter_info for account" );
            auto prod_vars = res.rows[0]["producers"].get_array();
            vector<eosio::name> prods;
            for ( auto& x : prod_vars ) {
               prods.push_back( name(x.as_string()) );
            }
            prods.push_back( name(producer_name) );
            std::sort( prods.begin(), prods.end() );
            auto it = std::unique( prods.begin(), prods.end() );
            if (it != prods.end() ) {
               std::cerr << "Producer \"" << producer_name << "\" is already on the list." << std::endl;
               return;
            }
            fc::variant act_payload = fc::mutable_variant_object()
               ("voter", voter)
               ("proxy", "")
               ("producers", prods);
            auto accountPermissions = get_account_permissions(tx_permission, {name(voter), config::active_name});
            send_actions({create_action(accountPermissions, config::system_account_name, N(voteproducer), act_payload)}, signing_keys_opt.get_keys());
      });
   }
};

struct unapprove_producer_subcommand {
   string voter;
   string producer_name;

   unapprove_producer_subcommand(CLI::App* actionRoot) {
      auto approve_producer = actionRoot->add_subcommand("unapprove", localized("Remove one producer from list of voted producers"));
      approve_producer->add_option("voter", voter, localized("The voting account"))->required();
      approve_producer->add_option("producer", producer_name, localized("The account to remove from voted producers"))->required();
      add_standard_transaction_options_plus_signing(approve_producer, "voter@active");

      approve_producer->callback([this] {
            auto result = call(get_table_func, fc::mutable_variant_object("json", true)
                               ("code", name(config::system_account_name).to_string())
                               ("scope", name(config::system_account_name).to_string())
                               ("table", "voters")
                               ("table_key", "owner")
                               ("lower_bound", name(voter).to_uint64_t())
                               ("upper_bound", name(voter).to_uint64_t() + 1)
                               // Less than ideal upper_bound usage preserved so cleos can still work with old buggy nodeos versions
                               // Change to voter.value when cleos no longer needs to support nodeos versions older than 1.5.0
                               ("limit", 1)
            );
            auto res = result.as<eosio::chain_apis::read_only::get_table_rows_result>();
            // Condition in if statement below can simply be res.rows.empty() when cleos no longer needs to support nodeos versions older than 1.5.0
            // Although since this subcommand will actually change the voter's vote, it is probably better to just keep this check to protect
            //  against future potential chain_plugin bugs.
            if( res.rows.empty() || res.rows[0].get_object()["owner"].as_string() != name(voter).to_string() ) {
               std::cerr << "Voter info not found for account " << voter << std::endl;
               return;
            }
            EOS_ASSERT( 1 == res.rows.size(), multiple_voter_info, "More than one voter_info for account" );
            auto prod_vars = res.rows[0]["producers"].get_array();
            vector<eosio::name> prods;
            for ( auto& x : prod_vars ) {
               prods.push_back( name(x.as_string()) );
            }
            auto it = std::remove( prods.begin(), prods.end(), name(producer_name) );
            if (it == prods.end() ) {
               std::cerr << "Cannot remove: producer \"" << producer_name << "\" is not on the list." << std::endl;
               return;
            }
            prods.erase( it, prods.end() ); //should always delete only one element
            fc::variant act_payload = fc::mutable_variant_object()
               ("voter", voter)
               ("proxy", "")
               ("producers", prods);
            auto accountPermissions = get_account_permissions(tx_permission, {name(voter), config::active_name});
            send_actions({create_action(accountPermissions, config::system_account_name, N(voteproducer), act_payload)}, signing_keys_opt.get_keys());
      });
   }
};

struct list_producers_subcommand {
   bool print_json = false;
   uint32_t limit = 50;
   std::string lower;

   list_producers_subcommand(CLI::App* actionRoot) {
      auto list_producers = actionRoot->add_subcommand("listproducers", localized("List producers"));
      list_producers->add_flag("--json,-j", print_json, localized("Output in JSON format"));
      list_producers->add_option("-l,--limit", limit, localized("The maximum number of rows to return"));
      list_producers->add_option("-L,--lower", lower, localized("Lower bound value of key, defaults to first"));
      list_producers->callback([this] {
         auto rawResult = call(get_producers_func, fc::mutable_variant_object
            ("json", true)("lower_bound", lower)("limit", limit));
         if ( print_json ) {
            std::cout << fc::json::to_pretty_string(rawResult) << std::endl;
            return;
         }
         auto result = rawResult.as<eosio::chain_apis::read_only::get_producers_result>();
         if ( result.rows.empty() ) {
            std::cout << "No producers found" << std::endl;
            return;
         }
         auto weight = result.total_producer_vote_weight;
         if ( !weight )
            weight = 1;
         printf("%-13s %-57s %-59s %s\n", "Producer", "Producer key", "Url", "Scaled votes");
         for ( auto& row : result.rows )
            printf("%-13.13s %-57.57s %-59.59s %1.4f\n",
                   row["owner"].as_string().c_str(),
                   row["producer_key"].as_string().c_str(),
                   row["url"].as_string().c_str(),
                   row["total_votes"].as_double() / weight);
         if ( !result.more.empty() )
            std::cout << "-L " << result.more << " for more" << std::endl;
      });
   }
};

struct get_schedule_subcommand {
   bool print_json = false;

   void print(const char* name, const fc::variant& schedule) {
      if (schedule.is_null()) {
         printf("%s schedule empty\n\n", name);
         return;
      }
      printf("%s schedule version %s\n", name, schedule["version"].as_string().c_str());
      printf("    %-13s %s\n", "Producer", "Producer Authority");
      printf("    %-13s %s\n", "=============", "==================");
      for( auto& row: schedule["producers"].get_array() ) {
         if( row.get_object().contains("block_signing_key") ) {
            // pre 2.0
            printf( "    %-13s %s\n", row["producer_name"].as_string().c_str(), row["block_signing_key"].as_string().c_str() );
         } else {
            printf( "    %-13s ", row["producer_name"].as_string().c_str() );
            auto a = row["authority"].as<block_signing_authority>();
            static_assert( std::is_same<decltype(a), static_variant<block_signing_authority_v0>>::value,
                           "Updates maybe needed if block_signing_authority changes" );
            block_signing_authority_v0 auth = a.get<block_signing_authority_v0>();
            printf( "%s\n", fc::json::to_string( auth, fc::time_point::maximum() ).c_str() );
         }
      }
      printf("\n");
   }

   get_schedule_subcommand(CLI::App* actionRoot) {
      auto get_schedule = actionRoot->add_subcommand("schedule", localized("Retrieve the producer schedule"));
      get_schedule->add_flag("--json,-j", print_json, localized("Output in JSON format"));
      get_schedule->callback([this] {
         auto result = call(get_schedule_func, fc::mutable_variant_object());
         if ( print_json ) {
            std::cout << fc::json::to_pretty_string(result) << std::endl;
            return;
         }
         print("active", result["active"]);
         print("pending", result["pending"]);
         print("proposed", result["proposed"]);
      });
   }
};

struct get_transaction_id_subcommand {
   string trx_to_check;

   get_transaction_id_subcommand(CLI::App* actionRoot) {
      auto get_transaction_id = actionRoot->add_subcommand("transaction_id", localized("Get transaction id given transaction object"));
      get_transaction_id->add_option("transaction", trx_to_check, localized("The JSON string or filename defining the transaction which transaction id we want to retrieve"))->required();

      get_transaction_id->callback([&] {
         try {
            fc::variant trx_var = json_from_file_or_string(trx_to_check);
            if( trx_var.is_object() ) {
               fc::variant_object& vo = trx_var.get_object();
               // if actions.data & actions.hex_data provided, use the hex_data since only currently support unexploded data
               if( vo.contains("actions") ) {
                  if( vo["actions"].is_array() ) {
                     fc::mutable_variant_object mvo = vo;
                     fc::variants& action_variants = mvo["actions"].get_array();
                     for( auto& action_v : action_variants ) {
                        if( !action_v.is_object() ) {
                           std::cerr << "Empty 'action' in transaction" << endl;
                           return;
                        }
                        fc::variant_object& action_vo = action_v.get_object();
                        if( action_vo.contains( "data" ) && action_vo.contains( "hex_data" ) ) {
                           fc::mutable_variant_object maction_vo = action_vo;
                           maction_vo["data"] = maction_vo["hex_data"];
                           action_vo = maction_vo;
                           vo = mvo;
                        } else if( action_vo.contains( "data" ) ) {
                           if( !action_vo["data"].is_string() ) {
                              std::cerr << "get transaction_id only supports un-exploded 'data' (hex form)" << std::endl;
                              return;
                           }
                        }
                     }
                  } else {
                     std::cerr << "transaction json 'actions' is not an array" << std::endl;
                     return;
                  }
               } else {
                  std::cerr << "transaction json does not include 'actions'" << std::endl;
                  return;
               }
               auto trx = trx_var.as<transaction>();
               transaction_id_type id = trx.id();
               if( id == transaction().id() ) {
                  std::cerr << "file/string does not represent a transaction" << std::endl;
               } else {
                  std::cout << string( id ) << std::endl;
               }
            } else {
               std::cerr << "file/string does not represent a transaction" << std::endl;
            }
         } EOS_RETHROW_EXCEPTIONS(transaction_type_exception, "Fail to parse transaction JSON '${data}'", ("data",trx_to_check))
      });
   }
};

struct delegate_bandwidth_subcommand {
   string from_str;
   string receiver_str;
   string stake_net_amount;
   string stake_cpu_amount;
   string stake_storage_amount;
   string buy_ram_amount;
   uint32_t buy_ram_bytes = 0;
   bool transfer = false;

   delegate_bandwidth_subcommand(CLI::App* actionRoot) {
      auto delegate_bandwidth = actionRoot->add_subcommand("delegatebw", localized("Delegate bandwidth"));
      delegate_bandwidth->add_option("from", from_str, localized("The account to delegate bandwidth from"))->required();
      delegate_bandwidth->add_option("receiver", receiver_str, localized("The account to receive the delegated bandwidth"))->required();
      delegate_bandwidth->add_option("stake_net_quantity", stake_net_amount, localized("The amount of tokens to stake for network bandwidth"))->required();
      delegate_bandwidth->add_option("stake_cpu_quantity", stake_cpu_amount, localized("The amount of tokens to stake for CPU bandwidth"))->required();
      delegate_bandwidth->add_option("--buyram", buy_ram_amount, localized("The amount of tokens to buy RAM with"));
      delegate_bandwidth->add_option("--buy-ram-bytes", buy_ram_bytes, localized("The amount of RAM to buy in bytes"));
      delegate_bandwidth->add_flag("--transfer", transfer, localized("Transfer voting power and right to unstake tokens to receiver"));
      add_standard_transaction_options_plus_signing(delegate_bandwidth, "from@active");

      delegate_bandwidth->callback([this] {
         fc::variant act_payload = fc::mutable_variant_object()
                  ("from", from_str)
                  ("receiver", receiver_str)
                  ("stake_net_quantity", to_asset(stake_net_amount))
                  ("stake_cpu_quantity", to_asset(stake_cpu_amount))
                  ("transfer", transfer);
         auto accountPermissions = get_account_permissions(tx_permission, {name(from_str), config::active_name});
         std::vector<chain::action> acts{create_action(accountPermissions, config::system_account_name, N(delegatebw), act_payload)};
         EOSC_ASSERT( !(buy_ram_amount.size()) || !buy_ram_bytes, "ERROR: --buyram and --buy-ram-bytes cannot be set at the same time" );
         if (buy_ram_amount.size()) {
            acts.push_back( create_buyram(name(from_str), name(receiver_str), to_asset(buy_ram_amount)) );
         } else if (buy_ram_bytes) {
            acts.push_back( create_buyrambytes(name(from_str), name(receiver_str), buy_ram_bytes) );
         }
         send_actions(std::move(acts), signing_keys_opt.get_keys());
      });
   }
};

struct undelegate_bandwidth_subcommand {
   string from_str;
   string receiver_str;
   string unstake_net_amount;
   string unstake_cpu_amount;
   uint64_t unstake_storage_bytes;

   undelegate_bandwidth_subcommand(CLI::App* actionRoot) {
      auto undelegate_bandwidth = actionRoot->add_subcommand("undelegatebw", localized("Undelegate bandwidth"));
      undelegate_bandwidth->add_option("from", from_str, localized("The account undelegating bandwidth"))->required();
      undelegate_bandwidth->add_option("receiver", receiver_str, localized("The account to undelegate bandwidth from"))->required();
      undelegate_bandwidth->add_option("unstake_net_quantity", unstake_net_amount, localized("The amount of tokens to undelegate for network bandwidth"))->required();
      undelegate_bandwidth->add_option("unstake_cpu_quantity", unstake_cpu_amount, localized("The amount of tokens to undelegate for CPU bandwidth"))->required();
      add_standard_transaction_options_plus_signing(undelegate_bandwidth, "from@active");

      undelegate_bandwidth->callback([this] {
         fc::variant act_payload = fc::mutable_variant_object()
                  ("from", from_str)
                  ("receiver", receiver_str)
                  ("unstake_net_quantity", to_asset(unstake_net_amount))
                  ("unstake_cpu_quantity", to_asset(unstake_cpu_amount));
         auto accountPermissions = get_account_permissions(tx_permission, {name(from_str), config::active_name});
         send_actions({create_action(accountPermissions, config::system_account_name, N(undelegatebw), act_payload)}, signing_keys_opt.get_keys());
      });
   }
};

struct bidname_subcommand {
   string bidder_str;
   string newname_str;
   string bid_amount;
   bidname_subcommand(CLI::App *actionRoot) {
      auto bidname = actionRoot->add_subcommand("bidname", localized("Name bidding"));
      bidname->add_option("bidder", bidder_str, localized("The bidding account"))->required();
      bidname->add_option("newname", newname_str, localized("The bidding name"))->required();
      bidname->add_option("bid", bid_amount, localized("The amount of tokens to bid"))->required();
      add_standard_transaction_options_plus_signing(bidname, "bidder@active");

      bidname->callback([this] {
         fc::variant act_payload = fc::mutable_variant_object()
                  ("bidder", bidder_str)
                  ("newname", newname_str)
                  ("bid", to_asset(bid_amount));
         auto accountPermissions = get_account_permissions(tx_permission, {name(bidder_str), config::active_name});
         send_actions({create_action(accountPermissions, config::system_account_name, N(bidname), act_payload)}, signing_keys_opt.get_keys());
      });
   }
};

struct bidname_info_subcommand {
   bool print_json = false;
   string newname;
   bidname_info_subcommand(CLI::App* actionRoot) {
      auto list_producers = actionRoot->add_subcommand("bidnameinfo", localized("Get bidname info"));
      list_producers->add_flag("--json,-j", print_json, localized("Output in JSON format"));
      list_producers->add_option("newname", newname, localized("The bidding name"))->required();
      list_producers->callback([this] {
         auto rawResult = call(get_table_func, fc::mutable_variant_object("json", true)
                               ("code", name(config::system_account_name).to_string())
                               ("scope", name(config::system_account_name).to_string())
                               ("table", "namebids")
                               ("lower_bound", name(newname).to_uint64_t())
                               ("upper_bound", name(newname).to_uint64_t() + 1)
                               // Less than ideal upper_bound usage preserved so cleos can still work with old buggy nodeos versions
                               // Change to newname.value when cleos no longer needs to support nodeos versions older than 1.5.0
                               ("limit", 1));
         if ( print_json ) {
            std::cout << fc::json::to_pretty_string(rawResult) << std::endl;
            return;
         }
         auto result = rawResult.as<eosio::chain_apis::read_only::get_table_rows_result>();
         // Condition in if statement below can simply be res.rows.empty() when cleos no longer needs to support nodeos versions older than 1.5.0
         if( result.rows.empty() || result.rows[0].get_object()["newname"].as_string() != name(newname).to_string() ) {
            std::cout << "No bidname record found" << std::endl;
            return;
         }
         const auto& row = result.rows[0];
         string time = row["last_bid_time"].as_string();
         try {
             time = (string)fc::time_point(fc::microseconds(to_uint64(time)));
         } catch (fc::parse_error_exception&) {
         }
         int64_t bid = row["high_bid"].as_int64();
         std::cout << std::left << std::setw(18) << "bidname:" << std::right << std::setw(24) << row["newname"].as_string() << "\n"
                   << std::left << std::setw(18) << "highest bidder:" << std::right << std::setw(24) << row["high_bidder"].as_string() << "\n"
                   << std::left << std::setw(18) << "highest bid:" << std::right << std::setw(24) << (bid > 0 ? bid : -bid) << "\n"
                   << std::left << std::setw(18) << "last bid time:" << std::right << std::setw(24) << time << std::endl;
         if (bid < 0) std::cout << "This auction has already closed" << std::endl;
      });
   }
};

struct list_bw_subcommand {
   string account;
   bool print_json = false;

   list_bw_subcommand(CLI::App* actionRoot) {
      auto list_bw = actionRoot->add_subcommand("listbw", localized("List delegated bandwidth"));
      list_bw->add_option("account", account, localized("The account delegated bandwidth"))->required();
      list_bw->add_flag("--json,-j", print_json, localized("Output in JSON format") );

      list_bw->callback([this] {
            //get entire table in scope of user account
            auto result = call(get_table_func, fc::mutable_variant_object("json", true)
                               ("code", name(config::system_account_name).to_string())
                               ("scope", name(account).to_string())
                               ("table", "delband")
            );
            if (!print_json) {
               auto res = result.as<eosio::chain_apis::read_only::get_table_rows_result>();
               if ( !res.rows.empty() ) {
                  std::cout << std::setw(13) << std::left << "Receiver" << std::setw(21) << std::left << "Net bandwidth"
                            << std::setw(21) << std::left << "CPU bandwidth" << std::endl;
                  for ( auto& r : res.rows ){
                     std::cout << std::setw(13) << std::left << r["to"].as_string()
                               << std::setw(21) << std::left << r["net_weight"].as_string()
                               << std::setw(21) << std::left << r["cpu_weight"].as_string()
                               << std::endl;
                  }
               } else {
                  std::cerr << "Delegated bandwidth not found" << std::endl;
               }
            } else {
               std::cout << fc::json::to_pretty_string(result) << std::endl;
            }
      });
   }
};

struct buyram_subcommand {
   string from_str;
   string receiver_str;
   string amount;
   bool kbytes = false;
   bool bytes = false;

   buyram_subcommand(CLI::App* actionRoot) {
      auto buyram = actionRoot->add_subcommand("buyram", localized("Buy RAM"));
      buyram->add_option("payer", from_str, localized("The account paying for RAM"))->required();
      buyram->add_option("receiver", receiver_str, localized("The account receiving bought RAM"))->required();
      buyram->add_option("amount", amount, localized("The amount of tokens to pay for RAM, or number of bytes/kibibytes of RAM if --bytes/--kbytes is set"))->required();
      buyram->add_flag("--kbytes,-k", kbytes, localized("The amount to buy in kibibytes (KiB)"));
      buyram->add_flag("--bytes,-b", bytes, localized("The amount to buy in bytes"));
      add_standard_transaction_options_plus_signing(buyram, "payer@active");
      buyram->callback([this] {
         EOSC_ASSERT( !kbytes || !bytes, "ERROR: --kbytes and --bytes cannot be set at the same time" );
         if (kbytes || bytes) {
            send_actions( { create_buyrambytes(name(from_str), name(receiver_str), fc::to_uint64(amount) * ((kbytes) ? 1024ull : 1ull)) }, signing_keys_opt.get_keys());
         } else {
            send_actions( { create_buyram(name(from_str), name(receiver_str), to_asset(amount)) }, signing_keys_opt.get_keys());
         }
      });
   }
};

struct sellram_subcommand {
   string from_str;
   string receiver_str;
   uint64_t amount;

   sellram_subcommand(CLI::App* actionRoot) {
      auto sellram = actionRoot->add_subcommand("sellram", localized("Sell RAM"));
      sellram->add_option("account", receiver_str, localized("The account to receive tokens for sold RAM"))->required();
      sellram->add_option("bytes", amount, localized("The amount of RAM bytes to sell"))->required();
      add_standard_transaction_options_plus_signing(sellram, "account@active");

      sellram->callback([this] {
            fc::variant act_payload = fc::mutable_variant_object()
               ("account", receiver_str)
               ("bytes", amount);
            auto accountPermissions = get_account_permissions(tx_permission, {name(receiver_str), config::active_name});
            send_actions({create_action(accountPermissions, config::system_account_name, N(sellram), act_payload)}, signing_keys_opt.get_keys());
         });
   }
};

struct claimrewards_subcommand {
   string owner;

   claimrewards_subcommand(CLI::App* actionRoot) {
      auto claim_rewards = actionRoot->add_subcommand("claimrewards", localized("Claim producer rewards"));
      claim_rewards->add_option("owner", owner, localized("The account to claim rewards for"))->required();
      add_standard_transaction_options_plus_signing(claim_rewards, "owner@active");

      claim_rewards->callback([this] {
         fc::variant act_payload = fc::mutable_variant_object()
                  ("owner", owner);
         auto accountPermissions = get_account_permissions(tx_permission, {name(owner), config::active_name});
         send_actions({create_action(accountPermissions, config::system_account_name, N(claimrewards), act_payload)}, signing_keys_opt.get_keys());
      });
   }
};

struct regproxy_subcommand {
   string proxy;

   regproxy_subcommand(CLI::App* actionRoot) {
      auto register_proxy = actionRoot->add_subcommand("regproxy", localized("Register an account as a proxy (for voting)"));
      register_proxy->add_option("proxy", proxy, localized("The proxy account to register"))->required();
      add_standard_transaction_options_plus_signing(register_proxy, "proxy@active");

      register_proxy->callback([this] {
         fc::variant act_payload = fc::mutable_variant_object()
                  ("proxy", proxy)
                  ("isproxy", true);
         auto accountPermissions = get_account_permissions(tx_permission, {name(proxy), config::active_name});
         send_actions({create_action(accountPermissions, config::system_account_name, N(regproxy), act_payload)}, signing_keys_opt.get_keys());
      });
   }
};

struct unregproxy_subcommand {
   string proxy;

   unregproxy_subcommand(CLI::App* actionRoot) {
      auto unregister_proxy = actionRoot->add_subcommand("unregproxy", localized("Unregister an account as a proxy (for voting)"));
      unregister_proxy->add_option("proxy", proxy, localized("The proxy account to unregister"))->required();
      add_standard_transaction_options_plus_signing(unregister_proxy, "proxy@active");

      unregister_proxy->callback([this] {
         fc::variant act_payload = fc::mutable_variant_object()
                  ("proxy", proxy)
                  ("isproxy", false);
         auto accountPermissions = get_account_permissions(tx_permission, {name(proxy), config::active_name});
         send_actions({create_action(accountPermissions, config::system_account_name, N(regproxy), act_payload)}, signing_keys_opt.get_keys());
      });
   }
};

struct canceldelay_subcommand {
   string canceling_account;
   string canceling_permission;
   string trx_id;

   canceldelay_subcommand(CLI::App* actionRoot) {
      auto cancel_delay = actionRoot->add_subcommand("canceldelay", localized("Cancel a delayed transaction"));
      cancel_delay->add_option("canceling_account", canceling_account, localized("Account from authorization on the original delayed transaction"))->required();
      cancel_delay->add_option("canceling_permission", canceling_permission, localized("Permission from authorization on the original delayed transaction"))->required();
      cancel_delay->add_option("trx_id", trx_id, localized("The transaction id of the original delayed transaction"))->required();
      add_standard_transaction_options_plus_signing(cancel_delay, "canceling_account@canceling_permission");

      cancel_delay->callback([this] {
         auto canceling_auth = permission_level{name(canceling_account), name(canceling_permission)};
         fc::variant act_payload = fc::mutable_variant_object()
                  ("canceling_auth", canceling_auth)
                  ("trx_id", trx_id);
         auto accountPermissions = get_account_permissions(tx_permission, canceling_auth);
         send_actions({create_action(accountPermissions, config::system_account_name, N(canceldelay), act_payload)}, signing_keys_opt.get_keys());
      });
   }
};

struct deposit_subcommand {
   string owner_str;
   string amount_str;
   const name act_name{ N(deposit) };

   deposit_subcommand(CLI::App* actionRoot) {
      auto deposit = actionRoot->add_subcommand("deposit", localized("Deposit into owner's REX fund by transfering from owner's liquid token balance"));
      deposit->add_option("owner",  owner_str,  localized("Account which owns the REX fund"))->required();
      deposit->add_option("amount", amount_str, localized("Amount to be deposited into REX fund"))->required();
      add_standard_transaction_options_plus_signing(deposit, "owner@active");
      deposit->callback([this] {
         fc::variant act_payload = fc::mutable_variant_object()
            ("owner",  owner_str)
            ("amount", amount_str);
         auto accountPermissions = get_account_permissions(tx_permission, {name(owner_str), config::active_name});
         send_actions({create_action(accountPermissions, config::system_account_name, act_name, act_payload)}, signing_keys_opt.get_keys());
      });
   }
};

struct withdraw_subcommand {
   string owner_str;
   string amount_str;
   const name act_name{ N(withdraw) };

   withdraw_subcommand(CLI::App* actionRoot) {
      auto withdraw = actionRoot->add_subcommand("withdraw", localized("Withdraw from owner's REX fund by transfering to owner's liquid token balance"));
      withdraw->add_option("owner",  owner_str,  localized("Account which owns the REX fund"))->required();
      withdraw->add_option("amount", amount_str, localized("Amount to be withdrawn from REX fund"))->required();
      add_standard_transaction_options_plus_signing(withdraw, "owner@active");
      withdraw->callback([this] {
         fc::variant act_payload = fc::mutable_variant_object()
            ("owner",  owner_str)
            ("amount", amount_str);
         auto accountPermissions = get_account_permissions(tx_permission, {name(owner_str), config::active_name});
         send_actions({create_action(accountPermissions, config::system_account_name, act_name, act_payload)}, signing_keys_opt.get_keys());
      });
   }
};

struct buyrex_subcommand {
   string from_str;
   string amount_str;
   const name act_name{ N(buyrex) };

   buyrex_subcommand(CLI::App* actionRoot) {
      auto buyrex = actionRoot->add_subcommand("buyrex", localized("Buy REX using tokens in owner's REX fund"));
      buyrex->add_option("from",   from_str,   localized("Account buying REX tokens"))->required();
      buyrex->add_option("amount", amount_str, localized("Amount to be taken from REX fund and used in buying REX"))->required();
      add_standard_transaction_options_plus_signing(buyrex, "from@active");
      buyrex->callback([this] {
         fc::variant act_payload = fc::mutable_variant_object()
            ("from",   from_str)
            ("amount", amount_str);
         auto accountPermissions = get_account_permissions(tx_permission, {name(from_str), config::active_name});
         send_actions({create_action(accountPermissions, config::system_account_name, act_name, act_payload)}, signing_keys_opt.get_keys());
      });
   }
};

struct lendrex_subcommand {
   string from_str;
   string amount_str;
   const name act_name1{ N(deposit) };
   const name act_name2{ N(buyrex) };

   lendrex_subcommand(CLI::App* actionRoot) {
      auto lendrex = actionRoot->add_subcommand("lendrex", localized("Deposit tokens to REX fund and use the tokens to buy REX"));
      lendrex->add_option("from",   from_str,   localized("Account buying REX tokens"))->required();
      lendrex->add_option("amount", amount_str, localized("Amount of liquid tokens to be used in buying REX"))->required();
      add_standard_transaction_options_plus_signing(lendrex, "from@active");
      lendrex->callback([this] {
         fc::variant act_payload1 = fc::mutable_variant_object()
            ("owner",  from_str)
            ("amount", amount_str);
         fc::variant act_payload2 = fc::mutable_variant_object()
            ("from",   from_str)
            ("amount", amount_str);
         auto accountPermissions = get_account_permissions(tx_permission, {name(from_str), config::active_name});
         send_actions({create_action(accountPermissions, config::system_account_name, act_name1, act_payload1),
                       create_action(accountPermissions, config::system_account_name, act_name2, act_payload2)}, signing_keys_opt.get_keys());
      });
   }
};

struct unstaketorex_subcommand {
   string owner_str;
   string receiver_str;
   string from_net_str;
   string from_cpu_str;
   const name act_name{ N(unstaketorex) };

   unstaketorex_subcommand(CLI::App* actionRoot) {
      auto unstaketorex = actionRoot->add_subcommand("unstaketorex", localized("Buy REX using staked tokens"));
      unstaketorex->add_option("owner",    owner_str,    localized("Account buying REX tokens"))->required();
      unstaketorex->add_option("receiver", receiver_str, localized("Account that tokens have been staked to"))->required();
      unstaketorex->add_option("from_net", from_net_str, localized("Amount to be unstaked from Net resources and used in REX purchase"))->required();
      unstaketorex->add_option("from_cpu", from_cpu_str, localized("Amount to be unstaked from CPU resources and used in REX purchase"))->required();
      add_standard_transaction_options_plus_signing(unstaketorex, "owner@active");
      unstaketorex->callback([this] {
         fc::variant act_payload = fc::mutable_variant_object()
            ("owner",    owner_str)
            ("receiver", receiver_str)
            ("from_net", from_net_str)
            ("from_cpu", from_cpu_str);
         auto accountPermissions = get_account_permissions(tx_permission, {name(owner_str), config::active_name});
         send_actions({create_action(accountPermissions, config::system_account_name, act_name, act_payload)}, signing_keys_opt.get_keys());
      });
   }
};

struct sellrex_subcommand {
   string from_str;
   string rex_str;
   const name act_name{ N(sellrex) };

   sellrex_subcommand(CLI::App* actionRoot) {
      auto sellrex = actionRoot->add_subcommand("sellrex", localized("Sell REX tokens"));
      sellrex->add_option("from", from_str, localized("Account selling REX tokens"))->required();
      sellrex->add_option("rex",  rex_str,  localized("Amount of REX tokens to be sold"))->required();
      add_standard_transaction_options_plus_signing(sellrex, "from@active");
      sellrex->callback([this] {
         fc::variant act_payload = fc::mutable_variant_object()
            ("from", from_str)
            ("rex",  rex_str);
         auto accountPermissions = get_account_permissions(tx_permission, {name(from_str), config::active_name});
         send_actions({create_action(accountPermissions, config::system_account_name, act_name, act_payload)}, signing_keys_opt.get_keys());
      });
   }
};

struct cancelrexorder_subcommand {
   string owner_str;
   const name act_name{ N(cnclrexorder) };

   cancelrexorder_subcommand(CLI::App* actionRoot) {
      auto cancelrexorder = actionRoot->add_subcommand("cancelrexorder", localized("Cancel queued REX sell order if one exists"));
      cancelrexorder->add_option("owner", owner_str, localized("Owner account of sell order"))->required();
      add_standard_transaction_options_plus_signing(cancelrexorder, "owner@active");
      cancelrexorder->callback([this] {
         fc::variant act_payload = fc::mutable_variant_object()("owner", owner_str);
         auto accountPermissions = get_account_permissions(tx_permission, {name(owner_str), config::active_name});
         send_actions({create_action(accountPermissions, config::system_account_name, act_name, act_payload)}, signing_keys_opt.get_keys());
      });
   }
};

struct rentcpu_subcommand {
   string from_str;
   string receiver_str;
   string loan_payment_str;
   string loan_fund_str;
   const name act_name{ N(rentcpu) };

   rentcpu_subcommand(CLI::App* actionRoot) {
      auto rentcpu = actionRoot->add_subcommand("rentcpu", localized("Rent CPU bandwidth for 30 days"));
      rentcpu->add_option("from",         from_str,         localized("Account paying rent fees"))->required();
      rentcpu->add_option("receiver",     receiver_str,     localized("Account to whom rented CPU bandwidth is staked"))->required();
      rentcpu->add_option("loan_payment", loan_payment_str, localized("Loan fee to be paid, used to calculate amount of rented bandwidth"))->required();
      rentcpu->add_option("loan_fund",    loan_fund_str,    localized("Loan fund to be used in automatic renewal, can be 0 tokens"))->required();
      add_standard_transaction_options_plus_signing(rentcpu, "from@active");
      rentcpu->callback([this] {
         fc::variant act_payload = fc::mutable_variant_object()
            ("from",         from_str)
            ("receiver",     receiver_str)
            ("loan_payment", loan_payment_str)
            ("loan_fund",    loan_fund_str);
         auto accountPermissions = get_account_permissions(tx_permission, {name(from_str), config::active_name});
         send_actions({create_action(accountPermissions, config::system_account_name, act_name, act_payload)}, signing_keys_opt.get_keys());
      });
   }
};

struct rentnet_subcommand {
   string from_str;
   string receiver_str;
   string loan_payment_str;
   string loan_fund_str;
   const name act_name{ N(rentnet) };

   rentnet_subcommand(CLI::App* actionRoot) {
      auto rentnet = actionRoot->add_subcommand("rentnet", localized("Rent Network bandwidth for 30 days"));
      rentnet->add_option("from",         from_str,         localized("Account paying rent fees"))->required();
      rentnet->add_option("receiver",     receiver_str,     localized("Account to whom rented Network bandwidth is staked"))->required();
      rentnet->add_option("loan_payment", loan_payment_str, localized("Loan fee to be paid, used to calculate amount of rented bandwidth"))->required();
      rentnet->add_option("loan_fund",    loan_fund_str,    localized("Loan fund to be used in automatic renewal, can be 0 tokens"))->required();
      add_standard_transaction_options_plus_signing(rentnet, "from@active");
      rentnet->callback([this] {
         fc::variant act_payload = fc::mutable_variant_object()
            ("from",         from_str)
            ("receiver",     receiver_str)
            ("loan_payment", loan_payment_str)
            ("loan_fund",    loan_fund_str);
         auto accountPermissions = get_account_permissions(tx_permission, {name(from_str), config::active_name});
         send_actions({create_action(accountPermissions, config::system_account_name, act_name, act_payload)}, signing_keys_opt.get_keys());
      });
   }
};

struct fundcpuloan_subcommand {
   string from_str;
   string loan_num_str;
   string payment_str;
   const name act_name{ N(fundcpuloan) };

   fundcpuloan_subcommand(CLI::App* actionRoot) {
      auto fundcpuloan = actionRoot->add_subcommand("fundcpuloan", localized("Deposit into a CPU loan fund"));
      fundcpuloan->add_option("from",     from_str,     localized("Loan owner"))->required();
      fundcpuloan->add_option("loan_num", loan_num_str, localized("Loan ID"))->required();
      fundcpuloan->add_option("payment",  payment_str,  localized("Amount to be deposited"))->required();
      add_standard_transaction_options_plus_signing(fundcpuloan, "from@active");
      fundcpuloan->callback([this] {
         fc::variant act_payload = fc::mutable_variant_object()
            ("from",     from_str)
            ("loan_num", loan_num_str)
            ("payment",  payment_str);
         auto accountPermissions = get_account_permissions(tx_permission, {name(from_str), config::active_name});
         send_actions({create_action(accountPermissions, config::system_account_name, act_name, act_payload)}, signing_keys_opt.get_keys());
      });
   }
};

struct fundnetloan_subcommand {
   string from_str;
   string loan_num_str;
   string payment_str;
   const name act_name{ N(fundnetloan) };

   fundnetloan_subcommand(CLI::App* actionRoot) {
      auto fundnetloan = actionRoot->add_subcommand("fundnetloan", localized("Deposit into a Network loan fund"));
      fundnetloan->add_option("from",     from_str,     localized("Loan owner"))->required();
      fundnetloan->add_option("loan_num", loan_num_str, localized("Loan ID"))->required();
      fundnetloan->add_option("payment",  payment_str,  localized("Amount to be deposited"))->required();
      add_standard_transaction_options_plus_signing(fundnetloan, "from@active");
      fundnetloan->callback([this] {
         fc::variant act_payload = fc::mutable_variant_object()
            ("from",     from_str)
            ("loan_num", loan_num_str)
            ("payment",  payment_str);
         auto accountPermissions = get_account_permissions(tx_permission, {name(from_str), config::active_name});
         send_actions({create_action(accountPermissions, config::system_account_name, act_name, act_payload)}, signing_keys_opt.get_keys());
      });
   }
};

struct defcpuloan_subcommand {
   string from_str;
   string loan_num_str;
   string amount_str;
   const name act_name{ N(defcpuloan) };

   defcpuloan_subcommand(CLI::App* actionRoot) {
      auto defcpuloan = actionRoot->add_subcommand("defundcpuloan", localized("Withdraw from a CPU loan fund"));
      defcpuloan->add_option("from",     from_str,     localized("Loan owner"))->required();
      defcpuloan->add_option("loan_num", loan_num_str, localized("Loan ID"))->required();
      defcpuloan->add_option("amount",   amount_str,  localized("Amount to be withdrawn"))->required();
      add_standard_transaction_options_plus_signing(defcpuloan, "from@active");
      defcpuloan->callback([this] {
         fc::variant act_payload = fc::mutable_variant_object()
            ("from",     from_str)
            ("loan_num", loan_num_str)
            ("amount",   amount_str);
         auto accountPermissions = get_account_permissions(tx_permission, {name(from_str), config::active_name});
         send_actions({create_action(accountPermissions, config::system_account_name, act_name, act_payload)}, signing_keys_opt.get_keys());
      });
   }
};

struct defnetloan_subcommand {
   string from_str;
   string loan_num_str;
   string amount_str;
   const name act_name{ N(defnetloan) };

   defnetloan_subcommand(CLI::App* actionRoot) {
      auto defnetloan = actionRoot->add_subcommand("defundnetloan", localized("Withdraw from a Network loan fund"));
      defnetloan->add_option("from",     from_str,     localized("Loan owner"))->required();
      defnetloan->add_option("loan_num", loan_num_str, localized("Loan ID"))->required();
      defnetloan->add_option("amount",   amount_str,  localized("Amount to be withdrawn"))->required();
      add_standard_transaction_options_plus_signing(defnetloan, "from@active");
      defnetloan->callback([this] {
         fc::variant act_payload = fc::mutable_variant_object()
            ("from",     from_str)
            ("loan_num", loan_num_str)
            ("amount",   amount_str);
         auto accountPermissions = get_account_permissions(tx_permission, {name(from_str), config::active_name});
         send_actions({create_action(accountPermissions, config::system_account_name, act_name, act_payload)}, signing_keys_opt.get_keys());
      });
   }
};

struct mvtosavings_subcommand {
   string owner_str;
   string rex_str;
   const name act_name{ N(mvtosavings) };

   mvtosavings_subcommand(CLI::App* actionRoot) {
      auto mvtosavings = actionRoot->add_subcommand("mvtosavings", localized("Move REX tokens to savings bucket"));
      mvtosavings->add_option("owner", owner_str, localized("REX owner"))->required();
      mvtosavings->add_option("rex",   rex_str,   localized("Amount of REX to be moved to savings bucket"))->required();
      add_standard_transaction_options_plus_signing(mvtosavings, "owner@active");
      mvtosavings->callback([this] {
         fc::variant act_payload = fc::mutable_variant_object()
            ("owner", owner_str)
            ("rex",   rex_str);
         auto accountPermissions = get_account_permissions(tx_permission, {name(owner_str), config::active_name});
         send_actions({create_action(accountPermissions, config::system_account_name, act_name, act_payload)}, signing_keys_opt.get_keys());
      });
   }
};

struct mvfrsavings_subcommand {
   string owner_str;
   string rex_str;
   const name act_name{ N(mvfrsavings) };

   mvfrsavings_subcommand(CLI::App* actionRoot) {
      auto mvfrsavings = actionRoot->add_subcommand("mvfromsavings", localized("Move REX tokens out of savings bucket"));
      mvfrsavings->add_option("owner", owner_str, localized("REX owner"))->required();
      mvfrsavings->add_option("rex",   rex_str,   localized("Amount of REX to be moved out of savings bucket"))->required();
      add_standard_transaction_options_plus_signing(mvfrsavings, "owner@active");
      mvfrsavings->callback([this] {
         fc::variant act_payload = fc::mutable_variant_object()
            ("owner", owner_str)
            ("rex",   rex_str);
         auto accountPermissions = get_account_permissions(tx_permission, {name(owner_str), config::active_name});
         send_actions({create_action(accountPermissions, config::system_account_name, act_name, act_payload)}, signing_keys_opt.get_keys());
      });
   }
};

struct updaterex_subcommand {
   string owner_str;
   const name act_name{ N(updaterex) };

   updaterex_subcommand(CLI::App* actionRoot) {
      auto updaterex = actionRoot->add_subcommand("updaterex", localized("Update REX owner vote stake and vote weight"));
      updaterex->add_option("owner", owner_str, localized("REX owner"))->required();
      add_standard_transaction_options_plus_signing(updaterex, "owner@active");
      updaterex->callback([this] {
         fc::variant act_payload = fc::mutable_variant_object()("owner", owner_str);
         auto accountPermissions = get_account_permissions(tx_permission, {name(owner_str), config::active_name});
         send_actions({create_action(accountPermissions, config::system_account_name, act_name, act_payload)}, signing_keys_opt.get_keys());
      });
   }
};

struct consolidate_subcommand {
   string owner_str;
   const name act_name{ N(consolidate) };

   consolidate_subcommand(CLI::App* actionRoot) {
      auto consolidate = actionRoot->add_subcommand("consolidate", localized("Consolidate REX maturity buckets into one that matures in 4 days"));
      consolidate->add_option("owner", owner_str, localized("REX owner"))->required();
      add_standard_transaction_options_plus_signing(consolidate, "owner@active");
      consolidate->callback([this] {
         fc::variant act_payload = fc::mutable_variant_object()("owner", owner_str);
         auto accountPermissions = get_account_permissions(tx_permission, {name(owner_str), config::active_name});
         send_actions({create_action(accountPermissions, config::system_account_name, act_name, act_payload)}, signing_keys_opt.get_keys());
      });
   }
};

struct rexexec_subcommand {
   string user_str;
   string max_str;
   const name act_name{ N(rexexec) };

   rexexec_subcommand(CLI::App* actionRoot) {
      auto rexexec = actionRoot->add_subcommand("rexexec", localized("Perform REX maintenance by processing expired loans and unfilled sell orders"));
      rexexec->add_option("user", user_str, localized("User executing the action"))->required();
      rexexec->add_option("max",  max_str,  localized("Maximum number of CPU loans, Network loans, and sell orders to be processed"))->required();
      add_standard_transaction_options_plus_signing(rexexec, "user@active");
      rexexec->callback([this] {
            fc::variant act_payload = fc::mutable_variant_object()
               ("user", user_str)
               ("max",  max_str);
         auto accountPermissions = get_account_permissions(tx_permission, {name(user_str), config::active_name});
         send_actions({create_action(accountPermissions, config::system_account_name, act_name, act_payload)}, signing_keys_opt.get_keys());
      });
   }
};

struct closerex_subcommand {
   string owner_str;
   const name act_name{ N(closerex) };

   closerex_subcommand(CLI::App* actionRoot) {
      auto closerex = actionRoot->add_subcommand("closerex", localized("Delete unused REX-related user table entries"));
      closerex->add_option("owner", owner_str, localized("REX owner"))->required();
      add_standard_transaction_options_plus_signing(closerex, "owner@active");
      closerex->callback([this] {
         fc::variant act_payload = fc::mutable_variant_object()("owner", owner_str);
         auto accountPermissions = get_account_permissions(tx_permission, {name(owner_str), config::active_name});
         send_actions({create_action(accountPermissions, config::system_account_name, act_name, act_payload)}, signing_keys_opt.get_keys());
      });
   }
};

void get_account( const string& accountName, const string& coresym, bool json_format ) {
   fc::variant json;
   if (coresym.empty()) {
      json = call(get_account_func, fc::mutable_variant_object("account_name", accountName));
   }
   else {
      json = call(get_account_func, fc::mutable_variant_object("account_name", accountName)("expected_core_symbol", symbol::from_string(coresym)));
   }

   auto res = json.as<eosio::chain_apis::read_only::get_account_results>();
   if (!json_format) {
      asset staked;
      asset unstaking;

      if( res.core_liquid_balance.valid() ) {
         unstaking = asset( 0, res.core_liquid_balance->get_symbol() ); // Correct core symbol for unstaking asset.
         staked = asset( 0, res.core_liquid_balance->get_symbol() );    // Correct core symbol for staked asset.
      }

      std::cout << "created: " << string(res.created) << std::endl;

      if(res.privileged) std::cout << "privileged: true" << std::endl;

      constexpr size_t indent_size = 5;
      const string indent(indent_size, ' ');

      std::cout << "permissions: " << std::endl;
      unordered_map<name, vector<name>/*children*/> tree;
      vector<name> roots; //we don't have multiple roots, but we can easily handle them here, so let's do it just in case
      unordered_map<name, eosio::chain_apis::permission> cache;
      for ( auto& perm : res.permissions ) {
         if ( perm.parent ) {
            tree[perm.parent].push_back( perm.perm_name );
         } else {
            roots.push_back( perm.perm_name );
         }
         auto name = perm.perm_name; //keep copy before moving `perm`, since thirst argument of emplace can be evaluated first
         // looks a little crazy, but should be efficient
         cache.insert( std::make_pair(name, std::move(perm)) );
      }
      std::function<void (account_name, int)> dfs_print = [&]( account_name name, int depth ) -> void {
         auto& p = cache.at(name);
         std::cout << indent << std::string(depth*3, ' ') << name << ' ' << std::setw(5) << p.required_auth.threshold << ":    ";
         const char *sep = "";
         for ( auto it = p.required_auth.keys.begin(); it != p.required_auth.keys.end(); ++it ) {
            std::cout << sep << it->weight << ' ' << it->key.to_string();
            sep = ", ";
         }
         for ( auto& acc : p.required_auth.accounts ) {
            std::cout << sep << acc.weight << ' ' << acc.permission.actor.to_string() << '@' << acc.permission.permission.to_string();
            sep = ", ";
         }
         std::cout << std::endl;
         auto it = tree.find( name );
         if (it != tree.end()) {
            auto& children = it->second;
            sort( children.begin(), children.end() );
            for ( auto& n : children ) {
               // we have a tree, not a graph, so no need to check for already visited nodes
               dfs_print( n, depth+1 );
            }
         } // else it's a leaf node
      };
      std::sort(roots.begin(), roots.end());
      for ( auto r : roots ) {
         dfs_print( r, 0 );
      }

      auto to_pretty_net = []( int64_t nbytes, uint8_t width_for_units = 5 ) {
         if(nbytes == -1) {
             // special case. Treat it as unlimited
             return std::string("unlimited");
         }

         string unit = "bytes";
         double bytes = static_cast<double> (nbytes);
         if (bytes >= 1024 * 1024 * 1024 * 1024ll) {
             unit = "TiB";
             bytes /= 1024 * 1024 * 1024 * 1024ll;
         } else if (bytes >= 1024 * 1024 * 1024) {
             unit = "GiB";
             bytes /= 1024 * 1024 * 1024;
         } else if (bytes >= 1024 * 1024) {
             unit = "MiB";
             bytes /= 1024 * 1024;
         } else if (bytes >= 1024) {
             unit = "KiB";
             bytes /= 1024;
         }
         std::stringstream ss;
         ss << setprecision(4);
         ss << bytes << " ";
         if( width_for_units > 0 )
            ss << std::left << setw( width_for_units );
         ss << unit;
         return ss.str();
      };



      std::cout << "memory: " << std::endl
                << indent << "quota: " << std::setw(15) << to_pretty_net(res.ram_quota) << "  used: " << std::setw(15) << to_pretty_net(res.ram_usage) << std::endl << std::endl;

      std::cout << "net bandwidth: " << std::endl;
      if ( res.total_resources.is_object() ) {
         auto net_total = to_asset(res.total_resources.get_object()["net_weight"].as_string());

         if( net_total.get_symbol() != unstaking.get_symbol() ) {
            // Core symbol of nodeos responding to the request is different than core symbol built into cleos
            unstaking = asset( 0, net_total.get_symbol() ); // Correct core symbol for unstaking asset.
            staked = asset( 0, net_total.get_symbol() ); // Correct core symbol for staked asset.
         }

         if( res.self_delegated_bandwidth.is_object() ) {
            asset net_own =  asset::from_string( res.self_delegated_bandwidth.get_object()["net_weight"].as_string() );
            staked = net_own;

            auto net_others = net_total - net_own;

            std::cout << indent << "staked:" << std::setw(20) << net_own
                      << std::string(11, ' ') << "(total stake delegated from account to self)" << std::endl
                      << indent << "delegated:" << std::setw(17) << net_others
                      << std::string(11, ' ') << "(total staked delegated to account from others)" << std::endl;
         }
         else {
            auto net_others = net_total;
            std::cout << indent << "delegated:" << std::setw(17) << net_others
                      << std::string(11, ' ') << "(total staked delegated to account from others)" << std::endl;
         }
      }


      auto to_pretty_time = []( int64_t nmicro, uint8_t width_for_units = 5 ) {
         if(nmicro == -1) {
             // special case. Treat it as unlimited
             return std::string("unlimited");
         }
         string unit = "us";
         double micro = static_cast<double>(nmicro);

         if( micro > 1000000*60*60ll ) {
            micro /= 1000000*60*60ll;
            unit = "hr";
         }
         else if( micro > 1000000*60 ) {
            micro /= 1000000*60;
            unit = "min";
         }
         else if( micro > 1000000 ) {
            micro /= 1000000;
            unit = "sec";
         }
         else if( micro > 1000 ) {
            micro /= 1000;
            unit = "ms";
         }
         std::stringstream ss;
         ss << setprecision(4);
         ss << micro << " ";
         if( width_for_units > 0 )
            ss << std::left << setw( width_for_units );
         ss << unit;
         return ss.str();
      };

      std::cout << std::fixed << setprecision(3);
      std::cout << indent << std::left << std::setw(11) << "used:" << std::right << std::setw(18);
      if( res.net_limit.current_used ) {
         std::cout << to_pretty_net(*res.net_limit.current_used) << "\n";
      } else {
         std::cout << to_pretty_net(res.net_limit.used) << "    ( out of date )\n";
      }
      std::cout << indent << std::left << std::setw(11) << "available:" << std::right << std::setw(18) << to_pretty_net( res.net_limit.available ) << "\n";
      std::cout << indent << std::left << std::setw(11) << "limit:"     << std::right << std::setw(18) << to_pretty_net( res.net_limit.max ) << "\n";
      std::cout << std::endl;

      std::cout << "cpu bandwidth:" << std::endl;

      if ( res.total_resources.is_object() ) {
         auto cpu_total = to_asset(res.total_resources.get_object()["cpu_weight"].as_string());

         if( res.self_delegated_bandwidth.is_object() ) {
            asset cpu_own = asset::from_string( res.self_delegated_bandwidth.get_object()["cpu_weight"].as_string() );
            staked += cpu_own;

            auto cpu_others = cpu_total - cpu_own;

            std::cout << indent << "staked:" << std::setw(20) << cpu_own
                      << std::string(11, ' ') << "(total stake delegated from account to self)" << std::endl
                      << indent << "delegated:" << std::setw(17) << cpu_others
                      << std::string(11, ' ') << "(total staked delegated to account from others)" << std::endl;
         } else {
            auto cpu_others = cpu_total;
            std::cout << indent << "delegated:" << std::setw(17) << cpu_others
                      << std::string(11, ' ') << "(total staked delegated to account from others)" << std::endl;
         }
      }

      std::cout << std::fixed << setprecision(3);
      std::cout << indent << std::left << std::setw(11) << "used:" << std::right << std::setw(18);
      if( res.cpu_limit.current_used ) {
         std::cout << to_pretty_time(*res.cpu_limit.current_used) << "\n";
      } else {
         std::cout << to_pretty_time(res.cpu_limit.used) << "    ( out of date )\n";
      }
      std::cout << indent << std::left << std::setw(11) << "available:" << std::right << std::setw(18) << to_pretty_time( res.cpu_limit.available ) << "\n";
      std::cout << indent << std::left << std::setw(11) << "limit:"     << std::right << std::setw(18) << to_pretty_time( res.cpu_limit.max ) << "\n";
      std::cout << std::endl;

      if( res.refund_request.is_object() ) {
         auto obj = res.refund_request.get_object();
         auto request_time = fc::time_point_sec::from_iso_string( obj["request_time"].as_string() );
         fc::time_point refund_time = request_time + fc::days(3);
         auto now = res.head_block_time;
         asset net = asset::from_string( obj["net_amount"].as_string() );
         asset cpu = asset::from_string( obj["cpu_amount"].as_string() );
         unstaking = net + cpu;

         if( unstaking > asset( 0, unstaking.get_symbol() ) ) {
            std::cout << std::fixed << setprecision(3);
            std::cout << "unstaking tokens:" << std::endl;
            std::cout << indent << std::left << std::setw(25) << "time of unstake request:" << std::right << std::setw(20) << string(request_time);
            if( now >= refund_time ) {
               std::cout << " (available to claim now with 'eosio::refund' action)\n";
            } else {
               std::cout << " (funds will be available in " << to_pretty_time( (refund_time - now).count(), 0 ) << ")\n";
            }
            std::cout << indent << std::left << std::setw(25) << "from net bandwidth:" << std::right << std::setw(18) << net << std::endl;
            std::cout << indent << std::left << std::setw(25) << "from cpu bandwidth:" << std::right << std::setw(18) << cpu << std::endl;
            std::cout << indent << std::left << std::setw(25) << "total:" << std::right << std::setw(18) << unstaking << std::endl;
            std::cout << std::endl;
         }
      }

      if( res.core_liquid_balance.valid() ) {
         std::cout << res.core_liquid_balance->get_symbol().name() << " balances: " << std::endl;
         std::cout << indent << std::left << std::setw(11)
                   << "liquid:" << std::right << std::setw(18) << *res.core_liquid_balance << std::endl;
         std::cout << indent << std::left << std::setw(11)
                   << "staked:" << std::right << std::setw(18) << staked << std::endl;
         std::cout << indent << std::left << std::setw(11)
                   << "unstaking:" << std::right << std::setw(18) << unstaking << std::endl;
         std::cout << indent << std::left << std::setw(11) << "total:" << std::right << std::setw(18) << (*res.core_liquid_balance + staked + unstaking) << std::endl;
         std::cout << std::endl;
      }

      if( res.rex_info.is_object() ) {
         auto& obj = res.rex_info.get_object();
         asset vote_stake = asset::from_string( obj["vote_stake"].as_string() );
         asset rex_balance = asset::from_string( obj["rex_balance"].as_string() );
         std::cout << rex_balance.get_symbol().name() << " balances: " << std::endl;
         std::cout << indent << std::left << std::setw(11)
                   << "balance:" << std::right << std::setw(18) << rex_balance << std::endl;
         std::cout << indent << std::left << std::setw(11)
                   << "staked:" << std::right << std::setw(18) << vote_stake << std::endl;
         std::cout << std::endl;
      }

      if ( res.voter_info.is_object() ) {
         auto& obj = res.voter_info.get_object();
         string proxy = obj["proxy"].as_string();
         if ( proxy.empty() ) {
            auto& prods = obj["producers"].get_array();
            std::cout << "producers:";
            if ( !prods.empty() ) {
               for ( size_t i = 0; i < prods.size(); ++i ) {
                  if ( i%3 == 0 ) {
                     std::cout << std::endl << indent;
                  }
                  std::cout << std::setw(16) << std::left << prods[i].as_string();
               }
               std::cout << std::endl;
            } else {
               std::cout << indent << "<not voted>" << std::endl;
            }
         } else {
            std::cout << "proxy:" << indent << proxy << std::endl;
         }
      }
      std::cout << std::endl;
   } else {
      std::cout << fc::json::to_pretty_string(json) << std::endl;
   }
}

CLI::callback_t header_opt_callback = [](CLI::results_t res) {
   vector<string>::iterator itr;

   for (itr = res.begin(); itr != res.end(); itr++) {
       headers.push_back(*itr);
   }

   return true;
};


int main( int argc, char** argv ) {

   fc::logger::get(DEFAULT_LOGGER).set_log_level(fc::log_level::debug);
   context = eosio::client::http::create_http_context();
   wallet_url = default_wallet_url;

   CLI::App app{"Command Line Interface to EOSIO Client"};
   app.require_subcommand();
   // Hide obsolete options by putting them into a group with an empty name.
   app.add_option( "-H,--host", obsoleted_option_host_port, localized("The host where ${n} is running", ("n", node_executable_name)) )->group("");
   app.add_option( "-p,--port", obsoleted_option_host_port, localized("The port where ${n} is running", ("n", node_executable_name)) )->group("");
   app.add_option( "--wallet-host", obsoleted_option_host_port, localized("The host where ${k} is running", ("k", key_store_executable_name)) )->group("");
   app.add_option( "--wallet-port", obsoleted_option_host_port, localized("The port where ${k} is running", ("k", key_store_executable_name)) )->group("");

   app.add_option( "-u,--url", url, localized("The http/https URL where ${n} is running", ("n", node_executable_name)), true );
   app.add_option( "--wallet-url", wallet_url, localized("The http/https URL where ${k} is running", ("k", key_store_executable_name)), true );

   app.add_option( "-r,--header", header_opt_callback, localized("Pass specific HTTP header; repeat this option to pass multiple headers"));
   app.add_flag( "-n,--no-verify", no_verify, localized("Don't verify peer certificate when using HTTPS"));
   app.add_flag( "--no-auto-" + string(key_store_executable_name), no_auto_keosd, localized("Don't automatically launch a ${k} if one is not currently running", ("k", key_store_executable_name)));
   app.callback([&app]{ ensure_keosd_running(&app);});

   app.add_flag( "-v,--verbose", verbose, localized("Output verbose errors and action console output"));
   app.add_flag("--print-request", print_request, localized("Print HTTP request to STDERR"));
   app.add_flag("--print-response", print_response, localized("Print HTTP response to STDERR"));

   auto version = app.add_subcommand("version", localized("Retrieve version information"));
   version->require_subcommand();

   version->add_subcommand("client", localized("Retrieve basic version information of the client"))->callback([] {
      std::cout << eosio::version::version_client() << '\n';
   });

   version->add_subcommand("full", localized("Retrieve full version information of the client"))->callback([] {
     std::cout << eosio::version::version_full() << '\n';
   });

   // Create subcommand
   auto create = app.add_subcommand("create", localized("Create various items, on and off the blockchain"));
   create->require_subcommand();

   bool r1 = false;
   string key_file;
   bool print_console = false;
   // create key
   auto create_key = create->add_subcommand("key", localized("Create a new keypair and print the public and private keys"))->callback( [&r1, &key_file, &print_console](){
      if (key_file.empty() && !print_console) {
         std::cerr << "ERROR: Either indicate a file using \"--file\" or pass \"--to-console\"" << std::endl;
         return;
      }

      auto pk    = r1 ? private_key_type::generate_r1() : private_key_type::generate();
      auto privs = pk.to_string();
      auto pubs  = pk.get_public_key().to_string();
      if (print_console) {
         std::cout << localized("Private key: ${key}", ("key",  privs) ) << std::endl;
         std::cout << localized("Public key: ${key}", ("key", pubs ) ) << std::endl;
      } else {
         std::cerr << localized("saving keys to ${filename}", ("filename", key_file)) << std::endl;
         std::ofstream out( key_file.c_str() );
         out << localized("Private key: ${key}", ("key",  privs) ) << std::endl;
         out << localized("Public key: ${key}", ("key", pubs ) ) << std::endl;
      }
   });
   create_key->add_flag( "--r1", r1, "Generate a key using the R1 curve (iPhone), instead of the K1 curve (Bitcoin)"  );
   create_key->add_option("-f,--file", key_file, localized("Name of file to write private/public key output to. (Must be set, unless \"--to-console\" is passed"));
   create_key->add_flag( "--to-console", print_console, localized("Print private/public keys to console."));

   // create account
   auto createAccount = create_account_subcommand( create, true /*simple*/ );

   // convert subcommand
   auto convert = app.add_subcommand("convert", localized("Pack and unpack transactions")); // TODO also add converting action args based on abi from here ?
   convert->require_subcommand();

   // pack transaction
   string plain_signed_transaction_json;
   bool pack_action_data_flag = false;
   auto pack_transaction = convert->add_subcommand("pack_transaction", localized("From plain signed JSON to packed form"));
   pack_transaction->add_option("transaction", plain_signed_transaction_json, localized("The plain signed JSON (string)"))->required();
   pack_transaction->add_flag("--pack-action-data", pack_action_data_flag, localized("Pack all action data within transaction, needs interaction with ${n}", ("n", node_executable_name)));
   pack_transaction->callback([&] {
      fc::variant trx_var = json_from_file_or_string( plain_signed_transaction_json );
      if( pack_action_data_flag ) {
         signed_transaction trx;
         try {
            abi_serializer::from_variant( trx_var, trx, abi_serializer_resolver, abi_serializer::create_yield_function( abi_serializer_max_time ) );
         } EOS_RETHROW_EXCEPTIONS( transaction_type_exception, "Invalid transaction format: '${data}'",
                                   ("data", fc::json::to_string(trx_var, fc::time_point::maximum())))
         std::cout << fc::json::to_pretty_string( packed_transaction( trx, packed_transaction::compression_type::none )) << std::endl;
      } else {
         try {
            signed_transaction trx = trx_var.as<signed_transaction>();
            std::cout << fc::json::to_pretty_string( fc::variant( packed_transaction( trx, packed_transaction::compression_type::none ))) << std::endl;
         } EOS_RETHROW_EXCEPTIONS( transaction_type_exception, "Fail to convert transaction, --pack-action-data likely needed" )
      }
   });

   // unpack transaction
   string packed_transaction_json;
   bool unpack_action_data_flag = false;
   auto unpack_transaction = convert->add_subcommand("unpack_transaction", localized("From packed to plain signed JSON form"));
   unpack_transaction->add_option("transaction", packed_transaction_json, localized("The packed transaction JSON (string containing packed_trx and optionally compression fields)"))->required();
   unpack_transaction->add_flag("--unpack-action-data", unpack_action_data_flag, localized("Unpack all action data within transaction, needs interaction with ${n}", ("n", node_executable_name)));
   unpack_transaction->callback([&] {
      fc::variant packed_trx_var = json_from_file_or_string( packed_transaction_json );
      packed_transaction packed_trx;
      try {
         fc::from_variant<packed_transaction>( packed_trx_var, packed_trx );
      } EOS_RETHROW_EXCEPTIONS( transaction_type_exception, "Invalid packed transaction format: '${data}'",
                                ("data", fc::json::to_string(packed_trx_var, fc::time_point::maximum())))
      signed_transaction strx = packed_trx.get_signed_transaction();
      fc::variant trx_var;
      if( unpack_action_data_flag ) {
         abi_serializer::to_variant( strx, trx_var, abi_serializer_resolver, abi_serializer::create_yield_function( abi_serializer_max_time ) );
      } else {
         trx_var = strx;
      }
      std::cout << fc::json::to_pretty_string( trx_var ) << std::endl;
   });

   // pack action data
   string unpacked_action_data_account_string;
   string unpacked_action_data_name_string;
   string unpacked_action_data_string;
   auto pack_action_data = convert->add_subcommand("pack_action_data", localized("From JSON action data to packed form"));
   pack_action_data->add_option("account", unpacked_action_data_account_string, localized("The name of the account hosting the contract"))->required();
   pack_action_data->add_option("name", unpacked_action_data_name_string, localized("The name of the function called by this action"))->required();
   pack_action_data->add_option("unpacked_action_data", unpacked_action_data_string, localized("The action data expressed as JSON"))->required();
   pack_action_data->callback([&] {
      fc::variant unpacked_action_data_json = json_from_file_or_string(unpacked_action_data_string);
      bytes packed_action_data_string;
      try {
         packed_action_data_string = variant_to_bin(name(unpacked_action_data_account_string), name(unpacked_action_data_name_string), unpacked_action_data_json);
      } EOS_RETHROW_EXCEPTIONS(transaction_type_exception, "Fail to parse unpacked action data JSON")
      std::cout << fc::to_hex(packed_action_data_string.data(), packed_action_data_string.size()) << std::endl;
   });

   // unpack action data
   string packed_action_data_account_string;
   string packed_action_data_name_string;
   string packed_action_data_string;
   auto unpack_action_data = convert->add_subcommand("unpack_action_data", localized("From packed to JSON action data form"));
   unpack_action_data->add_option("account", packed_action_data_account_string, localized("The name of the account that hosts the contract"))->required();
   unpack_action_data->add_option("name", packed_action_data_name_string, localized("The name of the function that's called by this action"))->required();
   unpack_action_data->add_option("packed_action_data", packed_action_data_string, localized("The action data expressed as packed hex string"))->required();
   unpack_action_data->callback([&] {
      EOS_ASSERT( packed_action_data_string.size() >= 2, transaction_type_exception, "No packed_action_data found" );
      vector<char> packed_action_data_blob(packed_action_data_string.size()/2);
      fc::from_hex(packed_action_data_string, packed_action_data_blob.data(), packed_action_data_blob.size());
      fc::variant unpacked_action_data_json = bin_to_variant(name(packed_action_data_account_string), name(packed_action_data_name_string), packed_action_data_blob);
      std::cout << fc::json::to_pretty_string(unpacked_action_data_json) << std::endl;
   });

   // Get subcommand
   auto get = app.add_subcommand("get", localized("Retrieve various items and information from the blockchain"));
   get->require_subcommand();

   // get info
   get->add_subcommand("info", localized("Get current blockchain information"))->callback([] {
      std::cout << fc::json::to_pretty_string(get_info()) << std::endl;
   });

   // get block
   string blockArg;
   bool get_bhs = false;
   bool get_binfo = false;
   auto getBlock = get->add_subcommand("block", localized("Retrieve a full block from the blockchain"));
   getBlock->add_option("block", blockArg, localized("The number or ID of the block to retrieve"))->required();
   getBlock->add_flag("--header-state", get_bhs, localized("Get block header state from fork database instead") );
   getBlock->add_flag("--info", get_binfo, localized("Get block info from the blockchain by block num only") );
   getBlock->callback([&blockArg, &get_bhs, &get_binfo] {
      EOSC_ASSERT( !(get_bhs && get_binfo), "ERROR: Either --header-state or --info can be set" );
      if (get_binfo) {
         fc::optional<int64_t> block_num;
         try {
            block_num = fc::to_int64(blockArg);
         } catch (...) {
            // error is handled in assertion below
         }
         EOSC_ASSERT( block_num.valid() && (*block_num > 0), "Invalid block num: ${block_num}", ("block_num", blockArg) );
         const auto arg = fc::variant_object("block_num", static_cast<uint32_t>(*block_num));
         std::cout << fc::json::to_pretty_string(call(get_block_info_func, arg)) << std::endl;
      } else {
         const auto arg = fc::variant_object("block_num_or_id", blockArg);
         if (get_bhs) {
            std::cout << fc::json::to_pretty_string(call(get_block_header_state_func, arg)) << std::endl;
         } else {
            std::cout << fc::json::to_pretty_string(call(get_block_func, arg)) << std::endl;
         }
      }
   });

   // get account
   string accountName;
   string coresym;
   bool print_json = false;
   auto getAccount = get->add_subcommand("account", localized("Retrieve an account from the blockchain"));
   getAccount->add_option("name", accountName, localized("The name of the account to retrieve"))->required();
   getAccount->add_option("core-symbol", coresym, localized("The expected core symbol of the chain you are querying"));
   getAccount->add_flag("--json,-j", print_json, localized("Output in JSON format") );
   getAccount->callback([&]() { get_account(accountName, coresym, print_json); });

   // get code
   string codeFilename;
   string abiFilename;
   bool code_as_wasm = false;
   auto getCode = get->add_subcommand("code", localized("Retrieve the code and ABI for an account"));
   getCode->add_option("name", accountName, localized("The name of the account whose code should be retrieved"))->required();
   getCode->add_option("-c,--code",codeFilename, localized("The name of the file to save the contract .wast/wasm to") );
   getCode->add_option("-a,--abi",abiFilename, localized("The name of the file to save the contract .abi to") );
   getCode->add_flag("--wasm", code_as_wasm, localized("Save contract as wasm"));
   getCode->callback([&] {
      string code_hash, wasm, wast, abi;
      try {
         const auto result = call(get_raw_code_and_abi_func, fc::mutable_variant_object("account_name", accountName));
         const std::vector<char> wasm_v = result["wasm"].as_blob().data;
         const std::vector<char> abi_v = result["abi"].as_blob().data;

         fc::sha256 hash;
         if(wasm_v.size())
            hash = fc::sha256::hash(wasm_v.data(), wasm_v.size());
         code_hash = (string)hash;

         wasm = string(wasm_v.begin(), wasm_v.end());
         if(!code_as_wasm && wasm_v.size())
            wast = wasm_to_wast((const uint8_t*)wasm_v.data(), wasm_v.size(), false);

         abi_def abi_d;
         if(abi_serializer::to_abi(abi_v, abi_d))
            abi = fc::json::to_pretty_string(abi_d);
      }
      catch(chain::missing_chain_api_plugin_exception&) {
         //see if this is an old nodeos that doesn't support get_raw_code_and_abi
         const auto old_result = call(get_code_func, fc::mutable_variant_object("account_name", accountName)("code_as_wasm",code_as_wasm));
         code_hash = old_result["code_hash"].as_string();
         if(code_as_wasm) {
            wasm = old_result["wasm"].as_string();
            std::cout << localized("Warning: communicating to older ${n} which returns malformed binary wasm", ("n", node_executable_name)) << std::endl;
         }
         else
            wast = old_result["wast"].as_string();
         abi = fc::json::to_pretty_string(old_result["abi"]);
      }

      std::cout << localized("code hash: ${code_hash}", ("code_hash", code_hash)) << std::endl;

      if( codeFilename.size() ){
         std::cout << localized("saving ${type} to ${codeFilename}", ("type", (code_as_wasm ? "wasm" : "wast"))("codeFilename", codeFilename)) << std::endl;

         std::ofstream out( codeFilename.c_str() );
         if(code_as_wasm)
            out << wasm;
         else
            out << wast;
      }
      if( abiFilename.size() ) {
         std::cout << localized("saving abi to ${abiFilename}", ("abiFilename", abiFilename)) << std::endl;
         std::ofstream abiout( abiFilename.c_str() );
         abiout << abi;
      }
   });

   // get abi
   string filename;
   auto getAbi = get->add_subcommand("abi", localized("Retrieve the ABI for an account"));
   getAbi->add_option("name", accountName, localized("The name of the account whose abi should be retrieved"))->required();
   getAbi->add_option("-f,--file",filename, localized("The name of the file to save the contract .abi to instead of writing to console") );
   getAbi->callback([&] {
      const auto raw_abi_result = call(get_raw_abi_func, fc::mutable_variant_object("account_name", accountName));
      const auto raw_abi_blob = raw_abi_result["abi"].as_blob().data;
      if (raw_abi_blob.size() != 0) {
          const auto abi = fc::json::to_pretty_string(fc::raw::unpack<abi_def>(raw_abi_blob));
          if (filename.size()) {
              std::cerr << localized("saving abi to ${filename}", ("filename", filename)) << std::endl;
              std::ofstream abiout(filename.c_str());
              abiout << abi;
          } else {
              std::cout << abi << "\n";
          }
      } else {
        FC_THROW_EXCEPTION(key_not_found_exception, "Key ${key}", ("key", "abi"));
      }
   });

   // get table
   string scope;
   string code;
   string table;
   string lower;
   string upper;
   string table_key;
   string key_type;
   string encode_type{"dec"};
   bool binary = false;
   uint32_t limit = 10;
   string index_position;
   bool reverse = false;
   bool show_payer = false;
   auto getTable = get->add_subcommand( "table", localized("Retrieve the contents of a database table"));
   getTable->add_option( "account", code, localized("The account who owns the table") )->required();
   getTable->add_option( "scope", scope, localized("The scope within the contract in which the table is found") )->required();
   getTable->add_option( "table", table, localized("The name of the table as specified by the contract abi") )->required();
   getTable->add_option( "-l,--limit", limit, localized("The maximum number of rows to return") );
   getTable->add_option( "-k,--key", table_key, localized("Deprecated") );
   getTable->add_option( "-L,--lower", lower, localized("JSON representation of lower bound value of key, defaults to first") );
   getTable->add_option( "-U,--upper", upper, localized("JSON representation of upper bound value of key, defaults to last") );
   getTable->add_option( "--index", index_position,
                         localized("Index number, 1 - primary (first), 2 - secondary index (in order defined by multi_index), 3 - third index, etc.\n"
                                   "\t\t\t\tNumber or name of index can be specified, e.g. 'secondary' or '2'."));
   getTable->add_option( "--key-type", key_type,
                         localized("The key type of --index, primary only supports (i64), all others support (i64, i128, i256, float64, float128, ripemd160, sha256).\n"
                                   "\t\t\t\tSpecial type 'name' indicates an account name."));
   getTable->add_option( "--encode-type", encode_type,
                         localized("The encoding type of key_type (i64 , i128 , float64, float128) only support decimal encoding e.g. 'dec'"
                                    "i256 - supports both 'dec' and 'hex', ripemd160 and sha256 is 'hex' only"));
   getTable->add_flag("-b,--binary", binary, localized("Return the value as BINARY rather than using abi to interpret as JSON"));
   getTable->add_flag("-r,--reverse", reverse, localized("Iterate in reverse order"));
   getTable->add_flag("--show-payer", show_payer, localized("Show RAM payer"));


   getTable->callback([&] {
      auto result = call(get_table_func, fc::mutable_variant_object("json", !binary)
                         ("code",code)
                         ("scope",scope)
                         ("table",table)
                         ("table_key",table_key) // not used
                         ("lower_bound",lower)
                         ("upper_bound",upper)
                         ("limit",limit)
                         ("key_type",key_type)
                         ("index_position", index_position)
                         ("encode_type", encode_type)
                         ("reverse", reverse)
                         ("show_payer", show_payer)
                         );

      std::cout << fc::json::to_pretty_string(result)
                << std::endl;
   });

   auto getScope = get->add_subcommand( "scope", localized("Retrieve a list of scopes and tables owned by a contract"));
   getScope->add_option( "contract", code, localized("The contract who owns the table") )->required();
   getScope->add_option( "-t,--table", table, localized("The name of the table as filter") );
   getScope->add_option( "-l,--limit", limit, localized("The maximum number of rows to return") );
   getScope->add_option( "-L,--lower", lower, localized("Lower bound of scope") );
   getScope->add_option( "-U,--upper", upper, localized("Upper bound of scope") );
   getScope->add_flag("-r,--reverse", reverse, localized("Iterate in reverse order"));
   getScope->callback([&] {
      auto result = call(get_table_by_scope_func, fc::mutable_variant_object("code",code)
                         ("table",table)
                         ("lower_bound",lower)
                         ("upper_bound",upper)
                         ("limit",limit)
                         ("reverse", reverse)
                         );
      std::cout << fc::json::to_pretty_string(result)
                << std::endl;
   });

   // currency accessors
   // get currency balance
   string symbol;
   bool currency_balance_print_json = false;
   auto get_currency = get->add_subcommand( "currency", localized("Retrieve information related to standard currencies"));
   get_currency->require_subcommand();
   auto get_balance = get_currency->add_subcommand( "balance", localized("Retrieve the balance of an account for a given currency"));
   get_balance->add_option( "contract", code, localized("The contract that operates the currency") )->required();
   get_balance->add_option( "account", accountName, localized("The account to query balances for") )->required();
   get_balance->add_option( "symbol", symbol, localized("The symbol for the currency if the contract operates multiple currencies") );
   get_balance->add_flag("--json,-j", currency_balance_print_json, localized("Output in JSON format") );
   get_balance->callback([&] {
      auto result = call(get_currency_balance_func, fc::mutable_variant_object
         ("account", accountName)
         ("code", code)
         ("symbol", symbol.empty() ? fc::variant() : symbol)
      );
      if (!currency_balance_print_json) {
        const auto& rows = result.get_array();
        for( const auto& r : rows ) {
           std::cout << r.as_string()
                     << std::endl;
        }
      } else {
        std::cout << fc::json::to_pretty_string(result) << std::endl;
      }
   });

   auto get_currency_stats = get_currency->add_subcommand( "stats", localized("Retrieve the stats of for a given currency"));
   get_currency_stats->add_option( "contract", code, localized("The contract that operates the currency") )->required();
   get_currency_stats->add_option( "symbol", symbol, localized("The symbol for the currency if the contract operates multiple currencies") )->required();
   get_currency_stats->callback([&] {
      auto result = call(get_currency_stats_func, fc::mutable_variant_object("json", false)
         ("code", code)
         ("symbol", symbol)
      );

      std::cout << fc::json::to_pretty_string(result)
                << std::endl;
   });

   // get accounts
   string public_key_str;
   auto getAccounts = get->add_subcommand("accounts", localized("Retrieve accounts associated with a public key"));
   getAccounts->add_option("public_key", public_key_str, localized("The public key to retrieve accounts for"))->required();
   getAccounts->callback([&] {
      public_key_type public_key;
      try {
         public_key = public_key_type(public_key_str);
      } EOS_RETHROW_EXCEPTIONS(public_key_type_exception, "Invalid public key: ${public_key}", ("public_key", public_key_str))
      auto arg = fc::mutable_variant_object( "public_key", public_key);
      std::cout << fc::json::to_pretty_string(call(get_key_accounts_func, arg)) << std::endl;
   });


   // get servants
   string controllingAccount;
   auto getServants = get->add_subcommand("servants", localized("Retrieve accounts which are servants of a given account "));
   getServants->add_option("account", controllingAccount, localized("The name of the controlling account"))->required();
   getServants->callback([&] {
      auto arg = fc::mutable_variant_object( "controlling_account", controllingAccount);
      std::cout << fc::json::to_pretty_string(call(get_controlled_accounts_func, arg)) << std::endl;
   });

   // get transaction
   string transaction_id_str;
   uint32_t block_num_hint = 0;
   auto getTransaction = get->add_subcommand("transaction", localized("Retrieve a transaction from the blockchain"));
   getTransaction->add_option("id", transaction_id_str, localized("ID of the transaction to retrieve"))->required();
   getTransaction->add_option( "-b,--block-hint", block_num_hint, localized("The block number this transaction may be in") );
   getTransaction->callback([&] {
      auto arg= fc::mutable_variant_object( "id", transaction_id_str);
      if ( block_num_hint > 0 ) {
         arg = arg("block_num_hint", block_num_hint);
      }
      std::cout << fc::json::to_pretty_string(call(get_transaction_func, arg)) << std::endl;
   });

   // get actions
   string account_name;
   string skip_seq_str;
   string num_seq_str;
   bool printjson = false;
   bool fullact = false;
   bool prettyact = false;
   bool printconsole = false;

   int32_t pos_seq = -1;
   int32_t offset = -20;
   auto getActions = get->add_subcommand("actions", localized("Retrieve all actions with specific account name referenced in authorization or receiver"));
   getActions->add_option("account_name", account_name, localized("Name of account to query on"))->required();
   getActions->add_option("pos", pos_seq, localized("Sequence number of action for this account, -1 for last"));
   getActions->add_option("offset", offset, localized("Get actions [pos,pos+offset] for positive offset or [pos-offset,pos) for negative offset"));
   getActions->add_flag("--json,-j", printjson, localized("Print full JSON"));
   getActions->add_flag("--full", fullact, localized("Don't truncate action output"));
   getActions->add_flag("--pretty", prettyact, localized("Pretty print full action JSON"));
   getActions->add_flag("--console", printconsole, localized("Print console output generated by action "));
   getActions->callback([&] {
      fc::mutable_variant_object arg;
      arg( "account_name", account_name );
      arg( "pos", pos_seq );
      arg( "offset", offset);

      auto result = call(get_actions_func, arg);


      if( printjson ) {
         std::cout << fc::json::to_pretty_string(result) << std::endl;
      } else {
          auto& traces = result["actions"].get_array();
          uint32_t lib = result["last_irreversible_block"].as_uint64();


          cout  << "#" << setw(5) << "seq" << "  " << setw( 24 ) << left << "when"<< "  " << setw(24) << right << "contract::action" << " => " << setw(13) << left << "receiver" << " " << setw(11) << left << "trx id..." << " args\n";
          cout  << "================================================================================================================\n";
          for( const auto& trace: traces ) {
              std::stringstream out;
              if( trace["block_num"].as_uint64() <= lib )
                 out << "#";
              else
                 out << "?";

              out << setw(5) << trace["account_action_seq"].as_uint64() <<"  ";
              out << setw(24) << trace["block_time"].as_string() <<"  ";

              const auto& at = trace["action_trace"].get_object();

              auto id = at["trx_id"].as_string();
              const auto& receipt = at["receipt"];
              auto receiver = receipt["receiver"].as_string();
              const auto& act = at["act"].get_object();
              auto code = act["account"].as_string();
              auto func = act["name"].as_string();
              string args;
              if( prettyact ) {
                  args = fc::json::to_pretty_string( act["data"] );
              }
              else {
                 args = fc::json::to_string( act["data"], fc::time_point::maximum() );
                 if( !fullact ) {
                    args = args.substr(0,60) + "...";
                 }
              }
              out << std::setw(24) << std::right<< (code +"::" + func) << " => " << left << std::setw(13) << receiver;

              out << " " << setw(11) << (id.substr(0,8) + "...");

              if( fullact || prettyact ) out << "\n";
              else out << " ";

              out << args ;//<< "\n";

              if( trace["block_num"].as_uint64() <= lib ) {
                 dlog( "\r${m}", ("m",out.str()) );
              } else {
                 wlog( "\r${m}", ("m",out.str()) );
              }
              if( printconsole ) {
                 auto console = at["console"].as_string();
                 if( console.size() ) {
                    stringstream out;
                    std::stringstream ss(console);
                    string line;
                    while( std::getline( ss, line ) ) {
                       out << ">> " << line << "\n";
                       if( !fullact ) break;
                    }
                    cerr << out.str(); //ilog( "\r${m}                                   ", ("m",out.str()) );
                 }
              }
          }
      }
   });

   auto getSchedule = get_schedule_subcommand{get};
   auto getTransactionId = get_transaction_id_subcommand{get};

   /*
   auto getTransactions = get->add_subcommand("transactions", localized("Retrieve all transactions with specific account name referenced in their scope"));
   getTransactions->add_option("account_name", account_name, localized("Name of account to query on"))->required();
   getTransactions->add_option("skip_seq", skip_seq_str, localized("Number of most recent transactions to skip (0 would start at most recent transaction)"));
   getTransactions->add_option("num_seq", num_seq_str, localized("Number of transactions to return"));
   getTransactions->add_flag("--json,-j", printjson, localized("Print full json"));
   getTransactions->callback([&] {
      fc::mutable_variant_object arg;
      if (skip_seq_str.empty()) {
         arg = fc::mutable_variant_object( "account_name", account_name);
      } else {
         uint64_t skip_seq;
         try {
            skip_seq = boost::lexical_cast<uint64_t>(skip_seq_str);
         } EOS_RETHROW_EXCEPTIONS(chain_type_exception, "Invalid Skip Seq: ${skip_seq}", ("skip_seq", skip_seq_str))
         if (num_seq_str.empty()) {
            arg = fc::mutable_variant_object( "account_name", account_name)("skip_seq", skip_seq);
         } else {
            uint64_t num_seq;
            try {
               num_seq = boost::lexical_cast<uint64_t>(num_seq_str);
            } EOS_RETHROW_EXCEPTIONS(chain_type_exception, "Invalid Num Seq: ${num_seq}", ("num_seq", num_seq_str))
            arg = fc::mutable_variant_object( "account_name", account_name)("skip_seq", skip_seq_str)("num_seq", num_seq);
         }
      }
      auto result = call(get_transactions_func, arg);
      if( printjson ) {
         std::cout << fc::json::to_pretty_string(result) << std::endl;
      }
      else {
         const auto& trxs = result.get_object()["transactions"].get_array();
         for( const auto& t : trxs ) {

            const auto& tobj = t.get_object();
            const auto& trx  = tobj["transaction"].get_object();
            const auto& data = trx["transaction"].get_object();
            const auto& msgs = data["actions"].get_array();

            for( const auto& msg : msgs ) {
               int64_t seq_num  = tobj["seq_num"].as<int64_t>();
               string  id       = tobj["transaction_id"].as_string();
               const auto& exp  = data["expiration"].as<fc::time_point_sec>();
               std::cout << tobj["seq_num"].as_string() <<"] " << id.substr(0,8) << "...  " << data["expiration"].as_string() << "  ";
               auto code = msg["account"].as_string();
               auto func = msg["name"].as_string();
               auto args = fc::json::to_string( msg["data"] );
               std::cout << setw(26) << left << (code + "::" + func) << "  " << args;
               std::cout << std::endl;
            }
         }
      }

   });
   */

   // set subcommand
   auto setSubcommand = app.add_subcommand("set", localized("Set or update blockchain state"));
   setSubcommand->require_subcommand();

   // set contract subcommand
   string account;
   string contractPath;
   string wasmPath;
   string abiPath;
   bool shouldSend = true;
   bool contract_clear = false;
   bool suppress_duplicate_check = false;
   auto codeSubcommand = setSubcommand->add_subcommand("code", localized("Create or update the code on an account"));
   codeSubcommand->add_option("account", account, localized("The account to set code for"))->required();
   codeSubcommand->add_option("code-file", wasmPath, localized("The path containing the contract WASM"));//->required();
   codeSubcommand->add_flag( "-c,--clear", contract_clear, localized("Remove code on an account"));
   codeSubcommand->add_flag( "--suppress-duplicate-check", suppress_duplicate_check, localized("Don't check for duplicate"));

   auto abiSubcommand = setSubcommand->add_subcommand("abi", localized("Create or update the abi on an account"));
   abiSubcommand->add_option("account", account, localized("The account to set the ABI for"))->required();
   abiSubcommand->add_option("abi-file", abiPath, localized("The path containing the contract ABI"));//->required();
   abiSubcommand->add_flag( "-c,--clear", contract_clear, localized("Remove abi on an account"));
   abiSubcommand->add_flag( "--suppress-duplicate-check", suppress_duplicate_check, localized("Don't check for duplicate"));

   auto contractSubcommand = setSubcommand->add_subcommand("contract", localized("Create or update the contract on an account"));
   contractSubcommand->add_option("account", account, localized("The account to publish a contract for"))
                     ->required();
   contractSubcommand->add_option("contract-dir", contractPath, localized("The path containing the .wasm and .abi"));
                     // ->required();
   contractSubcommand->add_option("wasm-file", wasmPath, localized("The file containing the contract WASM relative to contract-dir"));
//                     ->check(CLI::ExistingFile);
   auto abi = contractSubcommand->add_option("abi-file,-a,--abi", abiPath, localized("The ABI for the contract relative to contract-dir"));
//                                ->check(CLI::ExistingFile);
   contractSubcommand->add_flag( "-c,--clear", contract_clear, localized("Remove contract on an account"));
   contractSubcommand->add_flag( "--suppress-duplicate-check", suppress_duplicate_check, localized("Don't check for duplicate"));

   std::vector<chain::action> actions;
   auto set_code_callback = [&]() {

      std::vector<char> old_wasm;
      bool duplicate = false;
      fc::sha256 old_hash, new_hash;
      if (!suppress_duplicate_check) {
         try {
            const auto result = call(get_code_hash_func, fc::mutable_variant_object("account_name", account));
            old_hash = fc::sha256(result["code_hash"].as_string());
         } catch (...) {
            std::cerr << "Failed to get existing code hash, continue without duplicate check..." << std::endl;
            suppress_duplicate_check = true;
         }
      }

      bytes code_bytes;
      if(!contract_clear){
        std::string wasm;
        fc::path cpath = fc::canonical(fc::path(contractPath));

        if( wasmPath.empty() ) {
           wasmPath = (cpath / (cpath.filename().generic_string()+".wasm")).generic_string();
        } else if ( boost::filesystem::path(wasmPath).is_relative() ) {
           wasmPath = (cpath / wasmPath).generic_string();
        }

        std::cerr << localized(("Reading WASM from " + wasmPath + "...").c_str()) << std::endl;
        fc::read_file_contents(wasmPath, wasm);
        EOS_ASSERT( !wasm.empty(), wasm_file_not_found, "no wasm file found ${f}", ("f", wasmPath) );

        const string binary_wasm_header("\x00\x61\x73\x6d\x01\x00\x00\x00", 8);
        if(wasm.compare(0, 8, binary_wasm_header))
           std::cerr << localized("WARNING: ") << wasmPath << localized(" doesn't look like a binary WASM file. Is it something else, like WAST? Trying anyways...") << std::endl;
        code_bytes = bytes(wasm.begin(), wasm.end());
      } else {
        code_bytes = bytes();
      }

      if (!suppress_duplicate_check) {
         if (code_bytes.size()) {
            new_hash = fc::sha256::hash(&(code_bytes[0]), code_bytes.size());
         }
         duplicate = (old_hash == new_hash);
      }

      if (!duplicate) {
         actions.emplace_back( create_setcode(name(account), code_bytes ) );
         if ( shouldSend ) {
            std::cerr << localized("Setting Code...") << std::endl;
            send_actions(std::move(actions), signing_keys_opt.get_keys(), packed_transaction::compression_type::zlib);
         }
      } else {
         std::cerr << localized("Skipping set code because the new code is the same as the existing code") << std::endl;
      }
   };

   auto set_abi_callback = [&]() {

      bytes old_abi;
      bool duplicate = false;
      if (!suppress_duplicate_check) {
         try {
            const auto result = call(get_raw_abi_func, fc::mutable_variant_object("account_name", account));
            old_abi = result["abi"].as_blob().data;
         } catch (...) {
            std::cerr << "Failed to get existing raw abi, continue without duplicate check..." << std::endl;
            suppress_duplicate_check = true;
         }
      }

      bytes abi_bytes;
      if(!contract_clear){
        fc::path cpath = fc::canonical(fc::path(contractPath));

        if( abiPath.empty() ) {
           abiPath = (cpath / (cpath.filename().generic_string()+".abi")).generic_string();
        } else if ( boost::filesystem::path(abiPath).is_relative() ) {
           abiPath = (cpath / abiPath).generic_string();
        }

        EOS_ASSERT( fc::exists( abiPath ), abi_file_not_found, "no abi file found ${f}", ("f", abiPath)  );

        abi_bytes = fc::raw::pack(fc::json::from_file(abiPath).as<abi_def>());
      } else {
        abi_bytes = bytes();
      }

      if (!suppress_duplicate_check) {
         duplicate = (old_abi.size() == abi_bytes.size() && std::equal(old_abi.begin(), old_abi.end(), abi_bytes.begin()));
      }

      if (!duplicate) {
         try {
            actions.emplace_back( create_setabi(name(account), abi_bytes) );
         } EOS_RETHROW_EXCEPTIONS(abi_type_exception,  "Fail to parse ABI JSON")
         if ( shouldSend ) {
            std::cerr << localized("Setting ABI...") << std::endl;
            send_actions(std::move(actions), signing_keys_opt.get_keys(), packed_transaction::compression_type::zlib);
         }
      } else {
         std::cerr << localized("Skipping set abi because the new abi is the same as the existing abi") << std::endl;
      }
   };

   add_standard_transaction_options_plus_signing(contractSubcommand, "account@active");
   add_standard_transaction_options_plus_signing(codeSubcommand, "account@active");
   add_standard_transaction_options_plus_signing(abiSubcommand, "account@active");
   contractSubcommand->callback([&] {
      if(!contract_clear) EOS_ASSERT( !contractPath.empty(), contract_exception, " contract-dir is null ", ("f", contractPath) );
      shouldSend = false;
      set_code_callback();
      set_abi_callback();
      if (actions.size()) {
         std::cerr << localized("Publishing contract...") << std::endl;
         send_actions(std::move(actions), signing_keys_opt.get_keys(), packed_transaction::compression_type::zlib);
      } else {
         std::cout << "no transaction is sent" << std::endl;
      }
   });
   codeSubcommand->callback(set_code_callback);
   abiSubcommand->callback(set_abi_callback);

   // set account
   auto setAccount = setSubcommand->add_subcommand("account", localized("Set or update blockchain account state"))->require_subcommand();

   // set account permission
   auto setAccountPermission = set_account_permission_subcommand(setAccount);

   // set action
   auto setAction = setSubcommand->add_subcommand("action", localized("Set or update blockchain action state"))->require_subcommand();

   // set action permission
   auto setActionPermission = set_action_permission_subcommand(setAction);

   // Transfer subcommand
   string con = "eosio.token";
   string sender;
   string recipient;
   string amount;
   string memo;
   bool pay_ram = false;

   auto transfer = app.add_subcommand("transfer", localized("Transfer tokens from account to account"));
   transfer->add_option("sender", sender, localized("The account sending tokens"))->required();
   transfer->add_option("recipient", recipient, localized("The account receiving tokens"))->required();
   transfer->add_option("amount", amount, localized("The amount of tokens to send"))->required();
   transfer->add_option("memo", memo, localized("The memo for the transfer"));
   transfer->add_option("--contract,-c", con, localized("The contract that controls the token"));
   transfer->add_flag("--pay-ram-to-open", pay_ram, localized("Pay RAM to open recipient's token balance row"));

   add_standard_transaction_options_plus_signing(transfer, "sender@active");
   transfer->callback([&] {
      if (tx_force_unique && memo.size() == 0) {
         // use the memo to add a nonce
         memo = generate_nonce_string();
         tx_force_unique = false;
      }

      auto transfer_amount = to_asset(name(con), amount);
      auto transfer = create_transfer(con, name(sender), name(recipient), transfer_amount, memo);
      if (!pay_ram) {
         send_actions( { transfer }, signing_keys_opt.get_keys());
      } else {
         auto open_ = create_open(con, name(recipient), transfer_amount.get_symbol(), name(sender));
         send_actions( { open_, transfer }, signing_keys_opt.get_keys());
      }
   });

   // Net subcommand
   string new_host;
   auto net = app.add_subcommand( "net", localized("Interact with local p2p network connections"));
   net->require_subcommand();
   auto connect = net->add_subcommand("connect", localized("Start a new connection to a peer"));
   connect->add_option("host", new_host, localized("The hostname:port to connect to."))->required();
   connect->callback([&] {
      const auto& v = call(url, net_connect, new_host);
      std::cout << fc::json::to_pretty_string(v) << std::endl;
   });

   auto disconnect = net->add_subcommand("disconnect", localized("Close an existing connection"));
   disconnect->add_option("host", new_host, localized("The hostname:port to disconnect from."))->required();
   disconnect->callback([&] {
      const auto& v = call(url, net_disconnect, new_host);
      std::cout << fc::json::to_pretty_string(v) << std::endl;
   });

   auto status = net->add_subcommand("status", localized("Status of existing connection"));
   status->add_option("host", new_host, localized("The hostname:port to query status of connection"))->required();
   status->callback([&] {
      const auto& v = call(url, net_status, new_host);
      std::cout << fc::json::to_pretty_string(v) << std::endl;
   });

   auto connections = net->add_subcommand("peers", localized("Status of all existing peers"));
   connections->callback([&] {
      const auto& v = call(url, net_connections, new_host);
      std::cout << fc::json::to_pretty_string(v) << std::endl;
   });



   // Wallet subcommand
   auto wallet = app.add_subcommand( "wallet", localized("Interact with local wallet"));
   wallet->require_subcommand();
   // create wallet
   string wallet_name = "default";
   string password_file;
   auto createWallet = wallet->add_subcommand("create", localized("Create a new wallet locally"));
   createWallet->add_option("-n,--name", wallet_name, localized("The name of the new wallet"), true);
   createWallet->add_option("-f,--file", password_file, localized("Name of file to write wallet password output to. (Must be set, unless \"--to-console\" is passed"));
   createWallet->add_flag( "--to-console", print_console, localized("Print password to console."));
   createWallet->callback([&wallet_name, &password_file, &print_console] {
      EOSC_ASSERT( !password_file.empty() ^ print_console, "ERROR: Either indicate a file using \"--file\" or pass \"--to-console\"" );
      EOSC_ASSERT( password_file.empty() || !std::ofstream(password_file.c_str()).fail(), "ERROR: Failed to create file in specified path" );

      const auto& v = call(wallet_url, wallet_create, wallet_name);
      std::cout << localized("Creating wallet: ${wallet_name}", ("wallet_name", wallet_name)) << std::endl;
      std::cout << localized("Save password to use in the future to unlock this wallet.") << std::endl;
      std::cout << localized("Without password imported keys will not be retrievable.") << std::endl;
      if (print_console) {
         std::cout << fc::json::to_pretty_string(v) << std::endl;
      } else {
         std::cerr << localized("saving password to ${filename}", ("filename", password_file)) << std::endl;
         auto password_str = fc::json::to_pretty_string(v);
         boost::replace_all(password_str, "\"", "");
         std::ofstream out( password_file.c_str() );
         out << password_str;
      }
   });

   // open wallet
   auto openWallet = wallet->add_subcommand("open", localized("Open an existing wallet"));
   openWallet->add_option("-n,--name", wallet_name, localized("The name of the wallet to open"));
   openWallet->callback([&wallet_name] {
      call(wallet_url, wallet_open, wallet_name);
      std::cout << localized("Opened: ${wallet_name}", ("wallet_name", wallet_name)) << std::endl;
   });

   // lock wallet
   auto lockWallet = wallet->add_subcommand("lock", localized("Lock wallet"));
   lockWallet->add_option("-n,--name", wallet_name, localized("The name of the wallet to lock"));
   lockWallet->callback([&wallet_name] {
      call(wallet_url, wallet_lock, wallet_name);
      std::cout << localized("Locked: ${wallet_name}", ("wallet_name", wallet_name)) << std::endl;
   });

   // lock all wallets
   auto locakAllWallets = wallet->add_subcommand("lock_all", localized("Lock all unlocked wallets"));
   locakAllWallets->callback([] {
      call(wallet_url, wallet_lock_all);
      std::cout << localized("Locked All Wallets") << std::endl;
   });

   // unlock wallet
   string wallet_pw;
   auto unlockWallet = wallet->add_subcommand("unlock", localized("Unlock wallet"));
   unlockWallet->add_option("-n,--name", wallet_name, localized("The name of the wallet to unlock"));
   unlockWallet->add_option("--password", wallet_pw, localized("The password returned by wallet create"))->expected(0, 1);
   unlockWallet->callback([&wallet_name, &wallet_pw] {
      prompt_for_wallet_password(wallet_pw, wallet_name);

      fc::variants vs = {fc::variant(wallet_name), fc::variant(wallet_pw)};
      call(wallet_url, wallet_unlock, vs);
      std::cout << localized("Unlocked: ${wallet_name}", ("wallet_name", wallet_name)) << std::endl;
   });

   // import keys into wallet
   string wallet_key_str;
   auto importWallet = wallet->add_subcommand("import", localized("Import private key into wallet"));
   importWallet->add_option("-n,--name", wallet_name, localized("The name of the wallet to import key into"));
   importWallet->add_option("--private-key", wallet_key_str, localized("Private key in WIF format to import"))->expected(0, 1);
   importWallet->callback([&wallet_name, &wallet_key_str] {
      if( wallet_key_str.size() == 0 ) {
         std::cout << localized("private key: ");
         fc::set_console_echo(false);
         std::getline( std::cin, wallet_key_str, '\n' );
         fc::set_console_echo(true);
      }

      private_key_type wallet_key;
      try {
         wallet_key = private_key_type( wallet_key_str );
      } catch (...) {
         EOS_THROW(private_key_type_exception, "Invalid private key")
      }
      public_key_type pubkey = wallet_key.get_public_key();

      fc::variants vs = {fc::variant(wallet_name), fc::variant(wallet_key)};
      call(wallet_url, wallet_import_key, vs);
      std::cout << localized("imported private key for: ${pubkey}", ("pubkey", pubkey.to_string())) << std::endl;
   });

   // remove keys from wallet
   string wallet_rm_key_str;
   auto removeKeyWallet = wallet->add_subcommand("remove_key", localized("Remove key from wallet"));
   removeKeyWallet->add_option("-n,--name", wallet_name, localized("The name of the wallet to remove key from"));
   removeKeyWallet->add_option("key", wallet_rm_key_str, localized("Public key in WIF format to remove"))->required();
   removeKeyWallet->add_option("--password", wallet_pw, localized("The password returned by wallet create"))->expected(0, 1);
   removeKeyWallet->callback([&wallet_name, &wallet_pw, &wallet_rm_key_str] {
      prompt_for_wallet_password(wallet_pw, wallet_name);
      public_key_type pubkey;
      try {
         pubkey = public_key_type( wallet_rm_key_str );
      } catch (...) {
         EOS_THROW(public_key_type_exception, "Invalid public key: ${public_key}", ("public_key", wallet_rm_key_str))
      }
      fc::variants vs = {fc::variant(wallet_name), fc::variant(wallet_pw), fc::variant(wallet_rm_key_str)};
      call(wallet_url, wallet_remove_key, vs);
      std::cout << localized("removed private key for: ${pubkey}", ("pubkey", wallet_rm_key_str)) << std::endl;
   });

   // create a key within wallet
   string wallet_create_key_type;
   auto createKeyInWallet = wallet->add_subcommand("create_key", localized("Create private key within wallet"));
   createKeyInWallet->add_option("-n,--name", wallet_name, localized("The name of the wallet to create key into"), true);
   createKeyInWallet->add_option("key_type", wallet_create_key_type, localized("Key type to create (K1/R1)"), true)->type_name("K1/R1");
   createKeyInWallet->callback([&wallet_name, &wallet_create_key_type] {
      //an empty key type is allowed -- it will let the underlying wallet pick which type it prefers
      fc::variants vs = {fc::variant(wallet_name), fc::variant(wallet_create_key_type)};
      const auto& v = call(wallet_url, wallet_create_key, vs);
      std::cout << localized("Created new private key with a public key of: ") << fc::json::to_pretty_string(v) << std::endl;
   });

   // list wallets
   auto listWallet = wallet->add_subcommand("list", localized("List opened wallets, * = unlocked"));
   listWallet->callback([] {
      std::cout << localized("Wallets:") << std::endl;
      const auto& v = call(wallet_url, wallet_list);
      std::cout << fc::json::to_pretty_string(v) << std::endl;
   });

   // list keys
   auto listKeys = wallet->add_subcommand("keys", localized("List of public keys from all unlocked wallets."));
   listKeys->callback([] {
      const auto& v = call(wallet_url, wallet_public_keys);
      std::cout << fc::json::to_pretty_string(v) << std::endl;
   });

   // list private keys
   auto listPrivKeys = wallet->add_subcommand("private_keys", localized("List of private keys from an unlocked wallet in wif or PVT_R1 format."));
   listPrivKeys->add_option("-n,--name", wallet_name, localized("The name of the wallet to list keys from"), true);
   listPrivKeys->add_option("--password", wallet_pw, localized("The password returned by wallet create"))->expected(0, 1);
   listPrivKeys->callback([&wallet_name, &wallet_pw] {
      prompt_for_wallet_password(wallet_pw, wallet_name);
      fc::variants vs = {fc::variant(wallet_name), fc::variant(wallet_pw)};
      const auto& v = call(wallet_url, wallet_list_keys, vs);
      std::cout << fc::json::to_pretty_string(v) << std::endl;
   });

   auto stopKeosd = wallet->add_subcommand("stop", localized("Stop ${k}.", ("k", key_store_executable_name)));
   stopKeosd->callback([] {
      const auto& v = call(wallet_url, keosd_stop);
      if ( !v.is_object() || v.get_object().size() != 0 ) { //on success keosd responds with empty object
         std::cerr << fc::json::to_pretty_string(v) << std::endl;
      } else {
         std::cout << "OK" << std::endl;
      }
   });

   // sign subcommand
   string trx_json_to_sign;
   string str_private_key;
   string str_chain_id;
   string str_private_key_file;
   string str_public_key;
   bool push_trx = false;

   auto sign = app.add_subcommand("sign", localized("Sign a transaction"));
   sign->add_option("transaction", trx_json_to_sign,
                                 localized("The JSON string or filename defining the transaction to sign"), true)->required();
   sign->add_option("-k,--private-key", str_private_key, localized("The private key that will be used to sign the transaction"))->expected(0, 1);
   sign->add_option("--public-key", str_public_key, localized("Ask ${exec} to sign with the corresponding private key of the given public key", ("exec", key_store_executable_name)));
   sign->add_option("-c,--chain-id", str_chain_id, localized("The chain id that will be used to sign the transaction"));
   sign->add_flag("-p,--push-transaction", push_trx, localized("Push transaction after signing"));

   sign->callback([&] {

      EOSC_ASSERT( str_private_key.empty() || str_public_key.empty(), "ERROR: Either -k/--private-key or --public-key or none of them can be set" );
      fc::variant trx_var = json_from_file_or_string(trx_json_to_sign);
      signed_transaction trx;
      try {
        abi_serializer::from_variant( trx_var, trx, abi_serializer_resolver_empty, abi_serializer::create_yield_function( abi_serializer_max_time ) );
      } EOS_RETHROW_EXCEPTIONS(transaction_type_exception, "Invalid transaction format: '${data}'",
                               ("data", fc::json::to_string(trx_var, fc::time_point::maximum())))

      fc::optional<chain_id_type> chain_id;

      if( str_chain_id.size() == 0 ) {
         ilog( "grabbing chain_id from ${n}", ("n", node_executable_name) );
         auto info = get_info();
         chain_id = info.chain_id;
      } else {
         chain_id = chain_id_type(str_chain_id);
      }

      if( str_public_key.size() > 0 ) {
         public_key_type pub_key;
         try {
            pub_key = public_key_type(str_public_key);
         } EOS_RETHROW_EXCEPTIONS(public_key_type_exception, "Invalid public key: ${public_key}", ("public_key", str_public_key))
         fc::variant keys_var(flat_set<public_key_type>{ pub_key });
         sign_transaction(trx, keys_var, *chain_id);
      } else {
         if( str_private_key.size() == 0 ) {
            std::cerr << localized("private key: ");
            fc::set_console_echo(false);
            std::getline( std::cin, str_private_key, '\n' );
            fc::set_console_echo(true);
         }
         private_key_type priv_key;
         try {
            priv_key = private_key_type(str_private_key);
         } EOS_RETHROW_EXCEPTIONS(private_key_type_exception, "Invalid private key")
         trx.sign(priv_key, *chain_id);
      }

      if(push_trx) {
         auto trx_result = call(push_txn_func, packed_transaction(trx, packed_transaction::compression_type::none));
         std::cout << fc::json::to_pretty_string(trx_result) << std::endl;
      } else {
         std::cout << fc::json::to_pretty_string(trx) << std::endl;
      }
   });

   // Push subcommand
   auto push = app.add_subcommand("push", localized("Push arbitrary transactions to the blockchain"));
   push->require_subcommand();

   // push action
   string contract_account;
   string action;
   string data;
   vector<string> permissions;
   auto actionsSubcommand = push->add_subcommand("action", localized("Push a transaction with a single action"));
   actionsSubcommand->fallthrough(false);
   actionsSubcommand->add_option("account", contract_account,
                                 localized("The account providing the contract to execute"), true)->required();
   actionsSubcommand->add_option("action", action,
                                 localized("A JSON string or filename defining the action to execute on the contract"), true)->required();
   actionsSubcommand->add_option("data", data, localized("The arguments to the contract"))->required();

   add_standard_transaction_options_plus_signing(actionsSubcommand);
   actionsSubcommand->callback([&] {
      fc::variant action_args_var;
      if( !data.empty() ) {
         action_args_var = json_from_file_or_string(data, fc::json::parse_type::relaxed_parser);
      }
      auto accountPermissions = get_account_permissions(tx_permission);

      send_actions({chain::action{accountPermissions, name(contract_account), name(action),
                                  variant_to_bin( name(contract_account), name(action), action_args_var ) }}, signing_keys_opt.get_keys());
   });

   // push transaction
   string trx_to_push;
   auto trxSubcommand = push->add_subcommand("transaction", localized("Push an arbitrary JSON transaction"));
   trxSubcommand->add_option("transaction", trx_to_push, localized("The JSON string or filename defining the transaction to push"))->required();
   add_standard_transaction_options_plus_signing(trxSubcommand);

   trxSubcommand->callback([&] {
      fc::variant trx_var = json_from_file_or_string(trx_to_push);
      try {
         signed_transaction trx = trx_var.as<signed_transaction>();
         std::cout << fc::json::to_pretty_string( push_transaction( trx, signing_keys_opt.get_keys() )) << std::endl;
      } catch( fc::exception& ) {
         // unable to convert so try via abi
         signed_transaction trx;
         abi_serializer::from_variant( trx_var, trx, abi_serializer_resolver, abi_serializer::create_yield_function( abi_serializer_max_time ) );
         std::cout << fc::json::to_pretty_string( push_transaction( trx, signing_keys_opt.get_keys() )) << std::endl;
      }
   });

   // push transactions
   string trxsJson;
   auto trxsSubcommand = push->add_subcommand("transactions", localized("Push an array of arbitrary JSON transactions"));
   trxsSubcommand->add_option("transactions", trxsJson, localized("The JSON string or filename defining the array of the transactions to push"))->required();
   trxsSubcommand->callback([&] {
      fc::variant trx_var = json_from_file_or_string(trxsJson);
      auto trxs_result = call(push_txns_func, trx_var);
      std::cout << fc::json::to_pretty_string(trxs_result) << std::endl;
   });


   // multisig subcommand
   auto msig = app.add_subcommand("multisig", localized("Multisig contract commands"));
   msig->require_subcommand();

   // multisig propose
   string proposal_name;
   string requested_perm;
   string transaction_perm;
   string proposed_transaction;
   string proposed_contract;
   string proposed_action;
   string proposer;
   unsigned int proposal_expiration_hours = 24;
   CLI::callback_t parse_expiration_hours = [&](CLI::results_t res) -> bool {
      unsigned int value_s;
      if (res.size() == 0 || !CLI::detail::lexical_cast(res[0], value_s)) {
         return false;
      }

      proposal_expiration_hours = static_cast<uint64_t>(value_s);
      return true;
   };

   auto propose_action = msig->add_subcommand("propose", localized("Propose action"));
   add_standard_transaction_options_plus_signing(propose_action, "proposer@active");
   propose_action->add_option("proposal_name", proposal_name, localized("The proposal name (string)"))->required();
   propose_action->add_option("requested_permissions", requested_perm, localized("The JSON string or filename defining requested permissions"))->required();
   propose_action->add_option("trx_permissions", transaction_perm, localized("The JSON string or filename defining transaction permissions"))->required();
   propose_action->add_option("contract", proposed_contract, localized("The contract to which deferred transaction should be delivered"))->required();
   propose_action->add_option("action", proposed_action, localized("The action of deferred transaction"))->required();
   propose_action->add_option("data", proposed_transaction, localized("The JSON string or filename defining the action to propose"))->required();
   propose_action->add_option("proposer", proposer, localized("Account proposing the transaction"));
   propose_action->add_option("proposal_expiration", parse_expiration_hours, localized("Proposal expiration interval in hours"));

   propose_action->callback([&] {
      fc::variant requested_perm_var = json_from_file_or_string(requested_perm);
      fc::variant transaction_perm_var = json_from_file_or_string(transaction_perm);
      fc::variant trx_var = json_from_file_or_string(proposed_transaction);
      transaction proposed_trx;
      try {
         proposed_trx = trx_var.as<transaction>();
      } EOS_RETHROW_EXCEPTIONS(transaction_type_exception, "Invalid transaction format: '${data}'",
                               ("data", fc::json::to_string(trx_var, fc::time_point::maximum())))
      bytes proposed_trx_serialized = variant_to_bin( name(proposed_contract), name(proposed_action), trx_var );

      vector<permission_level> reqperm;
      try {
         reqperm = requested_perm_var.as<vector<permission_level>>();
      } EOS_RETHROW_EXCEPTIONS(transaction_type_exception, "Wrong requested permissions format: '${data}'", ("data",requested_perm_var));

      vector<permission_level> trxperm;
      try {
         trxperm = transaction_perm_var.as<vector<permission_level>>();
      } EOS_RETHROW_EXCEPTIONS(transaction_type_exception, "Wrong transaction permissions format: '${data}'", ("data",transaction_perm_var));

      auto accountPermissions = get_account_permissions(tx_permission);
      if (accountPermissions.empty()) {
         if (!proposer.empty()) {
            accountPermissions = vector<permission_level>{{name(proposer), config::active_name}};
         } else {
            EOS_THROW(missing_auth_exception, "Authority is not provided (either by multisig parameter <proposer> or -p)");
         }
      }
      if (proposer.empty()) {
         proposer = name(accountPermissions.at(0).actor).to_string();
      }

      transaction trx;

      trx.expiration = fc::time_point_sec( fc::time_point::now() + fc::hours(proposal_expiration_hours) );
      trx.ref_block_num = 0;
      trx.ref_block_prefix = 0;
      trx.max_net_usage_words = 0;
      trx.max_cpu_usage_ms = 0;
      trx.delay_sec = 0;
      trx.actions = { chain::action(trxperm, name(proposed_contract), name(proposed_action), proposed_trx_serialized) };

      fc::to_variant(trx, trx_var);

      auto args = fc::mutable_variant_object()
         ("proposer", proposer )
         ("proposal_name", proposal_name)
         ("requested", requested_perm_var)
         ("trx", trx_var);

      send_actions({chain::action{accountPermissions, N(eosio.msig), N(propose), variant_to_bin( N(eosio.msig), N(propose), args ) }}, signing_keys_opt.get_keys());
   });

   //multisig propose transaction
   auto propose_trx = msig->add_subcommand("propose_trx", localized("Propose transaction"));
   add_standard_transaction_options_plus_signing(propose_trx, "proposer@active");
   propose_trx->add_option("proposal_name", proposal_name, localized("The proposal name (string)"))->required();
   propose_trx->add_option("requested_permissions", requested_perm, localized("The JSON string or filename defining requested permissions"))->required();
   propose_trx->add_option("transaction", trx_to_push, localized("The JSON string or filename defining the transaction to push"))->required();
   propose_trx->add_option("proposer", proposer, localized("Account proposing the transaction"));

   propose_trx->callback([&] {
      fc::variant requested_perm_var = json_from_file_or_string(requested_perm);
      fc::variant trx_var = json_from_file_or_string(trx_to_push);

      auto accountPermissions = get_account_permissions(tx_permission);
      if (accountPermissions.empty()) {
         if (!proposer.empty()) {
            accountPermissions = vector<permission_level>{{name(proposer), config::active_name}};
         } else {
            EOS_THROW(missing_auth_exception, "Authority is not provided (either by multisig parameter <proposer> or -p)");
         }
      }
      if (proposer.empty()) {
         proposer = name(accountPermissions.at(0).actor).to_string();
      }

      auto args = fc::mutable_variant_object()
         ("proposer", proposer )
         ("proposal_name", proposal_name)
         ("requested", requested_perm_var)
         ("trx", trx_var);

      send_actions({chain::action{accountPermissions, N(eosio.msig), N(propose), variant_to_bin( N(eosio.msig), N(propose), args ) }}, signing_keys_opt.get_keys());
   });


   // multisig review
   bool show_approvals_in_multisig_review = false;
   auto review = msig->add_subcommand("review", localized("Review transaction"));
   review->add_option("proposer", proposer, localized("The proposer name (string)"))->required();
   review->add_option("proposal_name", proposal_name, localized("The proposal name (string)"))->required();
   review->add_flag( "--show-approvals", show_approvals_in_multisig_review, localized("Show the status of the approvals requested within the proposal") );

   review->callback([&] {
      const auto result1 = call(get_table_func, fc::mutable_variant_object("json", true)
                                 ("code", "eosio.msig")
                                 ("scope", proposer)
                                 ("table", "proposal")
                                 ("table_key", "")
                                 ("lower_bound", name(proposal_name).to_uint64_t())
                                 ("upper_bound", name(proposal_name).to_uint64_t() + 1)
                                 // Less than ideal upper_bound usage preserved so cleos can still work with old buggy nodeos versions
                                 // Change to name(proposal_name).value when cleos no longer needs to support nodeos versions older than 1.5.0
                                 ("limit", 1)
                           );
      //std::cout << fc::json::to_pretty_string(result) << std::endl;

      const auto& rows1 = result1.get_object()["rows"].get_array();
      // Condition in if statement below can simply be rows.empty() when cleos no longer needs to support nodeos versions older than 1.5.0
      if( rows1.empty() || rows1[0].get_object()["proposal_name"] != proposal_name ) {
         std::cerr << "Proposal not found" << std::endl;
         return;
      }

      const auto& proposal_object = rows1[0].get_object();

      enum class approval_status {
         unapproved,
         approved,
         invalidated
      };

      std::map<permission_level, std::pair<fc::time_point, approval_status>>                               all_approvals;
      std::map<eosio::account_name, std::pair<fc::time_point, vector<decltype(all_approvals)::iterator>>>  provided_approvers;

      bool new_multisig = true;
      if( show_approvals_in_multisig_review ) {
         fc::variants rows2;

         try {
            const auto& result2 = call(get_table_func, fc::mutable_variant_object("json", true)
                                       ("code", "eosio.msig")
                                       ("scope", proposer)
                                       ("table", "approvals2")
                                       ("table_key", "")
                                       ("lower_bound", name(proposal_name).to_uint64_t())
                                       ("upper_bound", name(proposal_name).to_uint64_t() + 1)
                                       // Less than ideal upper_bound usage preserved so cleos can still work with old buggy nodeos versions
                                       // Change to name(proposal_name).value when cleos no longer needs to support nodeos versions older than 1.5.0
                                       ("limit", 1)
                                 );
            rows2 = result2.get_object()["rows"].get_array();
         } catch( ... ) {
            new_multisig = false;
         }

         if( !rows2.empty() && rows2[0].get_object()["proposal_name"] == proposal_name ) {
            const auto& approvals_object = rows2[0].get_object();

            for( const auto& ra : approvals_object["requested_approvals"].get_array() ) {
               const auto& ra_obj = ra.get_object();
               auto pl = ra["level"].as<permission_level>();
               all_approvals.emplace( pl, std::make_pair(ra["time"].as<fc::time_point>(), approval_status::unapproved) );
            }

            for( const auto& pa : approvals_object["provided_approvals"].get_array() ) {
               const auto& pa_obj = pa.get_object();
               auto pl = pa["level"].as<permission_level>();
               auto res = all_approvals.emplace( pl, std::make_pair(pa["time"].as<fc::time_point>(), approval_status::approved) );
               provided_approvers[pl.actor].second.push_back( res.first );
            }
         } else {
            const auto result3 = call(get_table_func, fc::mutable_variant_object("json", true)
                                       ("code", "eosio.msig")
                                       ("scope", proposer)
                                       ("table", "approvals")
                                       ("table_key", "")
                                       ("lower_bound", name(proposal_name).to_uint64_t())
                                       ("upper_bound", name(proposal_name).to_uint64_t() + 1)
                                       // Less than ideal upper_bound usage preserved so cleos can still work with old buggy nodeos versions
                                       // Change to name(proposal_name).value when cleos no longer needs to support nodeos versions older than 1.5.0
                                       ("limit", 1)
                                 );
            const auto& rows3 = result3.get_object()["rows"].get_array();
            if( rows3.empty() || rows3[0].get_object()["proposal_name"] != proposal_name ) {
               std::cerr << "Proposal not found" << std::endl;
               return;
            }

            const auto& approvals_object = rows3[0].get_object();

            for( const auto& ra : approvals_object["requested_approvals"].get_array() ) {
               auto pl = ra.as<permission_level>();
               all_approvals.emplace( pl, std::make_pair(fc::time_point{}, approval_status::unapproved) );
            }

            for( const auto& pa : approvals_object["provided_approvals"].get_array() ) {
               auto pl = pa.as<permission_level>();
               auto res = all_approvals.emplace( pl, std::make_pair(fc::time_point{}, approval_status::approved) );
               provided_approvers[pl.actor].second.push_back( res.first );
            }
         }

         if( new_multisig ) {
            for( auto& a : provided_approvers ) {
               const auto result4 = call(get_table_func, fc::mutable_variant_object("json", true)
                                          ("code", "eosio.msig")
                                          ("scope", "eosio.msig")
                                          ("table", "invals")
                                          ("table_key", "")
                                          ("lower_bound", a.first.to_uint64_t())
                                          ("upper_bound", a.first.to_uint64_t() + 1)
                                          // Less than ideal upper_bound usage preserved so cleos can still work with old buggy nodeos versions
                                          // Change to name(proposal_name).value when cleos no longer needs to support nodeos versions older than 1.5.0
                                          ("limit", 1)
                                    );
               const auto& rows4 = result4.get_object()["rows"].get_array();
               if( rows4.empty() || rows4[0].get_object()["account"].as<eosio::name>() != a.first ) {
                  continue;
               }

               auto invalidation_time = rows4[0].get_object()["last_invalidation_time"].as<fc::time_point>();
               a.second.first = invalidation_time;

               for( auto& itr : a.second.second ) {
                  if( invalidation_time >= itr->second.first ) {
                     itr->second.second = approval_status::invalidated;
                  }
               }
            }
         }
      }

      auto trx_hex = proposal_object["packed_transaction"].as_string();
      vector<char> trx_blob(trx_hex.size()/2);
      fc::from_hex(trx_hex, trx_blob.data(), trx_blob.size());
      transaction trx = fc::raw::unpack<transaction>(trx_blob);

      fc::mutable_variant_object obj;
      obj["proposer"] = proposer;
      obj["proposal_name"] = proposal_object["proposal_name"];
      obj["transaction_id"] = trx.id();

      for( const auto& entry : proposal_object ) {
         if( entry.key() == "proposal_name" ) continue;
         obj.set( entry.key(), entry.value() );
      }

      fc::variant trx_var;
      abi_serializer abi;
      abi.to_variant(trx, trx_var, abi_serializer_resolver, abi_serializer::create_yield_function( abi_serializer_max_time ));
      obj["transaction"] = trx_var;

      if( show_approvals_in_multisig_review ) {
         fc::variants approvals;

         for( const auto& approval : all_approvals ) {
            fc::mutable_variant_object approval_obj;
            approval_obj["level"] = approval.first;
            switch( approval.second.second ) {
               case approval_status::unapproved:
               {
                  approval_obj["status"] = "unapproved";
                  if( approval.second.first != fc::time_point{} ) {
                     approval_obj["last_unapproval_time"] = approval.second.first;
                  }
               }
               break;
               case approval_status::approved:
               {
                  approval_obj["status"] = "approved";
                  if( new_multisig ) {
                     approval_obj["last_approval_time"] = approval.second.first;
                  }
               }
               break;
               case approval_status::invalidated:
               {
                  approval_obj["status"] = "invalidated";
                  approval_obj["last_approval_time"] = approval.second.first;
                  approval_obj["invalidation_time"] = provided_approvers[approval.first.actor].first;
               }
               break;
            }

            approvals.push_back( std::move(approval_obj) );
         }

         obj["approvals"] = std::move(approvals);
      }

      std::cout << fc::json::to_pretty_string(obj) << std::endl;
   });

   string perm;
   string proposal_hash;
   auto approve_or_unapprove = [&](const string& action) {
      fc::variant perm_var = json_from_file_or_string(perm);

      auto args = fc::mutable_variant_object()
         ("proposer", proposer)
         ("proposal_name", proposal_name)
         ("level", perm_var);

      if( proposal_hash.size() ) {
         args("proposal_hash", proposal_hash);
      }

      auto accountPermissions = get_account_permissions(tx_permission, {name(proposer), config::active_name});
      send_actions({chain::action{accountPermissions, N(eosio.msig), name(action), variant_to_bin( N(eosio.msig), name(action), args ) }}, signing_keys_opt.get_keys());
   };

   // multisig approve
   auto approve = msig->add_subcommand("approve", localized("Approve proposed transaction"));
   add_standard_transaction_options_plus_signing(approve, "proposer@active");
   approve->add_option("proposer", proposer, localized("The proposer name (string)"))->required();
   approve->add_option("proposal_name", proposal_name, localized("The proposal name (string)"))->required();
   approve->add_option("permissions", perm, localized("The JSON string of filename defining approving permissions"))->required();
   approve->add_option("proposal_hash", proposal_hash, localized("Hash of proposed transaction (i.e. transaction ID) to optionally enforce as a condition of the approval"));
   approve->callback([&] { approve_or_unapprove("approve"); });

   // multisig unapprove
   auto unapprove = msig->add_subcommand("unapprove", localized("Unapprove proposed transaction"));
   add_standard_transaction_options_plus_signing(unapprove, "proposer@active");
   unapprove->add_option("proposer", proposer, localized("The proposer name (string)"))->required();
   unapprove->add_option("proposal_name", proposal_name, localized("The proposal name (string)"))->required();
   unapprove->add_option("permissions", perm, localized("The JSON string of filename defining approving permissions"))->required();
   unapprove->callback([&] { approve_or_unapprove("unapprove"); });

   // multisig invalidate
   string invalidator;
   auto invalidate = msig->add_subcommand("invalidate", localized("Invalidate all multisig approvals of an account"));
   add_standard_transaction_options_plus_signing(invalidate, "invalidator@active");
   invalidate->add_option("invalidator", invalidator, localized("Invalidator name (string)"))->required();
   invalidate->callback([&] {
      auto args = fc::mutable_variant_object()
         ("account", invalidator);

      auto accountPermissions = get_account_permissions(tx_permission, {name(invalidator), config::active_name});
      send_actions({chain::action{accountPermissions, N(eosio.msig), N(invalidate), variant_to_bin( N(eosio.msig), N(invalidate), args ) }}, signing_keys_opt.get_keys());
   });

   // multisig cancel
   string canceler;
   auto cancel = msig->add_subcommand("cancel", localized("Cancel proposed transaction"));
   add_standard_transaction_options_plus_signing(cancel, "canceler@active");
   cancel->add_option("proposer", proposer, localized("The proposer name (string)"))->required();
   cancel->add_option("proposal_name", proposal_name, localized("The proposal name (string)"))->required();
   cancel->add_option("canceler", canceler, localized("The canceler name (string)"));
   cancel->callback([&]() {
      auto accountPermissions = get_account_permissions(tx_permission);
      if (accountPermissions.empty()) {
         if (!canceler.empty()) {
            accountPermissions = vector<permission_level>{{name(canceler), config::active_name}};
         } else {
            EOS_THROW(missing_auth_exception, "Authority is not provided (either by multisig parameter <canceler> or -p)");
         }
      }
      if (canceler.empty()) {
         canceler = name(accountPermissions.at(0).actor).to_string();
      }
      auto args = fc::mutable_variant_object()
         ("proposer", proposer)
         ("proposal_name", proposal_name)
         ("canceler", canceler);

      send_actions({chain::action{accountPermissions, N(eosio.msig), N(cancel), variant_to_bin( N(eosio.msig), N(cancel), args ) }}, signing_keys_opt.get_keys());
      }
   );

   // multisig exec
   string executer;
   auto exec = msig->add_subcommand("exec", localized("Execute proposed transaction"));
   add_standard_transaction_options_plus_signing(exec, "executer@active");
   exec->add_option("proposer", proposer, localized("The proposer name (string)"))->required();
   exec->add_option("proposal_name", proposal_name, localized("The proposal name (string)"))->required();
   exec->add_option("executer", executer, localized("The account paying for execution (string)"));
   exec->callback([&] {
      auto accountPermissions = get_account_permissions(tx_permission);
      if (accountPermissions.empty()) {
         if (!executer.empty()) {
            accountPermissions = vector<permission_level>{{name(executer), config::active_name}};
         } else {
            EOS_THROW(missing_auth_exception, "Authority is not provided (either by multisig parameter <executer> or -p)");
         }
      }
      if (executer.empty()) {
         executer = name(accountPermissions.at(0).actor).to_string();
      }

      auto args = fc::mutable_variant_object()
         ("proposer", proposer )
         ("proposal_name", proposal_name)
         ("executer", executer);

      send_actions({chain::action{accountPermissions, N(eosio.msig), N(exec), variant_to_bin( N(eosio.msig), N(exec), args ) }}, signing_keys_opt.get_keys());
      }
   );

   // wrap subcommand
   auto wrap = app.add_subcommand("wrap", localized("Wrap contract commands"));
   wrap->require_subcommand();

   // wrap exec
   string wrap_con = "eosio.wrap";
   executer = "";
   string trx_to_exec;
   auto wrap_exec = wrap->add_subcommand("exec", localized("Execute a transaction while bypassing authorization checks"));
   add_standard_transaction_options_plus_signing(wrap_exec, "executer@active & --contract@active");
   wrap_exec->add_option("executer", executer, localized("Account executing the transaction and paying for the deferred transaction RAM"))->required();
   wrap_exec->add_option("transaction", trx_to_exec, localized("The JSON string or filename defining the transaction to execute"))->required();
   wrap_exec->add_option("--contract,-c", wrap_con, localized("The account which controls the wrap contract"));

   wrap_exec->callback([&] {
      fc::variant trx_var = json_from_file_or_string(trx_to_exec);

      auto accountPermissions = get_account_permissions(tx_permission);
      if( accountPermissions.empty() ) {
         accountPermissions = vector<permission_level>{{name(executer), config::active_name}, {name(wrap_con), config::active_name}};
      }

      auto args = fc::mutable_variant_object()
         ("executer", executer )
         ("trx", trx_var);

      send_actions({chain::action{accountPermissions, name(wrap_con), N(exec), variant_to_bin( name(wrap_con), N(exec), args ) }}, signing_keys_opt.get_keys());
   });

   // system subcommand
   auto system = app.add_subcommand("system", localized("Send eosio.system contract action to the blockchain."));
   system->require_subcommand();

   auto createAccountSystem = create_account_subcommand( system, false /*simple*/ );
   auto registerProducer = register_producer_subcommand(system);
   auto unregisterProducer = unregister_producer_subcommand(system);

   auto voteProducer = system->add_subcommand("voteproducer", localized("Vote for a producer"));
   voteProducer->require_subcommand();
   auto voteProxy = vote_producer_proxy_subcommand(voteProducer);
   auto voteProducers = vote_producers_subcommand(voteProducer);
   auto approveProducer = approve_producer_subcommand(voteProducer);
   auto unapproveProducer = unapprove_producer_subcommand(voteProducer);

   auto listProducers = list_producers_subcommand(system);

   auto delegateBandWidth = delegate_bandwidth_subcommand(system);
   auto undelegateBandWidth = undelegate_bandwidth_subcommand(system);
   auto listBandWidth = list_bw_subcommand(system);
   auto bidname = bidname_subcommand(system);
   auto bidnameinfo = bidname_info_subcommand(system);

   auto buyram = buyram_subcommand(system);
   auto sellram = sellram_subcommand(system);

   auto claimRewards = claimrewards_subcommand(system);

   auto regProxy = regproxy_subcommand(system);
   auto unregProxy = unregproxy_subcommand(system);

   auto cancelDelay = canceldelay_subcommand(system);

   auto rex = system->add_subcommand("rex", localized("Actions related to REX (the resource exchange)"));
   rex->require_subcommand();
   auto deposit        = deposit_subcommand(rex);
   auto withdraw       = withdraw_subcommand(rex);
   auto buyrex         = buyrex_subcommand(rex);
   auto lendrex        = lendrex_subcommand(rex);
   auto unstaketorex   = unstaketorex_subcommand(rex);
   auto sellrex        = sellrex_subcommand(rex);
   auto cancelrexorder = cancelrexorder_subcommand(rex);
   auto mvtosavings    = mvtosavings_subcommand(rex);
   auto mvfromsavings  = mvfrsavings_subcommand(rex);
   auto rentcpu        = rentcpu_subcommand(rex);
   auto rentnet        = rentnet_subcommand(rex);
   auto fundcpuloan    = fundcpuloan_subcommand(rex);
   auto fundnetloan    = fundnetloan_subcommand(rex);
   auto defcpuloan     = defcpuloan_subcommand(rex);
   auto defnetloan     = defnetloan_subcommand(rex);
   auto consolidate    = consolidate_subcommand(rex);
   auto updaterex      = updaterex_subcommand(rex);
   auto rexexec        = rexexec_subcommand(rex);
   auto closerex       = closerex_subcommand(rex);


   try {
       app.parse(argc, argv);
   } catch (const CLI::ParseError &e) {
       return app.exit(e);
   } catch (const explained_exception& e) {
      return 1;
   } catch (connection_exception& e) {
      if (verbose) {
         elog("connect error: ${e}", ("e", e.to_detail_string()));
      }
      return 1;
   } catch (const fc::exception& e) {
      // attempt to extract the error code if one is present
      if (!print_recognized_errors(e, verbose)) {
         // Error is not recognized
         if (!print_help_text(e) || verbose) {
            elog("Failed with error: ${e}", ("e", verbose ? e.to_detail_string() : e.to_string()));
         }
      }
      return 1;
   }

   return 0;
}<|MERGE_RESOLUTION|>--- conflicted
+++ resolved
@@ -1098,7 +1098,6 @@
 
       add_standard_transaction_options_plus_signing(createAccount, "creator@active");
 
-<<<<<<< HEAD
       createAccount->set_callback([this] {
             authority owner, active;
             if( owner_key_str.find('{') != string::npos ) {
@@ -1106,12 +1105,6 @@
                   owner = parse_json_authority_or_key(owner_key_str);
                } EOS_RETHROW_EXCEPTIONS( explained_exception, "Invalid owner authority: ${authority}", ("authority", owner_key_str) )
             } else if( owner_key_str.find('@') != string::npos ) {
-=======
-      createAccount->callback([this] {
-            auth_type owner, active;
-
-            if( owner_key_str.find('@') != string::npos ) {
->>>>>>> 9cd50f40
                try {
                   owner = authority(to_permission_level(owner_key_str));
                } EOS_RETHROW_EXCEPTIONS( explained_exception, "Invalid owner permission level: ${permission}", ("permission", owner_key_str) )
