/**
 *  @file
 *  @copyright defined in eos/LICENSE
 *  @defgroup eosclienttool EOSIO Command Line Client Reference
 *  @brief Tool for sending transactions and querying state from @ref nodeos
 *  @ingroup eosclienttool
 */

/**
  @defgroup eosclienttool

  @section intro Introduction to cleos

  `cleos` is a command line tool that interfaces with the REST api exposed by @ref nodeos. In order to use `cleos` you will need to
  have a local copy of `nodeos` running and configured to load the 'eosio::chain_api_plugin'.

   cleos contains documentation for all of its commands. For a list of all commands known to cleos, simply run it with no arguments:
```
$ ./cleos
Command Line Interface to EOSIO Client
Usage: programs/cleos/cleos [OPTIONS] SUBCOMMAND

Options:
  -h,--help                   Print this help message and exit
  -u,--url TEXT=http://localhost:8888/
                              the http/https URL where nodeos is running
  --wallet-url TEXT=http://localhost:8888/
                              the http/https URL where keosd is running
  -r,--header                 pass specific HTTP header, repeat this option to pass multiple headers
  -n,--no-verify              don't verify peer certificate when using HTTPS
  -v,--verbose                output verbose errors and action output

Subcommands:
  version                     Retrieve version information
  create                      Create various items, on and off the blockchain
  get                         Retrieve various items and information from the blockchain
  set                         Set or update blockchain state
  transfer                    Transfer tokens from account to account
  net                         Interact with local p2p network connections
  wallet                      Interact with local wallet
  sign                        Sign a transaction
  push                        Push arbitrary transactions to the blockchain
  multisig                    Multisig contract commands

```
To get help with any particular subcommand, run it with no arguments as well:
```
$ ./cleos create
Create various items, on and off the blockchain
Usage: ./cleos create SUBCOMMAND

Subcommands:
  key                         Create a new keypair and print the public and private keys
  account                     Create a new account on the blockchain (assumes system contract does not restrict RAM usage)

$ ./cleos create account
Create a new account on the blockchain (assumes system contract does not restrict RAM usage)
Usage: ./cleos create account [OPTIONS] creator name OwnerKey ActiveKey

Positionals:
  creator TEXT                The name of the account creating the new account
  name TEXT                   The name of the new account
  OwnerKey TEXT               The owner public key for the new account
  ActiveKey TEXT              The active public key for the new account

Options:
  -x,--expiration             set the time in seconds before a transaction expires, defaults to 30s
  -f,--force-unique           force the transaction to be unique. this will consume extra bandwidth and remove any protections against accidently issuing the same transaction multiple times
  -s,--skip-sign              Specify if unlocked wallet keys should be used to sign transaction
  -d,--dont-broadcast         don't broadcast transaction to the network (just print to stdout)
  -p,--permission TEXT ...    An account and permission level to authorize, as in 'account@permission' (defaults to 'creator@active')
```
*/

#include <pwd.h>
#include <string>
#include <vector>
#include <regex>
#include <iostream>
#include <fc/crypto/hex.hpp>
#include <fc/variant.hpp>
#include <fc/io/datastream.hpp>
#include <fc/io/json.hpp>
#include <fc/io/console.hpp>
#include <fc/exception/exception.hpp>
#include <fc/variant_object.hpp>
#include <fc/static_variant.hpp>

#include <fc/stacktrace.hpp>

#include <eosio/chain/name.hpp>
#include <eosio/chain/config.hpp>
#include <eosio/chain/wast_to_wasm.hpp>
#include <eosio/chain/trace.hpp>
#include <eosio/chain_plugin/chain_plugin.hpp>
#include <eosio/chain_api_plugin/chain_api_plugin_results.hpp>

#include <eosio/chain/contract_types.hpp>

#include <cyberway/chain/cyberway_contract_types.hpp>

#pragma push_macro("N")
#undef N

#include <boost/asio.hpp>
#include <boost/format.hpp>
#include <boost/dll/runtime_symbol_info.hpp>
#include <boost/filesystem.hpp>
#include <boost/process.hpp>
#include <boost/process/spawn.hpp>
#include <boost/range/algorithm/find_if.hpp>
#include <boost/range/algorithm/sort.hpp>
#include <boost/range/adaptor/map.hpp>
#include <boost/range/adaptor/transformed.hpp>
#include <boost/algorithm/string/predicate.hpp>
#include <boost/algorithm/string/split.hpp>
#include <boost/range/algorithm/copy.hpp>
#include <boost/algorithm/string/classification.hpp>

#pragma pop_macro("N")

#include <Inline/BasicTypes.h>
#include <IR/Module.h>
#include <IR/Validate.h>
#include <WASM/WASM.h>
#include <Runtime/Runtime.h>

#include <fc/io/fstream.hpp>

#include "CLI11.hpp"
#include "help_text.hpp"
#include "localize.hpp"
#include "config.hpp"
#include "httpc.hpp"

using namespace std;
using namespace eosio;
using namespace eosio::chain;
using namespace eosio::client::help;
using namespace eosio::client::http;
using namespace eosio::client::localize;
using namespace eosio::client::config;
using namespace boost::filesystem;
<<<<<<< HEAD
using namespace appbase;
using namespace Runtime;

namespace eosio {
    using name = chain::name;
    using account_name = chain::account_name;
}

static const auto wrap_contract = N(cyber.wrap);
static const auto msig_contract = N(cyber.msig);
static const auto token_contract = N(cyber.token);
static const auto domain_contract = config::domain_account_name;
static const auto declare_names_action = N(declarenames);
static const auto msig_contract_str = name(msig_contract).to_string();
=======
using auth_type = fc::static_variant<public_key_type, permission_level>;
>>>>>>> 8ba841fc

FC_DECLARE_EXCEPTION( explained_exception, 9000000, "explained exception, see error log" );
FC_DECLARE_EXCEPTION( localized_exception, 10000000, "an error occured" );
#define EOSC_ASSERT( TEST, ... ) \
  FC_EXPAND_MACRO( \
    FC_MULTILINE_MACRO_BEGIN \
      if( UNLIKELY(!(TEST)) ) \
      {                                                   \
        std::cerr << localized( __VA_ARGS__ ) << std::endl;  \
        FC_THROW_EXCEPTION( explained_exception, #TEST ); \
      }                                                   \
    FC_MULTILINE_MACRO_END \
  )

//copy pasta from keosd's main.cpp
bfs::path determine_home_directory()
{
   bfs::path home;
   struct passwd* pwd = getpwuid(getuid());
   if(pwd) {
      home = pwd->pw_dir;
   }
   else {
      home = getenv("HOME");
   }
   if(home.empty())
      home = "./";
   return home;
}

string url = "http://127.0.0.1:8888/";
string default_wallet_url = "unix://" + (determine_home_directory() / "eosio-wallet" / (string(key_store_executable_name) + ".sock")).string();
string wallet_url; //to be set to default_wallet_url in main
bool no_verify = false;
vector<string> headers;

auto   tx_expiration = fc::seconds(30);
const fc::microseconds abi_serializer_max_time = fc::seconds(10); // No risk to client side serialization taking a long time
string tx_ref_block_num_or_id;
bool   tx_force_unique = false;
bool   tx_dont_broadcast = false;
bool   tx_return_packed = false;
bool   tx_skip_sign = false;
bool   tx_print_json = false;
bool   print_request = false;
bool   print_response = false;
bool   no_auto_keosd = false;
bool   verbose = false;

uint8_t  tx_max_cpu_usage = 0;
uint32_t tx_max_net_usage = 0;
uint32_t tx_max_ram_usage = 0;
uint32_t tx_max_storage_usage = 0;
uint32_t delaysec = 0;

vector<string> bandwidth_provider;

struct resolved_name_info {
    string domain;
    name account;
    vector<string> users;
};
FC_REFLECT(resolved_name_info, (domain)(account)(users))

vector<resolved_name_info> tx_resolved_names;
bool tx_dont_declare_names = false;    // it's better to have tx_declare_names, but flag option requires default=false

vector<string> tx_permission;

eosio::client::http::http_context context;


bool have_domain_contract();
bytes variant_to_bin(const account_name& account, const action_name& action, const fc::variant& action_args_var);

void add_name_to_declare(const string& textual_name, const eosio::resolve_names_item& i) {
    vector<string> parts;
    split(parts, textual_name, boost::algorithm::is_any_of("@"));
    auto user = parts[0];
    auto domain_acc = i.resolved_domain ? *i.resolved_domain : name(parts[2]); // either domain resolved or user@@acc

    auto insert_or_modify = [&](auto&& find_domain_record, auto&& get_default_value) {
        auto itr = find_if(tx_resolved_names.begin(), tx_resolved_names.end(), find_domain_record);
        if (itr == tx_resolved_names.end()) {
            tx_resolved_names.emplace_back(get_default_value());
        } else {
            const auto& etr = itr->users.end();
            if (i.resolved_username && etr == find(itr->users.begin(), etr, user)) {
                itr->users.emplace_back(user);
            }
        }
    };

    if (i.resolved_domain) {
        auto domain = parts.size() < 2 ? user : parts[1];   // ? @domain : user@domain
        insert_or_modify([&](auto const& info) {
            return info.domain == domain;
        }, [&]() -> resolved_name_info {
            vector<string> users;
            if (i.resolved_username) {
                users.emplace_back(user);
            }
            return {domain, domain_acc, users};
        });
    } else {
        insert_or_modify([&](auto const& info) {
            return info.account == domain_acc;  // can find some existing domain instead of empty, but it's ok
        }, [&]() -> resolved_name_info {
            return {"", domain_acc, {user}};
        });
    }
}

void add_standard_transaction_options(CLI::App* cmd, string default_permission = "") {
   CLI::callback_t parse_expiration = [](CLI::results_t res) -> bool {
      double value_s;
      if (res.size() == 0 || !CLI::detail::lexical_cast(res[0], value_s)) {
         return false;
      }

      tx_expiration = fc::seconds(static_cast<uint64_t>(value_s));
      return true;
   };

   cmd->add_option("-x,--expiration", parse_expiration, localized("set the time in seconds before a transaction expires, defaults to 30s"));
   cmd->add_flag("-f,--force-unique", tx_force_unique, localized("force the transaction to be unique. this will consume extra bandwidth and remove any protections against accidently issuing the same transaction multiple times"));
   cmd->add_flag("-s,--skip-sign", tx_skip_sign, localized("Specify if unlocked wallet keys should be used to sign transaction"));
   cmd->add_flag("-j,--json", tx_print_json, localized("print result as json"));
   cmd->add_flag("-d,--dont-broadcast", tx_dont_broadcast, localized("don't broadcast transaction to the network (just print to stdout)"));
   cmd->add_flag("--return-packed", tx_return_packed, localized("used in conjunction with --dont-broadcast to get the packed transaction"));
   cmd->add_option("-r,--ref-block", tx_ref_block_num_or_id, (localized("set the reference block num or block id used for TAPOS (Transaction as Proof-of-Stake)")));

   string msg = "An account and permission level to authorize, as in 'account@permission'";
   if (!default_permission.empty())
      msg += " (defaults to '" + default_permission + "')";
   cmd->add_option("-p,--permission", tx_permission, localized(msg.c_str()));

   cmd->add_option("--max-cpu-usage-ms", tx_max_cpu_usage, localized("set an upper limit on the milliseconds of cpu usage budget, for the execution of the transaction (defaults to 0 which means no limit)"));
   cmd->add_option("--max-net-usage", tx_max_net_usage, localized("set an upper limit on the net usage budget, in bytes, for the transaction (defaults to 0 which means no limit)"));
   cmd->add_option("--max-ram-usage", tx_max_ram_usage, localized("set an upper limit on the ram usage budget, in bytes, for the transaction (defaults to 0 which means no limit)"));
   cmd->add_option("--max-storage-usage", tx_max_storage_usage, localized("set an upper limit on the storage usage budget, in bytes, for the transaction (defaults to 0 which means no limit)"));

   cmd->add_option("--delay-sec", delaysec, localized("set the delay_sec seconds, defaults to 0s"));

   cmd->add_option("--bandwidth-provider", bandwidth_provider, localized("set an account which provide own bandwidth for transaction"));

   cmd->add_flag("--dont-declare-names", tx_dont_declare_names, localized("don't add `declarenames` action for resolved account names"));
}

vector<chain::permission_level> get_account_permissions(const vector<string>& permissions) {
   auto fixedPermissions = permissions | boost::adaptors::transformed([](const string& p) {
      vector<string> pieces;
      split(pieces, p, boost::algorithm::is_any_of("@"));
      if( pieces.size() == 1 ) pieces.push_back( "active" );
      return chain::permission_level{ .actor = pieces[0], .permission = pieces[1] };
   });
   vector<chain::permission_level> accountPermissions;
   boost::range::copy(fixedPermissions, back_inserter(accountPermissions));
   return accountPermissions;
}

typedef vector<std::pair<account_name,chain::permission_level>> bandwidth_providers;
bandwidth_providers get_bandwidth_providers(const vector<string>& providers) {
   bandwidth_providers bandwidthProviders;
   for( const auto& p : providers ) {
      vector<string> pieces;
      split(pieces, p, boost::algorithm::is_any_of("/"));
      if( pieces.size() != 2 ) {
         std::cerr << localized("Bandwidth provider ${p} not in 'account/provider[@permission]' form", ("p", p)) << std::endl;
         continue;
      }
      const auto account = pieces[0];
      split(pieces, pieces[1], boost::algorithm::is_any_of("@"));
      if (pieces.size() == 1) pieces.push_back( "active" );
      bandwidthProviders.emplace_back( account, chain::permission_level{ .actor = pieces[0], .permission = pieces[1] });
   }
   return bandwidthProviders;
}

vector<chain::permission_level> get_account_permissions(const vector<string>& permissions, const chain::permission_level& default_permission) {
   if (permissions.empty())
      return vector<chain::permission_level>{default_permission};
   else
      return get_account_permissions(tx_permission);
}

template<typename T>
fc::variant call( const std::string& url,
                  const std::string& path,
                  const T& v ) {
   try {
      auto sp = std::make_unique<eosio::client::http::connection_param>(context, parse_url(url) + path, no_verify ? false : true, headers);
      return eosio::client::http::do_http_call(*sp, fc::variant(v), print_request, print_response );
   }
   catch(boost::system::system_error& e) {
      if(url == ::url)
         std::cerr << localized("Failed to connect to nodeos at ${u}; is nodeos running?", ("u", url)) << std::endl;
      else if(url == ::wallet_url)
         std::cerr << localized("Failed to connect to keosd at ${u}; is keosd running?", ("u", url)) << std::endl;
      throw connection_exception(fc::log_messages{FC_LOG_MESSAGE(error, e.what())});
   }
}

template<typename T>
fc::variant call( const std::string& path,
                  const T& v ) { return call( url, path, fc::variant(v) ); }

template<>
fc::variant call( const std::string& url,
                  const std::string& path) { return call( url, path, fc::variant() ); }

eosio::get_info_results get_info() {
   return call(url, get_info_func).as<eosio::get_info_results>();
}

string generate_nonce_string() {
   return fc::to_string(fc::time_point::now().time_since_epoch().count());
}

chain::action generate_nonce_action() {
   return chain::action( {}, config::null_account_name, "nonce", fc::raw::pack(fc::time_point::now().time_since_epoch().count()));
}

void prompt_for_wallet_password(string& pw, const string& name) {
   if(pw.size() == 0 && name != "SecureEnclave") {
      std::cout << localized("password: ");
      fc::set_console_echo(false);
      std::getline( std::cin, pw, '\n' );
      fc::set_console_echo(true);
   }
}

fc::variant determine_required_keys(const signed_transaction& trx) {
   // TODO better error checking
   //wdump((trx));
   const auto& public_keys = call(wallet_url, wallet_public_keys);
   auto get_arg = fc::mutable_variant_object
           ("transaction", (transaction)trx)
           ("available_keys", public_keys);
   const auto& required_keys = call(get_required_keys, get_arg);
   return required_keys["required_keys"];
}

void sign_transaction(signed_transaction& trx, fc::variant& required_keys, const chain_id_type& chain_id) {
   fc::variants sign_args = {fc::variant(trx), required_keys, fc::variant(chain_id)};
   const auto& signed_trx = call(wallet_url, wallet_sign_trx, sign_args);
   trx = signed_trx.as<signed_transaction>();
}

fc::variant push_transaction( signed_transaction& trx, int32_t extra_kcpu = 1000, packed_transaction::compression_type compression = packed_transaction::none ) {
   auto info = get_info();

   if (trx.signatures.size() == 0) { // #5445 can't change txn content if already signed
      trx.expiration = info.head_block_time + tx_expiration;

      // Set tapos, default to last irreversible block if it's not specified by the user
      block_id_type ref_block_id = info.last_irreversible_block_id;
      try {
         fc::variant ref_block;
         if (!tx_ref_block_num_or_id.empty()) {
            ref_block = call(get_block_func, fc::mutable_variant_object("block_num_or_id", tx_ref_block_num_or_id));
            ref_block_id = ref_block["id"].as<block_id_type>();
         }
      } EOS_RETHROW_EXCEPTIONS(invalid_ref_block_exception, "Invalid reference block num or id: ${block_num_or_id}", ("block_num_or_id", tx_ref_block_num_or_id));
      trx.set_reference_block(ref_block_id);

      if (tx_force_unique) {
         trx.context_free_actions.emplace_back( generate_nonce_action() );
      }

      trx.max_cpu_usage_ms = tx_max_cpu_usage;
      trx.max_net_usage_words = (tx_max_net_usage + 7)/8;
      trx.max_ram_kbytes = tx_max_ram_usage >> 10;
      trx.max_storage_kbytes = tx_max_storage_usage >> 10;
      trx.delay_sec = delaysec;

      if (!bandwidth_provider.empty()) {
         auto providers = get_bandwidth_providers({bandwidth_provider});
         for (const auto& prov: providers) {
            trx.actions.emplace_back(
                vector<chain::permission_level>{prov.second},
                cyberway::chain::providebw{prov.second.actor, prov.first} );
         }
      }

        bool declare_names = !tx_dont_declare_names && tx_resolved_names.size() > 0;
        if (declare_names) {
            FC_ASSERT(have_domain_contract(),
                "Can't declare resolved names. Either install ${c} contract, or use --dont-declare-names option",
                ("c", name{domain_contract}.to_string()));
            std::sort(tx_resolved_names.begin(), tx_resolved_names.end(), [](const auto& a, const auto& b) {
                return a.domain < b.domain || (a.domain == b.domain && a.account < b.account);
            });
            fc::variant v = fc::mutable_variant_object()("domains", tx_resolved_names);
            auto declare_names = action{{}, domain_contract, declare_names_action,
                variant_to_bin(domain_contract, declare_names_action, v)};
            trx.actions.emplace_back(declare_names);
        }
   }

   if (!tx_skip_sign) {
      auto required_keys = determine_required_keys(trx);
      sign_transaction(trx, required_keys, info.chain_id);
   }

   if (!tx_dont_broadcast) {
      return call(push_txn_func, packed_transaction(trx, compression));
   } else {
      if (!tx_return_packed) {
        return fc::variant(trx);
      } else {
        return fc::variant(packed_transaction(trx, compression));
      }
   }
}

fc::variant push_actions(std::vector<chain::action>&& actions, int32_t extra_kcpu, packed_transaction::compression_type compression = packed_transaction::none ) {
   signed_transaction trx;
   trx.actions = std::forward<decltype(actions)>(actions);

   return push_transaction(trx, extra_kcpu, compression);
}

void print_action( const fc::variant& at ) {
   const auto& receipt = at["receipt"];
   auto receiver = receipt["receiver"].as_string();
   const auto& act = at["act"].get_object();
   auto code = act["account"].as_string();
   auto func = act["name"].as_string();
   auto args = fc::json::to_string( act["data"] );
   auto console = at["console"].as_string();

   /*
   if( name(code) == config::system_account_name && func == "setcode" )
      args = args.substr(40)+"...";
   if( name(code) == config::system_account_name && func == "setabi" )
      args = args.substr(40)+"...";
   */
   if( args.size() > 100 ) args = args.substr(0,100) + "...";
   cout << "#" << std::setw(14) << right << receiver << " <= " << std::setw(28) << std::left << (code +"::" + func) << " " << args << "\n";
   if( console.size() ) {
      std::stringstream ss(console);
      string line;
      while( std::getline( ss, line ) ) {
         cout << ">> " << line << "\n";
         if( !verbose ) break;
      }
   }
}

//resolver for ABI serializer to decode actions in proposed transaction in multisig contract
auto abi_serializer_resolver = [](const name& account) -> optional<abi_serializer> {
   static unordered_map<account_name, optional<abi_serializer> > abi_cache;
   auto it = abi_cache.find( account );
   if ( it == abi_cache.end() ) {
      auto result = call(get_abi_func, fc::mutable_variant_object("account_name", account));
      auto abi_results = result.as<eosio::get_abi_results>();

      optional<abi_serializer> abis;
      if( abi_results.abi.valid() ) {
         abis.emplace( *abi_results.abi, abi_serializer_max_time );
      } else {
         std::cerr << "ABI for contract " << account.to_string() << " not found. Action data will be shown in hex only." << std::endl;
      }
      abi_cache.emplace( account, abis );

      return abis;
   }

   return it->second;
};

bool have_domain_contract() {
    auto abi = abi_serializer_resolver(domain_contract);
    return abi && !abi->get_action_type(declare_names_action).empty();
}

template<typename T>
inline fc::variant variant_from_stream(fc::datastream<const char*>& stream) {
   T temp;
   fc::raw::unpack(stream, temp);
   return fc::variant(temp);
}

struct abi_domain_resolver {
    std::map<string, optional<name>>& names;
    bool resolved = true;

    abi_domain_resolver(std::map<string, optional<name>>& names): names(names) {
    }

    auto name_pack_unpack() {
        using T = name;
        return std::make_pair<abi_serializer::unpack_function, abi_serializer::pack_function>(
            [](fc::datastream<const char*>& s, bool is_array, bool is_optional) -> fc::variant {
                return is_array
                    ? variant_from_stream<vector<T>>(s)
                    : is_optional
                        ? variant_from_stream<optional<T>>(s)
                        : variant_from_stream<T>(s);
            },
            [&](const fc::variant& var, fc::datastream<char*>& ds, bool is_array, bool is_optional) {
                if (is_array) {
                    fc::raw::pack(ds, var.as<vector<T>>());
                } else if (is_optional) {
                    fc::raw::pack(ds, var.as<optional<T>>());
                } else {
                    if (var.is_string()) {
                        auto n = var.as<string>();
                        // we can't automatically detect, is string like "golos.io" actually domain_name or account_name
                        // let's mark resolvable names with @: "@domain", "username@domain", "username@@account"
                        // and normal account names will be "account" as usual (without @)
                        // TODO: special case: "username@" to get username from the scope of current action's contract
                        auto at = n.find('@');
                        if (at != string::npos) {
                            if (at == 0) {
                                n = n.substr(1);
                            }
                            if (names[n]) {  // also stores value in map if not there
                                fc::raw::pack(ds, *names[n]);
                            } else {
                                resolved = false;
                            }
                            return;
                        }
                    }
                    fc::raw::pack(ds, var.as<T>());
                }
            }
        );
    }
};


bytes variant_to_bin(const account_name& account, const action_name& action, const fc::variant& action_args_var) {
   auto abis = abi_serializer_resolver(account);
   FC_ASSERT(abis.valid(), "No ABI found for ${contract}", ("contract", account));

   auto action_type = abis->get_action_type(action);
   FC_ASSERT(!action_type.empty(), "Unknown action ${action} in contract ${contract}", ("action", action)("contract", account));

    static std::map<string, optional<name>> resolved_names;
    auto domain_abi = abi_domain_resolver(resolved_names);
    abis->add_specialized_unpack_pack("name", domain_abi.name_pack_unpack());
    auto bin = abis->variant_to_binary(action_type, action_args_var, abi_serializer_max_time);
    while (!domain_abi.resolved) {
        vector<string> names;
        for (const auto& n: domain_abi.names) {
            if (!n.second) {
                names.emplace_back(n.first);
            }
        }
        FC_ASSERT(names.size(), "SYSTEM: can't find unresolved names");

        // process "username@" names. or it's simpler to add postfix at 1st pass of serializer
        //...

        fc::variant json = call(resolve_names_func, names);
        auto res = json.as<eosio::resolve_names_results>();
        auto p = 0;
        string n;
        for (const auto& ni: res) {
            n = names[p++];
            if (ni.resolved_username) {
                domain_abi.names[n] = ni.resolved_username;
            } else {
                EOS_ASSERT(ni.resolved_domain, domain_name_type_exception, "SYSTEM: name `${n}` resolved to nothing", ("n",n));
                EOS_ASSERT(*ni.resolved_domain != name(), domain_name_type_exception,
                    "Domain ${d} is unlinked, can not use it in action", ("d",n));
                domain_abi.names[n] = ni.resolved_domain;
            }
            add_name_to_declare(n, ni);
        }
        domain_abi.resolved = true;
        bin = abis->variant_to_binary(action_type, action_args_var, abi_serializer_max_time);
    }
    return bin;
}

fc::variant bin_to_variant( const account_name& account, const action_name& action, const bytes& action_args) {
   auto abis = abi_serializer_resolver( account );
   FC_ASSERT( abis.valid(), "No ABI found for ${contract}", ("contract", account));

   auto action_type = abis->get_action_type( action );
   FC_ASSERT( !action_type.empty(), "Unknown action ${action} in contract ${contract}", ("action", action)( "contract", account ));
   return abis->binary_to_variant( action_type, action_args, abi_serializer_max_time );
}

fc::variant json_from_file_or_string(const string& file_or_str, fc::json::parse_type ptype = fc::json::default_parser)
{
   regex r("^[ \t]*[\{\[]");
   if ( !regex_search(file_or_str, r) && fc::is_regular_file(file_or_str) ) {
      return fc::json::from_file(file_or_str, ptype);
   } else {
      return fc::json::from_string(file_or_str, ptype);
   }
}

bytes json_or_file_to_bin( const account_name& account, const action_name& action, const string& data_or_filename ) {
   fc::variant action_args_var;
   if( !data_or_filename.empty() ) {
      try {
         action_args_var = json_from_file_or_string(data_or_filename, fc::json::relaxed_parser);
      } EOS_RETHROW_EXCEPTIONS(action_type_exception, "Fail to parse action JSON data='${data}'", ("data", data_or_filename));
   }
   return variant_to_bin( account, action, action_args_var );
}

void print_action_tree( const fc::variant& action ) {
   print_action( action );
   if( action.get_object().contains( "inline_traces" ) ) {
      const auto& inline_traces = action["inline_traces"].get_array();
      for( const auto& t : inline_traces ) {
         print_action_tree( t );
      }
   }
}

void print_result( const fc::variant& result ) { try {
      if (result.is_object() && result.get_object().contains("processed")) {
         const auto& processed = result["processed"];
         const auto& transaction_id = processed["id"].as_string();
         string status = "failed";
         int64_t net = -1;
         int64_t cpu = -1;
         int64_t ram = -1;
         int64_t storage = -1;
         bool has_receipt = false;
         if( processed.get_object().contains( "receipt" )) {
            const auto& receipt = processed["receipt"];
            if( receipt.is_object()) {
<<<<<<< HEAD
               has_receipt = true;
=======
               status = receipt["status"].as_string();
>>>>>>> 8ba841fc
               net = receipt["net_usage_words"].as_int64() * 8;
               cpu = receipt["cpu_usage_us"].as_int64();
               ram = receipt["ram_kbytes"].as_int64() << 10;
               storage = receipt["storage_kbytes"].as_int64() << 10;
            }
         }

         cerr << status << " transaction: " << transaction_id << "  ";

         auto print_usage = [&]( const char* caption, const int64_t& value, const char* units ) {
            cerr << ' ' << caption << ' ';
            if( !has_receipt ) {
               cerr << "<unknown>";
            } else {
               cerr << value;
            }
            cerr << " " << units;
         };

         print_usage("NET", net, "bytes");
         print_usage("CPU", cpu, "us");
         print_usage("RAM", ram, "bytes");
         print_usage("STORAGE", storage, "bytes");

         cerr << std::endl;

         if( status == "failed" ) {
            auto soft_except = processed["except"].as<optional<fc::exception>>();
            if( soft_except ) {
               edump((soft_except->to_detail_string()));
            }
         } else {
            const auto& actions = processed["action_traces"].get_array();
            for( const auto& a : actions ) {
               print_action_tree( a );
            }
            wlog( "\rwarning: transaction executed locally, but may not be confirmed by the network yet" );
         }
      } else {
         cerr << fc::json::to_pretty_string( result ) << endl;
      }
} FC_CAPTURE_AND_RETHROW( (result) ) }

using std::cout;
void send_actions(std::vector<chain::action>&& actions, int32_t extra_kcpu = 1000, packed_transaction::compression_type compression = packed_transaction::none ) {
   auto result = push_actions( move(actions), extra_kcpu, compression);

   if( tx_print_json ) {
      cout << fc::json::to_pretty_string( result ) << endl;
   } else {
      print_result( result );
   }
}

void send_transaction( signed_transaction& trx, int32_t extra_kcpu, packed_transaction::compression_type compression = packed_transaction::none  ) {
   auto result = push_transaction(trx, extra_kcpu, compression);

   if( tx_print_json ) {
      cout << fc::json::to_pretty_string( result ) << endl;
   } else {
      print_result( result );
   }
}

chain::permission_level to_permission_level(const std::string& s) {
   auto at_pos = s.find('@');
   return permission_level { s.substr(0, at_pos), s.substr(at_pos + 1) };
}

chain::action create_newaccount(const name& creator, const name& newaccount, auth_type owner, auth_type active) {
   return action {
      get_account_permissions(tx_permission, {creator,config::active_name}),
      eosio::chain::newaccount{
         .creator      = creator,
         .name         = newaccount,
         .owner        = owner.contains<public_key_type>() ? authority(owner.get<public_key_type>()) : authority(owner.get<permission_level>()),
         .active       = active.contains<public_key_type>() ? authority(active.get<public_key_type>()) : authority(active.get<permission_level>())
      }
   };
}

chain::action create_action(const vector<permission_level>& authorization, const account_name& code, const action_name& act, const fc::variant& args) {
   return chain::action{authorization, code, act, variant_to_bin(code, act, args)};
}

chain::action create_buyram(const name& creator, const name& newaccount, const asset& quantity) {
   fc::variant act_payload = fc::mutable_variant_object()
         ("payer", creator.to_string())
         ("receiver", newaccount.to_string())
         ("quant", quantity.to_string());
   return create_action(get_account_permissions(tx_permission, {creator,config::active_name}),
                        config::system_account_name, N(buyram), act_payload);
}

chain::action create_buyrambytes(const name& creator, const name& newaccount, uint32_t numbytes) {
   fc::variant act_payload = fc::mutable_variant_object()
         ("payer", creator.to_string())
         ("receiver", newaccount.to_string())
         ("bytes", numbytes);
   return create_action(get_account_permissions(tx_permission, {creator,config::active_name}),
                        config::system_account_name, N(buyrambytes), act_payload);
}

chain::action create_delegate(const name& from, const name& receiver, const asset& stake, bool transfer) {
   fc::variant act_payload = fc::mutable_variant_object()
         ("from", from.to_string())
         ("receiver", receiver.to_string())
         ("stake", stake.to_string())
         ("transfer", transfer);
   return create_action(get_account_permissions(tx_permission, {from,config::active_name}),
                        config::system_account_name, N(delegatebw), act_payload);
}

chain::action create_open(const string& contract, const name& owner, symbol sym, const name& ram_payer) {
   auto open_ = fc::mutable_variant_object
      ("owner", owner)
      ("symbol", sym)
      ("ram_payer", ram_payer);
    return action {
      get_account_permissions(tx_permission, {ram_payer,config::active_name}),
      contract, "open", variant_to_bin( contract, N(open), open_ )
   };
}

chain::action create_transfer(const string& contract, const name& sender, const name& recipient, asset amount, const string& memo ) {

   auto transfer = fc::mutable_variant_object
      ("from", sender)
      ("to", recipient)
      ("quantity", amount)
      ("memo", memo);

   return action {
      get_account_permissions(tx_permission, {sender,config::active_name}),
      contract, "transfer", variant_to_bin( contract, N(transfer), transfer )
   };
}

chain::action create_setabi(const name& account, const bytes& abi) {
   return action {
      get_account_permissions(tx_permission, {account,config::active_name}),
      setabi{
         .account   = account,
         .abi       = abi
      }
   };
}

chain::action create_setcode(const name& account, const bytes& code) {
   return action {
      get_account_permissions(tx_permission, {account,config::active_name}),
      setcode{
         .account   = account,
         .vmtype    = 0,
         .vmversion = 0,
         .code      = code
      }
   };
}

chain::action create_updateauth(const name& account, const name& permission, const name& parent, const authority& auth) {
   return action { get_account_permissions(tx_permission, {account,config::active_name}),
                   updateauth{account, permission, parent, auth}};
}

chain::action create_deleteauth(const name& account, const name& permission) {
   return action { get_account_permissions(tx_permission, {account,config::active_name}),
                   deleteauth{account, permission}};
}

chain::action create_linkauth(const name& account, const name& code, const name& type, const name& requirement) {
   return action { get_account_permissions(tx_permission, {account,config::active_name}),
                   linkauth{account, code, type, requirement}};
}

chain::action create_unlinkauth(const name& account, const name& code, const name& type) {
   return action { get_account_permissions(tx_permission, {account,config::active_name}),
                   unlinkauth{account, code, type}};
}

authority parse_json_authority(const std::string& authorityJsonOrFile) {
   try {
      return json_from_file_or_string(authorityJsonOrFile).as<authority>();
   } EOS_RETHROW_EXCEPTIONS(authority_type_exception, "Fail to parse Authority JSON '${data}'", ("data",authorityJsonOrFile))
}

authority parse_json_authority_or_key(const std::string& authorityJsonOrFile) {
   if (boost::istarts_with(authorityJsonOrFile, "GLS") || boost::istarts_with(authorityJsonOrFile, "PUB_R1")) {
      try {
         return authority(public_key_type(authorityJsonOrFile));
      } EOS_RETHROW_EXCEPTIONS(public_key_type_exception, "Invalid public key: ${public_key}", ("public_key", authorityJsonOrFile))
   } else {
      auto result = parse_json_authority(authorityJsonOrFile);
      EOS_ASSERT( eosio::chain::validate(result), authority_type_exception, "Authority failed validation! ensure that keys, accounts, and waits are sorted and that the threshold is valid and satisfiable!");
      return result;
   }
}

asset to_asset( account_name code, const string& s ) {
   static map< pair<account_name, eosio::chain::symbol_code>, eosio::chain::symbol> cache;
   auto a = asset::from_string( s );
   eosio::chain::symbol_code sym = a.get_symbol().to_symbol_code();
   auto it = cache.find( make_pair(code, sym) );
   auto sym_str = a.symbol_name();
   if ( it == cache.end() ) {
      auto json = call(get_currency_stats_func, fc::mutable_variant_object("json", false)
                       ("code", code)
                       ("symbol", sym_str)
      );
      auto obj = json.get_object();
      auto obj_it = obj.find( sym_str );
      if (obj_it != obj.end()) {
         auto result = obj_it->value().as<eosio::get_currency_stats_result>();
         auto p = cache.emplace( make_pair( code, sym ), result.max_supply.get_symbol() );
         it = p.first;
      } else {
         EOS_THROW(symbol_type_exception, "Symbol ${s} is not supported by token contract ${c}", ("s", sym_str)("c", code));
      }
   }
   auto expected_symbol = it->second;
   if ( a.decimals() < expected_symbol.decimals() ) {
      auto factor = expected_symbol.precision() / a.precision();
      a = asset( a.get_amount() * factor, expected_symbol );
   } else if ( a.decimals() > expected_symbol.decimals() ) {
      EOS_THROW(symbol_type_exception, "Too many decimal digits in ${a}, only ${d} supported", ("a", a)("d", expected_symbol.decimals()));
   } // else precision matches
   return a;
}

inline asset to_asset( const string& s ) {
   return to_asset( token_contract, s );
}

struct set_account_permission_subcommand {
   name account;
   name permission;
   string authority_json_or_file;
   name parent;
   bool add_code;
   bool remove_code;

   set_account_permission_subcommand(CLI::App* accountCmd) {
      auto permissions = accountCmd->add_subcommand("permission", localized("set parameters dealing with account permissions"));
      permissions->add_option("account", account, localized("The account to set/delete a permission authority for"))->required();
      permissions->add_option("permission", permission, localized("The permission name to set/delete an authority for"))->required();
      permissions->add_option("authority", authority_json_or_file, localized("[delete] NULL, [create/update] public key, JSON string or filename defining the authority, [code] contract name"));
      permissions->add_option("parent", parent, localized("[create] The permission name of this parents permission, defaults to 'active'"));
      permissions->add_flag("--add-code", add_code, localized("[code] add '${code}' permission to specified permission authority", ("code", name(config::eosio_code_name))));
      permissions->add_flag("--remove-code", remove_code, localized("[code] remove '${code}' permission from specified permission authority", ("code", name(config::eosio_code_name))));

      add_standard_transaction_options(permissions, "account@active");

      permissions->set_callback([this] {
         EOSC_ASSERT( !(add_code && remove_code), "ERROR: Either --add-code or --remove-code can be set" );
         EOSC_ASSERT( (add_code ^ remove_code) || !authority_json_or_file.empty(), "ERROR: authority should be specified unless add or remove code permission" );

         authority auth;

         bool need_parent = parent.empty() && (permission != name("owner"));
         bool need_auth = add_code || remove_code;

         if ( !need_auth && boost::iequals(authority_json_or_file, "null") ) {
            send_actions( { create_deleteauth(account, permission) } );
            return;
         }

         if ( need_parent || need_auth ) {
            fc::variant json = call(get_account_func, fc::mutable_variant_object("account_name", account.to_string()));
            auto res = json.as<eosio::get_account_results>();
            auto itr = std::find_if(res.permissions.begin(), res.permissions.end(), [&](const auto& perm) {
               return perm.perm_name == permission;
            });

            if ( need_parent ) {
               // see if we can auto-determine the proper parent
               if ( itr != res.permissions.end() ) {
                  parent = (*itr).parent;
               } else {
                  // if this is a new permission and there is no parent we default to "active"
                  parent = name(config::active_name);
               }
            }

            if ( need_auth ) {
               auto actor = (authority_json_or_file.empty()) ? account : name(authority_json_or_file);
               auto code_name = name(config::eosio_code_name);

               if ( itr != res.permissions.end() ) {
                  // fetch existing authority
                  auth = std::move((*itr).required_auth);

                  auto code_perm = permission_level { actor, code_name };
                  auto itr2 = std::lower_bound(auth.accounts.begin(), auth.accounts.end(), code_perm, [&](const auto& perm_level, const auto& value) {
                     return perm_level.permission < value; // Safe since valid authorities must order the permissions in accounts in ascending order
                  });

                  if ( add_code ) {
                     if ( itr2 != auth.accounts.end() && itr2->permission == code_perm ) {
                        // authority already contains code permission, promote its weight to satisfy threshold
                        if ( (*itr2).weight < auth.threshold ) {
                           if ( auth.threshold > std::numeric_limits<weight_type>::max() ) {
                              std::cerr << "ERROR: Threshold is too high to be satisfied by sole code permission" << std::endl;
                              return;
                           }
                           std::cerr << localized("The weight of '${actor}@${code}' in '${permission}' permission authority will be increased up to threshold",
                                                  ("actor", actor)("code", code_name)("permission", permission)) << std::endl;
                           (*itr2).weight = static_cast<weight_type>(auth.threshold);
                        } else {
                           std::cerr << localized("ERROR: The permission '${permission}' already contains '${actor}@${code}'",
                                                  ("permission", permission)("actor", actor)("code", code_name)) << std::endl;
                           return ;
                        }
                     } else {
                        // add code permission to specified authority
                        if ( auth.threshold > std::numeric_limits<weight_type>::max() ) {
                           std::cerr << "ERROR: Threshold is too high to be satisfied by sole code permission" << std::endl;
                           return;
                        }
                        auth.accounts.insert( itr2, permission_level_weight {
                           .permission = { actor, code_name },
                           .weight = static_cast<weight_type>(auth.threshold)
                        });
                     }
                  } else {
                     if ( itr2 != auth.accounts.end() && itr2->permission == code_perm ) {
                        // remove code permission, if authority becomes empty by the removal of code permission, delete permission
                        auth.accounts.erase( itr2 );
                        if ( auth.keys.empty() && auth.accounts.empty() && auth.waits.empty() ) {
                           send_actions( { create_deleteauth(account, permission) } );
                           return;
                        }
                     } else {
                        // authority doesn't contain code permission
                        std::cerr << localized("ERROR: '${actor}@${code}' does not exist in '${permission}' permission authority",
                                               ("actor", actor)("code", code_name)("permission", permission)) << std::endl;
                        return;
                     }
                  }
               } else {
                  if ( add_code ) {
                     // create new permission including code permission
                     auth.threshold = 1;
                     auth.accounts.push_back( permission_level_weight {
                        .permission = { actor, code_name },
                        .weight = 1
                     });
                  } else {
                     // specified permission doesn't exist, so failed to remove code permission from it
                     std::cerr << localized("ERROR: The permission '${permission}' does not exist", ("permission", permission)) << std::endl;
                     return;
                  }
               }
            }
         }

         if ( !need_auth ) {
            auth = parse_json_authority_or_key(authority_json_or_file);
         }

         send_actions( { create_updateauth(account, permission, parent, auth) } );
      });
   }
};

struct set_action_permission_subcommand {
   string accountStr;
   string codeStr;
   string typeStr;
   string requirementStr;

   set_action_permission_subcommand(CLI::App* actionRoot) {
      auto permissions = actionRoot->add_subcommand("permission", localized("set parmaters dealing with account permissions"));
      permissions->add_option("account", accountStr, localized("The account to set/delete a permission authority for"))->required();
      permissions->add_option("code", codeStr, localized("The account that owns the code for the action"))->required();
      permissions->add_option("type", typeStr, localized("the type of the action"))->required();
      permissions->add_option("requirement", requirementStr, localized("[delete] NULL, [set/update] The permission name require for executing the given action"))->required();

      add_standard_transaction_options(permissions, "account@active");

      permissions->set_callback([this] {
         name account = name(accountStr);
         name code = name(codeStr);
         name type = name(typeStr);
         bool is_delete = boost::iequals(requirementStr, "null");

         if (is_delete) {
            send_actions({create_unlinkauth(account, code, type)});
         } else {
            name requirement = name(requirementStr);
            send_actions({create_linkauth(account, code, type, requirement)});
         }
      });
   }
};


bool local_port_used() {
    using namespace boost::asio;

    io_service ios;
    local::stream_protocol::endpoint endpoint(wallet_url.substr(strlen("unix://")));
    local::stream_protocol::socket socket(ios);
    boost::system::error_code ec;
    socket.connect(endpoint, ec);

    return !ec;
}

void try_local_port(uint32_t duration) {
   using namespace std::chrono;
   auto start_time = duration_cast<std::chrono::milliseconds>( system_clock::now().time_since_epoch() ).count();
   while ( !local_port_used()) {
      if (duration_cast<std::chrono::milliseconds>( system_clock::now().time_since_epoch()).count() - start_time > duration ) {
         std::cerr << "Unable to connect to keosd, if keosd is running please kill the process and try again.\n";
         throw connection_exception(fc::log_messages{FC_LOG_MESSAGE(error, "Unable to connect to keosd")});
      }
   }
}

void ensure_keosd_running(CLI::App* app) {
    if (no_auto_keosd)
        return;
    // get, version, net do not require keosd
    if (tx_skip_sign || app->got_subcommand("get") || app->got_subcommand("version") || app->got_subcommand("net"))
        return;
    if (app->get_subcommand("create")->got_subcommand("key")) // create key does not require wallet
       return;
    if (auto* subapp = app->get_subcommand("system")) {
       if (subapp->got_subcommand("listproducers") || subapp->got_subcommand("listbw") || subapp->got_subcommand("bidnameinfo")) // system list* do not require wallet
         return;
    }
    if (wallet_url != default_wallet_url)
      return;

    if (local_port_used())
       return;

    boost::filesystem::path binPath = boost::dll::program_location();
    binPath.remove_filename();
    // This extra check is necessary when running cleos like this: ./cleos ...
    if (binPath.filename_is_dot())
        binPath.remove_filename();
    binPath.append(key_store_executable_name); // if cleos and keosd are in the same installation directory
    if (!boost::filesystem::exists(binPath)) {
        binPath.remove_filename().remove_filename().append("keosd").append(key_store_executable_name);
    }

    if (boost::filesystem::exists(binPath)) {
        namespace bp = boost::process;
        binPath = boost::filesystem::canonical(binPath);

        vector<std::string> pargs;
        pargs.push_back("--http-server-address");
        pargs.push_back("");
        pargs.push_back("--https-server-address");
        pargs.push_back("");
        pargs.push_back("--unix-socket-path");
        pargs.push_back(string(key_store_executable_name) + ".sock");

        ::boost::process::child keos(binPath, pargs,
                                     bp::std_in.close(),
                                     bp::std_out > bp::null,
                                     bp::std_err > bp::null);
        if (keos.running()) {
            std::cerr << binPath << " launched" << std::endl;
            keos.detach();
            try_local_port(2000);
        } else {
            std::cerr << "No wallet service listening on " << wallet_url << ". Failed to launch " << binPath << std::endl;
        }
    } else {
        std::cerr << "No wallet service listening on "
                  << ". Cannot automatically start keosd because keosd was not found." << std::endl;
    }
}


CLI::callback_t obsoleted_option_host_port = [](CLI::results_t) {
   std::cerr << localized("Host and port options (-H, --wallet-host, etc.) have been replaced with -u/--url and --wallet-url\n"
                          "Use for example -u http://localhost:8888 or --url https://example.invalid/\n");
   exit(1);
   return false;
};

chain::action create_fee_action(const vector<chain::permission_level>& account_permissions, const std::string& account, const std::string& symbol, int16_t fee) {
    EOS_ASSERT(fee < config::percent_100, action_validate_exception, "The fee param must be 0 < fee < ${max_percents}", ("max_percents", config::percent_100));

    const auto set_fee_var = fc::mutable_variant_object()("account", account)
                                                         ("token_code", chain::symbol::from_string(symbol).to_symbol_code())
                                                         ("fee", fee);

    return create_action(account_permissions, N(cyber.stake), N(setproxyfee), set_fee_var);
}

chain::action create_set_proxy_level_action(const vector<chain::permission_level>& account_permissions, const string& account, const string& symbol, uint8_t proxy_level) {
    fc::variant act_payload = fc::mutable_variant_object()
                      ("account", account)
                      ("token_code", chain::symbol::from_string(symbol).to_symbol_code())
                      ("level", proxy_level);

    return create_action(account_permissions, N(cyber.stake), N(setproxylvl), act_payload);
}

struct register_producer_subcommand {
   string account;
   string producer_key_str;
   string not_used;
   int64_t min_own_stake = -1;

   const static std::string symbol;

   register_producer_subcommand(CLI::App* actionRoot) {
      auto register_producer = actionRoot->add_subcommand("regproducer", localized("Register a new producer"));
      register_producer->add_option("account", account, localized("The account to register as a producer"))->required();
      register_producer->add_option("producer_key", producer_key_str, localized("The producer's public key"))->required();
      register_producer->add_option("--min-own-stake", min_own_stake, localized("A min value the producer guarantees to stake"), true);
      register_producer->add_option("url", not_used, localized("Deprecated. Not used."), true);
      register_producer->add_option("location", not_used, localized("Deprecated. Not used."), true);
      add_standard_transaction_options(register_producer, "account@active");

      register_producer->set_callback([this] {
         const auto proxy_status_info = call(get_proxy_status_func, fc::mutable_variant_object("account", account)("symbol", symbol));
         const auto proxy_level = proxy_status_info["proxylevel"].as_uint64();
         std::vector<chain::action> register_producer_actions;

         const auto account_permissions = get_account_permissions(tx_permission, {account, config::active_name});

         if (proxy_level != 0) {
             register_producer_actions.push_back(create_set_proxy_level_action(account_permissions, account, symbol, 0));
         }

         try {
            public_key_type producer_key = public_key_type(producer_key_str);
            const auto setkey_var = fc::mutable_variant_object()("account", account)
                                                                ("token_code", chain::symbol::from_string(symbol).to_symbol_code())
                                                                ("signing_key", producer_key);

            if (min_own_stake > 0) {
                const auto min_own_stake_var = fc::mutable_variant_object()("account", account)
                                                                           ("token_code", chain::symbol::from_string(symbol).to_symbol_code())
                                                                           ("min_own_staked", min_own_stake);

                register_producer_actions.push_back(create_action(account_permissions, N(cyber.stake), N(setminstaked), min_own_stake_var));
            }

            register_producer_actions.push_back(create_action(account_permissions, N(cyber.stake), N(setkey), setkey_var));
            send_actions(std::move(register_producer_actions));
         } EOS_RETHROW_EXCEPTIONS(public_key_type_exception, "Invalid producer public key: ${public_key}", ("public_key", producer_key_str))
      });
   }
};

const std::string register_producer_subcommand::symbol = chain::symbol(CORE_SYMBOL).to_string();


struct unregister_producer_subcommand {
    string account;

    const static std::string symbol;

    unregister_producer_subcommand(CLI::App* actionRoot) {
        auto unregister_producer = actionRoot->add_subcommand("unregprod", localized("Unregister an existing producer"));
        unregister_producer->add_option("account", account, localized("An account to unregister from producers"))->required();
        add_standard_transaction_options(unregister_producer, "account@active");

        unregister_producer->set_callback([this] {
            const auto proxy_status_info = call(get_proxy_status_func, fc::mutable_variant_object("account", account)
                                                                                                 ("symbol", symbol));
            const auto proxy_level = proxy_status_info["proxylevel"].as_uint64();

            EOS_ASSERT(proxy_level == 0, action_validate_exception, "Account ${account} is not a producer as it proxy level = ${level}", ("account", account)
                                                                                                                                         ("level", proxy_level));

            const auto agent_public_key = call(get_agent_public_key_func, fc::mutable_variant_object("account", account)
                                                                                                    ("symbol", symbol)).get_string();

            EOS_ASSERT(!agent_public_key.empty(), action_validate_exception, "Account ${account} is not a producer as it has no key", ("account", account));

            const auto proxylevels_limits = call(get_proxylevel_limits_func, fc::mutable_variant_object("symbol", symbol)).get_array();

            send_actions({create_set_proxy_level_action(get_account_permissions(tx_permission, {account, config::active_name}),
                                                        account,
                                                        symbol,
                                                        proxylevels_limits.size())});
        });
    }
};

const std::string unregister_producer_subcommand::symbol = chain::symbol(CORE_SYMBOL).to_string();


struct create_account_subcommand {
   string creator;
   string account_name;
   string owner_key_str;
   string active_key_str;
   string not_used;
   string stake;
   bool transfer;
   bool simple;

   create_account_subcommand(CLI::App* actionRoot, bool s) : simple(s) {
      auto createAccount = actionRoot->add_subcommand(
                              (simple ? "account" : "newaccount"),
                              (simple ? localized("Create a new account on the blockchain (assumes system contract does not restrict RAM usage)")
                                      : localized("Create a new account on the blockchain with initial resources") )
      );
      createAccount->add_option("creator", creator, localized("The name of the account creating the new account"))->required();
      createAccount->add_option("name", account_name, localized("The name of the new account"))->required();
      createAccount->add_option("OwnerKey", owner_key_str, localized("The owner public key or permission level for the new account"))->required();
      createAccount->add_option("ActiveKey", active_key_str, localized("The active public key or permission level for the new account"));

      if (!simple) {
         createAccount->add_option("--stake", stake,
                                    (localized("The amount of tokens delegated for the account")))->required();
         createAccount->add_option("--stake-net", not_used,
                                   (localized("Deprecated. Not used")));
         createAccount->add_option("--stake-cpu", not_used,
                                   (localized("Deprecated. Not used")));
         createAccount->add_option("--buy-ram-kbytes", not_used,
                                   (localized("Deprecated. Not used")));
         createAccount->add_option("--buy-ram-bytes", not_used,
                                   (localized("Deprecated. Not used")));
         createAccount->add_option("--buy-ram", not_used,
                                   (localized("Deprecated. Not used")));
         createAccount->add_flag("--transfer", transfer,
                                 (localized("Transfer voting power and right to unstake tokens to receiver")));
      }

      add_standard_transaction_options(createAccount, "creator@active");

      createAccount->set_callback([this] {
            auth_type owner, active;

            if( owner_key_str.find('@') != string::npos ) {
               try {
                  owner = to_permission_level(owner_key_str);
               } EOS_RETHROW_EXCEPTIONS( explained_exception, "Invalid owner permission level: ${permission}", ("permission", owner_key_str) )
            } else {
               try {
                  owner = public_key_type(owner_key_str);
               } EOS_RETHROW_EXCEPTIONS( public_key_type_exception, "Invalid owner public key: ${public_key}", ("public_key", owner_key_str) );
            }

            if( active_key_str.empty() ) {
               active = owner;
            } else if( active_key_str.find('@') != string::npos ) {
               try {
                  active = to_permission_level(active_key_str);
               } EOS_RETHROW_EXCEPTIONS( explained_exception, "Invalid active permission level: ${permission}", ("permission", active_key_str) )
            } else {
               try {
                  active = public_key_type(active_key_str);
               } EOS_RETHROW_EXCEPTIONS( public_key_type_exception, "Invalid active public key: ${public_key}", ("public_key", active_key_str) );
            }

            auto create = create_newaccount(creator, account_name, owner, active);
            if (!simple) {
                const auto stake_asset = to_asset(stake);
               if ( stake_asset.get_amount() != 0) {
                   EOS_THROW(action_not_found_exception, "Action delegatebw is not supported yet");
//                  action delegate = create_delegate( creator, account_name, stake_asset, transfer);
//                  send_actions( { create, delegate } );
               } else {
                  send_actions( { create } );
               }
            } else {
               send_actions( { create } );
            }
      });
   }
};

void delegate_stake(const std::string& grantor, const std::string& agent, const string& asset_quantity) {
    const fc::variant vote_action_params = fc::mutable_variant_object("grantor_name", grantor)
                                                                     ("agent_name", agent)
                                                                     ("quantity", asset_quantity);

    auto accountPermissions = get_account_permissions(tx_permission, {grantor, config::active_name});
    send_actions({create_action(accountPermissions, N(cyber.stake), N(delegate), vote_action_params)});
}

struct vote_producer_proxy_subcommand {
   string voter_str;
   string proxy_str;
   string quantity;

   vote_producer_proxy_subcommand(CLI::App* actionRoot) {
      auto vote_proxy = actionRoot->add_subcommand("proxy", localized("Vote your stake through a proxy"));
      vote_proxy->add_option("voter", voter_str, localized("The voting account"))->required();
      vote_proxy->add_option("proxy", proxy_str, localized("The proxy account"))->required();
      vote_proxy->add_option("quantity", quantity, localized("An asset quantity that the voter delegates to the proxy to vote for the producer"))->required();
      add_standard_transaction_options(vote_proxy, "voter@active");

      vote_proxy->set_callback([this] {
         delegate_stake(voter_str, proxy_str, quantity);
      });
   }
};

struct vote_producers_subcommand {
   string grantor;
   string producer;
   string quantity;

   vote_producers_subcommand(CLI::App* actionRoot) {
      auto vote_producers = actionRoot->add_subcommand("prods", localized("Vote for a producer"));
      vote_producers->add_option("voter", grantor, localized("A voting account"))->required();
      vote_producers->add_option("producer", producer, localized("An account to vote for"))->required();
      vote_producers->add_option("quantity", quantity, localized("An asset quantity  that the voter votes for the producer"))->required();
      add_standard_transaction_options(vote_producers, "voter@active");

      vote_producers->set_callback([this] {
          delegate_stake(grantor, producer, quantity);
      });
   }
};

struct approve_producer_subcommand {
   eosio::name voter;
   eosio::name producer_name;

   approve_producer_subcommand(CLI::App* actionRoot) {
      auto approve_producer = actionRoot->add_subcommand("approve", localized("Deprecated. Not used"));
      approve_producer->set_callback([this] {
          EOS_THROW(action_not_found_exception, "Operation approve is not supported anymore");
      });
   }
};

struct unapprove_producer_subcommand {
   eosio::name voter;
   eosio::name producer_name;

   unapprove_producer_subcommand(CLI::App* actionRoot) {
      auto approve_producer = actionRoot->add_subcommand("unapprove", localized("Deprecated. Not used"));

      approve_producer->set_callback([this] {
          EOS_THROW(action_not_found_exception, "Operation unapprove is not supported anymore");
      });
   }
};

struct list_producers_subcommand {
   bool print_json = false;
   uint32_t limit = 50;
   std::string lower;

   list_producers_subcommand(CLI::App* actionRoot) {
      auto list_producers = actionRoot->add_subcommand("listproducers", localized("List producers"));
      list_producers->add_flag("--json,-j", print_json, localized("Output in JSON format"));
      list_producers->add_option("-l,--limit", limit, localized("The maximum number of rows to return"));
      list_producers->add_option("-L,--lower", lower, localized("lower bound value of key, defaults to first"));
      list_producers->set_callback([this] {
         auto rawResult = call(get_producers_func, fc::mutable_variant_object
            ("json", true)("lower_bound", lower)("limit", limit));
         if ( print_json ) {
            std::cout << fc::json::to_pretty_string(rawResult) << std::endl;
            return;
         }
         auto result = rawResult.as<eosio::get_producers_result>();
         if ( result.rows.empty() ) {
            std::cout << "No producers found" << std::endl;
            return;
         }
         auto weight = result.total_producer_vote_weight;
         if ( !weight )
            weight = 1;
         printf("%-13s %-57s %-59s %s\n", "Producer", "Producer key", "Url", "Scaled votes");
         for ( auto& row : result.rows )
            printf("%-13.13s %-57.57s %-59.59s %1.4f\n",
                   row["owner"].as_string().c_str(),
                   row["producer_key"].as_string().c_str(),
                   row["url"].as_string().c_str(),
                   row["total_votes"].as_double() / weight);
         if ( !result.more.empty() )
            std::cout << "-L " << result.more << " for more" << std::endl;
      });
   }
};

struct get_schedule_subcommand {
   bool print_json = false;

   void print(const char* name, const fc::variant& schedule) {
      if (schedule.is_null()) {
         printf("%s schedule empty\n\n", name);
         return;
      }
      printf("%s schedule version %s\n", name, schedule["version"].as_string().c_str());
      printf("    %-13s %s\n", "Producer", "Producer key");
      printf("    %-13s %s\n", "=============", "==================");
      for (auto& row: schedule["producers"].get_array())
         printf("    %-13s %s\n", row["producer_name"].as_string().c_str(), row["block_signing_key"].as_string().c_str());
      printf("\n");
   }

   get_schedule_subcommand(CLI::App* actionRoot) {
      auto get_schedule = actionRoot->add_subcommand("schedule", localized("Retrieve the producer schedule"));
      get_schedule->add_flag("--json,-j", print_json, localized("Output in JSON format"));
      get_schedule->set_callback([this] {
         auto result = call(get_schedule_func, fc::mutable_variant_object());
         if ( print_json ) {
            std::cout << fc::json::to_pretty_string(result) << std::endl;
            return;
         }
         print("active", result["active"]);
         print("pending", result["pending"]);
         print("proposed", result["proposed"]);
      });
   }
};

struct get_transaction_id_subcommand {
   string trx_to_check;

   get_transaction_id_subcommand(CLI::App* actionRoot) {
      auto get_transaction_id = actionRoot->add_subcommand("transaction_id", localized("Get transaction id given transaction object"));
      get_transaction_id->add_option("transaction", trx_to_check, localized("The JSON string or filename defining the transaction which transaction id we want to retrieve"))->required();

      get_transaction_id->set_callback([&] {
         try {
            auto trx_var = json_from_file_or_string(trx_to_check);
            auto trx = trx_var.as<transaction>();
            std::cout << string(trx.id()) << std::endl;
         } EOS_RETHROW_EXCEPTIONS(transaction_type_exception, "Fail to parse transaction JSON '${data}'", ("data",trx_to_check))
      });
   }
};

struct delegate_bandwidth_subcommand {
   string from_str;
   string receiver_str;
   string stake;
   string not_used;
   bool transfer = false;

   delegate_bandwidth_subcommand(CLI::App* actionRoot) {
      auto delegate_bandwidth = actionRoot->add_subcommand("delegatebw", localized("Delegate bandwidth"));
      delegate_bandwidth->add_option("from", from_str, localized("The account to delegate bandwidth from"))->required();
      delegate_bandwidth->add_option("receiver", receiver_str, localized("The account to receive the delegated bandwidth"))->required();
      delegate_bandwidth->add_option("stake_quantity", stake, localized("The amount of tokens to stake"))->required();
      delegate_bandwidth->add_option("stake_net_quantity", not_used, localized("Deprecated. Not used"));
      delegate_bandwidth->add_option("stake_cpu_quantity", not_used, localized("Deprecated. Not used"));
      delegate_bandwidth->add_option("--buyram", not_used, localized("Deprecated. Not used"));
      delegate_bandwidth->add_option("--buy-ram-bytes", not_used, localized("Deprecated. Not used"));
      delegate_bandwidth->add_flag("--transfer", transfer, localized("Transfer voting power and right to unstake tokens to receiver"));
      add_standard_transaction_options(delegate_bandwidth, "from@active");

      delegate_bandwidth->set_callback([this] {
          EOS_THROW(action_not_found_exception, "Action delegatebw is not supported yet");
//         std::vector<chain::action> acts{create_delegate(from_str, receiver_str, stake, transfer)};
//         send_actions(std::move(acts));
      });
   }
};

struct undelegate_bandwidth_subcommand {
   string from_str;
   string receiver_str;
   string unstake_amount;
   string not_used;
   uint64_t unstake_storage_bytes;

   undelegate_bandwidth_subcommand(CLI::App* actionRoot) {
      auto undelegate_bandwidth = actionRoot->add_subcommand("undelegatebw", localized("Undelegate bandwidth"));
      undelegate_bandwidth->add_option("from", from_str, localized("The account undelegating bandwidth"))->required();
      undelegate_bandwidth->add_option("receiver", receiver_str, localized("The account to undelegate bandwidth from"))->required();
      undelegate_bandwidth->add_option("unstake_quantity", unstake_amount, localized("The amount of tokens to undelegate"))->required();
      undelegate_bandwidth->add_option("unstake_net_quantity", not_used, localized("Deprecated. Not used"));
      undelegate_bandwidth->add_option("unstake_cpu_quantity", not_used, localized("Deprecated. Not used"));
      add_standard_transaction_options(undelegate_bandwidth, "from@active");

      undelegate_bandwidth->set_callback([this] {
         fc::variant act_payload = fc::mutable_variant_object()
                  ("from", from_str)
                  ("receiver", receiver_str)
                  ("unstake_quantity", to_asset(unstake_amount));
         auto accountPermissions = get_account_permissions(tx_permission, {from_str,config::active_name});
         EOS_THROW(action_not_found_exception, "Action undelegatebw is not supported yet");
//         send_actions({create_action(accountPermissions, config::system_account_name, N(undelegatebw), act_payload)});
      });
   }
};

struct bidname_subcommand {
   string bidder_str;
   string newname_str;
   string bid_amount;
   bidname_subcommand(CLI::App *actionRoot) {
      auto bidname = actionRoot->add_subcommand("bidname", localized("Name bidding"));
      bidname->add_option("bidder", bidder_str, localized("The bidding account"))->required();
      bidname->add_option("newname", newname_str, localized("The bidding name"))->required();
      bidname->add_option("bid", bid_amount, localized("The amount of tokens to bid"))->required();
      add_standard_transaction_options(bidname, "bidder@active");
      bidname->set_callback([this] {
         fc::variant act_payload = fc::mutable_variant_object()
                  ("bidder", bidder_str)
                  ("newname", newname_str)
                  ("bid", to_asset(bid_amount));
         auto accountPermissions = get_account_permissions(tx_permission, {bidder_str,config::active_name});
         send_actions({create_action(accountPermissions, config::system_account_name, N(bidname), act_payload)});
      });
   }
};

struct bidname_info_subcommand {
   bool print_json = false;
   name newname;
   bidname_info_subcommand(CLI::App* actionRoot) {
      auto list_producers = actionRoot->add_subcommand("bidnameinfo", localized("Get bidname info"));
      list_producers->add_flag("--json,-j", print_json, localized("Output in JSON format"));
      list_producers->add_option("newname", newname, localized("The bidding name"))->required();
      list_producers->set_callback([this] {
         auto rawResult = call(get_table_func, fc::mutable_variant_object("json", true)
                               ("code", name(config::system_account_name).to_string())
                               ("scope", name(config::system_account_name).to_string())
                               ("table", "namebids")
                               ("lower_bound", newname.value)
                               ("upper_bound", newname.value + 1)
                               // Less than ideal upper_bound usage preserved so cleos can still work with old buggy nodeos versions
                               // Change to newname.value when cleos no longer needs to support nodeos versions older than 1.5.0
                               ("limit", 1));
         if ( print_json ) {
            std::cout << fc::json::to_pretty_string(rawResult) << std::endl;
            return;
         }
         auto result = rawResult.as<eosio::get_table_rows_result>();
         // Condition in if statement below can simply be res.rows.empty() when cleos no longer needs to support nodeos versions older than 1.5.0
         if( result.rows.empty() || result.rows[0].get_object()["newname"].as_string() != newname.to_string() ) {
            std::cout << "No bidname record found" << std::endl;
            return;
         }
         const auto& row = result.rows[0];
         string time = row["last_bid_time"].as_string();
         try {
             time = (string)fc::time_point(fc::microseconds(to_uint64(time)));
         } catch (fc::parse_error_exception&) {
         }
         int64_t bid = row["high_bid"].as_int64();
         std::cout << std::left << std::setw(18) << "bidname:" << std::right << std::setw(24) << row["newname"].as_string() << "\n"
                   << std::left << std::setw(18) << "highest bidder:" << std::right << std::setw(24) << row["high_bidder"].as_string() << "\n"
                   << std::left << std::setw(18) << "highest bid:" << std::right << std::setw(24) << (bid > 0 ? bid : -bid) << "\n"
                   << std::left << std::setw(18) << "last bid time:" << std::right << std::setw(24) << time << std::endl;
         if (bid < 0) std::cout << "This auction has already closed" << std::endl;
      });
   }
};

struct list_bw_subcommand {
   eosio::name account;
   bool not_used = false;

   list_bw_subcommand(CLI::App* actionRoot) {
      auto list_bw = actionRoot->add_subcommand("listbw", localized("List delegated bandwidth"));
      list_bw->add_option("account", account, localized("The account delegated bandwidth"))->required();
      list_bw->add_flag("--json,-j", not_used, localized("Deprecated. Result always in JSON") );

      list_bw->set_callback([this] {
         EOS_THROW(action_not_found_exception, "Delegating bandwith is not implemented yet");
      });
   }
};

struct buyram_subcommand {
   string from_str;
   string receiver_str;
   string amount;
   bool kbytes = false;
   bool bytes = false;

   buyram_subcommand(CLI::App* actionRoot) {
      auto buyram = actionRoot->add_subcommand("buyram", localized("Deprecated command"));
      buyram->set_callback([this] {
          EOS_THROW(action_not_found_exception, "Operation buyram is not supported anymore");
      });
   }
};

struct sellram_subcommand {
   string from_str;
   string receiver_str;
   uint64_t amount;

   sellram_subcommand(CLI::App* actionRoot) {
      auto sellram = actionRoot->add_subcommand("sellram", localized("Deprecated command"));
      sellram->set_callback([this] {
          EOS_THROW(action_not_found_exception, "Operation sellram is not supported anymore");
      });
   }
};

struct claimrewards_subcommand {
   string owner;

   claimrewards_subcommand(CLI::App* actionRoot) {
      auto claim_rewards = actionRoot->add_subcommand("claimrewards", localized("Deprecated command"));
      claim_rewards->set_callback([this] {
          EOS_THROW(action_not_found_exception, "Operation claimrewards is not supported anymore");
      });
   }
};

struct setproxylvl_subcommand {
   string account;
   int8_t level;
   string symbol = chain::symbol(CORE_SYMBOL).to_string();

   setproxylvl_subcommand(CLI::App* actionRoot) {
      auto set_proxy_level_action = actionRoot->add_subcommand("setproxylvl", localized("Set an account proxy level"));
      set_proxy_level_action->add_option("account", account, localized("An account whose proxy level will be set"))->required();
      set_proxy_level_action->add_option("level", level, localized("A proxy level to set"))->required();
      set_proxy_level_action->add_option("--symbol", symbol, localized("A symbol of an asset used in the system"), true);

      set_proxy_level_action->set_callback([this] {
          const auto proxy_status = call(get_proxy_status_func, fc::mutable_variant_object("account", account)("symbol", symbol));

          if (proxy_status["proxylevel"].as_uint64() != level) {
              send_actions({create_set_proxy_level_action(get_account_permissions(tx_permission, {account, config::active_name}),
                                                          account,
                                                          symbol,
                                                          level)});
          } else {
              std::cout << localized("Warning: Proxy level value not changed") << std::endl;
          }

      });
   }
};

struct regproxy_subcommand {
   string proxy;
   string symbol = chain::symbol(CORE_SYMBOL).to_string();
   int8_t level = -1;
   int16_t fee = -1;

   regproxy_subcommand(CLI::App* actionRoot) {
      auto register_proxy = actionRoot->add_subcommand("regproxy", localized("Register an account as a proxy (for voting)"));
      register_proxy->add_option("proxy", proxy, localized("A proxy account to register"))->required();
      register_proxy->add_option("--symbol", symbol, localized("A token symbol used by producers"), true);
      register_proxy->add_option("--level", level, localized("A proxy level. Must be 0 < level < MAX_LEVEL. Default MAX_LEVEL - 1"), true);
      register_proxy->add_option("--fee", fee, localized("A part of the fee proxies get for a block producing. An ineteger value between 0 and 10000 (10000 means 100,00%)"), true);
      add_standard_transaction_options(register_proxy, "proxy@active");

      register_proxy->set_callback([this] {
          const auto limits = call(get_proxylevel_limits_func, fc::mutable_variant_object("symbol", symbol));
          const auto limits_array = limits.get_array();

          EOS_ASSERT(limits_array.size() > 1, action_validate_exception, "Proxies are disabled by stake configs" );

          if (level < 0) {
              level = limits_array.size() - 1;
          } else {
              EOS_ASSERT(level < limits_array.size(), action_validate_exception, "Proxy level must be < ${max_level}", ("max_level", limits_array.size()) );
          }

         EOS_ASSERT(level > 0, action_validate_exception, "Proxy level must be > 0" );

         const auto account_permissions = get_account_permissions(tx_permission, {proxy, config::active_name});
         std::vector<action> register_proxy_actions;
         if (fee >= 0) {
             register_proxy_actions.push_back(create_fee_action(account_permissions, proxy, symbol, fee));
         }

         const auto proxy_status = call(get_proxy_status_func, fc::mutable_variant_object("account", proxy)("symbol", symbol));

         if (proxy_status["proxylevel"].as_uint64() != level && fee < 0) {
             register_proxy_actions.push_back(create_set_proxy_level_action(account_permissions, proxy, symbol, level));
         } else {
             std::cout << localized("Warning: Proxy level value not changed") << std::endl;
         }

         if (!register_proxy_actions.empty()) {
             send_actions(std::move(register_proxy_actions));
         }
      });
   }
};

struct unregproxy_subcommand {
   string proxy;
   string symbol = chain::symbol(CORE_SYMBOL).to_string();

   unregproxy_subcommand(CLI::App* actionRoot) {
      auto unregister_proxy = actionRoot->add_subcommand("unregproxy", localized("Unregister an account as a proxy (for voting)"));
      unregister_proxy->add_option("proxy", proxy, localized("The proxy account to unregister"))->required();
      unregister_proxy->add_option("--symbol", symbol, localized("A token symbol used by producers"), true);
      add_standard_transaction_options(unregister_proxy, "proxy@active");

      unregister_proxy->set_callback([this] {
          const auto limits = call(get_proxylevel_limits_func, fc::mutable_variant_object("symbol", symbol));
          const auto limits_array = limits.get_array();

          if(limits_array.size() < 2) {
             return;
          }

         const auto proxy_status = call(get_proxy_status_func, fc::mutable_variant_object("account", proxy)("symbol", symbol));

         if (proxy_status["proxylevel"].as_uint64() != limits_array.size() ) {
             send_actions({create_set_proxy_level_action(get_account_permissions(tx_permission, {proxy, config::active_name}),
                                                         proxy,
                                                         symbol,
                                                         limits_array.size())});
         }
      });
   }
};

struct stake_subcommand {
    string account;
    string quantity;
    string beneficiary;

    stake_subcommand(CLI::App* actionRoot) {
        auto stake = actionRoot->add_subcommand("stake", localized("Stake assets to gain resources"));
        stake->add_option("account", account, localized("An account who stakes assets"))->required();
        stake->add_option("quantity", quantity, localized("Assets quantity to stake"))->required();
        stake->add_option("--beneficiary", beneficiary, localized("An account wich will gain resources"), true);

        stake->set_callback([this] {
            fc::variant transfer_params = fc::mutable_variant_object("from", account)("to", "cyber.stake")("quantity", quantity)("memo", beneficiary);
            auto accountPermissions = get_account_permissions(tx_permission, {account, config::active_name});
            send_actions({create_action(accountPermissions, N(cyber.token), N(transfer), transfer_params)});
        });
    }
};

struct canceldelay_subcommand {
   string canceling_account;
   string canceling_permission;
   string trx_id;

   canceldelay_subcommand(CLI::App* actionRoot) {
      auto cancel_delay = actionRoot->add_subcommand("canceldelay", localized("Cancel a delayed transaction"));
      cancel_delay->add_option("canceling_account", canceling_account, localized("Account from authorization on the original delayed transaction"))->required();
      cancel_delay->add_option("canceling_permission", canceling_permission, localized("Permission from authorization on the original delayed transaction"))->required();
      cancel_delay->add_option("trx_id", trx_id, localized("The transaction id of the original delayed transaction"))->required();
      add_standard_transaction_options(cancel_delay, "canceling_account@canceling_permission");

      cancel_delay->set_callback([this] {
         auto canceling_auth = permission_level{canceling_account, canceling_permission};
         fc::variant act_payload = fc::mutable_variant_object()
                  ("canceling_auth", canceling_auth)
                  ("trx_id", trx_id);
         auto accountPermissions = get_account_permissions(tx_permission, canceling_auth);
         send_actions({create_action(accountPermissions, config::system_account_name, N(canceldelay), act_payload)});
      });
   }
};

<<<<<<< HEAD
eosio::resolve_names_item resolve_name(const string& textual_name, bool silent = false) {
    vector<string> names{textual_name};
    fc::variant json = call(resolve_names_func, names);
    auto res = json.as<eosio::resolve_names_results>();
    auto n = res[0];
    if (silent) {
        return n;
    }
    std::cout << '"' << textual_name << "\" resolves to:" << std::endl;
    if (n.resolved_domain) {
        const auto& d = *n.resolved_domain;
        std::cout << "  Domain:   " << (d != name() ? d.to_string() : "(not linked)") << std::endl;
    }
    if (n.resolved_username) {
        std::cout << "  Username: " << *n.resolved_username << std::endl;
    }
    return n;
}

string name_string_to_account(const string& textual_name, bool silent = false) {
    string r = textual_name;
    auto at = r.find('@');
    if (at != string::npos) {
        const auto& n = resolve_name(textual_name, silent);
        if (n.resolved_username) {
            r = (*n.resolved_username).to_string();
        } else if (n.resolved_domain) {
            r = (*n.resolved_domain).to_string();
            if (!silent && name() == *n.resolved_domain) {
                std::cout << " Domain name `" << textual_name << "` is unlinked, can't resolve to account name" << std::endl;
            }
        }
    }
    return r;
}
=======
struct deposit_subcommand {
   string owner_str;
   string amount_str;
   const name act_name{ N(deposit) };

   deposit_subcommand(CLI::App* actionRoot) {
      auto deposit = actionRoot->add_subcommand("deposit", localized("Deposit into owner's REX fund by transfering from owner's liquid token balance"));
      deposit->add_option("owner",  owner_str,  localized("Account which owns the REX fund"))->required();
      deposit->add_option("amount", amount_str, localized("Amount to be deposited into REX fund"))->required();
      add_standard_transaction_options(deposit, "owner@active");
      deposit->set_callback([this] {
         fc::variant act_payload = fc::mutable_variant_object()
            ("owner",  owner_str)
            ("amount", amount_str);
         auto accountPermissions = get_account_permissions(tx_permission, {owner_str, config::active_name});
         send_actions({create_action(accountPermissions, config::system_account_name, act_name, act_payload)});
      });
   }
};

struct withdraw_subcommand {
   string owner_str;
   string amount_str;
   const name act_name{ N(withdraw) };

   withdraw_subcommand(CLI::App* actionRoot) {
      auto withdraw = actionRoot->add_subcommand("withdraw", localized("Withdraw from owner's REX fund by transfering to owner's liquid token balance"));
      withdraw->add_option("owner",  owner_str,  localized("Account which owns the REX fund"))->required();
      withdraw->add_option("amount", amount_str, localized("Amount to be withdrawn from REX fund"))->required();
      add_standard_transaction_options(withdraw, "owner@active");
      withdraw->set_callback([this] {
         fc::variant act_payload = fc::mutable_variant_object()
            ("owner",  owner_str)
            ("amount", amount_str);
         auto accountPermissions = get_account_permissions(tx_permission, {owner_str, config::active_name});
         send_actions({create_action(accountPermissions, config::system_account_name, act_name, act_payload)});
      });
   }
};

struct buyrex_subcommand {
   string from_str;
   string amount_str;
   const name act_name{ N(buyrex) };

   buyrex_subcommand(CLI::App* actionRoot) {
      auto buyrex = actionRoot->add_subcommand("buyrex", localized("Buy REX using tokens in owner's REX fund"));
      buyrex->add_option("from",   from_str,   localized("Account buying REX tokens"))->required();
      buyrex->add_option("amount", amount_str, localized("Amount to be taken from REX fund and used in buying REX"))->required();
      add_standard_transaction_options(buyrex, "from@active");
      buyrex->set_callback([this] {
         fc::variant act_payload = fc::mutable_variant_object()
            ("from",   from_str)
            ("amount", amount_str);
         auto accountPermissions = get_account_permissions(tx_permission, {from_str, config::active_name});
         send_actions({create_action(accountPermissions, config::system_account_name, act_name, act_payload)});
      });
   }
};

struct lendrex_subcommand {
   string from_str;
   string amount_str;
   const name act_name1{ N(deposit) };
   const name act_name2{ N(buyrex) };

   lendrex_subcommand(CLI::App* actionRoot) {
      auto lendrex = actionRoot->add_subcommand("lendrex", localized("Deposit tokens to REX fund and use the tokens to buy REX"));
      lendrex->add_option("from",   from_str,   localized("Account buying REX tokens"))->required();
      lendrex->add_option("amount", amount_str, localized("Amount of liquid tokens to be used in buying REX"))->required();
      add_standard_transaction_options(lendrex, "from@active");
      lendrex->set_callback([this] {
         fc::variant act_payload1 = fc::mutable_variant_object()
            ("owner",  from_str)
            ("amount", amount_str);
         fc::variant act_payload2 = fc::mutable_variant_object()
            ("from",   from_str)
            ("amount", amount_str);
         auto accountPermissions = get_account_permissions(tx_permission, {from_str, config::active_name});
         send_actions({create_action(accountPermissions, config::system_account_name, act_name1, act_payload1),
                       create_action(accountPermissions, config::system_account_name, act_name2, act_payload2)});
      });
   }
};

struct unstaketorex_subcommand {
   string owner_str;
   string receiver_str;
   string from_net_str;
   string from_cpu_str;
   const name act_name{ N(unstaketorex) };

   unstaketorex_subcommand(CLI::App* actionRoot) {
      auto unstaketorex = actionRoot->add_subcommand("unstaketorex", localized("Buy REX using staked tokens"));
      unstaketorex->add_option("owner",    owner_str,    localized("Account buying REX tokens"))->required();
      unstaketorex->add_option("receiver", receiver_str, localized("Account that tokens have been staked to"))->required();
      unstaketorex->add_option("from_net", from_net_str, localized("Amount to be unstaked from Net resources and used in REX purchase"))->required();
      unstaketorex->add_option("from_cpu", from_cpu_str, localized("Amount to be unstaked from CPU resources and used in REX purchase"))->required();
      add_standard_transaction_options(unstaketorex, "owner@active");
      unstaketorex->set_callback([this] {
         fc::variant act_payload = fc::mutable_variant_object()
            ("owner",    owner_str)
            ("receiver", receiver_str)
            ("from_net", from_net_str)
            ("from_cpu", from_cpu_str);
         auto accountPermissions = get_account_permissions(tx_permission, {owner_str, config::active_name});
         send_actions({create_action(accountPermissions, config::system_account_name, act_name, act_payload)});
      });
   }
};

struct sellrex_subcommand {
   string from_str;
   string rex_str;
   const name act_name{ N(sellrex) };

   sellrex_subcommand(CLI::App* actionRoot) {
      auto sellrex = actionRoot->add_subcommand("sellrex", localized("Sell REX tokens"));
      sellrex->add_option("from", from_str, localized("Account selling REX tokens"))->required();
      sellrex->add_option("rex",  rex_str,  localized("Amount of REX tokens to be sold"))->required();
      add_standard_transaction_options(sellrex, "from@active");
      sellrex->set_callback([this] {
         fc::variant act_payload = fc::mutable_variant_object()
            ("from", from_str)
            ("rex",  rex_str);
         auto accountPermissions = get_account_permissions(tx_permission, {from_str, config::active_name});
         send_actions({create_action(accountPermissions, config::system_account_name, act_name, act_payload)});
      });
   }
};

struct cancelrexorder_subcommand {
   string owner_str;
   const name act_name{ N(cnclrexorder) };

   cancelrexorder_subcommand(CLI::App* actionRoot) {
      auto cancelrexorder = actionRoot->add_subcommand("cancelrexorder", localized("Cancel queued REX sell order if one exists"));
      cancelrexorder->add_option("owner", owner_str, localized("Owner account of sell order"))->required();
      add_standard_transaction_options(cancelrexorder, "owner@active");
      cancelrexorder->set_callback([this] {
         fc::variant act_payload = fc::mutable_variant_object()("owner", owner_str);
         auto accountPermissions = get_account_permissions(tx_permission, {owner_str, config::active_name});
         send_actions({create_action(accountPermissions, config::system_account_name, act_name, act_payload)});
      });
   }
};

struct rentcpu_subcommand {
   string from_str;
   string receiver_str;
   string loan_payment_str;
   string loan_fund_str;
   const name act_name{ N(rentcpu) };

   rentcpu_subcommand(CLI::App* actionRoot) {
      auto rentcpu = actionRoot->add_subcommand("rentcpu", localized("Rent CPU bandwidth for 30 days"));
      rentcpu->add_option("from",         from_str,         localized("Account paying rent fees"))->required();
      rentcpu->add_option("receiver",     receiver_str,     localized("Account to whom rented CPU bandwidth is staked"))->required();
      rentcpu->add_option("loan_payment", loan_payment_str, localized("Loan fee to be paid, used to calculate amount of rented bandwidth"))->required();
      rentcpu->add_option("loan_fund",    loan_fund_str,    localized("Loan fund to be used in automatic renewal, can be 0 tokens"))->required();
      add_standard_transaction_options(rentcpu, "from@active");
      rentcpu->set_callback([this] {
         fc::variant act_payload = fc::mutable_variant_object()
            ("from",         from_str)
            ("receiver",     receiver_str)
            ("loan_payment", loan_payment_str)
            ("loan_fund",    loan_fund_str);
         auto accountPermissions = get_account_permissions(tx_permission, {from_str, config::active_name});
         send_actions({create_action(accountPermissions, config::system_account_name, act_name, act_payload)});
      });
   }
};

struct rentnet_subcommand {
   string from_str;
   string receiver_str;
   string loan_payment_str;
   string loan_fund_str;
   const name act_name{ N(rentnet) };

   rentnet_subcommand(CLI::App* actionRoot) {
      auto rentnet = actionRoot->add_subcommand("rentnet", localized("Rent Network bandwidth for 30 days"));
      rentnet->add_option("from",         from_str,         localized("Account paying rent fees"))->required();
      rentnet->add_option("receiver",     receiver_str,     localized("Account to whom rented Network bandwidth is staked"))->required();
      rentnet->add_option("loan_payment", loan_payment_str, localized("Loan fee to be paid, used to calculate amount of rented bandwidth"))->required();
      rentnet->add_option("loan_fund",    loan_fund_str,    localized("Loan fund to be used in automatic renewal, can be 0 tokens"))->required();
      add_standard_transaction_options(rentnet, "from@active");
      rentnet->set_callback([this] {
         fc::variant act_payload = fc::mutable_variant_object()
            ("from",         from_str)
            ("receiver",     receiver_str)
            ("loan_payment", loan_payment_str)
            ("loan_fund",    loan_fund_str);
         auto accountPermissions = get_account_permissions(tx_permission, {from_str, config::active_name});
         send_actions({create_action(accountPermissions, config::system_account_name, act_name, act_payload)});
      });
   }
};

struct fundcpuloan_subcommand {
   string from_str;
   string loan_num_str;
   string payment_str;
   const name act_name{ N(fundcpuloan) };

   fundcpuloan_subcommand(CLI::App* actionRoot) {
      auto fundcpuloan = actionRoot->add_subcommand("fundcpuloan", localized("Deposit into a CPU loan fund"));
      fundcpuloan->add_option("from",     from_str,     localized("Loan owner"))->required();
      fundcpuloan->add_option("loan_num", loan_num_str, localized("Loan ID"))->required();
      fundcpuloan->add_option("payment",  payment_str,  localized("Amount to be deposited"))->required();
      add_standard_transaction_options(fundcpuloan, "from@active");
      fundcpuloan->set_callback([this] {
         fc::variant act_payload = fc::mutable_variant_object()
            ("from",     from_str)
            ("loan_num", loan_num_str)
            ("payment",  payment_str);
         auto accountPermissions = get_account_permissions(tx_permission, {from_str, config::active_name});
         send_actions({create_action(accountPermissions, config::system_account_name, act_name, act_payload)});
      });
   }
};

struct fundnetloan_subcommand {
   string from_str;
   string loan_num_str;
   string payment_str;
   const name act_name{ N(fundnetloan) };

   fundnetloan_subcommand(CLI::App* actionRoot) {
      auto fundnetloan = actionRoot->add_subcommand("fundnetloan", localized("Deposit into a Network loan fund"));
      fundnetloan->add_option("from",     from_str,     localized("Loan owner"))->required();
      fundnetloan->add_option("loan_num", loan_num_str, localized("Loan ID"))->required();
      fundnetloan->add_option("payment",  payment_str,  localized("Amount to be deposited"))->required();
      add_standard_transaction_options(fundnetloan, "from@active");
      fundnetloan->set_callback([this] {
         fc::variant act_payload = fc::mutable_variant_object()
            ("from",     from_str)
            ("loan_num", loan_num_str)
            ("payment",  payment_str);
         auto accountPermissions = get_account_permissions(tx_permission, {from_str, config::active_name});
         send_actions({create_action(accountPermissions, config::system_account_name, act_name, act_payload)});
      });
   }
};

struct defcpuloan_subcommand {
   string from_str;
   string loan_num_str;
   string amount_str;
   const name act_name{ N(defcpuloan) };

   defcpuloan_subcommand(CLI::App* actionRoot) {
      auto defcpuloan = actionRoot->add_subcommand("defundcpuloan", localized("Withdraw from a CPU loan fund"));
      defcpuloan->add_option("from",     from_str,     localized("Loan owner"))->required();
      defcpuloan->add_option("loan_num", loan_num_str, localized("Loan ID"))->required();
      defcpuloan->add_option("amount",   amount_str,  localized("Amount to be withdrawn"))->required();
      add_standard_transaction_options(defcpuloan, "from@active");
      defcpuloan->set_callback([this] {
         fc::variant act_payload = fc::mutable_variant_object()
            ("from",     from_str)
            ("loan_num", loan_num_str)
            ("amount",   amount_str);
         auto accountPermissions = get_account_permissions(tx_permission, {from_str, config::active_name});
         send_actions({create_action(accountPermissions, config::system_account_name, act_name, act_payload)});
      });
   }
};

struct defnetloan_subcommand {
   string from_str;
   string loan_num_str;
   string amount_str;
   const name act_name{ N(defnetloan) };

   defnetloan_subcommand(CLI::App* actionRoot) {
      auto defnetloan = actionRoot->add_subcommand("defundnetloan", localized("Withdraw from a Network loan fund"));
      defnetloan->add_option("from",     from_str,     localized("Loan owner"))->required();
      defnetloan->add_option("loan_num", loan_num_str, localized("Loan ID"))->required();
      defnetloan->add_option("amount",   amount_str,  localized("Amount to be withdrawn"))->required();
      add_standard_transaction_options(defnetloan, "from@active");
      defnetloan->set_callback([this] {
         fc::variant act_payload = fc::mutable_variant_object()
            ("from",     from_str)
            ("loan_num", loan_num_str)
            ("amount",   amount_str);
         auto accountPermissions = get_account_permissions(tx_permission, {from_str, config::active_name});
         send_actions({create_action(accountPermissions, config::system_account_name, act_name, act_payload)});
      });
   }
};

struct mvtosavings_subcommand {
   string owner_str;
   string rex_str;
   const name act_name{ N(mvtosavings) };

   mvtosavings_subcommand(CLI::App* actionRoot) {
      auto mvtosavings = actionRoot->add_subcommand("mvtosavings", localized("Move REX tokens to savings bucket"));
      mvtosavings->add_option("owner", owner_str, localized("REX owner"))->required();
      mvtosavings->add_option("rex",   rex_str,   localized("Amount of REX to be moved to savings bucket"))->required();
      add_standard_transaction_options(mvtosavings, "owner@active");
      mvtosavings->set_callback([this] {
         fc::variant act_payload = fc::mutable_variant_object()
            ("owner", owner_str)
            ("rex",   rex_str);
         auto accountPermissions = get_account_permissions(tx_permission, {owner_str, config::active_name});
         send_actions({create_action(accountPermissions, config::system_account_name, act_name, act_payload)});
      });
   }
};

struct mvfrsavings_subcommand {
   string owner_str;
   string rex_str;
   const name act_name{ N(mvfrsavings) };

   mvfrsavings_subcommand(CLI::App* actionRoot) {
      auto mvfrsavings = actionRoot->add_subcommand("mvfromsavings", localized("Move REX tokens out of savings bucket"));
      mvfrsavings->add_option("owner", owner_str, localized("REX owner"))->required();
      mvfrsavings->add_option("rex",   rex_str,   localized("Amount of REX to be moved out of savings bucket"))->required();
      add_standard_transaction_options(mvfrsavings, "owner@active");
      mvfrsavings->set_callback([this] {
         fc::variant act_payload = fc::mutable_variant_object()
            ("owner", owner_str)
            ("rex",   rex_str);
         auto accountPermissions = get_account_permissions(tx_permission, {owner_str, config::active_name});
         send_actions({create_action(accountPermissions, config::system_account_name, act_name, act_payload)});
      });
   }
};

struct updaterex_subcommand {
   string owner_str;
   const name act_name{ N(updaterex) };

   updaterex_subcommand(CLI::App* actionRoot) {
      auto updaterex = actionRoot->add_subcommand("updaterex", localized("Update REX owner vote stake and vote weight"));
      updaterex->add_option("owner", owner_str, localized("REX owner"))->required();
      add_standard_transaction_options(updaterex, "owner@active");
      updaterex->set_callback([this] {
         fc::variant act_payload = fc::mutable_variant_object()("owner", owner_str);
         auto accountPermissions = get_account_permissions(tx_permission, {owner_str, config::active_name});
         send_actions({create_action(accountPermissions, config::system_account_name, act_name, act_payload)});
      });
   }
};

struct consolidate_subcommand {
   string owner_str;
   const name act_name{ N(consolidate) };

   consolidate_subcommand(CLI::App* actionRoot) {
      auto consolidate = actionRoot->add_subcommand("consolidate", localized("Consolidate REX maturity buckets into one that matures in 4 days"));
      consolidate->add_option("owner", owner_str, localized("REX owner"))->required();
      add_standard_transaction_options(consolidate, "owner@active");
      consolidate->set_callback([this] {
         fc::variant act_payload = fc::mutable_variant_object()("owner", owner_str);
         auto accountPermissions = get_account_permissions(tx_permission, {owner_str, config::active_name});
         send_actions({create_action(accountPermissions, config::system_account_name, act_name, act_payload)});
      });
   }
};

struct rexexec_subcommand {
   string user_str;
   string max_str;
   const name act_name{ N(rexexec) };

   rexexec_subcommand(CLI::App* actionRoot) {
      auto rexexec = actionRoot->add_subcommand("rexexec", localized("Perform REX maintenance by processing expired loans and unfilled sell orders"));
      rexexec->add_option("user", user_str, localized("User executing the action"))->required();
      rexexec->add_option("max",  max_str,  localized("Maximum number of CPU loans, Network loans, and sell orders to be processed"))->required();
      add_standard_transaction_options(rexexec, "user@active");
      rexexec->set_callback([this] {
            fc::variant act_payload = fc::mutable_variant_object()
               ("user", user_str)
               ("max",  max_str);
         auto accountPermissions = get_account_permissions(tx_permission, {user_str, config::active_name});
         send_actions({create_action(accountPermissions, config::system_account_name, act_name, act_payload)});
      });
   }
};

struct closerex_subcommand {
   string owner_str;
   const name act_name{ N(closerex) };

   closerex_subcommand(CLI::App* actionRoot) {
      auto closerex = actionRoot->add_subcommand("closerex", localized("Delete unused REX-related user table entries"));
      closerex->add_option("owner", owner_str, localized("REX owner"))->required();
      add_standard_transaction_options(closerex, "owner@active");
      closerex->set_callback([this] {
         fc::variant act_payload = fc::mutable_variant_object()("owner", owner_str);
         auto accountPermissions = get_account_permissions(tx_permission, {owner_str, config::active_name});
         send_actions({create_action(accountPermissions, config::system_account_name, act_name, act_payload)});
      });
   }
};
>>>>>>> 8ba841fc

void get_account( const string& accountName, const string& coresym, bool json_format ) {
   fc::variant json;
   const string& accName = name_string_to_account(accountName, json_format);
   if (coresym.empty()) {
      json = call(get_account_func, fc::mutable_variant_object("account_name", accName));
   }
   else {
      json = call(get_account_func, fc::mutable_variant_object("account_name", accName)("expected_core_symbol", symbol::from_string(coresym)));
   }

   auto res = json.as<eosio::get_account_results>();
   if (!json_format) {
      asset staked;
      asset unstaking;

      if( res.core_liquid_balance.valid() ) {
         unstaking = asset( 0, res.core_liquid_balance->get_symbol() ); // Correct core symbol for unstaking asset.
         staked = asset( 0, res.core_liquid_balance->get_symbol() );    // Correct core symbol for staked asset.
      }

      std::cout << "created: " << string(res.created) << std::endl;

      if(res.privileged) std::cout << "privileged: true" << std::endl;

      constexpr size_t indent_size = 5;
      const string indent(indent_size, ' ');

      std::cout << "permissions: " << std::endl;
      unordered_map<name, vector<name>/*children*/> tree;
      vector<name> roots; //we don't have multiple roots, but we can easily handle them here, so let's do it just in case
      unordered_map<name, eosio::permission> cache;
      for ( auto& perm : res.permissions ) {
         if ( perm.parent ) {
            tree[perm.parent].push_back( perm.perm_name );
         } else {
            roots.push_back( perm.perm_name );
         }
         auto name = perm.perm_name; //keep copy before moving `perm`, since thirst argument of emplace can be evaluated first
         // looks a little crazy, but should be efficient
         cache.insert( std::make_pair(name, std::move(perm)) );
      }
      std::function<void (account_name, int)> dfs_print = [&]( account_name name, int depth ) -> void {
         auto& p = cache.at(name);
         std::cout << indent << std::string(depth*3, ' ') << name << ' ' << std::setw(5) << p.required_auth.threshold << ":    ";
         const char *sep = "";
         for ( auto it = p.required_auth.keys.begin(); it != p.required_auth.keys.end(); ++it ) {
            std::cout << sep << it->weight << ' ' << string(it->key);
            sep = ", ";
         }
         for ( auto& acc : p.required_auth.accounts ) {
            std::cout << sep << acc.weight << ' ' << string(acc.permission.actor) << '@' << string(acc.permission.permission);
            sep = ", ";
         }
         std::cout << std::endl;
         auto it = tree.find( name );
         if (it != tree.end()) {
            auto& children = it->second;
            sort( children.begin(), children.end() );
            for ( auto& n : children ) {
               // we have a tree, not a graph, so no need to check for already visited nodes
               dfs_print( n, depth+1 );
            }
         } // else it's a leaf node
      };
      std::sort(roots.begin(), roots.end());
      for ( auto r : roots ) {
         dfs_print( r, 0 );
      }

      auto to_pretty_net = []( int64_t nbytes, uint8_t width_for_units = 5 ) {
         if(nbytes == -1) {
             // special case. Treat it as unlimited
             return std::string("unlimited");
         }

         string unit = "bytes";
         double bytes = static_cast<double> (nbytes);
         if (bytes >= 1024 * 1024 * 1024 * 1024ll) {
             unit = "TiB";
             bytes /= 1024 * 1024 * 1024 * 1024ll;
         } else if (bytes >= 1024 * 1024 * 1024) {
             unit = "GiB";
             bytes /= 1024 * 1024 * 1024;
         } else if (bytes >= 1024 * 1024) {
             unit = "MiB";
             bytes /= 1024 * 1024;
         } else if (bytes >= 1024) {
             unit = "KiB";
             bytes /= 1024;
         }
         std::stringstream ss;
         ss << setprecision(4);
         ss << bytes << " ";
         if( width_for_units > 0 )
            ss << std::left << setw( width_for_units );
         ss << unit;
         return ss.str();
      };



      std::cout << "memory: " << std::endl << indent
          <<   "quota: " << std::setw(15) << to_pretty_net(res.ram_quota)
          <<  "  used: " << std::setw(15) << to_pretty_net(res.ram_usage)
          << "  owned: " << std::setw(15) << to_pretty_net(res.ram_usage) << std::endl << std::endl;

      std::cout << "storage: " << std::endl << indent
          <<   " used: " << std::setw(15) << to_pretty_net(res.storage_usage)
          << "  owned: " << std::setw(14) << to_pretty_net(res.storage_owned) << std::endl << std::endl;

      std::cout << "net bandwidth: " << std::endl;
      if ( res.total_resources.is_object() ) {
         auto net_total = to_asset(res.total_resources.get_object()["net_weight"].as_string());

         if( net_total.get_symbol() != unstaking.get_symbol() ) {
            // Core symbol of nodeos responding to the request is different than core symbol built into cleos
            unstaking = asset( 0, net_total.get_symbol() ); // Correct core symbol for unstaking asset.
            staked = asset( 0, net_total.get_symbol() ); // Correct core symbol for staked asset.
         }

         if( res.self_delegated_bandwidth.is_object() ) {
            asset net_own =  asset::from_string( res.self_delegated_bandwidth.get_object()["net_weight"].as_string() );
            staked = net_own;

            auto net_others = net_total - net_own;

            std::cout << indent << "staked:" << std::setw(20) << net_own
                      << std::string(11, ' ') << "(total stake delegated from account to self)" << std::endl
                      << indent << "delegated:" << std::setw(17) << net_others
                      << std::string(11, ' ') << "(total staked delegated to account from others)" << std::endl;
         }
         else {
            auto net_others = net_total;
            std::cout << indent << "delegated:" << std::setw(17) << net_others
                      << std::string(11, ' ') << "(total staked delegated to account from others)" << std::endl;
         }
      }


      auto to_pretty_time = []( int64_t nmicro, uint8_t width_for_units = 5 ) {
         if(nmicro == -1) {
             // special case. Treat it as unlimited
             return std::string("unlimited");
         }
         string unit = "us";
         double micro = static_cast<double>(nmicro);

         if( micro > 1000000*60*60ll ) {
            micro /= 1000000*60*60ll;
            unit = "hr";
         }
         else if( micro > 1000000*60 ) {
            micro /= 1000000*60;
            unit = "min";
         }
         else if( micro > 1000000 ) {
            micro /= 1000000;
            unit = "sec";
         }
         else if( micro > 1000 ) {
            micro /= 1000;
            unit = "ms";
         }
         std::stringstream ss;
         ss << setprecision(4);
         ss << micro << " ";
         if( width_for_units > 0 )
            ss << std::left << setw( width_for_units );
         ss << unit;
         return ss.str();
      };


      std::cout << std::fixed << setprecision(3);
      std::cout << indent << std::left << std::setw(11) << "used:"      << std::right << std::setw(18) << to_pretty_net( res.net_limit.used ) << "\n";
      std::cout << indent << std::left << std::setw(11) << "available:" << std::right << std::setw(18) << to_pretty_net( res.net_limit.available ) << "\n";
      std::cout << indent << std::left << std::setw(11) << "limit:"     << std::right << std::setw(18) << to_pretty_net( res.net_limit.max ) << "\n";
      std::cout << std::endl;

      std::cout << "cpu bandwidth:" << std::endl;

      if ( res.total_resources.is_object() ) {
         auto cpu_total = to_asset(res.total_resources.get_object()["cpu_weight"].as_string());

         if( res.self_delegated_bandwidth.is_object() ) {
            asset cpu_own = asset::from_string( res.self_delegated_bandwidth.get_object()["cpu_weight"].as_string() );
            staked += cpu_own;

            auto cpu_others = cpu_total - cpu_own;

            std::cout << indent << "staked:" << std::setw(20) << cpu_own
                      << std::string(11, ' ') << "(total stake delegated from account to self)" << std::endl
                      << indent << "delegated:" << std::setw(17) << cpu_others
                      << std::string(11, ' ') << "(total staked delegated to account from others)" << std::endl;
         } else {
            auto cpu_others = cpu_total;
            std::cout << indent << "delegated:" << std::setw(17) << cpu_others
                      << std::string(11, ' ') << "(total staked delegated to account from others)" << std::endl;
         }
      }


      std::cout << std::fixed << setprecision(3);
      std::cout << indent << std::left << std::setw(11) << "used:"      << std::right << std::setw(18) << to_pretty_time( res.cpu_limit.used ) << "\n";
      std::cout << indent << std::left << std::setw(11) << "available:" << std::right << std::setw(18) << to_pretty_time( res.cpu_limit.available ) << "\n";
      std::cout << indent << std::left << std::setw(11) << "limit:"     << std::right << std::setw(18) << to_pretty_time( res.cpu_limit.max ) << "\n";
      std::cout << std::endl;

      if( res.refund_request.is_object() ) {
         auto obj = res.refund_request.get_object();
         auto request_time = fc::time_point_sec::from_iso_string( obj["request_time"].as_string() );
         fc::time_point refund_time = request_time + fc::days(3);
         auto now = res.head_block_time;
         asset net = asset::from_string( obj["net_amount"].as_string() );
         asset cpu = asset::from_string( obj["cpu_amount"].as_string() );
         unstaking = net + cpu;

         if( unstaking > asset( 0, unstaking.get_symbol() ) ) {
            std::cout << std::fixed << setprecision(3);
            std::cout << "unstaking tokens:" << std::endl;
            std::cout << indent << std::left << std::setw(25) << "time of unstake request:" << std::right << std::setw(20) << string(request_time);
            if( now >= refund_time ) {
               std::cout << " (available to claim now with 'eosio::refund' action)\n";
            } else {
               std::cout << " (funds will be available in " << to_pretty_time( (refund_time - now).count(), 0 ) << ")\n";
            }
            std::cout << indent << std::left << std::setw(25) << "from net bandwidth:" << std::right << std::setw(18) << net << std::endl;
            std::cout << indent << std::left << std::setw(25) << "from cpu bandwidth:" << std::right << std::setw(18) << cpu << std::endl;
            std::cout << indent << std::left << std::setw(25) << "total:" << std::right << std::setw(18) << unstaking << std::endl;
            std::cout << std::endl;
         }
      }

      if( res.core_liquid_balance.valid() ) {
         std::cout << res.core_liquid_balance->get_symbol().name() << " balances: " << std::endl;
         std::cout << indent << std::left << std::setw(11)
                   << "liquid:" << std::right << std::setw(18) << *res.core_liquid_balance << std::endl;
         std::cout << indent << std::left << std::setw(11)
                   << "staked:" << std::right << std::setw(18) << staked << std::endl;
         std::cout << indent << std::left << std::setw(11)
                   << "unstaking:" << std::right << std::setw(18) << unstaking << std::endl;
         std::cout << indent << std::left << std::setw(11) << "total:" << std::right << std::setw(18) << (*res.core_liquid_balance + staked + unstaking) << std::endl;
         std::cout << std::endl;
      }

      if ( res.voter_info.is_object() ) {
         auto& obj = res.voter_info.get_object();
         string proxy = obj["proxy"].as_string();
         if ( proxy.empty() ) {
            auto& prods = obj["producers"].get_array();
            std::cout << "producers:";
            if ( !prods.empty() ) {
               for ( size_t i = 0; i < prods.size(); ++i ) {
                  if ( i%3 == 0 ) {
                     std::cout << std::endl << indent;
                  }
                  std::cout << std::setw(16) << std::left << prods[i].as_string();
               }
               std::cout << std::endl;
            } else {
               std::cout << indent << "<not voted>" << std::endl;
            }
         } else {
            std::cout << "proxy:" << indent << proxy << std::endl;
         }
      }
      std::cout << std::endl;
   } else {
      std::cout << fc::json::to_pretty_string(json) << std::endl;
   }
}

CLI::callback_t header_opt_callback = [](CLI::results_t res) {
   vector<string>::iterator itr;

   for (itr = res.begin(); itr != res.end(); itr++) {
       headers.push_back(*itr);
   }

   return true;
};

int main( int argc, char** argv ) {
   setlocale(LC_ALL, "");
   bindtextdomain(locale_domain, locale_path);
   textdomain(locale_domain);
   context = eosio::client::http::create_http_context();
   wallet_url = default_wallet_url;

   auto root = fc::app_path();
   fc::install_btrace_signal_handler(root / "eosio/cleos/backtrace.dmp");

   CLI::App app{"Command Line Interface to EOSIO Client"};
   app.require_subcommand();
   app.add_option( "-H,--host", obsoleted_option_host_port, localized("the host where nodeos is running") )->group("hidden");
   app.add_option( "-p,--port", obsoleted_option_host_port, localized("the port where nodeos is running") )->group("hidden");
   app.add_option( "--wallet-host", obsoleted_option_host_port, localized("the host where keosd is running") )->group("hidden");
   app.add_option( "--wallet-port", obsoleted_option_host_port, localized("the port where keosd is running") )->group("hidden");

   app.add_option( "-u,--url", url, localized("the http/https URL where nodeos is running"), true );
   app.add_option( "--wallet-url", wallet_url, localized("the http/https URL where keosd is running"), true );

   app.add_option( "-r,--header", header_opt_callback, localized("pass specific HTTP header; repeat this option to pass multiple headers"));
   app.add_flag( "-n,--no-verify", no_verify, localized("don't verify peer certificate when using HTTPS"));
   app.add_flag( "--no-auto-keosd", no_auto_keosd, localized("don't automatically launch a keosd if one is not currently running"));
   app.set_callback([&app]{ ensure_keosd_running(&app);});

   app.add_flag( "-v,--verbose", verbose, localized("output verbose errors and action console output"));
   app.add_flag("--print-request", print_request, localized("print HTTP request to STDERR"));
   app.add_flag("--print-response", print_response, localized("print HTTP response to STDERR"));

   auto version = app.add_subcommand("version", localized("Retrieve version information"), false);
   version->require_subcommand();

   version->add_subcommand("client", localized("Retrieve version information of the client"))->set_callback([] {
     std::cout << localized("Build version: ${ver}", ("ver", eosio::client::config::version_str)) << std::endl;
   });

   // Create subcommand
   auto create = app.add_subcommand("create", localized("Create various items, on and off the blockchain"), false);
   create->require_subcommand();

   bool r1 = false;
   string key_file;
   bool print_console = false;
   // create key
   auto create_key = create->add_subcommand("key", localized("Create a new keypair and print the public and private keys"))->set_callback( [&r1, &key_file, &print_console](){
      if (key_file.empty() && !print_console) {
         std::cerr << "ERROR: Either indicate a file using \"--file\" or pass \"--to-console\"" << std::endl;
         return;
      }

      auto pk    = r1 ? private_key_type::generate_r1() : private_key_type::generate();
      auto privs = string(pk);
      auto pubs  = string(pk.get_public_key());
      if (print_console) {
         std::cout << localized("Private key: ${key}", ("key",  privs) ) << std::endl;
         std::cout << localized("Public key: ${key}", ("key", pubs ) ) << std::endl;
      } else {
         std::cerr << localized("saving keys to ${filename}", ("filename", key_file)) << std::endl;
         std::ofstream out( key_file.c_str() );
         out << localized("Private key: ${key}", ("key",  privs) ) << std::endl;
         out << localized("Public key: ${key}", ("key", pubs ) ) << std::endl;
      }
   });
   create_key->add_flag( "--r1", r1, "Generate a key using the R1 curve (iPhone), instead of the K1 curve (Bitcoin)"  );
   create_key->add_option("-f,--file", key_file, localized("Name of file to write private/public key output to. (Must be set, unless \"--to-console\" is passed"));
   create_key->add_flag( "--to-console", print_console, localized("Print private/public keys to console."));

   // create account
   auto createAccount = create_account_subcommand( create, true /*simple*/ );

   // convert subcommand
   auto convert = app.add_subcommand("convert", localized("Pack and unpack transactions"), false); // TODO also add converting action args based on abi from here ?
   convert->require_subcommand();

   // pack transaction
   string plain_signed_transaction_json;
   bool pack_action_data_flag = false;
   auto pack_transaction = convert->add_subcommand("pack_transaction", localized("From plain signed json to packed form"));
   pack_transaction->add_option("transaction", plain_signed_transaction_json, localized("The plain signed json (string)"))->required();
   pack_transaction->add_flag("--pack-action-data", pack_action_data_flag, localized("Pack all action data within transaction, needs interaction with nodeos"));
   pack_transaction->set_callback([&] {
      fc::variant trx_var;
      try {
         trx_var = json_from_file_or_string( plain_signed_transaction_json );
      } EOS_RETHROW_EXCEPTIONS( transaction_type_exception, "Fail to parse plain transaction JSON '${data}'", ("data", plain_signed_transaction_json))
      if( pack_action_data_flag ) {
         signed_transaction trx;
         abi_serializer::from_variant( trx_var, trx, abi_serializer_resolver, abi_serializer_max_time );
         std::cout << fc::json::to_pretty_string( packed_transaction( trx, packed_transaction::none )) << std::endl;
      } else {
         try {
            signed_transaction trx = trx_var.as<signed_transaction>();
            std::cout << fc::json::to_pretty_string( fc::variant( packed_transaction( trx, packed_transaction::none ))) << std::endl;
         } EOS_RETHROW_EXCEPTIONS( transaction_type_exception, "Fail to convert transaction, --pack-action-data likely needed" )
      }
   });

   // unpack transaction
   string packed_transaction_json;
   bool unpack_action_data_flag = false;
   auto unpack_transaction = convert->add_subcommand("unpack_transaction", localized("From packed to plain signed json form"));
   unpack_transaction->add_option("transaction", packed_transaction_json, localized("The packed transaction json (string containing packed_trx and optionally compression fields)"))->required();
   unpack_transaction->add_flag("--unpack-action-data", unpack_action_data_flag, localized("Unpack all action data within transaction, needs interaction with nodeos"));
   unpack_transaction->set_callback([&] {
      fc::variant packed_trx_var;
      packed_transaction packed_trx;
      try {
         packed_trx_var = json_from_file_or_string( packed_transaction_json );
         fc::from_variant<packed_transaction>( packed_trx_var, packed_trx );
      } EOS_RETHROW_EXCEPTIONS( transaction_type_exception, "Fail to parse packed transaction JSON '${data}'", ("data", packed_transaction_json))
      signed_transaction strx = packed_trx.get_signed_transaction();
      fc::variant trx_var;
      if( unpack_action_data_flag ) {
         abi_serializer::to_variant( strx, trx_var, abi_serializer_resolver, abi_serializer_max_time );
      } else {
         trx_var = strx;
      }
      std::cout << fc::json::to_pretty_string( trx_var ) << std::endl;
   });

   // pack action data
   string unpacked_action_data_account_string;
   string unpacked_action_data_name_string;
   string unpacked_action_data_string;
   auto pack_action_data = convert->add_subcommand("pack_action_data", localized("From json action data to packed form"));
   pack_action_data->add_option("account", unpacked_action_data_account_string, localized("The name of the account that hosts the contract"))->required();
   pack_action_data->add_option("name", unpacked_action_data_name_string, localized("The name of the function that's called by this action"))->required();
   pack_action_data->add_option("unpacked_action_data", unpacked_action_data_string, localized("The action data expressed as json"))->required();
   pack_action_data->set_callback([&] {
      fc::variant unpacked_action_data_json;
      try {
         unpacked_action_data_json = json_from_file_or_string(unpacked_action_data_string);
      } EOS_RETHROW_EXCEPTIONS(transaction_type_exception, "Fail to parse unpacked action data JSON")
      bytes packed_action_data_string = variant_to_bin(unpacked_action_data_account_string, unpacked_action_data_name_string, unpacked_action_data_json);
      std::cout << fc::to_hex(packed_action_data_string.data(), packed_action_data_string.size()) << std::endl;
   });

   // unpack action data
   string packed_action_data_account_string;
   string packed_action_data_name_string;
   string packed_action_data_string;
   auto unpack_action_data = convert->add_subcommand("unpack_action_data", localized("From packed to json action data form"));
   unpack_action_data->add_option("account", packed_action_data_account_string, localized("The name of the account that hosts the contract"))->required();
   unpack_action_data->add_option("name", packed_action_data_name_string, localized("The name of the function that's called by this action"))->required();
   unpack_action_data->add_option("packed_action_data", packed_action_data_string, localized("The action data expressed as packed hex string"))->required();
   unpack_action_data->set_callback([&] {
      EOS_ASSERT( packed_action_data_string.size() >= 2, transaction_type_exception, "No packed_action_data found" );
      vector<char> packed_action_data_blob(packed_action_data_string.size()/2);
      fc::from_hex(packed_action_data_string, packed_action_data_blob.data(), packed_action_data_blob.size());
      fc::variant unpacked_action_data_json = bin_to_variant(packed_action_data_account_string, packed_action_data_name_string, packed_action_data_blob);
      std::cout << fc::json::to_pretty_string(unpacked_action_data_json) << std::endl;
   });

   // Resolve subcommand
   auto resolve = app.add_subcommand("resolve", localized("Resolve domain names and usernames to account"), false);
   resolve->require_subcommand();

   // resolve name
   string textual_name;
   auto resolve_name_cmd = resolve->add_subcommand("name", localized("Resolve textual name account_name"), false);
   resolve_name_cmd->add_option("name", textual_name, localized("The textual name to resolve (\"domain\", \"username@domain\" or \"username@@account\")"))->required();
   resolve_name_cmd->set_callback([&]() { resolve_name(textual_name); });


   // Get subcommand
   auto get = app.add_subcommand("get", localized("Retrieve various items and information from the blockchain"), false);
   get->require_subcommand();

   // get info
   get->add_subcommand("info", localized("Get current blockchain information"))->set_callback([] {
      std::cout << fc::json::to_pretty_string(get_info()) << std::endl;
   });

   // get block
   string blockArg;
   bool get_bhs = false;
   auto getBlock = get->add_subcommand("block", localized("Retrieve a full block from the blockchain"), false);
   getBlock->add_option("block", blockArg, localized("The number or ID of the block to retrieve"))->required();
   getBlock->add_flag("--header-state", get_bhs, localized("Get block header state from fork database instead") );
   getBlock->set_callback([&blockArg,&get_bhs] {
      auto arg = fc::mutable_variant_object("block_num_or_id", blockArg);
      if( get_bhs ) {
         std::cout << fc::json::to_pretty_string(call(get_block_header_state_func, arg)) << std::endl;
      } else {
         std::cout << fc::json::to_pretty_string(call(get_block_func, arg)) << std::endl;
      }
   });

   // get account
   string accountName;
   string coresym;
   bool print_json;
   auto getAccount = get->add_subcommand("account", localized("Retrieve an account from the blockchain"), false);
   getAccount->add_option("name", accountName, localized("The name of the account to retrieve"))->required();
   getAccount->add_option("core-symbol", coresym, localized("The expected core symbol of the chain you are querying"));
   getAccount->add_flag("--json,-j", print_json, localized("Output in JSON format") );
   getAccount->set_callback([&]() { get_account(accountName, coresym, print_json); });

   // get code
   string codeFilename;
   string abiFilename;
   bool code_as_wasm = false;
   auto getCode = get->add_subcommand("code", localized("Retrieve the code and ABI for an account"), false);
   getCode->add_option("name", accountName, localized("The name of the account whose code should be retrieved"))->required();
   getCode->add_option("-c,--code",codeFilename, localized("The name of the file to save the contract .wast/wasm to") );
   getCode->add_option("-a,--abi",abiFilename, localized("The name of the file to save the contract .abi to") );
   getCode->add_flag("--wasm", code_as_wasm, localized("Save contract as wasm"));
   getCode->set_callback([&] {
   string code_hash, wasm, wast, abi;
   try {
         const auto result = call(get_raw_code_and_abi_func, fc::mutable_variant_object("account_name", accountName));

         wasm = fc::base64_decode(result["wasm"].as_string());
         const std::string abi_string = fc::base64_decode(result["abi"].as_string());
         const std::vector<char> abi_v(abi_string.begin(), abi_string.end());


         if(!wasm.empty()) {
            code_hash = fc::sha256::hash(wasm.data(), wasm.size());
         }

         if(!code_as_wasm && !wasm.empty()) {
            wast = wasm_to_wast(reinterpret_cast<const uint8_t*>(wasm.data()), wasm.size(), false);
         }

         abi_def abi_d;
         if(abi_serializer::to_abi(abi_v, abi_d)) {
            abi = fc::json::to_pretty_string(abi_d);
         }
      }
      catch(chain::missing_chain_api_plugin_exception&) {
         //see if this is an old nodeos that doesn't support get_raw_code_and_abi
         const auto old_result = call(get_code_func, fc::mutable_variant_object("account_name", accountName)("code_as_wasm",code_as_wasm));
         code_hash = old_result["code_hash"].as_string();
         if(code_as_wasm) {
            wasm = old_result["wasm"].as_string();
            std::cout << localized("Warning: communicating to older nodeos which returns malformed binary wasm") << std::endl;
         }
         else
            wast = old_result["wast"].as_string();
         abi = fc::json::to_pretty_string(old_result["abi"]);
      }

      std::cout << localized("code hash: ${code_hash}", ("code_hash", code_hash)) << std::endl;

      if( codeFilename.size() ){
         std::cout << localized("saving ${type} to ${codeFilename}", ("type", (code_as_wasm ? "wasm" : "wast"))("codeFilename", codeFilename)) << std::endl;

         std::ofstream out( codeFilename.c_str() );
         if(code_as_wasm)
            out << wasm;
         else
            out << wast;
      }
      if( abiFilename.size() ) {
         std::cout << localized("saving abi to ${abiFilename}", ("abiFilename", abiFilename)) << std::endl;
         std::ofstream abiout( abiFilename.c_str() );
         abiout << abi;
      }
   });

   // get abi
   string filename;
   auto getAbi = get->add_subcommand("abi", localized("Retrieve the ABI for an account"), false);
   getAbi->add_option("name", accountName, localized("The name of the account whose abi should be retrieved"))->required();
   getAbi->add_option("-f,--file",filename, localized("The name of the file to save the contract .abi to instead of writing to console") );
   getAbi->set_callback([&] {
      auto result = call(get_abi_func, fc::mutable_variant_object("account_name", accountName));

      auto abi  = fc::json::to_pretty_string( result["abi"] );
      if( filename.size() ) {
         std::cerr << localized("saving abi to ${filename}", ("filename", filename)) << std::endl;
         std::ofstream abiout( filename.c_str() );
         abiout << abi;
      } else {
         std::cout << abi << "\n";
      }
   });

   // get table
   string scope;
   string code;
   string table;
   string lower;
   string upper;
   string table_key;
   string key_type;
   string encode_type{"dec"};
   bool binary = false;
   uint32_t limit = 10;
   string index;
   bool reverse = false;
   bool show_payer = false;
   auto getTable = get->add_subcommand( "table", localized("Retrieve the contents of a database table"), false);
   getTable->add_option( "account", code, localized("The account who owns the table") )->required();
   getTable->add_option( "scope", scope, localized("The scope within the contract in which the table is found") )->required();
   getTable->add_option( "table", table, localized("The name of the table as specified by the contract abi") )->required();
   getTable->add_option( "--index", index, localized("Index name. The same as in abi decription. If not set the index name will be \"primary\"\n"));
   getTable->add_option( "-b,--binary", binary, localized("Return the value as BINARY rather than using abi to interpret as JSON") );
   getTable->add_option( "-l,--limit", limit, localized("The maximum number of rows to return") );
   getTable->add_option( "-k,--key", table_key, localized("Deprecated") );
   getTable->add_option( "-L,--lower", lower, localized("JSON representation of lower bound value of key, defaults to first") );
   getTable->add_option( "-U,--upper", upper, localized("JSON representation of upper bound value of key, defaults to last") );
   getTable->add_option( "--key-type", key_type, localized("Deprecated"));
   getTable->add_option( "--encode-type", encode_type,
                         localized("The encoding type of key_type (i64 , i128 , float64, float128) only support decimal encoding e.g. 'dec'"
                                    "i256 - supports both 'dec' and 'hex', ripemd160 and sha256 is 'hex' only"));
   getTable->add_flag("-r,--reverse", reverse, localized("Iterate in reverse order"));
   getTable->add_flag("--show-payer", show_payer, localized("show RAM payer"));


   getTable->set_callback([&] {

      const auto lower_bound = lower.empty() ? fc::variant() : fc::json::from_string(lower);
      const auto upper_bound = upper.empty() ? fc::variant() : fc::json::from_string(upper);

      auto result = call(get_table_func, fc::mutable_variant_object("json", !binary)
                         ("code",code)
                         ("scope",scope)
                         ("table",table)
                         ("lower_bound", lower_bound)
                         ("upper_bound", upper_bound)
                         ("limit",limit)
                         ("index", index.empty() ? "primary" : index)
                         ("encode_type", encode_type)
                         ("reverse", reverse)
                         ("show_payer", show_payer)
                         );

      std::cout << fc::json::to_pretty_string(result)
                << std::endl;
   });

   auto getScope = get->add_subcommand( "scope", localized("Retrieve a list of scopes and tables owned by a contract"), false);
   getScope->add_option( "contract", code, localized("The contract who owns the table") )->required();
   getScope->add_option( "-t,--table", table, localized("The name of the table as filter") );
   getScope->add_option( "-l,--limit", limit, localized("The maximum number of rows to return") );
   getScope->add_option( "-L,--lower", lower, localized("lower bound of scope") );
   getScope->add_option( "-U,--upper", upper, localized("upper bound of scope") );
   getScope->add_flag("-r,--reverse", reverse, localized("Iterate in reverse order"));
   getScope->set_callback([&] {
      auto result = call(get_table_by_scope_func, fc::mutable_variant_object("code",code)
                         ("table",table)
                         ("lower_bound",lower)
                         ("upper_bound",upper)
                         ("limit",limit)
                         ("reverse", reverse)
                         );
      std::cout << fc::json::to_pretty_string(result)
                << std::endl;
   });

   // currency accessors
   // get currency balance
   string symbol;
   auto get_currency = get->add_subcommand( "currency", localized("Retrieve information related to standard currencies"), true);
   get_currency->require_subcommand();
   auto get_balance = get_currency->add_subcommand( "balance", localized("Retrieve the balance of an account for a given currency"), false);
   get_balance->add_option( "contract", code, localized("The contract that operates the currency") )->required();
   get_balance->add_option( "account", accountName, localized("The account to query balances for") )->required();
   get_balance->add_option( "symbol", symbol, localized("The symbol for the currency if the contract operates multiple currencies") );
   get_balance->set_callback([&] {
      auto result = call(get_currency_balance_func, fc::mutable_variant_object
         ("account", name_string_to_account(accountName))
         ("code", code)
         ("symbol", symbol.empty() ? fc::variant() : symbol)
      );

      const auto& rows = result.get_array();
      for( const auto& r : rows ) {
         std::cout << r.as_string()
                   << std::endl;
      }
   });

   auto get_currency_stats = get_currency->add_subcommand( "stats", localized("Retrieve the stats of for a given currency"), false);
   get_currency_stats->add_option( "contract", code, localized("The contract that operates the currency") )->required();
   get_currency_stats->add_option( "symbol", symbol, localized("The symbol for the currency if the contract operates multiple currencies") )->required();
   get_currency_stats->set_callback([&] {
      auto result = call(get_currency_stats_func, fc::mutable_variant_object("json", false)
         ("code", code)
         ("symbol", symbol)
      );

      std::cout << fc::json::to_pretty_string(result)
                << std::endl;
   });

   // get accounts
   string public_key_str;
   auto getAccounts = get->add_subcommand("accounts", localized("Retrieve accounts associated with a public key"), false);
   getAccounts->add_option("public_key", public_key_str, localized("The public key to retrieve accounts for"))->required();
   getAccounts->set_callback([&] {
      public_key_type public_key;
      try {
         public_key = public_key_type(public_key_str);
      } EOS_RETHROW_EXCEPTIONS(public_key_type_exception, "Invalid public key: ${public_key}", ("public_key", public_key_str))
      auto arg = fc::mutable_variant_object( "public_key", public_key);
      std::cout << fc::json::to_pretty_string(call(get_key_accounts_func, arg)) << std::endl;
   });


   // get servants
   string controllingAccount;
   auto getServants = get->add_subcommand("servants", localized("Retrieve accounts which are servants of a given account "), false);
   getServants->add_option("account", controllingAccount, localized("The name of the controlling account"))->required();
   getServants->set_callback([&] {
      auto arg = fc::mutable_variant_object( "controlling_account", controllingAccount);
      std::cout << fc::json::to_pretty_string(call(get_controlled_accounts_func, arg)) << std::endl;
   });

   // get transaction
   string transaction_id_str;
   uint32_t block_num_hint = 0;
   auto getTransaction = get->add_subcommand("transaction", localized("Retrieve a transaction from the blockchain"), false);
   getTransaction->add_option("id", transaction_id_str, localized("ID of the transaction to retrieve"))->required();
   getTransaction->add_option( "-b,--block-hint", block_num_hint, localized("the block number this transaction may be in") );
   getTransaction->set_callback([&] {
      auto arg= fc::mutable_variant_object( "id", transaction_id_str);
      if ( block_num_hint > 0 ) {
         arg = arg("block_num_hint", block_num_hint);
      }
      std::cout << fc::json::to_pretty_string(call(get_transaction_func, arg)) << std::endl;
   });

   // get actions
   string account_name;
   string skip_seq_str;
   string num_seq_str;
   bool printjson = false;
   bool fullact = false;
   bool prettyact = false;
   bool printconsole = false;

   int32_t pos_seq = -1;
   int32_t offset = -20;
   auto getActions = get->add_subcommand("actions", localized("Retrieve all actions with specific account name referenced in authorization or receiver"), false);
   getActions->add_option("account_name", account_name, localized("name of account to query on"))->required();
   getActions->add_option("pos", pos_seq, localized("sequence number of action for this account, -1 for last"));
   getActions->add_option("offset", offset, localized("get actions [pos,pos+offset] for positive offset or [pos-offset,pos) for negative offset"));
   getActions->add_flag("--json,-j", printjson, localized("print full json"));
   getActions->add_flag("--full", fullact, localized("don't truncate action output"));
   getActions->add_flag("--pretty", prettyact, localized("pretty print full action json "));
   getActions->add_flag("--console", printconsole, localized("print console output generated by action "));
   getActions->set_callback([&] {
      fc::mutable_variant_object arg;
      arg( "account_name", account_name );
      arg( "pos", pos_seq );
      arg( "offset", offset);

      auto result = call(get_actions_func, arg);


      if( printjson ) {
         std::cout << fc::json::to_pretty_string(result) << std::endl;
      } else {
          auto& traces = result["actions"].get_array();
          uint32_t lib = result["last_irreversible_block"].as_uint64();


          cout  << "#" << setw(5) << "seq" << "  " << setw( 24 ) << left << "when"<< "  " << setw(24) << right << "contract::action" << " => " << setw(13) << left << "receiver" << " " << setw(11) << left << "trx id..." << " args\n";
          cout  << "================================================================================================================\n";
          for( const auto& trace: traces ) {
              std::stringstream out;
              if( trace["block_num"].as_uint64() <= lib )
                 out << "#";
              else
                 out << "?";

              out << setw(5) << trace["account_action_seq"].as_uint64() <<"  ";
              out << setw(24) << trace["block_time"].as_string() <<"  ";

              const auto& at = trace["action_trace"].get_object();

              auto id = at["trx_id"].as_string();
              const auto& receipt = at["receipt"];
              auto receiver = receipt["receiver"].as_string();
              const auto& act = at["act"].get_object();
              auto code = act["account"].as_string();
              auto func = act["name"].as_string();
              string args;
              if( prettyact ) {
                  args = fc::json::to_pretty_string( act["data"] );
              }
              else {
                 args = fc::json::to_string( act["data"] );
                 if( !fullact ) {
                    args = args.substr(0,60) + "...";
                 }
              }
              out << std::setw(24) << std::right<< (code +"::" + func) << " => " << left << std::setw(13) << receiver;

              out << " " << setw(11) << (id.substr(0,8) + "...");

              if( fullact || prettyact ) out << "\n";
              else out << " ";

              out << args ;//<< "\n";

              if( trace["block_num"].as_uint64() <= lib ) {
                 dlog( "\r${m}", ("m",out.str()) );
              } else {
                 wlog( "\r${m}", ("m",out.str()) );
              }
              if( printconsole ) {
                 auto console = at["console"].as_string();
                 if( console.size() ) {
                    stringstream out;
                    std::stringstream ss(console);
                    string line;
                    while( std::getline( ss, line ) ) {
                       out << ">> " << line << "\n";
                       if( !fullact ) break;
                    }
                    cerr << out.str(); //ilog( "\r${m}                                   ", ("m",out.str()) );
                 }
              }
          }
      }
   });

   auto getSchedule = get_schedule_subcommand{get};
   auto getTransactionId = get_transaction_id_subcommand{get};

   /*
   auto getTransactions = get->add_subcommand("transactions", localized("Retrieve all transactions with specific account name referenced in their scope"), false);
   getTransactions->add_option("account_name", account_name, localized("name of account to query on"))->required();
   getTransactions->add_option("skip_seq", skip_seq_str, localized("Number of most recent transactions to skip (0 would start at most recent transaction)"));
   getTransactions->add_option("num_seq", num_seq_str, localized("Number of transactions to return"));
   getTransactions->add_flag("--json,-j", printjson, localized("print full json"));
   getTransactions->set_callback([&] {
      fc::mutable_variant_object arg;
      if (skip_seq_str.empty()) {
         arg = fc::mutable_variant_object( "account_name", account_name);
      } else {
         uint64_t skip_seq;
         try {
            skip_seq = boost::lexical_cast<uint64_t>(skip_seq_str);
         } EOS_RETHROW_EXCEPTIONS(chain_type_exception, "Invalid Skip Seq: ${skip_seq}", ("skip_seq", skip_seq_str))
         if (num_seq_str.empty()) {
            arg = fc::mutable_variant_object( "account_name", account_name)("skip_seq", skip_seq);
         } else {
            uint64_t num_seq;
            try {
               num_seq = boost::lexical_cast<uint64_t>(num_seq_str);
            } EOS_RETHROW_EXCEPTIONS(chain_type_exception, "Invalid Num Seq: ${num_seq}", ("num_seq", num_seq_str))
            arg = fc::mutable_variant_object( "account_name", account_name)("skip_seq", skip_seq_str)("num_seq", num_seq);
         }
      }
      auto result = call(get_transactions_func, arg);
      if( printjson ) {
         std::cout << fc::json::to_pretty_string(result) << std::endl;
      }
      else {
         const auto& trxs = result.get_object()["transactions"].get_array();
         for( const auto& t : trxs ) {

            const auto& tobj = t.get_object();
            const auto& trx  = tobj["transaction"].get_object();
            const auto& data = trx["transaction"].get_object();
            const auto& msgs = data["actions"].get_array();

            for( const auto& msg : msgs ) {
               int64_t seq_num  = tobj["seq_num"].as<int64_t>();
               string  id       = tobj["transaction_id"].as_string();
               const auto& exp  = data["expiration"].as<fc::time_point_sec>();
               std::cout << tobj["seq_num"].as_string() <<"] " << id.substr(0,8) << "...  " << data["expiration"].as_string() << "  ";
               auto code = msg["account"].as_string();
               auto func = msg["name"].as_string();
               auto args = fc::json::to_string( msg["data"] );
               std::cout << setw(26) << left << (code + "::" + func) << "  " << args;
               std::cout << std::endl;
            }
         }
      }

   });
   */

   // set subcommand
   auto setSubcommand = app.add_subcommand("set", localized("Set or update blockchain state"));
   setSubcommand->require_subcommand();

   // set contract subcommand
   string account;
   string contractPath;
   string wasmPath;
   string abiPath;
   bool shouldSend = true;
   bool contract_clear = false;
   bool suppress_duplicate_check = false;
   auto codeSubcommand = setSubcommand->add_subcommand("code", localized("Create or update the code on an account"));
   codeSubcommand->add_option("account", account, localized("The account to set code for"))->required();
   codeSubcommand->add_option("code-file", wasmPath, localized("The fullpath containing the contract WASM"));//->required();
   codeSubcommand->add_flag( "-c,--clear", contract_clear, localized("Remove code on an account"));
   codeSubcommand->add_flag( "--suppress-duplicate-check", suppress_duplicate_check, localized("Don't check for duplicate"));

   auto abiSubcommand = setSubcommand->add_subcommand("abi", localized("Create or update the abi on an account"));
   abiSubcommand->add_option("account", account, localized("The account to set the ABI for"))->required();
   abiSubcommand->add_option("abi-file", abiPath, localized("The fullpath containing the contract ABI"));//->required();
   abiSubcommand->add_flag( "-c,--clear", contract_clear, localized("Remove abi on an account"));
   abiSubcommand->add_flag( "--suppress-duplicate-check", suppress_duplicate_check, localized("Don't check for duplicate"));

   auto contractSubcommand = setSubcommand->add_subcommand("contract", localized("Create or update the contract on an account"));
   contractSubcommand->add_option("account", account, localized("The account to publish a contract for"))
                     ->required();
   contractSubcommand->add_option("contract-dir", contractPath, localized("The path containing the .wasm and .abi"));
                     // ->required();
   contractSubcommand->add_option("wasm-file", wasmPath, localized("The file containing the contract WASM relative to contract-dir"));
//                     ->check(CLI::ExistingFile);

   auto abi = contractSubcommand->add_option("abi-file,-a,--abi", abiPath, localized("The ABI for the contract relative to contract-dir"));
//                                ->check(CLI::ExistingFile);
   contractSubcommand->add_flag( "-c,--clear", contract_clear, localized("Rmove contract on an account"));
   contractSubcommand->add_flag( "--suppress-duplicate-check", suppress_duplicate_check, localized("Don't check for duplicate"));

   std::vector<chain::action> actions;
   auto set_code_callback = [&]() {

      std::vector<char> old_wasm;
      bool duplicate = false;
      fc::sha256 old_hash, new_hash;
      if (!suppress_duplicate_check) {
         try {
            const auto result = call(get_code_hash_func, fc::mutable_variant_object("account_name", account));
            old_hash = fc::sha256(result["code_hash"].as_string());
         } catch (...) {
            std::cerr << "Failed to get existing code hash, continue without duplicate check..." << std::endl;
            suppress_duplicate_check = true;
         }
      }

      bytes code_bytes;
      if(!contract_clear){
        std::string wasm;
        fc::path cpath = fc::canonical(fc::path(contractPath));

        if( wasmPath.empty() )
           wasmPath = (cpath / (cpath.filename().generic_string()+".wasm")).generic_string();
        else
           wasmPath = (cpath / wasmPath).generic_string();

        std::cerr << localized(("Reading WASM from " + wasmPath + "...").c_str()) << std::endl;
        fc::read_file_contents(wasmPath, wasm);
        EOS_ASSERT( !wasm.empty(), wasm_file_not_found, "no wasm file found ${f}", ("f", wasmPath) );

        const string binary_wasm_header("\x00\x61\x73\x6d\x01\x00\x00\x00", 8);
        if(wasm.compare(0, 8, binary_wasm_header))
           std::cerr << localized("WARNING: ") << wasmPath << localized(" doesn't look like a binary WASM file. Is it something else, like WAST? Trying anyways...") << std::endl;
        code_bytes = bytes(wasm.begin(), wasm.end());
      } else {
        code_bytes = bytes();
      }

      if (!suppress_duplicate_check) {
         if (code_bytes.size()) {
            new_hash = fc::sha256::hash(&(code_bytes[0]), code_bytes.size());
         }
         duplicate = (old_hash == new_hash);
      }

      if (!duplicate) {
         actions.emplace_back( create_setcode(account, code_bytes ) );
         if ( shouldSend ) {
            std::cerr << localized("Setting Code...") << std::endl;
            send_actions(std::move(actions), 10000, packed_transaction::zlib);
         }
      } else {
         std::cerr << localized("Skipping set code because the new code is the same as the existing code") << std::endl;
      }
   };

   auto set_abi_callback = [&]() {

      bytes old_abi;
      bool duplicate = false;
      if (!suppress_duplicate_check) {
         try {
            const auto result = call(get_raw_abi_func, fc::mutable_variant_object("account_name", account));
            const std::string abi = fc::base64_decode(result["abi"].as_string());
            old_abi = bytes{abi.begin(), abi.end()};
         } catch (...) {
            std::cerr << "Failed to get existing raw abi, continue without duplicate check..." << std::endl;
            suppress_duplicate_check = true;
         }
      }

      bytes abi_bytes;
      if(!contract_clear){
        fc::path cpath = fc::canonical(fc::path(contractPath));

        if( abiPath.empty() ) {
           abiPath = (cpath / (cpath.filename().generic_string()+".abi")).generic_string();
        } else {
           abiPath = (cpath / abiPath).generic_string();
        }

        EOS_ASSERT( fc::exists( abiPath ), abi_file_not_found, "no abi file found ${f}", ("f", abiPath)  );

        abi_bytes = fc::raw::pack(fc::json::from_file(abiPath).as<abi_def>());
      } else {
        abi_bytes = bytes();
      }

      if (!suppress_duplicate_check) {
         duplicate = (old_abi.size() == abi_bytes.size() && std::equal(old_abi.begin(), old_abi.end(), abi_bytes.begin()));
      }

      if (!duplicate) {
         try {
            actions.emplace_back( create_setabi(account, abi_bytes) );
         } EOS_RETHROW_EXCEPTIONS(abi_type_exception,  "Fail to parse ABI JSON")
         if ( shouldSend ) {
            std::cerr << localized("Setting ABI...") << std::endl;
            send_actions(std::move(actions), 10000, packed_transaction::zlib);
         }
      } else {
         std::cerr << localized("Skipping set abi because the new abi is the same as the existing abi") << std::endl;
      }
   };

   add_standard_transaction_options(contractSubcommand, "account@active");
   add_standard_transaction_options(codeSubcommand, "account@active");
   add_standard_transaction_options(abiSubcommand, "account@active");
   contractSubcommand->set_callback([&] {
      if(!contract_clear) EOS_ASSERT( !contractPath.empty(), contract_exception, " contract-dir is null ", ("f", contractPath) );
      shouldSend = false;
      set_code_callback();
      set_abi_callback();
      if (actions.size()) {
         std::cerr << localized("Publishing contract...") << std::endl;
         send_actions(std::move(actions), 10000, packed_transaction::zlib);
      } else {
         std::cout << "no transaction is sent" << std::endl;
      }
   });
   codeSubcommand->set_callback(set_code_callback);
   abiSubcommand->set_callback(set_abi_callback);

   // set account
   auto setAccount = setSubcommand->add_subcommand("account", localized("set or update blockchain account state"))->require_subcommand();

   // set account permission
   auto setAccountPermission = set_account_permission_subcommand(setAccount);

   // set action
   auto setAction = setSubcommand->add_subcommand("action", localized("set or update blockchain action state"))->require_subcommand();

   // set action permission
   auto setActionPermission = set_action_permission_subcommand(setAction);

   // Transfer subcommand
   string con = name(token_contract).to_string();
   string sender;
   string recipient;
   string amount;
   string memo;
   bool pay_ram = false;
   auto transfer = app.add_subcommand("transfer", localized("Transfer tokens from account to account"), false);
   transfer->add_option("sender", sender, localized("The account sending tokens"))->required();
   transfer->add_option("recipient", recipient, localized("The account receiving tokens"))->required();
   transfer->add_option("amount", amount, localized("The amount of tokens to send"))->required();
   transfer->add_option("memo", memo, localized("The memo for the transfer"));
   transfer->add_option("--contract,-c", con, localized("The contract which controls the token"));
   transfer->add_flag("--pay-ram-to-open", pay_ram, localized("Pay ram to open recipient's token balance row"));

   add_standard_transaction_options(transfer, "sender@active");
   transfer->set_callback([&] {
      if (tx_force_unique && memo.size() == 0) {
         // use the memo to add a nonce
         memo = generate_nonce_string();
         tx_force_unique = false;
      }

      auto transfer_amount = to_asset(con, amount);
      auto transfer = create_transfer(con, sender, recipient, transfer_amount, memo);
      if (!pay_ram) {
         send_actions( { transfer });
      } else {
         auto open_ = create_open(con, recipient, transfer_amount.get_symbol(), sender);
         send_actions( { open_, transfer } );
      }
   });

   // Net subcommand
   string new_host;
   auto net = app.add_subcommand( "net", localized("Interact with local p2p network connections"), false );
   net->require_subcommand();
   auto connect = net->add_subcommand("connect", localized("start a new connection to a peer"), false);
   connect->add_option("host", new_host, localized("The hostname:port to connect to."))->required();
   connect->set_callback([&] {
      const auto& v = call(url, net_connect, new_host);
      std::cout << fc::json::to_pretty_string(v) << std::endl;
   });

   auto disconnect = net->add_subcommand("disconnect", localized("close an existing connection"), false);
   disconnect->add_option("host", new_host, localized("The hostname:port to disconnect from."))->required();
   disconnect->set_callback([&] {
      const auto& v = call(url, net_disconnect, new_host);
      std::cout << fc::json::to_pretty_string(v) << std::endl;
   });

   auto status = net->add_subcommand("status", localized("status of existing connection"), false);
   status->add_option("host", new_host, localized("The hostname:port to query status of connection"))->required();
   status->set_callback([&] {
      const auto& v = call(url, net_status, new_host);
      std::cout << fc::json::to_pretty_string(v) << std::endl;
   });

   auto connections = net->add_subcommand("peers", localized("status of all existing peers"), false);
   connections->set_callback([&] {
      const auto& v = call(url, net_connections, new_host);
      std::cout << fc::json::to_pretty_string(v) << std::endl;
   });



   // Wallet subcommand
   auto wallet = app.add_subcommand( "wallet", localized("Interact with local wallet"), false );
   wallet->require_subcommand();
   // create wallet
   string wallet_name = "default";
   string password_file;
   auto createWallet = wallet->add_subcommand("create", localized("Create a new wallet locally"), false);
   createWallet->add_option("-n,--name", wallet_name, localized("The name of the new wallet"), true);
   createWallet->add_option("-f,--file", password_file, localized("Name of file to write wallet password output to. (Must be set, unless \"--to-console\" is passed"));
   createWallet->add_flag( "--to-console", print_console, localized("Print password to console."));
   createWallet->set_callback([&wallet_name, &password_file, &print_console] {
      EOSC_ASSERT( !password_file.empty() ^ print_console, "ERROR: Either indicate a file using \"--file\" or pass \"--to-console\"" );
      EOSC_ASSERT( password_file.empty() || !std::ofstream(password_file.c_str()).fail(), "ERROR: Failed to create file in specified path" );

      const auto& v = call(wallet_url, wallet_create, wallet_name);
      std::cout << localized("Creating wallet: ${wallet_name}", ("wallet_name", wallet_name)) << std::endl;
      std::cout << localized("Save password to use in the future to unlock this wallet.") << std::endl;
      std::cout << localized("Without password imported keys will not be retrievable.") << std::endl;
      if (print_console) {
         std::cout << fc::json::to_pretty_string(v) << std::endl;
      } else {
         std::cerr << localized("saving password to ${filename}", ("filename", password_file)) << std::endl;
         auto password_str = fc::json::to_pretty_string(v);
         boost::replace_all(password_str, "\"", "");
         std::ofstream out( password_file.c_str() );
         out << password_str;
      }
   });

   // open wallet
   auto openWallet = wallet->add_subcommand("open", localized("Open an existing wallet"), false);
   openWallet->add_option("-n,--name", wallet_name, localized("The name of the wallet to open"));
   openWallet->set_callback([&wallet_name] {
      call(wallet_url, wallet_open, wallet_name);
      std::cout << localized("Opened: ${wallet_name}", ("wallet_name", wallet_name)) << std::endl;
   });

   // lock wallet
   auto lockWallet = wallet->add_subcommand("lock", localized("Lock wallet"), false);
   lockWallet->add_option("-n,--name", wallet_name, localized("The name of the wallet to lock"));
   lockWallet->set_callback([&wallet_name] {
      call(wallet_url, wallet_lock, wallet_name);
      std::cout << localized("Locked: ${wallet_name}", ("wallet_name", wallet_name)) << std::endl;
   });

   // lock all wallets
   auto locakAllWallets = wallet->add_subcommand("lock_all", localized("Lock all unlocked wallets"), false);
   locakAllWallets->set_callback([] {
      call(wallet_url, wallet_lock_all);
      std::cout << localized("Locked All Wallets") << std::endl;
   });

   // unlock wallet
   string wallet_pw;
   auto unlockWallet = wallet->add_subcommand("unlock", localized("Unlock wallet"), false);
   unlockWallet->add_option("-n,--name", wallet_name, localized("The name of the wallet to unlock"));
   unlockWallet->add_option("--password", wallet_pw, localized("The password returned by wallet create"));
   unlockWallet->set_callback([&wallet_name, &wallet_pw] {
      prompt_for_wallet_password(wallet_pw, wallet_name);

      fc::variants vs = {fc::variant(wallet_name), fc::variant(wallet_pw)};
      call(wallet_url, wallet_unlock, vs);
      std::cout << localized("Unlocked: ${wallet_name}", ("wallet_name", wallet_name)) << std::endl;
   });

   // import keys into wallet
   string wallet_key_str;
   auto importWallet = wallet->add_subcommand("import", localized("Import private key into wallet"), false);
   importWallet->add_option("-n,--name", wallet_name, localized("The name of the wallet to import key into"));
   importWallet->add_option("--private-key", wallet_key_str, localized("Private key in WIF format to import"));
   importWallet->set_callback([&wallet_name, &wallet_key_str] {
      if( wallet_key_str.size() == 0 ) {
         std::cout << localized("private key: ");
         fc::set_console_echo(false);
         std::getline( std::cin, wallet_key_str, '\n' );
         fc::set_console_echo(true);
      }

      private_key_type wallet_key;
      try {
         wallet_key = private_key_type( wallet_key_str );
      } catch (...) {
         EOS_THROW(private_key_type_exception, "Invalid private key: ${private_key}", ("private_key", wallet_key_str))
      }
      public_key_type pubkey = wallet_key.get_public_key();

      fc::variants vs = {fc::variant(wallet_name), fc::variant(wallet_key)};
      call(wallet_url, wallet_import_key, vs);
      std::cout << localized("imported private key for: ${pubkey}", ("pubkey", std::string(pubkey))) << std::endl;
   });

   // remove keys from wallet
   string wallet_rm_key_str;
   auto removeKeyWallet = wallet->add_subcommand("remove_key", localized("Remove key from wallet"), false);
   removeKeyWallet->add_option("-n,--name", wallet_name, localized("The name of the wallet to remove key from"));
   removeKeyWallet->add_option("key", wallet_rm_key_str, localized("Public key in WIF format to remove"))->required();
   removeKeyWallet->add_option("--password", wallet_pw, localized("The password returned by wallet create"));
   removeKeyWallet->set_callback([&wallet_name, &wallet_pw, &wallet_rm_key_str] {
      prompt_for_wallet_password(wallet_pw, wallet_name);
      public_key_type pubkey;
      try {
         pubkey = public_key_type( wallet_rm_key_str );
      } catch (...) {
         EOS_THROW(public_key_type_exception, "Invalid public key: ${public_key}", ("public_key", wallet_rm_key_str))
      }
      fc::variants vs = {fc::variant(wallet_name), fc::variant(wallet_pw), fc::variant(wallet_rm_key_str)};
      call(wallet_url, wallet_remove_key, vs);
      std::cout << localized("removed private key for: ${pubkey}", ("pubkey", wallet_rm_key_str)) << std::endl;
   });

   // create a key within wallet
   string wallet_create_key_type;
   auto createKeyInWallet = wallet->add_subcommand("create_key", localized("Create private key within wallet"), false);
   createKeyInWallet->add_option("-n,--name", wallet_name, localized("The name of the wallet to create key into"), true);
   createKeyInWallet->add_option("key_type", wallet_create_key_type, localized("Key type to create (K1/R1)"), true)->set_type_name("K1/R1");
   createKeyInWallet->set_callback([&wallet_name, &wallet_create_key_type] {
      //an empty key type is allowed -- it will let the underlying wallet pick which type it prefers
      fc::variants vs = {fc::variant(wallet_name), fc::variant(wallet_create_key_type)};
      const auto& v = call(wallet_url, wallet_create_key, vs);
      std::cout << localized("Created new private key with a public key of: ") << fc::json::to_pretty_string(v) << std::endl;
   });

   // list wallets
   auto listWallet = wallet->add_subcommand("list", localized("List opened wallets, * = unlocked"), false);
   listWallet->set_callback([] {
      std::cout << localized("Wallets:") << std::endl;
      const auto& v = call(wallet_url, wallet_list);
      std::cout << fc::json::to_pretty_string(v) << std::endl;
   });

   // list keys
   auto listKeys = wallet->add_subcommand("keys", localized("List of public keys from all unlocked wallets."), false);
   listKeys->set_callback([] {
      const auto& v = call(wallet_url, wallet_public_keys);
      std::cout << fc::json::to_pretty_string(v) << std::endl;
   });

   // list private keys
   auto listPrivKeys = wallet->add_subcommand("private_keys", localized("List of private keys from an unlocked wallet in wif or PVT_R1 format."), false);
   listPrivKeys->add_option("-n,--name", wallet_name, localized("The name of the wallet to list keys from"), true);
   listPrivKeys->add_option("--password", wallet_pw, localized("The password returned by wallet create"));
   listPrivKeys->set_callback([&wallet_name, &wallet_pw] {
      prompt_for_wallet_password(wallet_pw, wallet_name);
      fc::variants vs = {fc::variant(wallet_name), fc::variant(wallet_pw)};
      const auto& v = call(wallet_url, wallet_list_keys, vs);
      std::cout << fc::json::to_pretty_string(v) << std::endl;
   });

   auto stopKeosd = wallet->add_subcommand("stop", localized("Stop keosd."), false);
   stopKeosd->set_callback([] {
      const auto& v = call(wallet_url, keosd_stop);
      if ( !v.is_object() || v.get_object().size() != 0 ) { //on success keosd responds with empty object
         std::cerr << fc::json::to_pretty_string(v) << std::endl;
      } else {
         std::cout << "OK" << std::endl;
      }
   });

   // sign subcommand
   string trx_json_to_sign;
   string str_private_key;
   string str_chain_id;
   bool push_trx = false;

   auto sign = app.add_subcommand("sign", localized("Sign a transaction"), false);
   sign->add_option("transaction", trx_json_to_sign,
                                 localized("The JSON string or filename defining the transaction to sign"), true)->required();
   sign->add_option("-k,--private-key", str_private_key, localized("The private key that will be used to sign the transaction"));
   sign->add_option("-c,--chain-id", str_chain_id, localized("The chain id that will be used to sign the transaction"));
   sign->add_flag( "-p,--push-transaction", push_trx, localized("Push transaction after signing"));

   sign->set_callback([&] {
      signed_transaction trx = json_from_file_or_string(trx_json_to_sign).as<signed_transaction>();

      fc::optional<chain_id_type> chain_id;

      if( str_chain_id.size() == 0 ) {
         ilog( "grabbing chain_id from nodeos" );
         auto info = get_info();
         chain_id = info.chain_id;
      } else {
         chain_id = chain_id_type(str_chain_id);
      }

      if( str_private_key.size() == 0 ) {
         std::cerr << localized("private key: ");
         fc::set_console_echo(false);
         std::getline( std::cin, str_private_key, '\n' );
         fc::set_console_echo(true);
      }

      auto priv_key = private_key_type(str_private_key);
      trx.sign(priv_key, *chain_id);

      if(push_trx) {
         auto trx_result = call(push_txn_func, packed_transaction(trx, packed_transaction::none));
         std::cout << fc::json::to_pretty_string(trx_result) << std::endl;
      } else {
         std::cout << fc::json::to_pretty_string(trx) << std::endl;
      }
   });

   // Push subcommand
   auto push = app.add_subcommand("push", localized("Push arbitrary transactions to the blockchain"), false);
   push->require_subcommand();

   // push action
   string contract_account;
   string action;
   string data;
   vector<string> permissions;
   auto actionsSubcommand = push->add_subcommand("action", localized("Push a transaction with a single action"));
   actionsSubcommand->fallthrough(false);
   actionsSubcommand->add_option("account", contract_account,
                                 localized("The account providing the contract to execute"), true)->required();
   actionsSubcommand->add_option("action", action,
                                 localized("A JSON string or filename defining the action to execute on the contract"), true)->required();
   actionsSubcommand->add_option("data", data, localized("The arguments to the contract"))->required();

   add_standard_transaction_options(actionsSubcommand);
   actionsSubcommand->set_callback([&] {
      fc::variant action_args_var;
      if( !data.empty() ) {
         try {
            action_args_var = json_from_file_or_string(data, fc::json::relaxed_parser);
         } EOS_RETHROW_EXCEPTIONS(action_type_exception, "Fail to parse action JSON data='${data}'", ("data", data))
      }
      auto accountPermissions = get_account_permissions(tx_permission);

      send_actions({chain::action{accountPermissions, contract_account, action, variant_to_bin( contract_account, action, action_args_var ) }});
   });

   // push transaction
   string trx_to_push;
   auto trxSubcommand = push->add_subcommand("transaction", localized("Push an arbitrary JSON transaction"));
   trxSubcommand->add_option("transaction", trx_to_push, localized("The JSON string or filename defining the transaction to push"))->required();
   add_standard_transaction_options(trxSubcommand);

   trxSubcommand->set_callback([&] {
      fc::variant trx_var;
      try {
         trx_var = json_from_file_or_string(trx_to_push);
      } EOS_RETHROW_EXCEPTIONS(transaction_type_exception, "Fail to parse transaction JSON '${data}'", ("data",trx_to_push))
      try {
         signed_transaction trx = trx_var.as<signed_transaction>();
         std::cout << fc::json::to_pretty_string( push_transaction( trx )) << std::endl;
      } catch( fc::exception& ) {
         // unable to convert so try via abi
         signed_transaction trx;
         abi_serializer::from_variant( trx_var, trx, abi_serializer_resolver, abi_serializer_max_time );
         std::cout << fc::json::to_pretty_string( push_transaction( trx )) << std::endl;
      }
   });


   string trxsJson;
   auto trxsSubcommand = push->add_subcommand("transactions", localized("Push an array of arbitrary JSON transactions"));
   trxsSubcommand->add_option("transactions", trxsJson, localized("The JSON string or filename defining the array of the transactions to push"))->required();
   trxsSubcommand->set_callback([&] {
      fc::variant trx_var;
      try {
         trx_var = json_from_file_or_string(trxsJson);
      } EOS_RETHROW_EXCEPTIONS(transaction_type_exception, "Fail to parse transaction JSON '${data}'", ("data",trxsJson))
      auto trxs_result = call(push_txns_func, trx_var);
      std::cout << fc::json::to_pretty_string(trxs_result) << std::endl;
   });


   // multisig subcommand
   auto msig = app.add_subcommand("multisig", localized("Multisig contract commands"), false);
   msig->require_subcommand();

   // multisig propose
   string proposal_name;
   string requested_perm;
   string transaction_perm;
   string proposed_transaction;
   string proposed_contract;
   string proposed_action;
   string proposer;
   unsigned int proposal_expiration_hours = 24;
   CLI::callback_t parse_expiration_hours = [&](CLI::results_t res) -> bool {
      unsigned int value_s;
      if (res.size() == 0 || !CLI::detail::lexical_cast(res[0], value_s)) {
         return false;
      }

      proposal_expiration_hours = static_cast<uint64_t>(value_s);
      return true;
   };

   auto propose_action = msig->add_subcommand("propose", localized("Propose action"));
   add_standard_transaction_options(propose_action, "proposer@active");
   propose_action->add_option("proposal_name", proposal_name, localized("proposal name (string)"))->required();
   propose_action->add_option("requested_permissions", requested_perm, localized("The JSON string or filename defining requested permissions"))->required();
   propose_action->add_option("trx_permissions", transaction_perm, localized("The JSON string or filename defining transaction permissions"))->required();
   propose_action->add_option("contract", proposed_contract, localized("contract to which deferred transaction should be delivered"))->required();
   propose_action->add_option("action", proposed_action, localized("action of deferred transaction"))->required();
   propose_action->add_option("data", proposed_transaction, localized("The JSON string or filename defining the action to propose"))->required();
   propose_action->add_option("proposer", proposer, localized("Account proposing the transaction"));
   propose_action->add_option("proposal_expiration", parse_expiration_hours, localized("Proposal expiration interval in hours"));

   propose_action->set_callback([&] {
      fc::variant requested_perm_var;
      try {
         requested_perm_var = json_from_file_or_string(requested_perm);
      } EOS_RETHROW_EXCEPTIONS(transaction_type_exception, "Fail to parse permissions JSON '${data}'", ("data",requested_perm))
      fc::variant transaction_perm_var;
      try {
         transaction_perm_var = json_from_file_or_string(transaction_perm);
      } EOS_RETHROW_EXCEPTIONS(transaction_type_exception, "Fail to parse permissions JSON '${data}'", ("data",transaction_perm))
      fc::variant trx_var;
      try {
         trx_var = json_from_file_or_string(proposed_transaction);
      } EOS_RETHROW_EXCEPTIONS(transaction_type_exception, "Fail to parse transaction JSON '${data}'", ("data",proposed_transaction))
      transaction proposed_trx = trx_var.as<transaction>();
      bytes proposed_trx_serialized = variant_to_bin( proposed_contract, proposed_action, trx_var );

      vector<permission_level> reqperm;
      try {
         reqperm = requested_perm_var.as<vector<permission_level>>();
      } EOS_RETHROW_EXCEPTIONS(transaction_type_exception, "Wrong requested permissions format: '${data}'", ("data",requested_perm_var));

      vector<permission_level> trxperm;
      try {
         trxperm = transaction_perm_var.as<vector<permission_level>>();
      } EOS_RETHROW_EXCEPTIONS(transaction_type_exception, "Wrong transaction permissions format: '${data}'", ("data",transaction_perm_var));

      auto accountPermissions = get_account_permissions(tx_permission);
      if (accountPermissions.empty()) {
         if (!proposer.empty()) {
            accountPermissions = vector<permission_level>{{proposer, config::active_name}};
         } else {
            EOS_THROW(missing_auth_exception, "Authority is not provided (either by multisig parameter <proposer> or -p)");
         }
      }
      if (proposer.empty()) {
         proposer = name(accountPermissions.at(0).actor).to_string();
      }

      transaction trx;

      trx.expiration = fc::time_point_sec( fc::time_point::now() + fc::hours(proposal_expiration_hours) );
      trx.ref_block_num = 0;
      trx.ref_block_prefix = 0;
      trx.max_net_usage_words = 0;
      trx.max_cpu_usage_ms = 0;
      trx.max_ram_kbytes = 0;
      trx.max_storage_kbytes = 0;
      trx.delay_sec = 0;
      trx.actions = { chain::action(trxperm, name(proposed_contract), name(proposed_action), proposed_trx_serialized) };

      fc::to_variant(trx, trx_var);

      auto args = fc::mutable_variant_object()
         ("proposer", proposer )
         ("proposal_name", proposal_name)
         ("requested", requested_perm_var)
         ("trx", trx_var);

      send_actions({chain::action{accountPermissions, msig_contract, "propose", variant_to_bin( msig_contract, N(propose), args ) }});
   });

   //multisig propose transaction
   auto propose_trx = msig->add_subcommand("propose_trx", localized("Propose transaction"));
   add_standard_transaction_options(propose_trx, "proposer@active");
   propose_trx->add_option("proposal_name", proposal_name, localized("proposal name (string)"))->required();
   propose_trx->add_option("requested_permissions", requested_perm, localized("The JSON string or filename defining requested permissions"))->required();
   propose_trx->add_option("transaction", trx_to_push, localized("The JSON string or filename defining the transaction to push"))->required();
   propose_trx->add_option("proposer", proposer, localized("Account proposing the transaction"));

   propose_trx->set_callback([&] {
      fc::variant requested_perm_var;
      try {
         requested_perm_var = json_from_file_or_string(requested_perm);
      } EOS_RETHROW_EXCEPTIONS(transaction_type_exception, "Fail to parse permissions JSON '${data}'", ("data",requested_perm))

      fc::variant trx_var;
      try {
         trx_var = json_from_file_or_string(trx_to_push);
      } EOS_RETHROW_EXCEPTIONS(transaction_type_exception, "Fail to parse transaction JSON '${data}'", ("data",trx_to_push))

      auto accountPermissions = get_account_permissions(tx_permission);
      if (accountPermissions.empty()) {
         if (!proposer.empty()) {
            accountPermissions = vector<permission_level>{{proposer, config::active_name}};
         } else {
            EOS_THROW(missing_auth_exception, "Authority is not provided (either by multisig parameter <proposer> or -p)");
         }
      }
      if (proposer.empty()) {
         proposer = name(accountPermissions.at(0).actor).to_string();
      }

      auto args = fc::mutable_variant_object()
         ("proposer", proposer )
         ("proposal_name", proposal_name)
         ("requested", requested_perm_var)
         ("trx", trx_var);

      send_actions({chain::action{accountPermissions, msig_contract, "propose", variant_to_bin( msig_contract, N(propose), args ) }});
   });


   // multisig review
   bool show_approvals_in_multisig_review = false;
   auto review = msig->add_subcommand("review", localized("Review transaction"));
   review->add_option("proposer", proposer, localized("proposer name (string)"))->required();
   review->add_option("proposal_name", proposal_name, localized("proposal name (string)"))->required();
   review->add_flag( "--show-approvals", show_approvals_in_multisig_review, localized("Show the status of the approvals requested within the proposal") );

   review->set_callback([&] {
      const auto result1 = call(get_table_func, fc::mutable_variant_object("json", true)
                         ("code", msig_contract_str)
                         ("scope", proposer)
                         ("table", "proposal")
                         ("table_key", "")
                         ("lower_bound", eosio::chain::string_to_name(proposal_name.c_str()))
                         ("upper_bound", eosio::chain::string_to_name(proposal_name.c_str()) + 1)
                         // Less than ideal upper_bound usage preserved so cleos can still work with old buggy nodeos versions
                         // Change to name(proposal_name).value when cleos no longer needs to support nodeos versions older than 1.5.0
                         ("limit", 1)
                         );

      //std::cout << fc::json::to_pretty_string(result) << std::endl;

      const auto& rows1 = result1.get_object()["rows"].get_array();
      // Condition in if statement below can simply be rows.empty() when cleos no longer needs to support nodeos versions older than 1.5.0
      if( rows1.empty() || rows1[0].get_object()["proposal_name"] != proposal_name ) {
         std::cerr << "Proposal not found" << std::endl;
         return;
      }

      const auto& proposal_object = rows1[0].get_object();

      enum class approval_status {
         unapproved,
         approved,
         invalidated
      };

      std::map<permission_level, std::pair<fc::time_point, approval_status>>                               all_approvals;
      std::map<eosio::account_name, std::pair<fc::time_point, vector<decltype(all_approvals)::iterator>>>  provided_approvers;

      bool new_multisig = true;
      if( show_approvals_in_multisig_review ) {
         fc::variants rows2;

         try {
            const auto& result2 = call(get_table_func, fc::mutable_variant_object("json", true)
                                       ("code", msig_contract_str)
                                       ("scope", proposer)
                                       ("table", "approvals2")
                                       ("table_key", "")
                                       ("lower_bound", name(proposal_name).value)
                                       ("upper_bound", name(proposal_name).value + 1)
                                       // Less than ideal upper_bound usage preserved so cleos can still work with old buggy nodeos versions
                                       // Change to name(proposal_name).value when cleos no longer needs to support nodeos versions older than 1.5.0
                                       ("limit", 1)
                                 );
            rows2 = result2.get_object()["rows"].get_array();
         } catch( ... ) {
            new_multisig = false;
         }

         if( !rows2.empty() && rows2[0].get_object()["proposal_name"] == proposal_name ) {
            const auto& approvals_object = rows2[0].get_object();

            for( const auto& ra : approvals_object["requested_approvals"].get_array() ) {
               const auto& ra_obj = ra.get_object();
               auto pl = ra["level"].as<permission_level>();
               all_approvals.emplace( pl, std::make_pair(ra["time"].as<fc::time_point>(), approval_status::unapproved) );
            }

            for( const auto& pa : approvals_object["provided_approvals"].get_array() ) {
               const auto& pa_obj = pa.get_object();
               auto pl = pa["level"].as<permission_level>();
               auto res = all_approvals.emplace( pl, std::make_pair(pa["time"].as<fc::time_point>(), approval_status::approved) );
               provided_approvers[pl.actor].second.push_back( res.first );
            }
         } else {
            const auto result3 = call(get_table_func, fc::mutable_variant_object("json", true)
                                       ("code", msig_contract_str)
                                       ("scope", proposer)
                                       ("table", "approvals")
                                       ("table_key", "")
                                       ("lower_bound", name(proposal_name).value)
                                       ("upper_bound", name(proposal_name).value + 1)
                                       // Less than ideal upper_bound usage preserved so cleos can still work with old buggy nodeos versions
                                       // Change to name(proposal_name).value when cleos no longer needs to support nodeos versions older than 1.5.0
                                       ("limit", 1)
                                 );
            const auto& rows3 = result3.get_object()["rows"].get_array();
            if( rows3.empty() || rows3[0].get_object()["proposal_name"] != proposal_name ) {
               std::cerr << "Proposal not found" << std::endl;
               return;
            }

            const auto& approvals_object = rows3[0].get_object();

            for( const auto& ra : approvals_object["requested_approvals"].get_array() ) {
               auto pl = ra.as<permission_level>();
               all_approvals.emplace( pl, std::make_pair(fc::time_point{}, approval_status::unapproved) );
            }

            for( const auto& pa : approvals_object["provided_approvals"].get_array() ) {
               auto pl = pa.as<permission_level>();
               auto res = all_approvals.emplace( pl, std::make_pair(fc::time_point{}, approval_status::approved) );
               provided_approvers[pl.actor].second.push_back( res.first );
            }
         }

         if( new_multisig ) {
            for( auto& a : provided_approvers ) {
               const auto result4 = call(get_table_func, fc::mutable_variant_object("json", true)
                                          ("code", msig_contract_str)
                                          ("scope", msig_contract_str)
                                          ("table", "invals")
                                          ("table_key", "")
                                          ("lower_bound", a.first.value)
                                          ("upper_bound", a.first.value + 1)
                                          // Less than ideal upper_bound usage preserved so cleos can still work with old buggy nodeos versions
                                          // Change to name(proposal_name).value when cleos no longer needs to support nodeos versions older than 1.5.0
                                          ("limit", 1)
                                    );
               const auto& rows4 = result4.get_object()["rows"].get_array();
               if( rows4.empty() || rows4[0].get_object()["account"].as<eosio::name>() != a.first ) {
                  continue;
               }

               auto invalidation_time = rows4[0].get_object()["last_invalidation_time"].as<fc::time_point>();
               a.second.first = invalidation_time;

               for( auto& itr : a.second.second ) {
                  if( invalidation_time >= itr->second.first ) {
                     itr->second.second = approval_status::invalidated;
                  }
               }
            }
         }
      }

      auto trx_hex = proposal_object["packed_transaction"].as_string();
      vector<char> trx_blob(trx_hex.size()/2);
      fc::from_hex(trx_hex, trx_blob.data(), trx_blob.size());
      transaction trx = fc::raw::unpack<transaction>(trx_blob);

      fc::mutable_variant_object obj;
      obj["proposer"] = proposer;
      obj["proposal_name"] = proposal_object["proposal_name"];
      obj["transaction_id"] = trx.id();

      for( const auto& entry : proposal_object ) {
         if( entry.key() == "proposal_name" ) continue;
         obj.set( entry.key(), entry.value() );
      }

      fc::variant trx_var;
      abi_serializer abi;
      abi.to_variant(trx, trx_var, abi_serializer_resolver, abi_serializer_max_time);
      obj["transaction"] = trx_var;

      if( show_approvals_in_multisig_review ) {
         fc::variants approvals;

         for( const auto& approval : all_approvals ) {
            fc::mutable_variant_object approval_obj;
            approval_obj["level"] = approval.first;
            switch( approval.second.second ) {
               case approval_status::unapproved:
               {
                  approval_obj["status"] = "unapproved";
                  if( approval.second.first != fc::time_point{} ) {
                     approval_obj["last_unapproval_time"] = approval.second.first;
                  }
               }
               break;
               case approval_status::approved:
               {
                  approval_obj["status"] = "approved";
                  if( new_multisig ) {
                     approval_obj["last_approval_time"] = approval.second.first;
                  }
               }
               break;
               case approval_status::invalidated:
               {
                  approval_obj["status"] = "invalidated";
                  approval_obj["last_approval_time"] = approval.second.first;
                  approval_obj["invalidation_time"] = provided_approvers[approval.first.actor].first;
               }
               break;
            }

            approvals.push_back( std::move(approval_obj) );
         }

         obj["approvals"] = std::move(approvals);
      }

      std::cout << fc::json::to_pretty_string(obj) << std::endl;
   });

   string perm;
   string proposal_hash;
   auto approve_or_unapprove = [&](const string& action) {
      fc::variant perm_var;
      try {
         perm_var = json_from_file_or_string(perm);
      } EOS_RETHROW_EXCEPTIONS(transaction_type_exception, "Fail to parse permissions JSON '${data}'", ("data",perm))

      auto args = fc::mutable_variant_object()
         ("proposer", proposer)
         ("proposal_name", proposal_name)
         ("level", perm_var);

      if( proposal_hash.size() ) {
         args("proposal_hash", proposal_hash);
      }
      auto accountPermissions = get_account_permissions(tx_permission, {proposer,config::active_name});
      send_actions({chain::action{accountPermissions, msig_contract, action, variant_to_bin( msig_contract, action, args ) }});
   };

   // multisig approve
   auto approve = msig->add_subcommand("approve", localized("Approve proposed transaction"));
   add_standard_transaction_options(approve, "proposer@active");
   approve->add_option("proposer", proposer, localized("proposer name (string)"))->required();
   approve->add_option("proposal_name", proposal_name, localized("proposal name (string)"))->required();
   approve->add_option("permissions", perm, localized("The JSON string of filename defining approving permissions"))->required();
   approve->add_option("proposal_hash", proposal_hash, localized("Hash of proposed transaction (i.e. transaction ID) to optionally enforce as a condition of the approval"));
   approve->set_callback([&] { approve_or_unapprove("approve"); });

   // multisig unapprove
   auto unapprove = msig->add_subcommand("unapprove", localized("Unapprove proposed transaction"));
   add_standard_transaction_options(unapprove, "proposer@active");
   unapprove->add_option("proposer", proposer, localized("proposer name (string)"))->required();
   unapprove->add_option("proposal_name", proposal_name, localized("proposal name (string)"))->required();
   unapprove->add_option("permissions", perm, localized("The JSON string of filename defining approving permissions"))->required();
   unapprove->set_callback([&] { approve_or_unapprove("unapprove"); });

   // multisig invalidate
   string invalidator;
   auto invalidate = msig->add_subcommand("invalidate", localized("Invalidate all multisig approvals of an account"));
   add_standard_transaction_options(invalidate, "invalidator@active");
   invalidate->add_option("invalidator", invalidator, localized("invalidator name (string)"))->required();
   invalidate->set_callback([&] {
      auto args = fc::mutable_variant_object()
         ("account", invalidator);

      auto accountPermissions = get_account_permissions(tx_permission, {invalidator,config::active_name});
      send_actions({chain::action{accountPermissions, msig_contract, "invalidate", variant_to_bin(msig_contract, "invalidate", args)}});
   });

   // multisig cancel
   string canceler;
   auto cancel = msig->add_subcommand("cancel", localized("Cancel proposed transaction"));
   add_standard_transaction_options(cancel, "canceler@active");
   cancel->add_option("proposer", proposer, localized("proposer name (string)"))->required();
   cancel->add_option("proposal_name", proposal_name, localized("proposal name (string)"))->required();
   cancel->add_option("canceler", canceler, localized("canceler name (string)"));
   cancel->set_callback([&]() {
      auto accountPermissions = get_account_permissions(tx_permission);
      if (accountPermissions.empty()) {
         if (!canceler.empty()) {
            accountPermissions = vector<permission_level>{{canceler, config::active_name}};
         } else {
            EOS_THROW(missing_auth_exception, "Authority is not provided (either by multisig parameter <canceler> or -p)");
         }
      }
      if (canceler.empty()) {
         canceler = name(accountPermissions.at(0).actor).to_string();
      }
      auto args = fc::mutable_variant_object()
         ("proposer", proposer)
         ("proposal_name", proposal_name)
         ("canceler", canceler);

      send_actions({chain::action{accountPermissions, msig_contract, "cancel", variant_to_bin( msig_contract, N(cancel), args ) }});
      }
   );

   // multisig exec
   string executer;
   auto exec = msig->add_subcommand("exec", localized("Execute proposed transaction"));
   add_standard_transaction_options(exec, "executer@active");
   exec->add_option("proposer", proposer, localized("proposer name (string)"))->required();
   exec->add_option("proposal_name", proposal_name, localized("proposal name (string)"))->required();
   exec->add_option("executer", executer, localized("account paying for execution (string)"));
   exec->set_callback([&] {
      auto accountPermissions = get_account_permissions(tx_permission);
      if (accountPermissions.empty()) {
         if (!executer.empty()) {
            accountPermissions = vector<permission_level>{{executer, config::active_name}};
         } else {
            EOS_THROW(missing_auth_exception, "Authority is not provided (either by multisig parameter <executer> or -p)");
         }
      }
      if (executer.empty()) {
         executer = name(accountPermissions.at(0).actor).to_string();
      }

      auto args = fc::mutable_variant_object()
         ("proposer", proposer )
         ("proposal_name", proposal_name)
         ("executer", executer);

      send_actions({chain::action{accountPermissions, msig_contract, "exec", variant_to_bin( msig_contract, N(exec), args ) }});
      }
   );

   // wrap subcommand
   auto wrap = app.add_subcommand("wrap", localized("Wrap contract commands"), false);
   wrap->require_subcommand();

   // wrap exec
   string wrap_con = name(wrap_contract).to_string();
   executer = "";
   string trx_to_exec;
   auto wrap_exec = wrap->add_subcommand("exec", localized("Execute a transaction while bypassing authorization checks"));
   add_standard_transaction_options(wrap_exec, "executer@active & --contract@active");
   wrap_exec->add_option("executer", executer, localized("Account executing the transaction and paying for the deferred transaction RAM"))->required();
   wrap_exec->add_option("transaction", trx_to_exec, localized("The JSON string or filename defining the transaction to execute"))->required();
   wrap_exec->add_option("--contract,-c", wrap_con, localized("The account which controls the wrap contract"));

   wrap_exec->set_callback([&] {
      fc::variant trx_var;
      try {
         trx_var = json_from_file_or_string(trx_to_exec);
      } EOS_RETHROW_EXCEPTIONS(transaction_type_exception, "Fail to parse transaction JSON '${data}'", ("data",trx_to_exec))

      auto accountPermissions = get_account_permissions(tx_permission);
      if( accountPermissions.empty() ) {
         accountPermissions = vector<permission_level>{{executer, config::active_name}, {wrap_con, config::active_name}};
      }

      auto args = fc::mutable_variant_object()
         ("executer", executer )
         ("trx", trx_var);

      send_actions({chain::action{accountPermissions, wrap_con, "exec", variant_to_bin( wrap_con, N(exec), args ) }});
   });

   // system subcommand
   auto system = app.add_subcommand("system", localized("Send cyber.system contract action to the blockchain."), false);
   system->require_subcommand();

   auto createAccountSystem = create_account_subcommand( system, false /*simple*/ );
   auto registerProducer = register_producer_subcommand(system);
   auto unregisterProducer = unregister_producer_subcommand(system);

   auto voteProducer = system->add_subcommand("voteproducer", localized("Vote for a producer"));
   voteProducer->require_subcommand();
   auto voteProxy = vote_producer_proxy_subcommand(voteProducer);
   auto voteProducers = vote_producers_subcommand(voteProducer);
   auto approveProducer = approve_producer_subcommand(voteProducer);
   auto unapproveProducer = unapprove_producer_subcommand(voteProducer);

   auto listProducers = list_producers_subcommand(system);

   auto delegateBandWidth = delegate_bandwidth_subcommand(system);
   auto undelegateBandWidth = undelegate_bandwidth_subcommand(system);
   auto listBandWidth = list_bw_subcommand(system);
   auto bidname = bidname_subcommand(system);
   auto bidnameinfo = bidname_info_subcommand(system);

   auto buyram = buyram_subcommand(system);
   auto sellram = sellram_subcommand(system);

   auto claimRewards = claimrewards_subcommand(system);

   auto setProxyLvl = setproxylvl_subcommand(system);
   auto regProxy = regproxy_subcommand(system);
   auto unregProxy = unregproxy_subcommand(system);
   auto stake = stake_subcommand(system);

   auto cancelDelay = canceldelay_subcommand(system);

   auto rex = system->add_subcommand("rex", localized("Actions related to REX (the resource exchange)"));
   rex->require_subcommand();
   auto deposit        = deposit_subcommand(rex);
   auto withdraw       = withdraw_subcommand(rex);
   auto buyrex         = buyrex_subcommand(rex);
   auto lendrex        = lendrex_subcommand(rex);
   auto unstaketorex   = unstaketorex_subcommand(rex);
   auto sellrex        = sellrex_subcommand(rex);
   auto cancelrexorder = cancelrexorder_subcommand(rex);
   auto mvtosavings    = mvtosavings_subcommand(rex);
   auto mvfromsavings  = mvfrsavings_subcommand(rex);
   auto rentcpu        = rentcpu_subcommand(rex);
   auto rentnet        = rentnet_subcommand(rex);
   auto fundcpuloan    = fundcpuloan_subcommand(rex);
   auto fundnetloan    = fundnetloan_subcommand(rex);
   auto defcpuloan     = defcpuloan_subcommand(rex);
   auto defnetloan     = defnetloan_subcommand(rex);
   auto consolidate    = consolidate_subcommand(rex);
   auto updaterex      = updaterex_subcommand(rex);
   auto rexexec        = rexexec_subcommand(rex);
   auto closerex       = closerex_subcommand(rex);


   try {
       app.parse(argc, argv);
   } catch (const CLI::ParseError &e) {
       return app.exit(e);
   } catch (const explained_exception& e) {
      return 1;
   } catch (connection_exception& e) {
      if (verbose) {
         elog("connect error: ${e}", ("e", e.to_detail_string()));
      }
      return 1;
   } catch (const fc::exception& e) {
      // attempt to extract the error code if one is present
      if (!print_recognized_errors(e, verbose)) {
         // Error is not recognized
         if (!print_help_text(e) || verbose) {
            elog("Failed with error: ${e}", ("e", verbose ? e.to_detail_string() : e.to_string()));
         }
      }
      return 1;
   }

   return 0;
}<|MERGE_RESOLUTION|>--- conflicted
+++ resolved
@@ -141,7 +141,6 @@
 using namespace eosio::client::localize;
 using namespace eosio::client::config;
 using namespace boost::filesystem;
-<<<<<<< HEAD
 using namespace appbase;
 using namespace Runtime;
 
@@ -156,9 +155,7 @@
 static const auto domain_contract = config::domain_account_name;
 static const auto declare_names_action = N(declarenames);
 static const auto msig_contract_str = name(msig_contract).to_string();
-=======
 using auth_type = fc::static_variant<public_key_type, permission_level>;
->>>>>>> 8ba841fc
 
 FC_DECLARE_EXCEPTION( explained_exception, 9000000, "explained exception, see error log" );
 FC_DECLARE_EXCEPTION( localized_exception, 10000000, "an error occured" );
@@ -510,14 +507,14 @@
 }
 
 //resolver for ABI serializer to decode actions in proposed transaction in multisig contract
-auto abi_serializer_resolver = [](const name& account) -> optional<abi_serializer> {
-   static unordered_map<account_name, optional<abi_serializer> > abi_cache;
+auto abi_serializer_resolver = [](const name& account) -> fc::optional<abi_serializer> {
+   static unordered_map<account_name, fc::optional<abi_serializer> > abi_cache;
    auto it = abi_cache.find( account );
    if ( it == abi_cache.end() ) {
       auto result = call(get_abi_func, fc::mutable_variant_object("account_name", account));
       auto abi_results = result.as<eosio::get_abi_results>();
 
-      optional<abi_serializer> abis;
+      fc::optional<abi_serializer> abis;
       if( abi_results.abi.valid() ) {
          abis.emplace( *abi_results.abi, abi_serializer_max_time );
       } else {
@@ -544,10 +541,10 @@
 }
 
 struct abi_domain_resolver {
-    std::map<string, optional<name>>& names;
+    std::map<string, fc::optional<name>>& names;
     bool resolved = true;
 
-    abi_domain_resolver(std::map<string, optional<name>>& names): names(names) {
+    abi_domain_resolver(std::map<string, fc::optional<name>>& names): names(names) {
     }
 
     auto name_pack_unpack() {
@@ -557,14 +554,14 @@
                 return is_array
                     ? variant_from_stream<vector<T>>(s)
                     : is_optional
-                        ? variant_from_stream<optional<T>>(s)
+                        ? variant_from_stream<fc::optional<T>>(s)
                         : variant_from_stream<T>(s);
             },
             [&](const fc::variant& var, fc::datastream<char*>& ds, bool is_array, bool is_optional) {
                 if (is_array) {
                     fc::raw::pack(ds, var.as<vector<T>>());
                 } else if (is_optional) {
-                    fc::raw::pack(ds, var.as<optional<T>>());
+                    fc::raw::pack(ds, var.as<fc::optional<T>>());
                 } else {
                     if (var.is_string()) {
                         auto n = var.as<string>();
@@ -600,7 +597,7 @@
    auto action_type = abis->get_action_type(action);
    FC_ASSERT(!action_type.empty(), "Unknown action ${action} in contract ${contract}", ("action", action)("contract", account));
 
-    static std::map<string, optional<name>> resolved_names;
+    static std::map<string, fc::optional<name>> resolved_names;
     auto domain_abi = abi_domain_resolver(resolved_names);
     abis->add_specialized_unpack_pack("name", domain_abi.name_pack_unpack());
     auto bin = abis->variant_to_binary(action_type, action_args_var, abi_serializer_max_time);
@@ -690,11 +687,8 @@
          if( processed.get_object().contains( "receipt" )) {
             const auto& receipt = processed["receipt"];
             if( receipt.is_object()) {
-<<<<<<< HEAD
                has_receipt = true;
-=======
                status = receipt["status"].as_string();
->>>>>>> 8ba841fc
                net = receipt["net_usage_words"].as_int64() * 8;
                cpu = receipt["cpu_usage_us"].as_int64();
                ram = receipt["ram_kbytes"].as_int64() << 10;
@@ -722,7 +716,7 @@
          cerr << std::endl;
 
          if( status == "failed" ) {
-            auto soft_except = processed["except"].as<optional<fc::exception>>();
+            auto soft_except = processed["except"].as<fc::optional<fc::exception>>();
             if( soft_except ) {
                edump((soft_except->to_detail_string()));
             }
@@ -1846,7 +1840,6 @@
    }
 };
 
-<<<<<<< HEAD
 eosio::resolve_names_item resolve_name(const string& textual_name, bool silent = false) {
     vector<string> names{textual_name};
     fc::variant json = call(resolve_names_func, names);
@@ -1882,7 +1875,7 @@
     }
     return r;
 }
-=======
+
 struct deposit_subcommand {
    string owner_str;
    string amount_str;
@@ -2281,7 +2274,6 @@
       });
    }
 };
->>>>>>> 8ba841fc
 
 void get_account( const string& accountName, const string& coresym, bool json_format ) {
    fc::variant json;
@@ -2666,7 +2658,7 @@
    string packed_transaction_json;
    bool unpack_action_data_flag = false;
    auto unpack_transaction = convert->add_subcommand("unpack_transaction", localized("From packed to plain signed json form"));
-   unpack_transaction->add_option("transaction", packed_transaction_json, localized("The packed transaction json (string containing packed_trx and optionally compression fields)"))->required();
+   unpack_transaction->add_option("transaction", packed_transaction_json, localized("The packed transaction json (string containing packed_trx and fc::optionally compression fields)"))->required();
    unpack_transaction->add_flag("--unpack-action-data", unpack_action_data_flag, localized("Unpack all action data within transaction, needs interaction with nodeos"));
    unpack_transaction->set_callback([&] {
       fc::variant packed_trx_var;
@@ -4011,7 +4003,7 @@
    approve->add_option("proposer", proposer, localized("proposer name (string)"))->required();
    approve->add_option("proposal_name", proposal_name, localized("proposal name (string)"))->required();
    approve->add_option("permissions", perm, localized("The JSON string of filename defining approving permissions"))->required();
-   approve->add_option("proposal_hash", proposal_hash, localized("Hash of proposed transaction (i.e. transaction ID) to optionally enforce as a condition of the approval"));
+   approve->add_option("proposal_hash", proposal_hash, localized("Hash of proposed transaction (i.e. transaction ID) to fc::optionally enforce as a condition of the approval"));
    approve->set_callback([&] { approve_or_unapprove("approve"); });
 
    // multisig unapprove
