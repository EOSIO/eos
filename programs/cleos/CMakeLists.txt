configure_file(help_text.cpp.in help_text.cpp @ONLY)
configure_file(config.hpp.in config.hpp ESCAPE_QUOTES)
add_executable( ${CLI_CLIENT_EXECUTABLE_NAME} main.cpp httpc.cpp "${CMAKE_CURRENT_BINARY_DIR}/help_text.cpp" localize.hpp "${CMAKE_CURRENT_BINARY_DIR}/config.hpp" CLI11.hpp)
if( UNIX AND NOT APPLE )
  set(rt_library rt )
endif()

set(LOCALEDIR ${CMAKE_INSTALL_PREFIX}/share/locale)
set(LOCALEDOMAIN ${CLI_CLIENT_EXECUTABLE_NAME})

target_include_directories(${CLI_CLIENT_EXECUTABLE_NAME} PUBLIC ${CMAKE_CURRENT_BINARY_DIR} ${CMAKE_CURRENT_SOURCE_DIR})

target_link_libraries( ${CLI_CLIENT_EXECUTABLE_NAME}
<<<<<<< HEAD
                       PRIVATE appbase version chain_api_plugin producer_plugin chain_plugin http_plugin eosio_chain fc ${CMAKE_DL_LIBS} ${PLATFORM_SPECIFIC_LIBS} )
=======
                       PRIVATE appbase version chain_api_plugin producer_plugin chain_plugin http_plugin amqp_trx_plugin amqp_trace_plugin eosio_chain fc ${CMAKE_DL_LIBS} ${PLATFORM_SPECIFIC_LIBS} ${Intl_LIBRARIES} )
>>>>>>> ff6516de


copy_bin( ${CLI_CLIENT_EXECUTABLE_NAME} )
install( TARGETS
   ${CLI_CLIENT_EXECUTABLE_NAME} RUNTIME DESTINATION ${CMAKE_INSTALL_FULL_BINDIR} COMPONENT base
)<|MERGE_RESOLUTION|>--- conflicted
+++ resolved
@@ -11,11 +11,7 @@
 target_include_directories(${CLI_CLIENT_EXECUTABLE_NAME} PUBLIC ${CMAKE_CURRENT_BINARY_DIR} ${CMAKE_CURRENT_SOURCE_DIR})
 
 target_link_libraries( ${CLI_CLIENT_EXECUTABLE_NAME}
-<<<<<<< HEAD
-                       PRIVATE appbase version chain_api_plugin producer_plugin chain_plugin http_plugin eosio_chain fc ${CMAKE_DL_LIBS} ${PLATFORM_SPECIFIC_LIBS} )
-=======
-                       PRIVATE appbase version chain_api_plugin producer_plugin chain_plugin http_plugin amqp_trx_plugin amqp_trace_plugin eosio_chain fc ${CMAKE_DL_LIBS} ${PLATFORM_SPECIFIC_LIBS} ${Intl_LIBRARIES} )
->>>>>>> ff6516de
+                       PRIVATE appbase version chain_api_plugin producer_plugin chain_plugin http_plugin amqp_trx_plugin amqp_trace_plugin eosio_chain fc ${CMAKE_DL_LIBS} ${PLATFORM_SPECIFIC_LIBS} )
 
 
 copy_bin( ${CLI_CLIENT_EXECUTABLE_NAME} )
