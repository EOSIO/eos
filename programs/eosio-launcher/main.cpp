--- conflicted
+++ resolved
@@ -1185,28 +1185,13 @@
       fc::json::save_to_file( default_genesis, genesis_path, true );
    }
    string bioskey = string(network.nodes["bios"].keys[0].get_public_key());
-<<<<<<< HEAD
-   string str;
-   string prefix("initial_key");
-   while(getline(src,str)) {
-      size_t pos = str.find(prefix);
-      if (pos != string::npos) {
-         size_t cut = str.find("GLS",pos);
-         genesis_block.push_back(str.substr(0,cut) + bioskey + "\",");
-      }
-      else {
-         genesis_block.push_back(str);
-      }
-   }
-=======
-
+   
    fc::json::from_file(genesis_path).as<eosio::chain::genesis_state>(genesis_from_file);
    genesis_from_file.initial_key = public_key_type(bioskey);
    if (max_block_cpu_usage)
       genesis_from_file.initial_configuration.max_block_cpu_usage = *max_block_cpu_usage;
    if (max_transaction_cpu_usage)
       genesis_from_file.initial_configuration.max_transaction_cpu_usage = *max_transaction_cpu_usage;
->>>>>>> ac0e3fd3
 }
 
 void
