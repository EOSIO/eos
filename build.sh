#!/bin/bash

##########################################################################
# This is EOS bootstrapper script for Linux and OS X.
# This file was downloaded from https://github.com/EOSIO/eos
# Feel free to change this file to fit your needs.
##########################################################################

<<<<<<< HEAD
VERSION=1.0.4
=======
VERSION=1.1
>>>>>>> dcdd0f2d

# Define directories.
WORK_DIR=$PWD
BUILD_DIR=$WORK_DIR/build
TEMP_DIR=/tmp

# Target architectures
ARCH=$1
TARGET_ARCHS="ubuntu darwin"
NPROC=$(nproc)

# Debug flags
INSTALL_DEPS=1
COMPILE_EOS=1
COMPILE_CONTRACTS=1

# Define default arguments.
CMAKE_BUILD_TYPE=Debug

# Check ARCH
if [[ $# > 2 ]]; then
  echo ""
  echo "Error: too many arguments"
  exit 1
fi

if [[ $# < 1 ]]; then
  echo ""
  echo "Usage: bash build.sh TARGET [full|build]"
  echo ""
  echo "Targets: $TARGET_ARCHS"
  exit 1
fi

if [[ $ARCH =~ [[:space:]] || ! $TARGET_ARCHS =~ (^|[[:space:]])$ARCH([[:space:]]|$) ]]; then
  echo "\n>>> WRONG ARCHITECTURE \"$ARCH\""
  exit 1
fi

if [ -z $"2" ]; then
  INSTALL_DEPS=1
else
  if [ "$2" == "full" ]; then
      INSTALL_DEPS=1
  elif [ "$2" == "build" ]; then
      INSTALL_DEPS=0
  else
      echo ">>> WRONG mode use full or build"
      exit 1
  fi
fi

echo ""
echo ">>> ARCHITECTURE \"$ARCH\""

if [ $ARCH == "ubuntu" ]; then
    BOOST_ROOT=/opt/boost_1_64_0
    BINARYEN_BIN=/opt/binaryen/bin
    OPENSSL_ROOT_DIR=/usr/local/opt/openssl
    OPENSSL_LIBRARIES=/usr/local/opt/openssl/lib
    WASM_LLVM_CONFIG=/opt/wasm/bin/llvm-config
fi

if [ $ARCH == "darwin" ]; then
    OPENSSL_ROOT_DIR=/usr/local/opt/openssl
    OPENSSL_LIBRARIES=/usr/local/opt/openssl/lib
    BINARYEN_BIN=/usr/local/binaryen/bin/
    WASM_LLVM_CONFIG=/usr/local/wasm/bin/llvm-config
fi

# Debug flags
COMPILE_EOS=1
COMPILE_CONTRACTS=1

# Define default arguments.
CMAKE_BUILD_TYPE=Debug

# Install dependencies
if [ $INSTALL_DEPS == "1" ]; then

  echo "\n>>> Install dependencies"
  . $WORK_DIR/scripts/install_dependencies.sh
fi

echo "\n>>> Build EOS.IO"
# Create the build dir
cd $WORK_DIR
mkdir -p $BUILD_DIR
cd $BUILD_DIR

CXX_COMPILER=clang++-4.0
C_COMPILER=clang-4.0

if [ $ARCH == "darwin" ]; then
  CXX_COMPILER=clang++
  C_COMPILER=clang
fi

# Build EOS
cmake -DCMAKE_BUILD_TYPE=$CMAKE_BUILD_TYPE -DWASM_LLVM_CONFIG=$WASM_LLVM_CONFIG -DBINARYEN_BIN=$BINARYEN_BIN -DOPENSSL_ROOT_DIR=$OPENSSL_ROOT_DIR -DOPENSSL_LIBRARIES=$OPENSSL_LIBRARIES ..
make -j$NPROC<|MERGE_RESOLUTION|>--- conflicted
+++ resolved
@@ -6,11 +6,7 @@
 # Feel free to change this file to fit your needs.
 ##########################################################################
 
-<<<<<<< HEAD
-VERSION=1.0.4
-=======
 VERSION=1.1
->>>>>>> dcdd0f2d
 
 # Define directories.
 WORK_DIR=$PWD
